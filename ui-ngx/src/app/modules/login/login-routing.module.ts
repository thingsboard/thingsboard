--- conflicted
+++ resolved
@@ -25,9 +25,7 @@
 import { TwoFactorAuthLoginComponent } from '@modules/login/pages/login/two-factor-auth-login.component';
 import { Authority } from '@shared/models/authority.enum';
 import { LinkExpiredComponent } from '@modules/login/pages/login/link-expired.component';
-<<<<<<< HEAD
 import { ForceTwoFactorAuthLoginComponent } from '@modules/login/pages/login/force-two-factor-auth-login.component';
-=======
 import { of } from 'rxjs';
 import { catchError } from 'rxjs/operators';
 import { AuthService } from '@core/auth/auth.service';
@@ -43,7 +41,6 @@
       })
     );
 };
->>>>>>> 8da810aa
 
 const routes: Routes = [
   {
