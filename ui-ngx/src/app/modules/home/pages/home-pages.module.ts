///
/// Copyright © 2016-2023 The Thingsboard Authors
///
/// Licensed under the Apache License, Version 2.0 (the "License");
/// you may not use this file except in compliance with the License.
/// You may obtain a copy of the License at
///
///     http://www.apache.org/licenses/LICENSE-2.0
///
/// Unless required by applicable law or agreed to in writing, software
/// distributed under the License is distributed on an "AS IS" BASIS,
/// WITHOUT WARRANTIES OR CONDITIONS OF ANY KIND, either express or implied.
/// See the License for the specific language governing permissions and
/// limitations under the License.
///

import { NgModule } from '@angular/core';

import { AdminModule } from './admin/admin.module';
import { HomeLinksModule } from './home-links/home-links.module';
import { ProfileModule } from './profile/profile.module';
import { SecurityModule } from '@home/pages/security/security.module';
import { TenantModule } from '@modules/home/pages/tenant/tenant.module';
import { CustomerModule } from '@modules/home/pages/customer/customer.module';
import { AuditLogModule } from '@modules/home/pages/audit-log/audit-log.module';
import { UserModule } from '@modules/home/pages/user/user.module';
import { DeviceModule } from '@modules/home/pages/device/device.module';
import { AssetModule } from '@modules/home/pages/asset/asset.module';
import { EntityViewModule } from '@modules/home/pages/entity-view/entity-view.module';
import { RuleChainModule } from '@modules/home/pages/rulechain/rulechain.module';
import { WidgetLibraryModule } from '@modules/home/pages/widget/widget-library.module';
import { DashboardModule } from '@modules/home/pages/dashboard/dashboard.module';
import { TenantProfileModule } from './tenant-profile/tenant-profile.module';
import { DeviceProfileModule } from './device-profile/device-profile.module';
import { ApiUsageModule } from '@home/pages/api-usage/api-usage.module';
import { EdgeModule } from '@home/pages/edge/edge.module';
import { OtaUpdateModule } from '@home/pages/ota-update/ota-update.module';
import { VcModule } from '@home/pages/vc/vc.module';
import { AssetProfileModule } from '@home/pages/asset-profile/asset-profile.module';
import { ProfilesModule } from '@home/pages/profiles/profiles.module';
<<<<<<< HEAD
import { NotificationCenterModule } from '@home/pages/notification-center/notification-center.module';
=======
import { AlarmModule } from '@home/pages/alarm/alarm.module';
import { EntitiesModule } from '@home/pages/entities/entities.module';
import { FeaturesModule } from '@home/pages/features/features.module';
import { NotificationModule } from '@home/pages/notification/notification.module';
>>>>>>> 464e87fe

@NgModule({
  exports: [
    AdminModule,
    HomeLinksModule,
    ProfileModule,
    SecurityModule,
    TenantProfileModule,
    TenantModule,
    DeviceProfileModule,
    AssetProfileModule,
    ProfilesModule,
    EntitiesModule,
    FeaturesModule,
    NotificationModule,
    DeviceModule,
    AssetModule,
    AlarmModule,
    EdgeModule,
    EntityViewModule,
    CustomerModule,
    RuleChainModule,
    WidgetLibraryModule,
    DashboardModule,
    AuditLogModule,
    ApiUsageModule,
    OtaUpdateModule,
    UserModule,
    NotificationCenterModule,
    VcModule
  ]
})
export class HomePagesModule { }<|MERGE_RESOLUTION|>--- conflicted
+++ resolved
@@ -38,14 +38,11 @@
 import { VcModule } from '@home/pages/vc/vc.module';
 import { AssetProfileModule } from '@home/pages/asset-profile/asset-profile.module';
 import { ProfilesModule } from '@home/pages/profiles/profiles.module';
-<<<<<<< HEAD
-import { NotificationCenterModule } from '@home/pages/notification-center/notification-center.module';
-=======
 import { AlarmModule } from '@home/pages/alarm/alarm.module';
 import { EntitiesModule } from '@home/pages/entities/entities.module';
 import { FeaturesModule } from '@home/pages/features/features.module';
 import { NotificationModule } from '@home/pages/notification/notification.module';
->>>>>>> 464e87fe
+import { NotificationCenterModule } from '@home/pages/notification-center/notification-center.module';
 
 @NgModule({
   exports: [
@@ -74,7 +71,6 @@
     ApiUsageModule,
     OtaUpdateModule,
     UserModule,
-    NotificationCenterModule,
     VcModule
   ]
 })
