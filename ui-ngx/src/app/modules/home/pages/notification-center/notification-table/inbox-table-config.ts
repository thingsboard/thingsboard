///
/// Copyright © 2016-2022 The Thingsboard Authors
///
/// Licensed under the Apache License, Version 2.0 (the "License");
/// you may not use this file except in compliance with the License.
/// You may obtain a copy of the License at
///
///     http://www.apache.org/licenses/LICENSE-2.0
///
/// Unless required by applicable law or agreed to in writing, software
/// distributed under the License is distributed on an "AS IS" BASIS,
/// WITHOUT WARRANTIES OR CONDITIONS OF ANY KIND, either express or implied.
/// See the License for the specific language governing permissions and
/// limitations under the License.
///

import {
  CellActionDescriptor,
  DateEntityTableColumn,
  EntityTableColumn,
  EntityTableConfig
} from '@home/models/entity/entities-table-config.models';
import { EntityTypeResource } from '@shared/models/entity-type.models';
import { DatePipe } from '@angular/common';
import { Direction } from '@shared/models/page/sort-order';
import {
  Notification,
  NotificationStatus,
  NotificationTemplateTypeTranslateMap
} from '@shared/models/notification.models';
import { NotificationService } from '@core/http/notification.service';
import { InboxTableHeaderComponent } from '@home/pages/notification-center/inbox-table/inbox-table-header.component';
import { TranslateService } from '@ngx-translate/core';
import { take } from 'rxjs/operators';

export class InboxTableConfig extends EntityTableConfig<Notification> {

  constructor(private notificationService: NotificationService,
              private translate: TranslateService,
              private datePipe: DatePipe) {
    super();
    this.entitiesDeleteEnabled = false;
    this.entityTranslations = {
      noEntities: 'notification.no-inbox-notification',
      search: 'notification.search-notification'
    };
    this.entityResources = {} as EntityTypeResource<Notification>;

    this.entitiesFetchFunction = pageLink => this.notificationService.getNotifications(pageLink, this.componentsData.unreadOnly);

    this.defaultSortOrder = {property: 'createdTime', direction: Direction.DESC};

    this.componentsData = {
      unreadOnly: true
    };

    this.cellActionDescriptors = this.configureCellActions();

    this.headerComponent = InboxTableHeaderComponent;

    this.headerActionDescriptors = [{
<<<<<<< HEAD
      name: this.translate.instant('notification.mark-all-read'),
=======
      name: this.translate.instant('notification.mark-all-as-read'),
>>>>>>> baade281
      icon: 'done_all',
      isEnabled: () => true,
      onAction: $event => this.markAllRead($event)
    }];

    this.columns.push(
      new DateEntityTableColumn<Notification>('createdTime', 'notification.created-time', this.datePipe, '150px'),
      new EntityTableColumn<Notification>('type', 'notification.type', '10%', (notification) =>
        this.translate.instant(NotificationTemplateTypeTranslateMap.get(notification.type).name)),
      new EntityTableColumn<Notification>('subject', 'notification.subject', '30%'),
      new EntityTableColumn<Notification>('text', 'notification.text', '60%')
    );

  }

  private configureCellActions(): Array<CellActionDescriptor<Notification>> {
    return [{
      name: this.translate.instant('notification.mark-as-read'),
      icon: 'check_circle_outline',
      isEnabled: (notification) => notification.status !== NotificationStatus.READ,
      onAction: ($event, entity) => this.markAsRead($event, entity)
    }];
  }

  private markAllRead($event: Event) {
    if ($event) {
      $event.stopPropagation();
    }
<<<<<<< HEAD
    if (this.componentsData.unreadOnly) {
      this.getTable().resetSortAndFilter(true);
    } else {
      this.updateData();
    }
=======
    this.notificationService.markAllNotificationsAsRead().subscribe(() => {
      if (this.componentsData.unreadOnly) {
        this.getTable().resetSortAndFilter(true);
      } else {
        this.updateData();
      }
    });
>>>>>>> baade281
  }

  private markAsRead($event, entity){
    if ($event) {
      $event.stopPropagation();
    }
    this.notificationService.markNotificationAsRead(entity.id.id).subscribe(() => {
      if (this.componentsData.unreadOnly) {
        this.getTable().dataSource.pageData$.pipe(take(1)).subscribe(
          (value) => {
            if (value.data.length === 1 && this.getTable().pageLink.page) {
              this.getTable().pageLink.page--;
            }
            this.updateData();
          }
        );
      } else {
        entity.status = NotificationStatus.READ;
        this.getTable().detectChanges();
      }
    });
  }
}<|MERGE_RESOLUTION|>--- conflicted
+++ resolved
@@ -59,11 +59,7 @@
     this.headerComponent = InboxTableHeaderComponent;
 
     this.headerActionDescriptors = [{
-<<<<<<< HEAD
-      name: this.translate.instant('notification.mark-all-read'),
-=======
       name: this.translate.instant('notification.mark-all-as-read'),
->>>>>>> baade281
       icon: 'done_all',
       isEnabled: () => true,
       onAction: $event => this.markAllRead($event)
@@ -92,13 +88,6 @@
     if ($event) {
       $event.stopPropagation();
     }
-<<<<<<< HEAD
-    if (this.componentsData.unreadOnly) {
-      this.getTable().resetSortAndFilter(true);
-    } else {
-      this.updateData();
-    }
-=======
     this.notificationService.markAllNotificationsAsRead().subscribe(() => {
       if (this.componentsData.unreadOnly) {
         this.getTable().resetSortAndFilter(true);
@@ -106,7 +95,6 @@
         this.updateData();
       }
     });
->>>>>>> baade281
   }
 
   private markAsRead($event, entity){
