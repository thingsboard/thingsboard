///
/// Copyright © 2016-2020 The Thingsboard Authors
///
/// Licensed under the Apache License, Version 2.0 (the "License");
/// you may not use this file except in compliance with the License.
/// You may obtain a copy of the License at
///
///     http://www.apache.org/licenses/LICENSE-2.0
///
/// Unless required by applicable law or agreed to in writing, software
/// distributed under the License is distributed on an "AS IS" BASIS,
/// WITHOUT WARRANTIES OR CONDITIONS OF ANY KIND, either express or implied.
/// See the License for the specific language governing permissions and
/// limitations under the License.
///

import { NgModule } from '@angular/core';
import { CommonModule } from '@angular/common';

import { AdminRoutingModule } from './admin-routing.module';
import { SharedModule } from '@app/shared/shared.module';
import { MailServerComponent } from '@modules/home/pages/admin/mail-server.component';
import { GeneralSettingsComponent } from '@modules/home/pages/admin/general-settings.component';
import { SecuritySettingsComponent } from '@modules/home/pages/admin/security-settings.component';
import { HomeComponentsModule } from '@modules/home/components/home-components.module';
<<<<<<< HEAD
import { QueueComponent} from './queue.component';
=======
import { OAuth2SettingsComponent } from '@modules/home/pages/admin/oauth2-settings.component';
>>>>>>> ba96409e

@NgModule({
  declarations:
    [
      GeneralSettingsComponent,
      MailServerComponent,
      SecuritySettingsComponent,
<<<<<<< HEAD
      QueueComponent,
=======
      OAuth2SettingsComponent
>>>>>>> ba96409e
    ],
  imports: [
    CommonModule,
    SharedModule,
    HomeComponentsModule,
    AdminRoutingModule
  ]
})
export class AdminModule { }<|MERGE_RESOLUTION|>--- conflicted
+++ resolved
@@ -23,11 +23,8 @@
 import { GeneralSettingsComponent } from '@modules/home/pages/admin/general-settings.component';
 import { SecuritySettingsComponent } from '@modules/home/pages/admin/security-settings.component';
 import { HomeComponentsModule } from '@modules/home/components/home-components.module';
-<<<<<<< HEAD
+import { OAuth2SettingsComponent } from '@modules/home/pages/admin/oauth2-settings.component';
 import { QueueComponent} from './queue.component';
-=======
-import { OAuth2SettingsComponent } from '@modules/home/pages/admin/oauth2-settings.component';
->>>>>>> ba96409e
 
 @NgModule({
   declarations:
@@ -35,11 +32,8 @@
       GeneralSettingsComponent,
       MailServerComponent,
       SecuritySettingsComponent,
-<<<<<<< HEAD
+      OAuth2SettingsComponent,
       QueueComponent,
-=======
-      OAuth2SettingsComponent
->>>>>>> ba96409e
     ],
   imports: [
     CommonModule,
