--- conflicted
+++ resolved
@@ -1,6 +1,3 @@
-<<<<<<< HEAD
-import { Component, Inject } from '@angular/core';
-=======
 ///
 /// Copyright © 2016-2020 The Thingsboard Authors
 ///
@@ -17,8 +14,7 @@
 /// limitations under the License.
 ///
 
-import { Component, Inject} from '@angular/core';
->>>>>>> 7342c1b2
+import { Component, Inject } from '@angular/core';
 import { EntityType } from '@shared/models/entity-type.models';
 import { FormBuilder, FormGroup, Validators } from '@angular/forms';
 import { EntityComponent } from '@home/components/entity/entity.component';
@@ -119,5 +115,4 @@
   get submitStrategyType(): QueueSubmitStrategyTypes {
     return this.entityForm.get('submitStrategy').value.type;
   }
-
 }