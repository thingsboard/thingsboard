///
/// Copyright © 2016-2021 The Thingsboard Authors
///
/// Licensed under the Apache License, Version 2.0 (the "License");
/// you may not use this file except in compliance with the License.
/// You may obtain a copy of the License at
///
///     http://www.apache.org/licenses/LICENSE-2.0
///
/// Unless required by applicable law or agreed to in writing, software
/// distributed under the License is distributed on an "AS IS" BASIS,
/// WITHOUT WARRANTIES OR CONDITIONS OF ANY KIND, either express or implied.
/// See the License for the specific language governing permissions and
/// limitations under the License.
///

import { Injectable, NgModule } from '@angular/core';
import { Resolve, RouterModule, Routes } from '@angular/router';

import { MailServerComponent } from '@modules/home/pages/admin/mail-server.component';
import { ConfirmOnExitGuard } from '@core/guards/confirm-on-exit.guard';
import { Authority } from '@shared/models/authority.enum';
import { GeneralSettingsComponent } from '@modules/home/pages/admin/general-settings.component';
import { SecuritySettingsComponent } from '@modules/home/pages/admin/security-settings.component';
import { OAuth2SettingsComponent } from '@home/pages/admin/oauth2-settings.component';
import { User } from '@shared/models/user.model';
import { Store } from '@ngrx/store';
import { AppState } from '@core/core.state';
import { UserService } from '@core/http/user.service';
import { Observable } from 'rxjs';
import { getCurrentAuthUser } from '@core/auth/auth.selectors';
import { OAuth2Service } from '@core/http/oauth2.service';
import { UserProfileResolver } from '@home/pages/profile/profile-routing.module';
import { SmsProviderComponent } from '@home/pages/admin/sms-provider.component';
<<<<<<< HEAD
import { EntitiesTableComponent } from '@home/components/entity/entities-table.component';
import { QueuesTableConfigResolver } from './queues-table-config.resolver';
=======
import { HomeSettingsComponent } from '@home/pages/admin/home-settings.component';
>>>>>>> 5bb252b4

@Injectable()
export class OAuth2LoginProcessingUrlResolver implements Resolve<string> {

  constructor(private oauth2Service: OAuth2Service) {
  }

  resolve(): Observable<string> {
    return this.oauth2Service.getLoginProcessingUrl();
  }
}

const routes: Routes = [
  {
    path: 'settings',
    data: {
      auth: [Authority.SYS_ADMIN, Authority.TENANT_ADMIN],
      breadcrumb: {
        label: 'admin.system-settings',
        icon: 'settings'
      }
    },
    children: [
      {
        path: '',
        data: {
          auth: [Authority.SYS_ADMIN, Authority.TENANT_ADMIN],
          redirectTo: {
            SYS_ADMIN: '/settings/general',
            TENANT_ADMIN: '/settings/home'
          }
        }
      },
      {
        path: 'general',
        component: GeneralSettingsComponent,
        canDeactivate: [ConfirmOnExitGuard],
        data: {
          auth: [Authority.SYS_ADMIN],
          title: 'admin.general-settings',
          breadcrumb: {
            label: 'admin.general',
            icon: 'settings_applications'
          }
        }
      },
      {
        path: 'outgoing-mail',
        component: MailServerComponent,
        canDeactivate: [ConfirmOnExitGuard],
        data: {
          auth: [Authority.SYS_ADMIN],
          title: 'admin.outgoing-mail-settings',
          breadcrumb: {
            label: 'admin.outgoing-mail',
            icon: 'mail'
          }
        }
      },
      {
        path: 'sms-provider',
        component: SmsProviderComponent,
        canDeactivate: [ConfirmOnExitGuard],
        data: {
          auth: [Authority.SYS_ADMIN],
          title: 'admin.sms-provider-settings',
          breadcrumb: {
            label: 'admin.sms-provider',
            icon: 'sms'
          }
        }
      },
      {
        path: 'security-settings',
        component: SecuritySettingsComponent,
        canDeactivate: [ConfirmOnExitGuard],
        data: {
          auth: [Authority.SYS_ADMIN],
          title: 'admin.security-settings',
          breadcrumb: {
            label: 'admin.security-settings',
            icon: 'security'
          }
        }
      },
      {
        path: 'oauth2',
        component: OAuth2SettingsComponent,
        canDeactivate: [ConfirmOnExitGuard],
        data: {
          auth: [Authority.SYS_ADMIN],
          title: 'admin.oauth2.oauth2',
          breadcrumb: {
            label: 'admin.oauth2.oauth2',
            icon: 'security'
          }
        },
        resolve: {
          loginProcessingUrl: OAuth2LoginProcessingUrlResolver
        }
      },
      {
<<<<<<< HEAD
        path: 'queues',
        component: EntitiesTableComponent,
        canDeactivate: [ConfirmOnExitGuard],
        data: {
          auth: [Authority.SYS_ADMIN],
          title: 'admin.queues',
          breadcrumb: {
            isMdiIcon: true,
            label: 'admin.queues',
            icon: 'queues-list'
          }
        },
        resolve: {
          entitiesTableConfig: QueuesTableConfigResolver
=======
        path: 'home',
        component: HomeSettingsComponent,
        canDeactivate: [ConfirmOnExitGuard],
        data: {
          auth: [Authority.TENANT_ADMIN],
          title: 'admin.home-settings',
          breadcrumb: {
            label: 'admin.home-settings',
            icon: 'settings_applications'
          }
>>>>>>> 5bb252b4
        }
      }
    ]
  }
];

@NgModule({
  imports: [RouterModule.forChild(routes)],
  exports: [RouterModule],
  providers: [
    OAuth2LoginProcessingUrlResolver,
    QueuesTableConfigResolver
  ]
})
export class AdminRoutingModule { }<|MERGE_RESOLUTION|>--- conflicted
+++ resolved
@@ -32,12 +32,9 @@
 import { OAuth2Service } from '@core/http/oauth2.service';
 import { UserProfileResolver } from '@home/pages/profile/profile-routing.module';
 import { SmsProviderComponent } from '@home/pages/admin/sms-provider.component';
-<<<<<<< HEAD
+import { HomeSettingsComponent } from '@home/pages/admin/home-settings.component';
 import { EntitiesTableComponent } from '@home/components/entity/entities-table.component';
 import { QueuesTableConfigResolver } from './queues-table-config.resolver';
-=======
-import { HomeSettingsComponent } from '@home/pages/admin/home-settings.component';
->>>>>>> 5bb252b4
 
 @Injectable()
 export class OAuth2LoginProcessingUrlResolver implements Resolve<string> {
@@ -140,7 +137,19 @@
         }
       },
       {
-<<<<<<< HEAD
+        path: 'home',
+        component: HomeSettingsComponent,
+        canDeactivate: [ConfirmOnExitGuard],
+        data: {
+          auth: [Authority.TENANT_ADMIN],
+          title: 'admin.home-settings',
+          breadcrumb: {
+            label: 'admin.home-settings',
+            icon: 'settings_applications'
+          }
+        }
+      },
+      {
         path: 'queues',
         component: EntitiesTableComponent,
         canDeactivate: [ConfirmOnExitGuard],
@@ -155,18 +164,6 @@
         },
         resolve: {
           entitiesTableConfig: QueuesTableConfigResolver
-=======
-        path: 'home',
-        component: HomeSettingsComponent,
-        canDeactivate: [ConfirmOnExitGuard],
-        data: {
-          auth: [Authority.TENANT_ADMIN],
-          title: 'admin.home-settings',
-          breadcrumb: {
-            label: 'admin.home-settings',
-            icon: 'settings_applications'
-          }
->>>>>>> 5bb252b4
         }
       }
     ]
