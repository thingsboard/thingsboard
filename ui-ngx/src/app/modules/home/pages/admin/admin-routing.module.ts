--- conflicted
+++ resolved
@@ -23,10 +23,6 @@
 import { GeneralSettingsComponent } from '@modules/home/pages/admin/general-settings.component';
 import { SecuritySettingsComponent } from '@modules/home/pages/admin/security-settings.component';
 import { OAuth2SettingsComponent } from '@home/pages/admin/oauth2-settings.component';
-<<<<<<< HEAD
-import { EntitiesTableComponent } from '@home/components/entity/entities-table.component';
-import { QueuesTableConfigResolver } from './queues-table-config.resolver';
-=======
 import { User } from '@shared/models/user.model';
 import { Store } from '@ngrx/store';
 import { AppState } from '@core/core.state';
@@ -35,6 +31,8 @@
 import { getCurrentAuthUser } from '@core/auth/auth.selectors';
 import { OAuth2Service } from '@core/http/oauth2.service';
 import { UserProfileResolver } from '@home/pages/profile/profile-routing.module';
+import { EntitiesTableComponent } from '@home/components/entity/entities-table.component';
+import { QueuesTableConfigResolver } from './queues-table-config.resolver';
 
 @Injectable()
 export class OAuth2LoginProcessingUrlResolver implements Resolve<string> {
@@ -46,7 +44,6 @@
     return this.oauth2Service.getLoginProcessingUrl();
   }
 }
->>>>>>> c048b0aa
 
 const routes: Routes = [
   {
@@ -144,11 +141,8 @@
   imports: [RouterModule.forChild(routes)],
   exports: [RouterModule],
   providers: [
-<<<<<<< HEAD
+    OAuth2LoginProcessingUrlResolver,
     QueuesTableConfigResolver
-=======
-    OAuth2LoginProcessingUrlResolver
->>>>>>> c048b0aa
   ]
 })
 export class AdminRoutingModule { }