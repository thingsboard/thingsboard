<<<<<<< HEAD
<tb-entity-subtype-select
  [showLabel]="true"
  [entityType]="entityType.DEVICE"
  [ngModel]="entitiesTableConfig.componentsData.deviceType"
  (ngModelChange)="deviceTypeChanged($event)">
</tb-entity-subtype-select>
=======
<!--

    Copyright © 2016-2020 The Thingsboard Authors

    Licensed under the Apache License, Version 2.0 (the "License");
    you may not use this file except in compliance with the License.
    You may obtain a copy of the License at

        http://www.apache.org/licenses/LICENSE-2.0

    Unless required by applicable law or agreed to in writing, software
    distributed under the License is distributed on an "AS IS" BASIS,
    WITHOUT WARRANTIES OR CONDITIONS OF ANY KIND, either express or implied.
    See the License for the specific language governing permissions and
    limitations under the License.

-->
<tb-device-profile-autocomplete
  [ngModel]="entitiesTableConfig.componentsData.deviceProfileId"
  (ngModelChange)="deviceProfileChanged($event)"
  [displayAllOnEmpty]="true"
  [editProfileEnabled]="false">
</tb-device-profile-autocomplete>
>>>>>>> 9acb612f
<|MERGE_RESOLUTION|>--- conflicted
+++ resolved
@@ -1,32 +1,6 @@
-<<<<<<< HEAD
-<tb-entity-subtype-select
-  [showLabel]="true"
-  [entityType]="entityType.DEVICE"
-  [ngModel]="entitiesTableConfig.componentsData.deviceType"
-  (ngModelChange)="deviceTypeChanged($event)">
-</tb-entity-subtype-select>
-=======
-<!--
-
-    Copyright © 2016-2020 The Thingsboard Authors
-
-    Licensed under the Apache License, Version 2.0 (the "License");
-    you may not use this file except in compliance with the License.
-    You may obtain a copy of the License at
-
-        http://www.apache.org/licenses/LICENSE-2.0
-
-    Unless required by applicable law or agreed to in writing, software
-    distributed under the License is distributed on an "AS IS" BASIS,
-    WITHOUT WARRANTIES OR CONDITIONS OF ANY KIND, either express or implied.
-    See the License for the specific language governing permissions and
-    limitations under the License.
-
--->
 <tb-device-profile-autocomplete
   [ngModel]="entitiesTableConfig.componentsData.deviceProfileId"
   (ngModelChange)="deviceProfileChanged($event)"
   [displayAllOnEmpty]="true"
   [editProfileEnabled]="false">
-</tb-device-profile-autocomplete>
->>>>>>> 9acb612f
+</tb-device-profile-autocomplete>