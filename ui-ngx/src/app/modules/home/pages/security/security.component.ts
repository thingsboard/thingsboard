///
/// Copyright © 2016-2025 The Thingsboard Authors
///
/// Licensed under the Apache License, Version 2.0 (the "License");
/// you may not use this file except in compliance with the License.
/// You may obtain a copy of the License at
///
///     http://www.apache.org/licenses/LICENSE-2.0
///
/// Unless required by applicable law or agreed to in writing, software
/// distributed under the License is distributed on an "AS IS" BASIS,
/// WITHOUT WARRANTIES OR CONDITIONS OF ANY KIND, either express or implied.
/// See the License for the specific language governing permissions and
/// limitations under the License.
///

import { Component, OnDestroy, OnInit } from '@angular/core';
import { User } from '@shared/models/user.model';
import { PageComponent } from '@shared/components/page.component';
import { Store } from '@ngrx/store';
import { AppState } from '@core/core.state';
import {
  AbstractControl,
  UntypedFormBuilder,
  UntypedFormGroup, FormGroupDirective,
  ValidationErrors,
  ValidatorFn,
  Validators
} from '@angular/forms';
import { TranslateService } from '@ngx-translate/core';
import { MatDialog } from '@angular/material/dialog';
import { DialogService } from '@core/services/dialog.service';
import { ActivatedRoute } from '@angular/router';
import { ActionNotificationShow } from '@core/notification/notification.actions';
import { DatePipe } from '@angular/common';
import { ClipboardService } from 'ngx-clipboard';
import { TwoFactorAuthenticationService } from '@core/http/two-factor-authentication.service';
import {
  AccountTwoFaSettingProviders,
  AccountTwoFaSettings,
  BackupCodeTwoFactorAuthAccountConfig,
  EmailTwoFactorAuthAccountConfig,
  SmsTwoFactorAuthAccountConfig,
  twoFactorAuthProvidersData,
  TwoFactorAuthProviderType
} from '@shared/models/two-factor-auth.models';
import { authenticationDialogMap } from '@home/pages/security/authentication-dialog/authentication-dialog.map';
import { takeUntil, tap } from 'rxjs/operators';
import { Observable, of, Subject } from 'rxjs';
import { isDefinedAndNotNull } from '@core/utils';
import { AuthService } from '@core/auth/auth.service';
import { UserPasswordPolicy } from '@shared/models/settings.models';
import { MatCheckboxChange } from '@angular/material/checkbox';
import {
<<<<<<< HEAD
  ApiKeysTableDialogComponent,
  ApiKeysTableDialogData
} from '@home/components/api-key/api-keys-table-dialog.component';
=======
  passwordsMatchValidator,
  passwordStrengthValidator
} from '@shared/models/password.models';
>>>>>>> 8da810aa

@Component({
  selector: 'tb-security',
  templateUrl: './security.component.html',
  styleUrls: ['./security.component.scss']
})
export class SecurityComponent extends PageComponent implements OnInit, OnDestroy {

  private readonly destroy$ = new Subject<void>();
  private accountConfig: AccountTwoFaSettingProviders;

  twoFactorAuth: UntypedFormGroup;
  changePassword: UntypedFormGroup;

  user: User;
  passwordPolicy: UserPasswordPolicy;

  allowTwoFactorProviders: TwoFactorAuthProviderType[] = [];
  providersData = twoFactorAuthProvidersData;
  twoFactorAuthProviderType = TwoFactorAuthProviderType;
  useByDefault: TwoFactorAuthProviderType = null;
  activeSingleProvider = true;

  get jwtToken(): string {
    return `Bearer ${localStorage.getItem('jwt_token')}`;
  }

  get jwtTokenExpiration(): string {
    return localStorage.getItem('jwt_token_expiration');
  }

  get expirationJwtData(): string {
    const expirationData = this.datePipe.transform(this.jwtTokenExpiration, 'yyyy-MM-dd HH:mm:ss');
    return this.translate.instant('profile.valid-till', { expirationData });
  }

  constructor(protected store: Store<AppState>,
              private route: ActivatedRoute,
              private translate: TranslateService,
              private twoFaService: TwoFactorAuthenticationService,
              public dialog: MatDialog,
              public dialogService: DialogService,
              public fb: UntypedFormBuilder,
              private datePipe: DatePipe,
              private authService: AuthService,
              private clipboardService: ClipboardService) {
    super(store);
  }

  ngOnInit() {
    this.buildTwoFactorForm();
    this.user = this.route.snapshot.data.user;
    this.twoFactorLoad(this.route.snapshot.data.providers);
    this.buildChangePasswordForm();
    this.loadPasswordPolicy();
  }

  ngOnDestroy() {
    super.ngOnDestroy();
    this.destroy$.next();
    this.destroy$.complete();
  }

  private buildTwoFactorForm() {
    this.twoFactorAuth = this.fb.group({
      TOTP: [false],
      SMS: [false],
      EMAIL: [false],
      BACKUP_CODE: [{value: false, disabled: true}]
    });
    this.twoFactorAuth.valueChanges.pipe(
      takeUntil(this.destroy$)
    ).subscribe((value: {TwoFactorAuthProviderType: boolean}) => {
      const formActiveValue = Object.keys(value).filter(item => value[item] && item !== TwoFactorAuthProviderType.BACKUP_CODE);
      this.activeSingleProvider = formActiveValue.length < 2;
      if (formActiveValue.length) {
        this.twoFactorAuth.get('BACKUP_CODE').enable({emitEvent: false});
      } else {
        this.twoFactorAuth.get('BACKUP_CODE').disable({emitEvent: false});
      }
    });
  }

  private twoFactorLoad(providers: TwoFactorAuthProviderType[]) {
    if (providers.length) {
      this.twoFaService.getAccountTwoFaSettings().subscribe(data => this.processTwoFactorAuthConfig(data));
      Object.values(TwoFactorAuthProviderType).forEach(type => {
        if (providers.includes(type)) {
          this.allowTwoFactorProviders.push(type);
        }
      });
    }
  }

  private processTwoFactorAuthConfig(setting: AccountTwoFaSettings) {
    this.accountConfig = setting?.configs || {};
    Object.values(TwoFactorAuthProviderType).forEach(provider => {
      if (this.accountConfig[provider]) {
        this.twoFactorAuth.get(provider).setValue(true);
        if (this.accountConfig[provider].useByDefault) {
          this.useByDefault = provider;
        }
      } else {
        this.twoFactorAuth.get(provider).setValue(false);
      }
    });
  }

  private buildChangePasswordForm() {
    this.changePassword = this.fb.group({
      currentPassword: [''],
      newPassword: ['', Validators.required],
      newPassword2: ['']
    }, {
      validators: [
        this.passwordNotSameAsOld(),
        passwordsMatchValidator('newPassword', 'newPassword2'),
      ]
    });
  }

  private loadPasswordPolicy() {
    this.authService.getUserPasswordPolicy().subscribe(policy => {
      this.passwordPolicy = policy;
      this.changePassword.get('newPassword').setValidators([
        passwordStrengthValidator(this.passwordPolicy),
        Validators.required
      ]);
      this.changePassword.get('newPassword').updateValueAndValidity({emitEvent: false});
    });
  }

  passwordNotSameAsOld(): ValidatorFn {
    return (group: AbstractControl): ValidationErrors | null => {
      const currentPassControl = group.get('currentPassword');
      const newPassControl = group.get('newPassword');


      const current = currentPassControl?.value ?? '';
      const newPass = newPassControl?.value ?? '';

      if (current && newPass && current === newPass) {
        newPassControl?.setErrors({
          ...newPassControl.errors,
          passwordSameAsOld: true
        });
        return { passwordSameAsOld: true };
      } else {
        const currentErrors = newPassControl?.errors;
        if (currentErrors?.passwordSameAsOld) {
          const { passwordSameAsOld, ...rest } = currentErrors;
          newPassControl.setErrors(Object.keys(rest).length ? rest : null);
        }
        return null;
      }
    };
  }

  trackByProvider(i: number, provider: TwoFactorAuthProviderType) {
    return provider;
  }

  copyToken() {
    if (+this.jwtTokenExpiration < Date.now()) {
      this.store.dispatch(new ActionNotificationShow({
        message: this.translate.instant('profile.tokenCopiedWarnMessage'),
        type: 'warn',
        duration: 1500,
        verticalPosition: 'bottom',
        horizontalPosition: 'right'
      }));
    } else {
      this.clipboardService.copyFromContent(this.jwtToken);
      this.store.dispatch(new ActionNotificationShow({
        message: this.translate.instant('profile.tokenCopiedSuccessMessage'),
        type: 'success',
        duration: 750,
        verticalPosition: 'bottom',
        horizontalPosition: 'right'
      }));
    }
  }

  confirm2FAChange(event: MouseEvent, provider: TwoFactorAuthProviderType) {
    event.stopPropagation();
    event.preventDefault();
    if (this.twoFactorAuth.get(provider).disabled) {
      return;
    }
    if (this.twoFactorAuth.get(provider).value) {
      const providerName = this.translate.instant(`security.2fa.provider.${provider.toLowerCase()}`);
      this.dialogService.confirm(
        this.translate.instant('security.2fa.disable-2fa-provider-title', {name: providerName}),
        this.translate.instant('security.2fa.disable-2fa-provider-text', {name: providerName}),
      ).subscribe(res => {
        if (res) {
          this.twoFactorAuth.disable({emitEvent: false});
          this.twoFaService.deleteTwoFaAccountConfig(provider)
            .pipe(tap(() => this.twoFactorAuth.enable({emitEvent: false})))
            .subscribe(data => this.processTwoFactorAuthConfig(data));
        }
      });
    } else {
      this.createdNewAuthConfig(provider);
    }
  }

  private createdNewAuthConfig(provider: TwoFactorAuthProviderType) {
    const dialogData = provider === TwoFactorAuthProviderType.EMAIL ? {email: this.user.email} : {};
    this.dialog.open(authenticationDialogMap.get(provider), {
      disableClose: true,
      panelClass: ['tb-dialog', 'tb-fullscreen-dialog'],
      data: dialogData
    }).afterClosed().subscribe(res => {
      if (isDefinedAndNotNull(res)) {
        this.processTwoFactorAuthConfig(res);
      }
    });
  }

  changeDefaultProvider(event: MatCheckboxChange, provider: TwoFactorAuthProviderType) {
    if (this.useByDefault !== provider) {
      this.twoFactorAuth.disable({emitEvent: false});
      this.twoFaService.updateTwoFaAccountConfig(provider, true)
        .pipe(tap(() => this.twoFactorAuth.enable({emitEvent: false})))
        .subscribe(data => this.processTwoFactorAuthConfig(data));
    } else {
      event.source.checked = true;
    }
  }

  generateNewBackupCode() {
    const codeLeft = (this.accountConfig[TwoFactorAuthProviderType.BACKUP_CODE] as BackupCodeTwoFactorAuthAccountConfig).codesLeft;
    let subscription: Observable<boolean>;
    if (codeLeft) {
      subscription = this.dialogService.confirm(
        'Get new set of backup codes?',
        `If you get new backup codes, ${codeLeft} remaining codes you have left will be unusable.`,
        '',
        'Get new codes'
      );
    } else {
      subscription = of(true);
    }
    subscription.subscribe(res => {
      if (res) {
        this.twoFactorAuth.disable({emitEvent: false});
        this.twoFaService.deleteTwoFaAccountConfig(TwoFactorAuthProviderType.BACKUP_CODE)
          .pipe(tap(() => this.twoFactorAuth.enable({emitEvent: false})))
          .subscribe(() => this.createdNewAuthConfig(TwoFactorAuthProviderType.BACKUP_CODE));
      }
    });
  }

  providerDataInfo(provider: TwoFactorAuthProviderType) {
    const info = {info: null};
    const providerConfig = this.accountConfig[provider];
    if (isDefinedAndNotNull(providerConfig)) {
      switch (provider) {
        case TwoFactorAuthProviderType.EMAIL:
          info.info = (providerConfig as EmailTwoFactorAuthAccountConfig).email;
          break;
        case TwoFactorAuthProviderType.SMS:
          info.info = (providerConfig as SmsTwoFactorAuthAccountConfig).phoneNumber;
          break;
        case TwoFactorAuthProviderType.BACKUP_CODE:
          info.info = (providerConfig as BackupCodeTwoFactorAuthAccountConfig).codesLeft;
          break;
      }
    }
    return info;
  }

  onChangePassword(form: FormGroupDirective): void {
    if (this.changePassword.valid) {
      this.authService.changePassword(this.changePassword.get('currentPassword').value,
        this.changePassword.get('newPassword').value, {ignoreErrors: true}).subscribe(() => {
          this.discardChanges(form);
        },
        (error) => {
          if (error.status === 400 && error.error.message === 'Current password doesn\'t match!') {
            this.changePassword.get('currentPassword').setErrors({differencePassword: true});
          } else if (error.status === 400 && error.error.message.startsWith('Password must')) {
            this.loadPasswordPolicy();
          } else if (error.status === 400 && error.error.message.startsWith('Password was already used')) {
            this.changePassword.get('newPassword').setErrors({alreadyUsed: error.error.message});
          } else {
            this.store.dispatch(new ActionNotificationShow({
              message: error.error.message,
              type: 'error',
              target: 'changePassword'
            }));
          }
        });
    } else {
      this.changePassword.markAllAsTouched();
    }
  }

  discardChanges(form: FormGroupDirective, event?: MouseEvent) {
    if (event) {
      event.stopPropagation();
    }
    form.resetForm({
      currentPassword: '',
      newPassword: '',
      newPassword2: ''
    });
  }

  openApiKeysTable() {
    this.dialog.open<ApiKeysTableDialogComponent, ApiKeysTableDialogData>(
      ApiKeysTableDialogComponent, {
        disableClose: false,
        panelClass: ['tb-dialog', 'tb-fullscreen-dialog'],
        data: {
          userId: this.user.id,
        }
      }).afterClosed().subscribe();
  }
}<|MERGE_RESOLUTION|>--- conflicted
+++ resolved
@@ -21,8 +21,9 @@
 import { AppState } from '@core/core.state';
 import {
   AbstractControl,
+  FormGroupDirective,
   UntypedFormBuilder,
-  UntypedFormGroup, FormGroupDirective,
+  UntypedFormGroup,
   ValidationErrors,
   ValidatorFn,
   Validators
@@ -52,15 +53,10 @@
 import { UserPasswordPolicy } from '@shared/models/settings.models';
 import { MatCheckboxChange } from '@angular/material/checkbox';
 import {
-<<<<<<< HEAD
   ApiKeysTableDialogComponent,
   ApiKeysTableDialogData
 } from '@home/components/api-key/api-keys-table-dialog.component';
-=======
-  passwordsMatchValidator,
-  passwordStrengthValidator
-} from '@shared/models/password.models';
->>>>>>> 8da810aa
+import { passwordsMatchValidator, passwordStrengthValidator } from '@shared/models/password.models';
 
 @Component({
   selector: 'tb-security',
