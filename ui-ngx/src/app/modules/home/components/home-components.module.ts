--- conflicted
+++ resolved
@@ -235,9 +235,7 @@
       SmsProviderConfigurationComponent,
       AwsSnsProviderConfigurationComponent,
       TwilioSmsProviderConfigurationComponent,
-<<<<<<< HEAD
-      AliyunSmsProviderConfigurationComponent
-=======
+      AliyunSmsProviderConfigurationComponent,
       DashboardToolbarComponent,
       DashboardPageComponent,
       DashboardLayoutComponent,
@@ -249,7 +247,6 @@
       ManageDashboardStatesDialogComponent,
       DashboardStateDialogComponent,
       EmbedDashboardDialogComponent
->>>>>>> 61723da3
     ],
   imports: [
     CommonModule,
@@ -340,9 +337,7 @@
     SmsProviderConfigurationComponent,
     AwsSnsProviderConfigurationComponent,
     TwilioSmsProviderConfigurationComponent,
-<<<<<<< HEAD
-    AliyunSmsProviderConfigurationComponent
-=======
+    AliyunSmsProviderConfigurationComponent,    
     DashboardToolbarComponent,
     DashboardPageComponent,
     DashboardLayoutComponent,
@@ -354,7 +349,6 @@
     ManageDashboardStatesDialogComponent,
     DashboardStateDialogComponent,
     EmbedDashboardDialogComponent
->>>>>>> 61723da3
   ],
   providers: [
     WidgetComponentService,
