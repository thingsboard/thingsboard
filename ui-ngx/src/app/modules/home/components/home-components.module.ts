///
/// Copyright © 2016-2020 The Thingsboard Authors
///
/// Licensed under the Apache License, Version 2.0 (the "License");
/// you may not use this file except in compliance with the License.
/// You may obtain a copy of the License at
///
///     http://www.apache.org/licenses/LICENSE-2.0
///
/// Unless required by applicable law or agreed to in writing, software
/// distributed under the License is distributed on an "AS IS" BASIS,
/// WITHOUT WARRANTIES OR CONDITIONS OF ANY KIND, either express or implied.
/// See the License for the specific language governing permissions and
/// limitations under the License.
///

import { NgModule } from '@angular/core';
import { CommonModule } from '@angular/common';
import { SharedModule } from '@app/shared/shared.module';
import { AddEntityDialogComponent } from '@home/components/entity/add-entity-dialog.component';
import { EntitiesTableComponent } from '@home/components/entity/entities-table.component';
import { DetailsPanelComponent } from '@home/components/details-panel.component';
import { EntityDetailsPanelComponent } from '@home/components/entity/entity-details-panel.component';
import { AuditLogDetailsDialogComponent } from '@home/components/audit-log/audit-log-details-dialog.component';
import { AuditLogTableComponent } from '@home/components/audit-log/audit-log-table.component';
import { EventTableHeaderComponent } from '@home/components/event/event-table-header.component';
import { EventTableComponent } from '@home/components/event/event-table.component';
import { RelationTableComponent } from '@home/components/relation/relation-table.component';
import { RelationDialogComponent } from '@home/components/relation/relation-dialog.component';
import { AlarmTableHeaderComponent } from '@home/components/alarm/alarm-table-header.component';
import { AlarmTableComponent } from '@home/components/alarm/alarm-table.component';
import { AttributeTableComponent } from '@home/components/attribute/attribute-table.component';
import { AddAttributeDialogComponent } from '@home/components/attribute/add-attribute-dialog.component';
import { EditAttributeValuePanelComponent } from '@home/components/attribute/edit-attribute-value-panel.component';
import { DashboardComponent } from '@home/components/dashboard/dashboard.component';
import { WidgetComponent } from '@home/components/widget/widget.component';
import { WidgetComponentService } from '@home/components/widget/widget-component.service';
import { LegendComponent } from '@home/components/widget/legend.component';
import { AliasesEntitySelectPanelComponent } from '@home/components/alias/aliases-entity-select-panel.component';
import { AliasesEntitySelectComponent } from '@home/components/alias/aliases-entity-select.component';
import { WidgetConfigComponent } from '@home/components/widget/widget-config.component';
import { EntityAliasesDialogComponent } from '@home/components/alias/entity-aliases-dialog.component';
import { EntityFilterViewComponent } from '@home/components/entity/entity-filter-view.component';
import { EntityAliasDialogComponent } from '@home/components/alias/entity-alias-dialog.component';
import { EntityFilterComponent } from '@home/components/entity/entity-filter.component';
import { RelationFiltersComponent } from '@home/components/relation/relation-filters.component';
import { EntityAliasSelectComponent } from '@home/components/alias/entity-alias-select.component';
import { DataKeysComponent } from '@home/components/widget/data-keys.component';
import { DataKeyConfigDialogComponent } from '@home/components/widget/data-key-config-dialog.component';
import { DataKeyConfigComponent } from '@home/components/widget/data-key-config.component';
import { LegendConfigPanelComponent } from '@home/components/widget/legend-config-panel.component';
import { LegendConfigComponent } from '@home/components/widget/legend-config.component';
import { ManageWidgetActionsComponent } from '@home/components/widget/action/manage-widget-actions.component';
import { WidgetActionDialogComponent } from '@home/components/widget/action/widget-action-dialog.component';
import { CustomActionPrettyResourcesTabsComponent } from '@home/components/widget/action/custom-action-pretty-resources-tabs.component';
import { CustomActionPrettyEditorComponent } from '@home/components/widget/action/custom-action-pretty-editor.component';
import { CustomDialogService } from '@home/components/widget/dialog/custom-dialog.service';
import { CustomDialogContainerComponent } from '@home/components/widget/dialog/custom-dialog-container.component';
import { ImportExportService } from '@home/components/import-export/import-export.service';
import { ImportDialogComponent } from '@home/components/import-export/import-dialog.component';
import { AddWidgetToDashboardDialogComponent } from '@home/components/attribute/add-widget-to-dashboard-dialog.component';
import { ImportDialogCsvComponent } from '@home/components/import-export/import-dialog-csv.component';
import { TableColumnsAssignmentComponent } from '@home/components/import-export/table-columns-assignment.component';
import { EventContentDialogComponent } from '@home/components/event/event-content-dialog.component';
import { SharedHomeComponentsModule } from '@home/components/shared-home-components.module';
import { SelectTargetLayoutDialogComponent } from '@home/components/dashboard/select-target-layout-dialog.component';
import { SelectTargetStateDialogComponent } from '@home/components/dashboard/select-target-state-dialog.component';
import { AliasesEntityAutocompleteComponent } from '@home/components/alias/aliases-entity-autocomplete.component';
import { BooleanFilterPredicateComponent } from '@home/components/filter/boolean-filter-predicate.component';
import { StringFilterPredicateComponent } from '@home/components/filter/string-filter-predicate.component';
import { NumericFilterPredicateComponent } from '@home/components/filter/numeric-filter-predicate.component';
import { ComplexFilterPredicateComponent } from '@home/components/filter/complex-filter-predicate.component';
import { FilterPredicateComponent } from '@home/components/filter/filter-predicate.component';
import { FilterPredicateListComponent } from '@home/components/filter/filter-predicate-list.component';
import { KeyFilterListComponent } from '@home/components/filter/key-filter-list.component';
import { ComplexFilterPredicateDialogComponent } from '@home/components/filter/complex-filter-predicate-dialog.component';
import { KeyFilterDialogComponent } from '@home/components/filter/key-filter-dialog.component';
import { FiltersDialogComponent } from '@home/components/filter/filters-dialog.component';
import { FilterDialogComponent } from '@home/components/filter/filter-dialog.component';
import { FilterSelectComponent } from './filter/filter-select.component';
import { FiltersEditComponent } from '@home/components/filter/filters-edit.component';
import { FiltersEditPanelComponent } from '@home/components/filter/filters-edit-panel.component';
import { UserFilterDialogComponent } from '@home/components/filter/user-filter-dialog.component';
import { FilterUserInfoComponent } from './filter/filter-user-info.component';
import { FilterUserInfoDialogComponent } from './filter/filter-user-info-dialog.component';
import { FilterPredicateValueComponent } from './filter/filter-predicate-value.component';
import { TenantProfileAutocompleteComponent } from './profile/tenant-profile-autocomplete.component';
import { TenantProfileComponent } from './profile/tenant-profile.component';
import { TenantProfileDialogComponent } from './profile/tenant-profile-dialog.component';
import { TenantProfileDataComponent } from './profile/tenant-profile-data.component';
import { DefaultDeviceProfileConfigurationComponent } from './profile/device/default-device-profile-configuration.component';
import { DeviceProfileConfigurationComponent } from './profile/device/device-profile-configuration.component';
import { DeviceProfileComponent } from './profile/device-profile.component';
import { DefaultDeviceProfileTransportConfigurationComponent } from './profile/device/default-device-profile-transport-configuration.component';
import { DeviceProfileTransportConfigurationComponent } from './profile/device/device-profile-transport-configuration.component';
import { DeviceProfileDialogComponent } from './profile/device-profile-dialog.component';
import { DeviceProfileAutocompleteComponent } from './profile/device-profile-autocomplete.component';
import { MqttDeviceProfileTransportConfigurationComponent } from './profile/device/mqtt-device-profile-transport-configuration.component';
import { Lwm2mDeviceProfileTransportConfigurationComponent } from './profile/device/lwm2m-device-profile-transport-configuration.component';
import { DeviceProfileAlarmsComponent } from './profile/alarm/device-profile-alarms.component';
import { DeviceProfileAlarmComponent } from './profile/alarm/device-profile-alarm.component';
import { CreateAlarmRulesComponent } from './profile/alarm/create-alarm-rules.component';
import { AlarmRuleComponent } from './profile/alarm/alarm-rule.component';
import { AlarmRuleConditionComponent } from './profile/alarm/alarm-rule-condition.component';
import { FilterTextComponent } from './filter/filter-text.component';
import { AddDeviceProfileDialogComponent } from './profile/add-device-profile-dialog.component';
import { RuleChainAutocompleteComponent } from './rule-chain/rule-chain-autocomplete.component';
import { DeviceProfileProvisionConfigurationComponent } from "./profile/device-profile-provision-configuration.component";
import { AlarmScheduleComponent } from './profile/alarm/alarm-schedule.component';
import { DeviceWizardDialogComponent } from './wizard/device-wizard-dialog.component';
import { DeviceCredentialsComponent } from './device/device-credentials.component';
import { AlarmScheduleInfoComponent } from './profile/alarm/alarm-schedule-info.component';
import { AlarmScheduleDialogComponent } from '@home/components/profile/alarm/alarm-schedule-dialog.component';
import { EditAlarmDetailsDialogComponent } from './profile/alarm/edit-alarm-details-dialog.component';
import { AlarmRuleConditionDialogComponent } from '@home/components/profile/alarm/alarm-rule-condition-dialog.component';

@NgModule({
  declarations:
    [
      EntitiesTableComponent,
      AddEntityDialogComponent,
      DetailsPanelComponent,
      EntityDetailsPanelComponent,
      AuditLogTableComponent,
      AuditLogDetailsDialogComponent,
      EventContentDialogComponent,
      EventTableHeaderComponent,
      EventTableComponent,
      RelationTableComponent,
      RelationDialogComponent,
      RelationFiltersComponent,
      AlarmTableHeaderComponent,
      AlarmTableComponent,
      AttributeTableComponent,
      AddAttributeDialogComponent,
      EditAttributeValuePanelComponent,
      AliasesEntitySelectPanelComponent,
      AliasesEntitySelectComponent,
      AliasesEntityAutocompleteComponent,
      EntityAliasesDialogComponent,
      EntityAliasDialogComponent,
      DashboardComponent,
      WidgetComponent,
      LegendComponent,
      WidgetConfigComponent,
      EntityFilterViewComponent,
      EntityFilterComponent,
      EntityAliasSelectComponent,
      DataKeysComponent,
      DataKeyConfigComponent,
      DataKeyConfigDialogComponent,
      LegendConfigPanelComponent,
      LegendConfigComponent,
      ManageWidgetActionsComponent,
      WidgetActionDialogComponent,
      CustomActionPrettyResourcesTabsComponent,
      CustomActionPrettyEditorComponent,
      CustomDialogContainerComponent,
      ImportDialogComponent,
      ImportDialogCsvComponent,
      SelectTargetLayoutDialogComponent,
      SelectTargetStateDialogComponent,
      AddWidgetToDashboardDialogComponent,
      TableColumnsAssignmentComponent,
      BooleanFilterPredicateComponent,
      StringFilterPredicateComponent,
      NumericFilterPredicateComponent,
      ComplexFilterPredicateComponent,
      ComplexFilterPredicateDialogComponent,
      FilterPredicateComponent,
      FilterPredicateListComponent,
      KeyFilterListComponent,
      KeyFilterDialogComponent,
      FilterDialogComponent,
      FiltersDialogComponent,
      FilterSelectComponent,
      FilterTextComponent,
      FiltersEditComponent,
      FiltersEditPanelComponent,
      UserFilterDialogComponent,
      FilterUserInfoComponent,
      FilterUserInfoDialogComponent,
      FilterPredicateValueComponent,
      TenantProfileAutocompleteComponent,
      TenantProfileDataComponent,
      TenantProfileComponent,
      TenantProfileDialogComponent,
      DeviceProfileAutocompleteComponent,
      DefaultDeviceProfileConfigurationComponent,
      DeviceProfileConfigurationComponent,
      DefaultDeviceProfileTransportConfigurationComponent,
      MqttDeviceProfileTransportConfigurationComponent,
      Lwm2mDeviceProfileTransportConfigurationComponent,
      DeviceProfileTransportConfigurationComponent,
      CreateAlarmRulesComponent,
      AlarmRuleComponent,
      AlarmRuleConditionDialogComponent,
      AlarmRuleConditionComponent,
      DeviceProfileAlarmComponent,
      DeviceProfileAlarmsComponent,
      DeviceProfileComponent,
      DeviceProfileDialogComponent,
      AddDeviceProfileDialogComponent,
      RuleChainAutocompleteComponent,
<<<<<<< HEAD
      AlarmScheduleInfoComponent,
=======
      DeviceProfileProvisionConfigurationComponent,
>>>>>>> 1a718593
      AlarmScheduleComponent,
      DeviceWizardDialogComponent,
      DeviceCredentialsComponent,
      AlarmScheduleDialogComponent,
      EditAlarmDetailsDialogComponent
    ],
  imports: [
    CommonModule,
    SharedModule,
    SharedHomeComponentsModule
  ],
  exports: [
    EntitiesTableComponent,
    AddEntityDialogComponent,
    DetailsPanelComponent,
    EntityDetailsPanelComponent,
    AuditLogTableComponent,
    EventTableComponent,
    RelationTableComponent,
    RelationFiltersComponent,
    AlarmTableComponent,
    AttributeTableComponent,
    AliasesEntitySelectComponent,
    AliasesEntityAutocompleteComponent,
    EntityAliasesDialogComponent,
    EntityAliasDialogComponent,
    DashboardComponent,
    WidgetComponent,
    LegendComponent,
    WidgetConfigComponent,
    EntityFilterViewComponent,
    EntityFilterComponent,
    EntityAliasSelectComponent,
    DataKeysComponent,
    DataKeyConfigComponent,
    DataKeyConfigDialogComponent,
    LegendConfigComponent,
    ManageWidgetActionsComponent,
    WidgetActionDialogComponent,
    CustomActionPrettyResourcesTabsComponent,
    CustomActionPrettyEditorComponent,
    CustomDialogContainerComponent,
    ImportDialogComponent,
    ImportDialogCsvComponent,
    TableColumnsAssignmentComponent,
    SelectTargetLayoutDialogComponent,
    SelectTargetStateDialogComponent,
    BooleanFilterPredicateComponent,
    StringFilterPredicateComponent,
    NumericFilterPredicateComponent,
    ComplexFilterPredicateComponent,
    ComplexFilterPredicateDialogComponent,
    FilterPredicateComponent,
    FilterPredicateListComponent,
    KeyFilterListComponent,
    KeyFilterDialogComponent,
    FilterDialogComponent,
    FiltersDialogComponent,
    FilterSelectComponent,
    FilterTextComponent,
    FiltersEditComponent,
    UserFilterDialogComponent,
    TenantProfileAutocompleteComponent,
    TenantProfileDataComponent,
    TenantProfileComponent,
    TenantProfileDialogComponent,
    DeviceProfileAutocompleteComponent,
    DefaultDeviceProfileConfigurationComponent,
    DeviceProfileConfigurationComponent,
    DefaultDeviceProfileTransportConfigurationComponent,
    MqttDeviceProfileTransportConfigurationComponent,
    Lwm2mDeviceProfileTransportConfigurationComponent,
    DeviceProfileTransportConfigurationComponent,
    CreateAlarmRulesComponent,
    AlarmRuleComponent,
    AlarmRuleConditionDialogComponent,
    AlarmRuleConditionComponent,
    DeviceProfileAlarmComponent,
    DeviceProfileAlarmsComponent,
    DeviceProfileComponent,
    DeviceProfileDialogComponent,
    AddDeviceProfileDialogComponent,
    RuleChainAutocompleteComponent,
    DeviceWizardDialogComponent,
    DeviceCredentialsComponent,
<<<<<<< HEAD
    AlarmScheduleInfoComponent,
    AlarmScheduleComponent,
    AlarmScheduleDialogComponent,
    EditAlarmDetailsDialogComponent
=======
    DeviceProfileProvisionConfigurationComponent,
    AlarmScheduleComponent
>>>>>>> 1a718593
  ],
  providers: [
    WidgetComponentService,
    CustomDialogService,
    ImportExportService
  ]
})
export class HomeComponentsModule { }<|MERGE_RESOLUTION|>--- conflicted
+++ resolved
@@ -202,11 +202,8 @@
       DeviceProfileDialogComponent,
       AddDeviceProfileDialogComponent,
       RuleChainAutocompleteComponent,
-<<<<<<< HEAD
       AlarmScheduleInfoComponent,
-=======
       DeviceProfileProvisionConfigurationComponent,
->>>>>>> 1a718593
       AlarmScheduleComponent,
       DeviceWizardDialogComponent,
       DeviceCredentialsComponent,
@@ -292,15 +289,12 @@
     RuleChainAutocompleteComponent,
     DeviceWizardDialogComponent,
     DeviceCredentialsComponent,
-<<<<<<< HEAD
     AlarmScheduleInfoComponent,
     AlarmScheduleComponent,
     AlarmScheduleDialogComponent,
-    EditAlarmDetailsDialogComponent
-=======
+    EditAlarmDetailsDialogComponent,
     DeviceProfileProvisionConfigurationComponent,
     AlarmScheduleComponent
->>>>>>> 1a718593
   ],
   providers: [
     WidgetComponentService,
