--- conflicted
+++ resolved
@@ -90,13 +90,8 @@
         <button mat-button mat-raised-button color="primary"
                 type="button"
                 (click)="onTestScript()"
-<<<<<<< HEAD
                 [disabled]="propagateConfiguration.get('arguments').invalid || disabled">
-          {{ 'calculated-fields.test-expression-function' | translate }}
-=======
-                [disabled]="propagateConfiguration.get('arguments').invalid">
           {{ 'calculated-fields.test-script-function' | translate }}
->>>>>>> 2679bb45
         </button>
       </div>
     </div>
