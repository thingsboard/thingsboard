--- conflicted
+++ resolved
@@ -151,11 +151,10 @@
         }"></ng-container>
       }
       @if (refEntityKeyFormGroup.get('type').value !== ArgumentType.Rolling) {
-<<<<<<< HEAD
         @if (!hiddenDefaultValue) {
           <div class="tb-form-row">
             <div class="fixed-title-width" [class.tb-required]="defaultValueRequired">{{ 'calculated-fields.default-value' | translate }}</div>
-            <mat-form-field class="flex-1" appearance="outline" subscriptSizing="dynamic">
+            <mat-form-field class="flex-1 overflow-hidden" appearance="outline" subscriptSizing="dynamic">
               <input matInput autocomplete="off" name="value" formControlName="defaultValue" placeholder="{{ 'action.set' | translate }}"/>
               @if (argumentFormGroup.get('defaultValue').touched && argumentFormGroup.get('defaultValue').hasError('required')) {
                 <mat-icon matSuffix
@@ -169,23 +168,6 @@
             </mat-form-field>
           </div>
         }
-=======
-        <div class="tb-form-row">
-          <div class="fixed-title-width" [class.tb-required]="defaultValueRequired">{{ 'calculated-fields.default-value' | translate }}</div>
-          <mat-form-field class="flex-1 overflow-hidden" appearance="outline" subscriptSizing="dynamic">
-            <input matInput autocomplete="off" name="value" formControlName="defaultValue" placeholder="{{ 'action.set' | translate }}"/>
-            @if (argumentFormGroup.get('defaultValue').touched && argumentFormGroup.get('defaultValue').hasError('required')) {
-              <mat-icon matSuffix
-                        matTooltipPosition="above"
-                        matTooltipClass="tb-error-tooltip"
-                        [matTooltip]="'calculated-fields.default-value-required' | translate"
-                        class="tb-error">
-                warning
-              </mat-icon>
-            }
-          </mat-form-field>
-        </div>
->>>>>>> 2e63d0da
       } @else {
         <div class="tb-form-row">
           <div class="fixed-title-width tb-required">{{ 'calculated-fields.time-window' | translate }}</div>
