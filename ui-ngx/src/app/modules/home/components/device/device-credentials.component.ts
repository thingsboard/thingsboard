--- conflicted
+++ resolved
@@ -14,7 +14,7 @@
 /// limitations under the License.
 ///
 
-import { Component, forwardRef, Inject, Input, OnDestroy, OnInit } from '@angular/core';
+import { Component, forwardRef, Input, OnDestroy, OnInit } from '@angular/core';
 import {
   ControlValueAccessor,
   FormBuilder,
@@ -41,12 +41,7 @@
   DeviceCredentialsDialogLwm2mData,
   END_POINT,
   getDefaultSecurityConfig,
-<<<<<<< HEAD
-  JSON_ALL_CONFIG,
-  SecurityConfigModels
-=======
   JSON_ALL_CONFIG
->>>>>>> c041b3f4
 } from '@home/pages/device/lwm2m/security-config.models';
 import { TranslateService } from '@ngx-translate/core';
 import { MatDialog } from '@angular/material/dialog';
@@ -216,16 +211,6 @@
         this.deviceCredentialsFormGroup.get('credentialsValue').setValidators([]);
         this.deviceCredentialsFormGroup.get('credentialsValue').updateValueAndValidity({emitEvent: false});
         break;
-<<<<<<< HEAD
-      case DeviceCredentialsType.LWM2M_CREDENTIALS:
-        this.deviceCredentialsFormGroup.get('credentialsValue').setValidators([Validators.required]);
-        this.deviceCredentialsFormGroup.get('credentialsValue').updateValueAndValidity({emitEvent: false});
-        this.deviceCredentialsFormGroup.get('credentialsId').setValidators([]);
-        this.deviceCredentialsFormGroup.get('credentialsId').updateValueAndValidity({emitEvent: false});
-        this.deviceCredentialsFormGroup.get('credentialsBasic').disable({emitEvent: false});
-        break;
-=======
->>>>>>> c041b3f4
     }
   }
 
@@ -253,17 +238,11 @@
     });
   }
 
-<<<<<<< HEAD
-  openSecurityInfoLwM2mDialog($event: Event, value: string, id: string): void {
-=======
   openSecurityInfoLwM2mDialog($event: Event): void {
->>>>>>> c041b3f4
     if ($event) {
       $event.stopPropagation();
       $event.preventDefault();
     }
-<<<<<<< HEAD
-=======
     let credentialsValue = this.deviceCredentialsFormGroup.get('credentialsValue').value;
     if (credentialsValue === null || credentialsValue.length === 0) {
       credentialsValue = getDefaultSecurityConfig();
@@ -271,42 +250,27 @@
       credentialsValue = JSON.parse(credentialsValue);
     }
     const credentialsId = this.deviceCredentialsFormGroup.get('credentialsId').value || DEFAULT_END_POINT;
->>>>>>> c041b3f4
     this.dialog.open<SecurityConfigComponent, DeviceCredentialsDialogLwm2mData, object>(SecurityConfigComponent, {
       disableClose: true,
       panelClass: ['tb-dialog', 'tb-fullscreen-dialog'],
       data: {
-<<<<<<< HEAD
-        jsonAllConfig: (value === null || value.length === 0) ? getDefaultSecurityConfig() as SecurityConfigModels : JSON.parse(value) as SecurityConfigModels,
-        endPoint: (id === null) ? DEFAULT_END_POINT : id,
-        isNew: (id === null || value === null || value.length === 0)
-=======
         jsonAllConfig: credentialsValue,
         endPoint: credentialsId
->>>>>>> c041b3f4
       }
     }).afterClosed().subscribe(
       (res) => {
         if (res) {
-<<<<<<< HEAD
-          this.deviceCredentialsFormGroup.get('credentialsValue').patchValue((Object.keys(res[JSON_ALL_CONFIG]).length === 0 || JSON.stringify(res[JSON_ALL_CONFIG]) === "[{}]") ? null : JSON.stringify(res[JSON_ALL_CONFIG]));
-          this.deviceCredentialsFormGroup.get('credentialsId').patchValue((Object.keys(res[END_POINT]).length === 0 || JSON.stringify(res[END_POINT]) === "[{}]") ? null : JSON.stringify(res[END_POINT]).split('\"').join(''));
-=======
           this.deviceCredentialsFormGroup.patchValue({
             credentialsValue: this.isDefautLw2mResponse(res[JSON_ALL_CONFIG]) ? null : JSON.stringify(res[JSON_ALL_CONFIG]),
             credentialsId: this.isDefautLw2mResponse(res[END_POINT]) ? null : JSON.stringify(res[END_POINT]).split('\"').join('')
           });
->>>>>>> c041b3f4
           this.deviceCredentialsFormGroup.get('credentialsValue').markAsDirty();
         }
       }
     );
   }
-<<<<<<< HEAD
-=======
 
   private isDefautLw2mResponse(response: object): boolean {
     return Object.keys(response).length === 0 || JSON.stringify(response) === '[{}]';
   }
->>>>>>> c041b3f4
 }