--- conflicted
+++ resolved
@@ -24,11 +24,7 @@
             <img class="preview" [src]="getPreviewImage(widget.image)" alt="{{ widget.title }}">
           </div>
           <div fxFlex fxLayout="column">
-<<<<<<< HEAD
-            <mat-card-title>{{utils.customTranslation(widget.title, widget.title)}}</mat-card-title>
-=======
-            <mat-card-title>{{widget.title}}<div *ngIf="widget.deprecated" class="tb-deprecated" translate>widget.deprecated</div></mat-card-title>
->>>>>>> c60c08f6
+            <mat-card-title>{{utils.customTranslation(widget.title, widget.title)}}<div *ngIf="widget.deprecated" class="tb-deprecated" translate>widget.deprecated</div></mat-card-title>
             <mat-card-subtitle>{{ 'widget.' + widget.type | translate }}</mat-card-subtitle>
             <mat-card-content *ngIf="widget.description">
               {{ widget.description }}
