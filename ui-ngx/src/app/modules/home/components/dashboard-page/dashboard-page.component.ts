--- conflicted
+++ resolved
@@ -294,11 +294,8 @@
         ignoreLoading: true,
         ctrl: null,
         dashboardCtrl: this,
-<<<<<<< HEAD
-        displayGrid: 'onDrag&Resize'
-=======
+        displayGrid: 'onDrag&Resize',
         layoutData: null
->>>>>>> 4c353534
       }
     },
     right: {
@@ -312,11 +309,8 @@
         ignoreLoading: true,
         ctrl: null,
         dashboardCtrl: this,
-<<<<<<< HEAD
-        displayGrid: 'onDrag&Resize'
-=======
+        displayGrid: 'onDrag&Resize',
         layoutData: null
->>>>>>> 4c353534
       }
     }
   };
