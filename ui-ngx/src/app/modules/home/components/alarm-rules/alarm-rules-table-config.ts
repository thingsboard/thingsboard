--- conflicted
+++ resolved
@@ -71,13 +71,8 @@
 
   readonly tenantId = getCurrentAuthUser(this.store).tenantId;
   additionalDebugActionConfig = {
-<<<<<<< HEAD
-    title: this.translate.instant('calculated-fields.see-debug-events'),
-    action: (calculatedField: CalculatedField) => this.openDebugEventsDialog.call(this, null, calculatedField),
-=======
     title: this.translate.instant('action.see-debug-events'),
     action: (calculatedField: CalculatedField) => this.openDebugEventsDialog.call(this, calculatedField),
->>>>>>> 65521652
   };
 
   alarmRuleFilterConfig: CalculatedFieldsQuery;
