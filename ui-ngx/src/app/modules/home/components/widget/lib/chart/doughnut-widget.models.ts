--- conflicted
+++ resolved
@@ -58,24 +58,6 @@
   clockwise: boolean;
   totalValueFont: Font;
   totalValueColor: ColorSettings;
-<<<<<<< HEAD
-  showLegend: boolean;
-  legendPosition: LegendPosition;
-  legendLabelFont: Font;
-  legendLabelColor: string;
-  legendValueFont: Font;
-  legendValueColor: string;
-  showTooltip: boolean;
-  tooltipValueType: DoughnutTooltipValueType;
-  tooltipValueDecimals: number;
-  tooltipValueFont: Font;
-  tooltipValueColor: string;
-  tooltipBackgroundColor: string;
-  tooltipBackgroundBlur: number;
-  background: BackgroundSettings;
-  padding: string;
-=======
->>>>>>> bf5d99fa
 }
 
 export const doughnutDefaultSettings = (horizontal: boolean): DoughnutWidgetSettings => ({
@@ -95,53 +77,6 @@
     weight: '500',
     lineHeight: '1'
   },
-<<<<<<< HEAD
-  totalValueColor: constantColor('rgba(0, 0, 0, 0.87)'),
-  showLegend: true,
-  legendPosition: horizontal ? LegendPosition.right : LegendPosition.bottom,
-  legendLabelFont: {
-    family: 'Roboto',
-    size: 12,
-    sizeUnit: 'px',
-    style: 'normal',
-    weight: '400',
-    lineHeight: '16px'
-  },
-  legendLabelColor: 'rgba(0, 0, 0, 0.38)',
-  legendValueFont: {
-    family: 'Roboto',
-    size: 14,
-    sizeUnit: 'px',
-    style: 'normal',
-    weight: '500',
-    lineHeight: '20px'
-  },
-  legendValueColor: 'rgba(0, 0, 0, 0.87)',
-  showTooltip: true,
-  tooltipValueType: DoughnutTooltipValueType.percentage,
-  tooltipValueDecimals: 0,
-  tooltipValueFont: {
-    family: 'Roboto',
-    size: 13,
-    sizeUnit: 'px',
-    style: 'normal',
-    weight: '500',
-    lineHeight: '16px'
-  },
-  tooltipValueColor: 'rgba(0, 0, 0, 0.76)',
-  tooltipBackgroundColor: 'rgba(255, 255, 255, 0.76)',
-  tooltipBackgroundBlur: 4,
-  background: {
-    type: BackgroundType.color,
-    color: '#fff',
-    overlay: {
-      enabled: false,
-      color: 'rgba(255,255,255,0.72)',
-      blur: 3
-    }
-  },
-  padding: '12px'
-=======
   totalValueColor: constantColor('rgba(0, 0, 0, 0.87)')
 });
 
@@ -171,5 +106,4 @@
   tooltipValueColor: settings.tooltipValueColor,
   tooltipBackgroundColor: settings.tooltipBackgroundColor,
   tooltipBackgroundBlur: settings.tooltipBackgroundBlur
->>>>>>> bf5d99fa
 });