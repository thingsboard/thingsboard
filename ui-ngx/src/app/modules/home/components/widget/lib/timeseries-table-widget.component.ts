///
/// Copyright © 2016-2021 The Thingsboard Authors
///
/// Licensed under the Apache License, Version 2.0 (the "License");
/// you may not use this file except in compliance with the License.
/// You may obtain a copy of the License at
///
///     http://www.apache.org/licenses/LICENSE-2.0
///
/// Unless required by applicable law or agreed to in writing, software
/// distributed under the License is distributed on an "AS IS" BASIS,
/// WITHOUT WARRANTIES OR CONDITIONS OF ANY KIND, either express or implied.
/// See the License for the specific language governing permissions and
/// limitations under the License.
///

import {
  AfterViewInit,
  Component,
  ElementRef,
  Input,
  NgZone,
  OnInit,
  QueryList,
  ViewChild,
  ViewChildren,
  ViewContainerRef
} from '@angular/core';
import { PageComponent } from '@shared/components/page.component';
import { Store } from '@ngrx/store';
import { AppState } from '@core/core.state';
import { WidgetAction, WidgetContext } from '@home/models/widget-component.models';
import {
  DataKey,
  Datasource,
  DatasourceData,
  DatasourceType,
  WidgetActionDescriptor,
  WidgetConfig
} from '@shared/models/widget.models';
import { UtilsService } from '@core/services/utils.service';
import { TranslateService } from '@ngx-translate/core';
<<<<<<< HEAD
import { hashCode, isDefined, isNumber } from '@core/utils';
=======
import { hashCode, isDefined, isNumber, isObject } from '@core/utils';
>>>>>>> 9a9379d1
import cssjs from '@core/css/css';
import { PageLink } from '@shared/models/page/page-link';
import { Direction, SortOrder, sortOrderFromString } from '@shared/models/page/sort-order';
import { CollectionViewer, DataSource } from '@angular/cdk/collections';
import { BehaviorSubject, fromEvent, merge, Observable, of, Subscription } from 'rxjs';
import { emptyPageData, PageData } from '@shared/models/page/page-data';
import { catchError, debounceTime, distinctUntilChanged, map, tap } from 'rxjs/operators';
import { MatPaginator } from '@angular/material/paginator';
import { MatSort } from '@angular/material/sort';
import { DomSanitizer, SafeHtml } from '@angular/platform-browser';
import {
  CellContentInfo,
  CellStyleInfo,
  constructTableCssString,
  getCellContentInfo,
  getCellStyleInfo,
  TableWidgetDataKeySettings
} from '@home/components/widget/lib/table-widget.models';
import { Overlay } from '@angular/cdk/overlay';
import { SubscriptionEntityInfo } from '@core/api/widget-api.models';
import { DatePipe } from '@angular/common';

interface TimeseriesTableWidgetSettings {
  showTimestamp: boolean;
  showMilliseconds: boolean;
  displayPagination: boolean;
  defaultPageSize: number;
  hideEmptyLines: boolean;
}

interface TimeseriesRow {
  [col: number]: any;
  formattedTs: string;
}

interface TimeseriesHeader {
  index: number;
  dataKey: DataKey;
}

interface TimeseriesTableSource {
  keyStartIndex: number;
  keyEndIndex: number;
  datasource: Datasource;
  rawData: Array<DatasourceData>;
  data: TimeseriesRow[];
  pageLink: PageLink;
  displayedColumns: string[];
  timeseriesDatasource: TimeseriesDatasource;
  header: TimeseriesHeader[];
  stylesInfo: CellStyleInfo[];
  contentsInfo: CellContentInfo[];
  rowDataTemplate: {[key: string]: any};
}

@Component({
  selector: 'tb-timeseries-table-widget',
  templateUrl: './timeseries-table-widget.component.html',
  styleUrls: ['./timeseries-table-widget.component.scss', './table-widget.scss']
})
export class TimeseriesTableWidgetComponent extends PageComponent implements OnInit, AfterViewInit {

  @Input()
  ctx: WidgetContext;

  @ViewChild('searchInput') searchInputField: ElementRef;
  @ViewChildren(MatPaginator) paginators: QueryList<MatPaginator>;
  @ViewChildren(MatSort) sorts: QueryList<MatSort>;

  public displayPagination = true;
  public pageSizeOptions;
  public textSearchMode = false;
  public textSearch: string = null;
  public actionCellDescriptors: WidgetActionDescriptor[];
  public sources: TimeseriesTableSource[];
  public sourceIndex: number;

  private settings: TimeseriesTableWidgetSettings;
  private widgetConfig: WidgetConfig;
  private data: Array<DatasourceData>;
  private datasources: Array<Datasource>;

  private defaultPageSize = 10;
  private defaultSortOrder = '-0';
  private hideEmptyLines = false;
  public showTimestamp = true;
  private dateFormatFilter: string;

  private subscriptions: Subscription[] = [];

  private searchAction: WidgetAction = {
    name: 'action.search',
    show: true,
    icon: 'search',
    onAction: () => {
      this.enterFilterMode();
    }
  };

  constructor(protected store: Store<AppState>,
              private elementRef: ElementRef,
              private ngZone: NgZone,
              private overlay: Overlay,
              private viewContainerRef: ViewContainerRef,
              private utils: UtilsService,
              private translate: TranslateService,
              private domSanitizer: DomSanitizer,
              private datePipe: DatePipe) {
    super(store);
  }

  ngOnInit(): void {
    this.ctx.$scope.timeseriesTableWidget = this;
    this.settings = this.ctx.settings;
    this.widgetConfig = this.ctx.widgetConfig;
    this.data = this.ctx.data;
    this.datasources = this.ctx.datasources;
    this.initialize();
    this.ctx.updateWidgetParams();
  }

  ngAfterViewInit(): void {
    fromEvent(this.searchInputField.nativeElement, 'keyup')
      .pipe(
        debounceTime(150),
        distinctUntilChanged(),
        tap(() => {
          this.sources.forEach((source) => {
            source.pageLink.textSearch = this.textSearch;
            if (this.displayPagination) {
              source.pageLink.page = 0;
            }
          });
          this.loadCurrentSourceRow();
          this.ctx.detectChanges();
        })
      )
      .subscribe();

    this.sorts.changes.subscribe(() => {
      this.initSubscriptionsToSortAndPaginator();
    });

    this.initSubscriptionsToSortAndPaginator();
  }

  public onDataUpdated() {
    this.updateCurrentSourceData();
  }

  private initialize() {
    this.ctx.widgetActions = [this.searchAction ];

    this.actionCellDescriptors = this.ctx.actionsApi.getActionDescriptors('actionCellButton');

    this.displayPagination = isDefined(this.settings.displayPagination) ? this.settings.displayPagination : true;
    this.hideEmptyLines = isDefined(this.settings.hideEmptyLines) ? this.settings.hideEmptyLines : false;
    this.showTimestamp = this.settings.showTimestamp !== false;
    this.dateFormatFilter = (this.settings.showMilliseconds !== true) ? 'yyyy-MM-dd HH:mm:ss' :  'yyyy-MM-dd HH:mm:ss.SSS';

    const pageSize = this.settings.defaultPageSize;
    if (isDefined(pageSize) && isNumber(pageSize) && pageSize > 0) {
      this.defaultPageSize = pageSize;
    }
    this.pageSizeOptions = [this.defaultPageSize, this.defaultPageSize * 2, this.defaultPageSize * 3];

    let cssString = constructTableCssString(this.widgetConfig);

    const origBackgroundColor = this.widgetConfig.backgroundColor || 'rgb(255, 255, 255)';
    cssString += '.tb-table-widget mat-toolbar.mat-table-toolbar:not([color=primary]) {\n' +
    'background-color: ' + origBackgroundColor + ' !important;\n' +
    '}\n';

    const cssParser = new cssjs();
    cssParser.testMode = false;
    const namespace = 'ts-table-' + hashCode(cssString);
    cssParser.cssPreviewNamespace = namespace;
    cssParser.createStyleElement(namespace, cssString);
    $(this.elementRef.nativeElement).addClass(namespace);
    this.updateDatasources();
  }

  private updateDatasources() {
    this.sources = [];
    this.sourceIndex = 0;
    let keyOffset = 0;
    const pageSize = this.displayPagination ? this.defaultPageSize : Number.POSITIVE_INFINITY;
    if (this.datasources) {
      for (const datasource of this.datasources) {
        const sortOrder: SortOrder = sortOrderFromString(this.defaultSortOrder);
        const source = {} as TimeseriesTableSource;
        source.keyStartIndex = keyOffset;
        keyOffset += datasource.dataKeys.length;
        source.keyEndIndex = keyOffset;
        source.datasource = datasource;
        source.data = [];
        source.rawData = [];
        source.displayedColumns = [];
        source.pageLink = new PageLink(pageSize, 0, null, sortOrder);
        source.header = [];
        source.stylesInfo = [];
        source.contentsInfo = [];
        source.rowDataTemplate = {};
        source.rowDataTemplate.Timestamp = null;
        if (this.showTimestamp) {
          source.displayedColumns.push('0');
        }
        for (let a = 0; a < datasource.dataKeys.length; a++ ) {
          const dataKey = datasource.dataKeys[a];
          const keySettings: TableWidgetDataKeySettings = dataKey.settings;
          const index = a + 1;
          source.header.push({
            index,
            dataKey
          });
          source.displayedColumns.push(index + '');
          source.rowDataTemplate[dataKey.label] = null;
          source.stylesInfo.push(getCellStyleInfo(keySettings));
          const cellContentInfo = getCellContentInfo(keySettings, 'value, rowData, ctx');
          cellContentInfo.units = dataKey.units;
          cellContentInfo.decimals = dataKey.decimals;
          source.contentsInfo.push(cellContentInfo);
        }
        source.displayedColumns.push('actions');
        const tsDatasource = new TimeseriesDatasource(source, this.hideEmptyLines, this.dateFormatFilter, this.datePipe);
        tsDatasource.dataUpdated(this.data);
        this.sources.push(source);
      }
    }
    this.updateActiveEntityInfo();
  }

  private updateActiveEntityInfo() {
    const source = this.sources[this.sourceIndex];
    let activeEntityInfo: SubscriptionEntityInfo = null;
    if (source) {
      const datasource = source.datasource;
      if (datasource.type === DatasourceType.entity &&
        datasource.entityType && datasource.entityId) {
        activeEntityInfo = {
          entityId: {
            entityType: datasource.entityType,
            id: datasource.entityId
          },
          entityName: datasource.entityName,
          entityLabel: datasource.entityLabel,
          entityDescription: datasource.entityDescription
        };
      }
    }
    this.ctx.activeEntityInfo = activeEntityInfo;
  }

  private initSubscriptionsToSortAndPaginator() {
    this.subscriptions.forEach(subscription => subscription.unsubscribe());
    this.sorts.forEach((sort, index) => {
      let paginator = null;
      const observables = [sort.sortChange];
      if (this.displayPagination) {
        paginator = this.paginators.toArray()[index];
        this.subscriptions.push(
          sort.sortChange.subscribe(() => paginator.pageIndex = 0)
        );
        observables.push(paginator.page);
      }
      this.updateData(sort, paginator);
      this.subscriptions.push(merge(...observables).pipe(
        tap(() => this.updateData(sort, paginator))
      ).subscribe());
    });
  }

  onSourceIndexChanged() {
    this.updateCurrentSourceData();
    this.updateActiveEntityInfo();
  }

  private enterFilterMode() {
    this.textSearchMode = true;
    this.textSearch = '';
    this.sources.forEach((source) => {
      source.pageLink.textSearch = this.textSearch;
    });
    this.ctx.hideTitlePanel = true;
    this.ctx.detectChanges(true);
    setTimeout(() => {
      this.searchInputField.nativeElement.focus();
      this.searchInputField.nativeElement.setSelectionRange(0, 0);
    }, 10);
  }

  exitFilterMode() {
    this.textSearchMode = false;
    this.textSearch = null;
    this.sources.forEach((source) => {
      source.pageLink.textSearch = this.textSearch;
      if (this.displayPagination) {
        source.pageLink.page = 0;
      }
    });
    this.loadCurrentSourceRow();
    this.ctx.hideTitlePanel = false;
    this.ctx.detectChanges(true);
  }

  private updateData(sort: MatSort, paginator: MatPaginator) {
    const source = this.sources[this.sourceIndex];
    if (this.displayPagination) {
      source.pageLink.page = paginator.pageIndex;
      source.pageLink.pageSize = paginator.pageSize;
    } else {
      source.pageLink.page = 0;
    }
    source.pageLink.sortOrder.property = sort.active;
    source.pageLink.sortOrder.direction = Direction[sort.direction.toUpperCase()];
    source.timeseriesDatasource.loadRows();
    this.ctx.detectChanges();
  }

  public trackByColumnIndex(index, header: TimeseriesHeader) {
    return header.index;
  }

  public trackByRowTimestamp(index: number) {
    return index;
  }

  public trackByActionCellDescriptionId(index: number, action: WidgetActionDescriptor) {
    return action.id;
  }

  public trackBySourcesIndex(index: number, source: TimeseriesTableSource) {
    return source.datasource.entityId;
  }

  public cellStyle(source: TimeseriesTableSource, index: number, value: any): any {
    let style: any = {};
    if (index > 0) {
      const styleInfo = source.stylesInfo[index - 1];
      if (styleInfo.useCellStyleFunction && styleInfo.cellStyleFunction) {
        try {
          style = styleInfo.cellStyleFunction(value);
          if (!isObject(style)) {
            throw new TypeError(`${style === null ? 'null' : typeof style} instead of style object`);
          }
          if (Array.isArray(style)) {
            throw new TypeError(`Array instead of style object`);
          }
        } catch (e) {
          style = {};
          console.warn(`Cell style function for data key '${source.header[index - 1].dataKey.label}' in widget ` +
            `'${this.ctx.widgetConfig.title}' returns '${e}'. Please check your cell style function.`);
        }
      }
    }
    return style;
  }

  public cellContent(source: TimeseriesTableSource, index: number, row: TimeseriesRow, value: any): SafeHtml {
    if (index === 0) {
      return row.formattedTs;
    } else {
      let content;
      const contentInfo = source.contentsInfo[index - 1];
      if (contentInfo.useCellContentFunction && contentInfo.cellContentFunction) {
        try {
          const rowData = source.rowDataTemplate;
          rowData.Timestamp = row[0];
          source.header.forEach((headerInfo) => {
            rowData[headerInfo.dataKey.name] = row[headerInfo.index];
          });
          content = contentInfo.cellContentFunction(value, rowData, this.ctx);
        } catch (e) {
          content = '' + value;
        }
      } else {
        const decimals = (contentInfo.decimals || contentInfo.decimals === 0) ? contentInfo.decimals : this.ctx.widgetConfig.decimals;
        const units = contentInfo.units || this.ctx.widgetConfig.units;
        content = this.ctx.utils.formatValue(value, decimals, units, true);
      }

      if (!isDefined(content)) {
        return '';
      } else {
        switch (typeof content) {
          case 'string':
            return this.domSanitizer.bypassSecurityTrustHtml(content);
          default:
            return content;
        }
      }
    }
  }

  public onRowClick($event: Event, row: TimeseriesRow) {
    const descriptors = this.ctx.actionsApi.getActionDescriptors('rowClick');
    if (descriptors.length) {
      if ($event) {
        $event.stopPropagation();
      }
      let entityId;
      let entityName;
      let entityLabel;
      if (this.ctx.activeEntityInfo) {
        entityId = this.ctx.activeEntityInfo.entityId;
        entityName = this.ctx.activeEntityInfo.entityName;
        entityLabel = this.ctx.activeEntityInfo.entityLabel;
      }
      this.ctx.actionsApi.handleWidgetAction($event, descriptors[0], entityId, entityName, row, entityLabel);
    }
  }

  public onActionButtonClick($event: Event, row: TimeseriesRow, actionDescriptor: WidgetActionDescriptor) {
    if ($event) {
      $event.stopPropagation();
    }
    let entityId;
    let entityName;
    let entityLabel;
    if (this.ctx.activeEntityInfo) {
      entityId = this.ctx.activeEntityInfo.entityId;
      entityName = this.ctx.activeEntityInfo.entityName;
      entityLabel = this.ctx.activeEntityInfo.entityLabel;
    }
    this.ctx.actionsApi.handleWidgetAction($event, actionDescriptor, entityId, entityName, row, entityLabel);
  }

  public isActiveTab(index: number): boolean {
    return index === this.sourceIndex;
  }

  private updateCurrentSourceData() {
    this.sources[this.sourceIndex].timeseriesDatasource.dataUpdated(this.data);
  }

  private loadCurrentSourceRow() {
    this.sources[this.sourceIndex].timeseriesDatasource.loadRows();
  }
}

class TimeseriesDatasource implements DataSource<TimeseriesRow> {

  private rowsSubject = new BehaviorSubject<TimeseriesRow[]>([]);
  private pageDataSubject = new BehaviorSubject<PageData<TimeseriesRow>>(emptyPageData<TimeseriesRow>());

  private allRowsSubject = new BehaviorSubject<TimeseriesRow[]>([]);
  private allRows$: Observable<Array<TimeseriesRow>> = this.allRowsSubject.asObservable();

  constructor(
    private source: TimeseriesTableSource,
    private hideEmptyLines: boolean,
    private dateFormatFilter: string,
    private datePipe: DatePipe
  ) {
    this.source.timeseriesDatasource = this;
  }

  connect(collectionViewer: CollectionViewer): Observable<TimeseriesRow[] | ReadonlyArray<TimeseriesRow>> {
    if (this.rowsSubject.isStopped) {
      this.rowsSubject.isStopped = false;
      this.pageDataSubject.isStopped = false;
    }
    return this.rowsSubject.asObservable();
  }

  disconnect(collectionViewer: CollectionViewer): void {
    this.rowsSubject.complete();
    this.pageDataSubject.complete();
  }

  loadRows() {
    this.fetchRows(this.source.pageLink).pipe(
      catchError(() => of(emptyPageData<TimeseriesRow>())),
    ).subscribe(
      (pageData) => {
        this.rowsSubject.next(pageData.data);
        this.pageDataSubject.next(pageData);
      }
    );
  }

  dataUpdated(data: DatasourceData[]) {
    this.source.rawData = data.slice(this.source.keyStartIndex, this.source.keyEndIndex);
    this.updateSourceData();
  }

  private updateSourceData() {
    this.source.data = this.convertData(this.source.rawData);
    this.allRowsSubject.next(this.source.data);
  }

  private convertData(data: DatasourceData[]): TimeseriesRow[] {
    const rowsMap: {[timestamp: number]: TimeseriesRow} = {};
    for (let d = 0; d < data.length; d++) {
      const columnData = data[d].data;
      columnData.forEach((cellData) => {
        const timestamp = cellData[0];
        let row = rowsMap[timestamp];
        if (!row) {
          row = {
            formattedTs: this.datePipe.transform(timestamp, this.dateFormatFilter)
          };
          row[0] = timestamp;
          for (let c = 0; c < data.length; c++) {
            row[c + 1] = undefined;
          }
          rowsMap[timestamp] = row;
        }
        row[d + 1] = cellData[1];
      });
    }

    let rows: TimeseriesRow[]  = [];
    if (this.hideEmptyLines) {
      for (const t of Object.keys(rowsMap)) {
        let hideLine = true;
        for (let c = 0; (c < data.length) && hideLine; c++) {
          if (rowsMap[t][c + 1]) {
            hideLine = false;
          }
        }
        if (!hideLine) {
          rows.push(rowsMap[t]);
        }
      }
    } else {
      rows = Object.keys(rowsMap).map(itm => rowsMap[itm]);
    }
    return rows;
  }

  isEmpty(): Observable<boolean> {
    return this.rowsSubject.pipe(
      map((rows) => !rows.length)
    );
  }

  total(): Observable<number> {
    return this.pageDataSubject.pipe(
      map((pageData) => pageData.totalElements)
    );
  }

  private fetchRows(pageLink: PageLink): Observable<PageData<TimeseriesRow>> {
    return this.allRows$.pipe(
      map((data) => pageLink.filterData(data))
    );
  }
}<|MERGE_RESOLUTION|>--- conflicted
+++ resolved
@@ -40,11 +40,7 @@
 } from '@shared/models/widget.models';
 import { UtilsService } from '@core/services/utils.service';
 import { TranslateService } from '@ngx-translate/core';
-<<<<<<< HEAD
-import { hashCode, isDefined, isNumber } from '@core/utils';
-=======
 import { hashCode, isDefined, isNumber, isObject } from '@core/utils';
->>>>>>> 9a9379d1
 import cssjs from '@core/css/css';
 import { PageLink } from '@shared/models/page/page-link';
 import { Direction, SortOrder, sortOrderFromString } from '@shared/models/page/sort-order';
