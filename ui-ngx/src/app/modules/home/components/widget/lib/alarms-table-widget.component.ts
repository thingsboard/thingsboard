///
/// Copyright © 2016-2023 The Thingsboard Authors
///
/// Licensed under the Apache License, Version 2.0 (the "License");
/// you may not use this file except in compliance with the License.
/// You may obtain a copy of the License at
///
///     http://www.apache.org/licenses/LICENSE-2.0
///
/// Unless required by applicable law or agreed to in writing, software
/// distributed under the License is distributed on an "AS IS" BASIS,
/// WITHOUT WARRANTIES OR CONDITIONS OF ANY KIND, either express or implied.
/// See the License for the specific language governing permissions and
/// limitations under the License.
///

import {
  AfterViewInit,
  ChangeDetectorRef,
  Component,
  ElementRef,
  EventEmitter,
  Injector,
  Input,
  NgZone,
  OnDestroy,
  OnInit,
  StaticProvider,
  ViewChild,
  ViewContainerRef
} from '@angular/core';
import { PageComponent } from '@shared/components/page.component';
import { Store } from '@ngrx/store';
import { AppState } from '@core/core.state';
import { WidgetAction, WidgetContext } from '@home/models/widget-component.models';
import { DataKey, WidgetActionDescriptor, WidgetConfig } from '@shared/models/widget.models';
import { IWidgetSubscription } from '@core/api/widget-api.models';
import { UtilsService } from '@core/services/utils.service';
import { TranslateService } from '@ngx-translate/core';
import {
  createLabelFromDatasource,
  deepClone,
  hashCode,
  isDefined,
  isDefinedAndNotNull,
  isNumber,
  isObject,
  isUndefined
} from '@core/utils';
import cssjs from '@core/css/css';
import { sortItems } from '@shared/models/page/page-link';
import { Direction } from '@shared/models/page/sort-order';
import { CollectionViewer, DataSource, SelectionModel } from '@angular/cdk/collections';
import { BehaviorSubject, forkJoin, fromEvent, merge, Observable, Subscription } from 'rxjs';
import { emptyPageData, PageData } from '@shared/models/page/page-data';
import { debounceTime, distinctUntilChanged, map, take, tap } from 'rxjs/operators';
import { MatPaginator } from '@angular/material/paginator';
import { MatSort, SortDirection } from '@angular/material/sort';
import { DomSanitizer, SafeHtml } from '@angular/platform-browser';
import {
  CellContentInfo,
  CellStyleInfo,
  checkHasActions,
  constructTableCssString,
  DisplayColumn,
  EntityColumn,
  entityDataSortOrderFromString,
  findColumnByEntityKey,
  findEntityKeyByColumnDef,
  fromEntityColumnDef,
  getAlarmValue,
  getCellContentInfo,
  getCellStyleInfo,
  getColumnDefaultVisibility,
  getColumnSelectionAvailability,
  getColumnWidth,
  getHeaderTitle,
  getRowStyleInfo,
  getTableCellButtonActions,
  noDataMessage,
  prepareTableCellButtonActions,
  RowStyleInfo,
  TableCellButtonActionDescriptor,
  TableWidgetDataKeySettings,
  TableWidgetSettings,
  widthStyle
} from '@home/components/widget/lib/table-widget.models';
import { ConnectedPosition, Overlay, OverlayConfig, OverlayRef } from '@angular/cdk/overlay';
import { ComponentPortal } from '@angular/cdk/portal';
import {
  DISPLAY_COLUMNS_PANEL_DATA,
  DisplayColumnsPanelComponent,
  DisplayColumnsPanelData
} from '@home/components/widget/lib/display-columns-panel.component';
import { AlarmDataInfo, alarmFields, AlarmInfo, alarmSeverityColors, AlarmStatus } from '@shared/models/alarm.models';
import { DatePipe } from '@angular/common';
import {
  AlarmDetailsDialogComponent,
  AlarmDetailsDialogData
} from '@home/components/alarm/alarm-details-dialog.component';
import { MatDialog } from '@angular/material/dialog';
import { NULL_UUID } from '@shared/models/id/has-uuid';
import { DialogService } from '@core/services/dialog.service';
import { AlarmService } from '@core/http/alarm.service';
import {
  AlarmData,
  AlarmDataPageLink,
  dataKeyToEntityKey,
  dataKeyTypeToEntityKeyType,
  entityDataPageLinkSortDirection,
  KeyFilter
} from '@app/shared/models/query/query.models';
import { DataKeyType } from '@shared/models/telemetry/telemetry.models';
import { entityFields } from '@shared/models/entity.models';
import { coerceBooleanProperty } from '@angular/cdk/coercion';
import { ResizeObserver } from '@juggle/resize-observer';
import { hidePageSizePixelValue } from '@shared/models/constants';
import {
  ALARM_ASSIGNEE_PANEL_DATA,
  AlarmAssigneePanelComponent,
  AlarmAssigneePanelData
} from '@home/components/alarm/alarm-assignee-panel.component';
import {
  AlarmCommentDialogComponent,
  AlarmCommentDialogData
} from '@home/components/alarm/alarm-comment-dialog.component';
import { EntityService } from '@core/http/entity.service';
import {
  ALARM_FILTER_CONFIG_DATA,
  AlarmFilterConfigComponent,
  AlarmFilterConfigData
} from '@home/components/alarm/alarm-filter-config.component';
import { getCurrentAuthUser } from '@core/auth/auth.selectors';

interface AlarmsTableWidgetSettings extends TableWidgetSettings {
  alarmsTitle: string;
  enableSelectColumnDisplay: boolean;
  defaultSortOrder: string;
  enableSelection: boolean;
  enableStatusFilter?: boolean;
  enableFilter: boolean;
  displayActivity: boolean;
  displayDetails: boolean;
  allowAcknowledgment: boolean;
  allowClear: boolean;
  allowAssign: boolean;
}

interface AlarmWidgetActionDescriptor extends TableCellButtonActionDescriptor {
  details?: boolean;
  acknowledge?: boolean;
  clear?: boolean;
  activity?: boolean;
}

@Component({
  selector: 'tb-alarms-table-widget',
  templateUrl: './alarms-table-widget.component.html',
  styleUrls: ['./alarms-table-widget.component.scss', './table-widget.scss']
})
export class AlarmsTableWidgetComponent extends PageComponent implements OnInit, OnDestroy, AfterViewInit {
<<<<<<< HEAD
=======

>>>>>>> 41f07d89

  @Input()
  ctx: WidgetContext;

  @ViewChild('searchInput') searchInputField: ElementRef;
  @ViewChild(MatPaginator) paginator: MatPaginator;
  @ViewChild(MatSort) sort: MatSort;

  public enableSelection = true;
  public displayPagination = true;
  public enableStickyHeader = true;
  public enableStickyAction = false;
  public showCellActionsMenu = true;
  public pageSizeOptions;
  public pageLink: AlarmDataPageLink;
  public sortOrderProperty: string;
  public textSearchMode = false;
  public hidePageSize = false;
  public columns: Array<EntityColumn> = [];
  public displayedColumns: string[] = [];
  public alarmsDatasource: AlarmsDatasource;
  public noDataDisplayMessageText: string;
  private setCellButtonAction: boolean;

  private cellContentCache: Array<any> = [];
  private cellStyleCache: Array<any> = [];
  private rowStyleCache: Array<any> = [];

  private settings: AlarmsTableWidgetSettings;
  private widgetConfig: WidgetConfig;
  private subscription: IWidgetSubscription;
  private widgetResize$: ResizeObserver;

  private alarmsTitlePattern: string;

  private displayActivity = false;
  private displayDetails = true;
  public allowAcknowledgment = true;
  private allowClear = true;
  public allowAssign = true;

  private defaultPageSize = 10;
  private defaultSortOrder = '-' + alarmFields.createdTime.value;

  private contentsInfo: {[key: string]: CellContentInfo} = {};
  private stylesInfo: {[key: string]: CellStyleInfo} = {};
  private columnWidth: {[key: string]: string} = {};
  private columnDefaultVisibility: {[key: string]: boolean} = {};
  private columnSelectionAvailability: {[key: string]: boolean} = {};

  private rowStylesInfo: RowStyleInfo;

  private widgetTimewindowChanged$: Subscription;

  private searchAction: WidgetAction = {
    name: 'action.search',
    show: true,
    icon: 'search',
    onAction: () => {
      this.enterFilterMode();
    }
  };

  private columnDisplayAction: WidgetAction = {
    name: 'entity.columns-to-display',
    show: true,
    icon: 'view_column',
    onAction: ($event) => {
      this.editColumnsToDisplay($event);
    }
  };

  private alarmFilterAction: WidgetAction = {
    name: 'alarm.alarm-filter',
    show: true,
    onAction: ($event) => {
      this.editAlarmFilter($event);
    },
    icon: 'filter_list'
  };

  constructor(protected store: Store<AppState>,
              private elementRef: ElementRef,
              private ngZone: NgZone,
              private overlay: Overlay,
              private viewContainerRef: ViewContainerRef,
              private utils: UtilsService,
              public translate: TranslateService,
              private domSanitizer: DomSanitizer,
              private datePipe: DatePipe,
              private dialog: MatDialog,
              private dialogService: DialogService,
              private entityService: EntityService,
              private alarmService: AlarmService,
              private cd: ChangeDetectorRef) {
    super(store);
    this.pageLink = {
      page: 0,
      pageSize: this.defaultPageSize,
      textSearch: null
    };
  }

  ngOnInit(): void {
    this.ctx.$scope.alarmsTableWidget = this;
    this.settings = this.ctx.settings;
    this.widgetConfig = this.ctx.widgetConfig;
    this.subscription = this.ctx.defaultSubscription;
    this.initializeConfig();
    this.updateAlarmSource();
    this.ctx.updateWidgetParams();

    if (this.displayPagination) {
      this.widgetTimewindowChanged$ = this.ctx.defaultSubscription.widgetTimewindowChanged$.subscribe(
        () => this.pageLink.page = 0
      );
      this.widgetResize$ = new ResizeObserver(() => {
        const showHidePageSize = this.elementRef.nativeElement.offsetWidth < hidePageSizePixelValue;
        if (showHidePageSize !== this.hidePageSize) {
          this.hidePageSize = showHidePageSize;
          this.cd.markForCheck();
        }
      });
      this.widgetResize$.observe(this.elementRef.nativeElement);
    }
  }

  ngOnDestroy(): void {
    if (this.widgetTimewindowChanged$) {
      this.widgetTimewindowChanged$.unsubscribe();
      this.widgetTimewindowChanged$ = null;
    }
    if (this.widgetResize$) {
      this.widgetResize$.disconnect();
    }
  }

  ngAfterViewInit(): void {
    fromEvent(this.searchInputField.nativeElement, 'keyup')
      .pipe(
        debounceTime(150),
        distinctUntilChanged(),
        tap(() => {
          this.resetPageIndex();
          this.updateData();
        })
      )
      .subscribe();

    if (this.displayPagination) {
      this.sort.sortChange.subscribe(() => this.paginator.pageIndex = 0);
    }
    ((this.displayPagination ? merge(this.sort.sortChange, this.paginator.page) : this.sort.sortChange) as Observable<any>)
      .pipe(
        tap(() => this.updateData())
      )
      .subscribe();
    this.updateData();
  }

  public onDataUpdated() {
    this.updateTitle(true);
    this.alarmsDatasource.updateAlarms();
    this.clearCache();
    this.ctx.detectChanges();
  }

  public pageLinkSortDirection(): SortDirection {
    return entityDataPageLinkSortDirection(this.pageLink);
  }

  private initializeConfig() {
    this.ctx.widgetActions = [this.searchAction, this.alarmFilterAction, this.columnDisplayAction];

    this.displayActivity = isDefined(this.settings.displayActivity) ? this.settings.displayActivity : false;
    this.displayDetails = isDefined(this.settings.displayDetails) ? this.settings.displayDetails : true;
    this.allowAcknowledgment = isDefined(this.settings.allowAcknowledgment) ? this.settings.allowAcknowledgment : true;
    this.allowClear = isDefined(this.settings.allowClear) ? this.settings.allowClear : true;
    this.allowAssign = isDefined(this.settings.allowAssign) ? this.settings.allowAssign : true;

    if (this.settings.alarmsTitle && this.settings.alarmsTitle.length) {
      this.alarmsTitlePattern = this.utils.customTranslation(this.settings.alarmsTitle, this.settings.alarmsTitle);
    } else {
      this.alarmsTitlePattern = this.translate.instant('alarm.alarms');
    }

    this.updateTitle(false);

    this.enableSelection = isDefined(this.settings.enableSelection) ? this.settings.enableSelection : true;
    if (!this.allowAcknowledgment && !this.allowClear) {
      this.enableSelection = false;
    }

    this.searchAction.show = isDefined(this.settings.enableSearch) ? this.settings.enableSearch : true;
    this.displayPagination = isDefined(this.settings.displayPagination) ? this.settings.displayPagination : true;
    this.enableStickyHeader = isDefined(this.settings.enableStickyHeader) ? this.settings.enableStickyHeader : true;
    this.enableStickyAction = isDefined(this.settings.enableStickyAction) ? this.settings.enableStickyAction : false;
    this.showCellActionsMenu = isDefined(this.settings.showCellActionsMenu) ? this.settings.showCellActionsMenu : true;
    this.columnDisplayAction.show = isDefined(this.settings.enableSelectColumnDisplay) ? this.settings.enableSelectColumnDisplay : true;
    let enableFilter;
    if (isDefined(this.settings.enableFilter)) {
      enableFilter = this.settings.enableFilter;
    } else if (isDefined(this.settings.enableStatusFilter)) {
      enableFilter = this.settings.enableStatusFilter;
    } else {
      enableFilter = true;
    }
    this.alarmFilterAction.show = enableFilter;

    this.rowStylesInfo = getRowStyleInfo(this.settings, 'alarm, ctx');

    const pageSize = this.settings.defaultPageSize;
    if (isDefined(pageSize) && isNumber(pageSize) && pageSize > 0) {
      this.defaultPageSize = pageSize;
    }
    this.pageSizeOptions = [this.defaultPageSize, this.defaultPageSize * 2, this.defaultPageSize * 3];
    this.pageLink.pageSize = this.displayPagination ? this.defaultPageSize : 1024;

    const alarmFilter = this.entityService.resolveAlarmFilter(this.widgetConfig.alarmFilterConfig, false);
    this.pageLink = {...this.pageLink, ...alarmFilter};

    this.noDataDisplayMessageText =
      noDataMessage(this.widgetConfig.noDataDisplayMessage, 'alarm.no-alarms-prompt', this.utils, this.translate);

    const cssString = constructTableCssString(this.widgetConfig);
    const cssParser = new cssjs();
    cssParser.testMode = false;
    const namespace = 'alarms-table-' + hashCode(cssString);
    cssParser.cssPreviewNamespace = namespace;
    cssParser.createStyleElement(namespace, cssString);
    $(this.elementRef.nativeElement).addClass(namespace);
  }

  private updateTitle(updateWidgetParams = false) {
    const newTitle = createLabelFromDatasource(this.subscription.alarmSource, this.alarmsTitlePattern);
    if (this.ctx.widgetTitle !== newTitle) {
      this.ctx.widgetTitle = newTitle;
      if (updateWidgetParams) {
        this.ctx.updateWidgetParams();
      }
    }
  }

  private updateAlarmSource() {

    if (this.enableSelection) {
      this.displayedColumns.push('select');
    }

    const latestDataKeys: Array<DataKey> = [];

    if (this.subscription.alarmSource) {
      this.subscription.alarmSource.dataKeys.forEach((alarmDataKey) => {
        const dataKey: EntityColumn = deepClone(alarmDataKey) as EntityColumn;
        const keySettings: TableWidgetDataKeySettings = dataKey.settings;
        dataKey.entityKey = dataKeyToEntityKey(alarmDataKey);
        dataKey.label = this.utils.customTranslation(dataKey.label, dataKey.label);
        dataKey.title = getHeaderTitle(dataKey, keySettings, this.utils);
        dataKey.def = 'def' + this.columns.length;
        if (dataKey.type === DataKeyType.alarm && !isDefined(keySettings.columnWidth)) {
          const alarmField = alarmFields[dataKey.name];
          if (alarmField && alarmField.time) {
            keySettings.columnWidth = '120px';
          }
          if (alarmField && alarmField.keyName  === alarmFields.assignee.keyName) {
            keySettings.columnWidth = '120px';
          }
        }
        this.stylesInfo[dataKey.def] = getCellStyleInfo(keySettings, 'value, alarm, ctx');
        this.contentsInfo[dataKey.def] = getCellContentInfo(keySettings, 'value, alarm, ctx');
        this.contentsInfo[dataKey.def].units = dataKey.units;
        this.contentsInfo[dataKey.def].decimals = dataKey.decimals;
        this.columnWidth[dataKey.def] = getColumnWidth(keySettings);
        this.columnDefaultVisibility[dataKey.def] = getColumnDefaultVisibility(keySettings, this.ctx);
        this.columnSelectionAvailability[dataKey.def] = getColumnSelectionAvailability(keySettings);
        this.columns.push(dataKey);

        if (dataKey.type !== DataKeyType.alarm) {
          latestDataKeys.push(dataKey);
        }
      });
      this.displayedColumns.push(...this.columns.filter(column => this.columnDefaultVisibility[column.def])
        .map(column => column.def));
    }
    if (this.settings.defaultSortOrder && this.settings.defaultSortOrder.length) {
      this.defaultSortOrder = this.utils.customTranslation(this.settings.defaultSortOrder, this.settings.defaultSortOrder);
    }
    this.pageLink.sortOrder = entityDataSortOrderFromString(this.defaultSortOrder, this.columns);
    let sortColumn: EntityColumn;
    if (this.pageLink.sortOrder) {
      sortColumn = findColumnByEntityKey(this.pageLink.sortOrder.key, this.columns);
    }
    this.sortOrderProperty = sortColumn ? sortColumn.def : null;

    const actionCellDescriptors: AlarmWidgetActionDescriptor[] = [];
    if (this.displayActivity) {
      actionCellDescriptors.push(
        {
          displayName: this.translate.instant('alarm-activity.activity'),
          icon: 'comment',
          activity: true
        } as AlarmWidgetActionDescriptor
      );
    }

    if (this.displayDetails) {
      actionCellDescriptors.push(
        {
          displayName: this.translate.instant('alarm.details'),
          icon: 'more_horiz',
          details: true
        } as AlarmWidgetActionDescriptor
      );
    }

    if (this.allowAcknowledgment) {
      actionCellDescriptors.push(
        {
          displayName: this.translate.instant('alarm.acknowledge'),
          icon: 'done',
          acknowledge: true
        } as AlarmWidgetActionDescriptor
      );
    }

    if (this.allowClear) {
      actionCellDescriptors.push(
        {
          displayName: this.translate.instant('alarm.clear'),
          icon: 'clear',
          clear: true
        } as AlarmWidgetActionDescriptor
      );
    }

    this.setCellButtonAction = !!(actionCellDescriptors.length + this.ctx.actionsApi.getActionDescriptors('actionCellButton').length);

    if (this.setCellButtonAction) {
      this.displayedColumns.push('actions');
    }

    this.alarmsDatasource = new AlarmsDatasource(this.subscription, latestDataKeys, this.ngZone, this.ctx, actionCellDescriptors);
    if (this.enableSelection) {
      this.alarmsDatasource.selectionModeChanged$.subscribe((selectionMode) => {
        const hideTitlePanel = selectionMode || this.textSearchMode;
        if (this.ctx.hideTitlePanel !== hideTitlePanel) {
          this.ctx.hideTitlePanel = hideTitlePanel;
          this.ctx.detectChanges(true);
        } else {
          this.ctx.detectChanges();
        }
      });
    }
  }

  private editColumnsToDisplay($event: Event) {
    if ($event) {
      $event.stopPropagation();
    }
    const target = $event.target || $event.srcElement || $event.currentTarget;
    const config = new OverlayConfig();
    config.backdropClass = 'cdk-overlay-transparent-backdrop';
    config.hasBackdrop = true;
    const connectedPosition: ConnectedPosition = {
      originX: 'end',
      originY: 'bottom',
      overlayX: 'end',
      overlayY: 'top'
    };
    config.positionStrategy = this.overlay.position().flexibleConnectedTo(target as HTMLElement)
      .withPositions([connectedPosition]);

    const overlayRef = this.overlay.create(config);
    overlayRef.backdropClick().subscribe(() => {
      overlayRef.dispose();
    });

    const columns: DisplayColumn[] = this.columns.map(column => ({
        title: column.title,
        def: column.def,
        display: this.displayedColumns.indexOf(column.def) > -1,
        selectable: this.columnSelectionAvailability[column.def]
      }));

    const providers: StaticProvider[] = [
      {
        provide: DISPLAY_COLUMNS_PANEL_DATA,
        useValue: {
          columns,
          columnsUpdated: (newColumns) => {
            this.displayedColumns = newColumns.filter(column => column.display).map(column => column.def);
            if (this.enableSelection) {
              this.displayedColumns.unshift('select');
            }
            if (this.setCellButtonAction) {
              this.displayedColumns.push('actions');
            }
            this.clearCache();
          }
        } as DisplayColumnsPanelData
      },
      {
        provide: OverlayRef,
        useValue: overlayRef
      }
    ];
    const injector = Injector.create({parent: this.viewContainerRef.injector, providers});
    overlayRef.attach(new ComponentPortal(DisplayColumnsPanelComponent,
      this.viewContainerRef, injector));
    this.ctx.detectChanges();
  }

  private resetPageIndex(): void {
    if (this.displayPagination) {
      this.paginator.pageIndex = 0;
    }
  }

  private editAlarmFilter($event: Event) {
    if ($event) {
      $event.stopPropagation();
    }
    const target = $event.target || $event.srcElement || $event.currentTarget;
    const config = new OverlayConfig();
    config.backdropClass = 'cdk-overlay-transparent-backdrop';
    config.panelClass = 'tb-filter-panel';
    config.hasBackdrop = true;
    const connectedPosition: ConnectedPosition = {
      originX: 'end',
      originY: 'bottom',
      overlayX: 'end',
      overlayY: 'top'
    };
    config.positionStrategy = this.overlay.position().flexibleConnectedTo(target as HTMLElement)
      .withPositions([connectedPosition]);

    const overlayRef = this.overlay.create(config);
    overlayRef.backdropClick().subscribe(() => {
      overlayRef.dispose();
    });
    const authUser = getCurrentAuthUser(this.store);
    const assignedToCurrentUser = isDefinedAndNotNull(this.pageLink.assigneeId) && this.pageLink.assigneeId.id === authUser.userId;
    const assigneeId = assignedToCurrentUser ? null : this.pageLink.assigneeId;
    const providers: StaticProvider[] = [
      {
        provide: ALARM_FILTER_CONFIG_DATA,
        useValue: {
          panelMode: true,
          userMode: true,
          alarmFilterConfig: {
            statusList: deepClone(this.pageLink.statusList),
            severityList: deepClone(this.pageLink.severityList),
            typeList: deepClone(this.pageLink.typeList),
            searchPropagatedAlarms: this.pageLink.searchPropagatedAlarms,
            assignedToCurrentUser,
            assigneeId
          },
          initialAlarmFilterConfig: deepClone(this.widgetConfig.alarmFilterConfig)
        } as AlarmFilterConfigData
      },
      {
        provide: OverlayRef,
        useValue: overlayRef
      }
    ];
    const injector = Injector.create({parent: this.viewContainerRef.injector, providers});
    const componentRef = overlayRef.attach(new ComponentPortal(AlarmFilterConfigComponent,
      this.viewContainerRef, injector));
    componentRef.onDestroy(() => {
      if (componentRef.instance.panelResult) {
        const result = componentRef.instance.panelResult;
        const alarmFilter = this.entityService.resolveAlarmFilter(result, false);
        this.pageLink = {...this.pageLink, ...alarmFilter};
        this.resetPageIndex();
        this.updateData();
      }
    });
    this.ctx.detectChanges();
  }

  private enterFilterMode() {
    this.textSearchMode = true;
    this.pageLink.textSearch = '';
    this.ctx.hideTitlePanel = true;
    this.ctx.detectChanges(true);
    setTimeout(() => {
      this.searchInputField.nativeElement.focus();
      this.searchInputField.nativeElement.setSelectionRange(0, 0);
    }, 10);
  }

  exitFilterMode() {
    this.textSearchMode = false;
    this.pageLink.textSearch = null;
    this.resetPageIndex();
    this.updateData();
    this.ctx.hideTitlePanel = false;
    this.ctx.detectChanges(true);
  }

  private updateData() {
    if (this.displayPagination) {
      this.pageLink.page = this.paginator.pageIndex;
      this.pageLink.pageSize = this.paginator.pageSize;
    } else {
      this.pageLink.page = 0;
    }
    const key = findEntityKeyByColumnDef(this.sort.active, this.columns);
    if (key) {
      this.pageLink.sortOrder = {
        key,
        direction: Direction[this.sort.direction.toUpperCase()]
      };
    } else {
      this.pageLink.sortOrder = null;
    }
    const sortOrderLabel = fromEntityColumnDef(this.sort.active, this.columns);
    const keyFilters: KeyFilter[] = null; // TODO:
    this.alarmsDatasource.loadAlarms(this.pageLink, sortOrderLabel, keyFilters);
    this.ctx.detectChanges();
  }

  public trackByColumnDef(index, column: EntityColumn) {
    return column.def;
  }

  public trackByAlarmId(index: number, alarm: AlarmData) {
    return alarm.id.id;
  }

  public trackByActionCellDescriptionId(index: number, action: WidgetActionDescriptor) {
    return action.id;
  }

  public headerStyle(key: EntityColumn): any {
    const columnWidth = this.columnWidth[key.def];
    return widthStyle(columnWidth);
  }

  public rowStyle(alarm: AlarmDataInfo, row: number): any {
    let res = this.rowStyleCache[row];
    if (!res) {
      res = {};
      if (alarm && this.rowStylesInfo.useRowStyleFunction && this.rowStylesInfo.rowStyleFunction) {
        try {
          res = this.rowStylesInfo.rowStyleFunction(alarm, this.ctx);
          if (!isObject(res)) {
            throw new TypeError(`${res === null ? 'null' : typeof res} instead of style object`);
          }
          if (Array.isArray(res)) {
            throw new TypeError(`Array instead of style object`);
          }
        } catch (e) {
          res = {};
          console.warn(`Row style function in widget '${this.ctx.widgetTitle}' ` +
            `returns '${e}'. Please check your row style function.`);
        }
      }
      this.rowStyleCache[row] = res;
    }
    return res;
  }

  public cellStyle(alarm: AlarmDataInfo, key: EntityColumn, row: number): any {
    const col = this.columns.indexOf(key);
    const index = row * this.columns.length + col;
    let res = this.cellStyleCache[index];
    if (!res) {
      res = {};
      if (alarm && key) {
        const styleInfo = this.stylesInfo[key.def];
        const value = getAlarmValue(alarm, key);
        if (styleInfo.useCellStyleFunction && styleInfo.cellStyleFunction) {
          try {
            res = styleInfo.cellStyleFunction(value, alarm, this.ctx);
            if (!isObject(res)) {
              throw new TypeError(`${res === null ? 'null' : typeof res} instead of style object`);
            }
            if (Array.isArray(res)) {
              throw new TypeError(`Array instead of style object`);
            }
          } catch (e) {
            res = {};
            console.warn(`Cell style function for data key '${key.label}' in widget '${this.ctx.widgetTitle}' ` +
              `returns '${e}'. Please check your cell style function.`);
          }
        } else {
          res = this.defaultStyle(key, value);
        }
      }
      this.cellStyleCache[index] = res;
    }
    if (!res.width) {
      const columnWidth = this.columnWidth[key.def];
      res = Object.assign(res, widthStyle(columnWidth));
    }
    return res;
  }

  public cellContent(alarm: AlarmDataInfo, key: EntityColumn, row: number): SafeHtml {
    const col = this.columns.indexOf(key);
    const index = row * this.columns.length + col;
    let res = this.cellContentCache[index];
    if (isUndefined(res)) {
      res = '';
      if (alarm && key) {
        const contentInfo = this.contentsInfo[key.def];
        const value = getAlarmValue(alarm, key);
        let content = '';
        if (contentInfo.useCellContentFunction && contentInfo.cellContentFunction) {
          try {
            content = contentInfo.cellContentFunction(value, alarm, this.ctx);
          } catch (e) {
            content = '' + value;
          }
        } else {
          content = this.defaultContent(key, contentInfo, value);
        }

        if (isDefined(content)) {
          content = this.utils.customTranslation(content, content);
          switch (typeof content) {
            case 'string':
              res = this.domSanitizer.bypassSecurityTrustHtml(content);
              break;
            default:
              res = content;
          }
        }
      }
      this.cellContentCache[index] = res;
    }
    return res;
  }

  public onRowClick($event: Event, alarm: AlarmDataInfo) {
    if ($event) {
      $event.stopPropagation();
    }
    this.alarmsDatasource.toggleCurrentAlarm(alarm);
    const descriptors = this.ctx.actionsApi.getActionDescriptors('rowClick');
    if (descriptors.length) {
      let entityId;
      let entityName;
      let entityLabel;
      if (alarm && alarm.originator) {
        entityId = alarm.originator;
        entityName = alarm.originatorName;
        entityLabel = alarm.originatorLabel;
      }
      this.ctx.actionsApi.handleWidgetAction($event, descriptors[0], entityId, entityName, {alarm}, entityLabel);
    }
  }

  public onActionButtonClick($event: Event, alarm: AlarmDataInfo, actionDescriptor: AlarmWidgetActionDescriptor) {
    if (actionDescriptor.details) {
      this.openAlarmDetails($event, alarm);
    } else if (actionDescriptor.acknowledge) {
      this.ackAlarm($event, alarm);
    } else if (actionDescriptor.clear) {
      this.clearAlarm($event, alarm);
    } else if (actionDescriptor.activity) {
      this.openAlarmActivity($event, alarm);
    } else {
      if ($event) {
        $event.stopPropagation();
      }
      let entityId;
      let entityName;
      let entityLabel;
      if (alarm && alarm.originator) {
        entityId = alarm.originator;
        entityName = alarm.originatorName;
        entityLabel = alarm.originatorLabel;
      }
      this.ctx.actionsApi.handleWidgetAction($event, actionDescriptor, entityId, entityName, {alarm}, entityLabel);
    }
  }

  public actionEnabled(alarm: AlarmDataInfo, actionDescriptor: AlarmWidgetActionDescriptor): boolean {
    if (actionDescriptor.acknowledge) {
      return (alarm.status === AlarmStatus.ACTIVE_UNACK ||
        alarm.status === AlarmStatus.CLEARED_UNACK);
    } else if (actionDescriptor.clear) {
      return (alarm.status === AlarmStatus.ACTIVE_ACK ||
        alarm.status === AlarmStatus.ACTIVE_UNACK);
    }
    return true;
  }

  private openAlarmDetails($event: Event, alarm: AlarmDataInfo) {
    if ($event) {
      $event.stopPropagation();
    }
    if (alarm && alarm.id && alarm.id.id !== NULL_UUID) {
      this.dialog.open<AlarmDetailsDialogComponent, AlarmDetailsDialogData, boolean>
      (AlarmDetailsDialogComponent,
        {
          disableClose: true,
          panelClass: ['tb-dialog', 'tb-fullscreen-dialog'],
          data: {
            alarmId: alarm.id.id,
            allowAcknowledgment: this.allowAcknowledgment,
            allowClear: this.allowClear,
            displayDetails: true,
            allowAssign: this.allowAssign
          }
        }).afterClosed().subscribe(
        (res) => {
          if (res) {
            this.subscription.update();
          }
        }
      );
    }
  }

  private ackAlarm($event: Event, alarm: AlarmDataInfo) {
    if ($event) {
      $event.stopPropagation();
    }
    if (alarm && alarm.id && alarm.id.id !== NULL_UUID) {
      this.dialogService.confirm(
        this.translate.instant('alarm.aknowledge-alarm-title'),
        this.translate.instant('alarm.aknowledge-alarm-text'),
        this.translate.instant('action.no'),
        this.translate.instant('action.yes')
      ).subscribe((res) => {
        if (res) {
          if (res) {
            this.alarmService.ackAlarm(alarm.id.id).subscribe(() => {
              this.subscription.update();
            });
          }
        }
      });
    }
  }

  public ackAlarms($event: Event) {
    if ($event) {
      $event.stopPropagation();
    }
    if (this.alarmsDatasource.selection.hasValue()) {
      const alarmIds = this.alarmsDatasource.selection.selected.filter(
        (alarmId) => alarmId !== NULL_UUID
      );
      if (alarmIds.length) {
        const title = this.translate.instant('alarm.aknowledge-alarms-title', {count: alarmIds.length});
        const content = this.translate.instant('alarm.aknowledge-alarms-text', {count: alarmIds.length});
        this.dialogService.confirm(
          title,
          content,
          this.translate.instant('action.no'),
          this.translate.instant('action.yes')
        ).subscribe((res) => {
          if (res) {
            if (res) {
              const tasks: Observable<void>[] = [];
              for (const alarmId of alarmIds) {
                tasks.push(this.alarmService.ackAlarm(alarmId));
              }
              forkJoin(tasks).subscribe(() => {
                this.alarmsDatasource.clearSelection();
                this.subscription.update();
              });
            }
          }
        });
      }
    }
  }

  private clearAlarm($event: Event, alarm: AlarmDataInfo) {
    if ($event) {
      $event.stopPropagation();
    }
    if (alarm && alarm.id && alarm.id.id !== NULL_UUID) {
      this.dialogService.confirm(
        this.translate.instant('alarm.clear-alarm-title'),
        this.translate.instant('alarm.clear-alarm-text'),
        this.translate.instant('action.no'),
        this.translate.instant('action.yes')
      ).subscribe((res) => {
        if (res) {
          if (res) {
            this.alarmService.clearAlarm(alarm.id.id).subscribe(() => {
              this.subscription.update();
            });
          }
        }
      });
    }
  }

  public clearAlarms($event: Event) {
    if ($event) {
      $event.stopPropagation();
    }
    if (this.alarmsDatasource.selection.hasValue()) {
      const alarmIds = this.alarmsDatasource.selection.selected.filter(
        (alarmId) => alarmId !== NULL_UUID
      );
      if (alarmIds.length) {
        const title = this.translate.instant('alarm.clear-alarms-title', {count: alarmIds.length});
        const content = this.translate.instant('alarm.clear-alarms-text', {count: alarmIds.length});
        this.dialogService.confirm(
          title,
          content,
          this.translate.instant('action.no'),
          this.translate.instant('action.yes')
        ).subscribe((res) => {
          if (res) {
            if (res) {
              const tasks: Observable<void>[] = [];
              for (const alarmId of alarmIds) {
                tasks.push(this.alarmService.clearAlarm(alarmId));
              }
              forkJoin(tasks).subscribe(() => {
                this.alarmsDatasource.clearSelection();
                this.subscription.update();
              });
            }
          }
        });
      }
    }
  }

  private openAlarmActivity($event: Event, alarm: AlarmDataInfo) {
    if ($event) {
      $event.stopPropagation();
    }
    if (alarm && alarm.id && alarm.id.id !== NULL_UUID) {
      this.dialog.open<AlarmCommentDialogComponent, AlarmCommentDialogData, void>
      (AlarmCommentDialogComponent,
        {
          disableClose: true,
          panelClass: ['tb-dialog', 'tb-fullscreen-dialog'],
          data: {
            alarmId: alarm.id.id
          }
        }).afterClosed();
    }
  }

  private defaultContent(key: EntityColumn, contentInfo: CellContentInfo, value: any): any {
    if (isDefined(value)) {
      const alarmField = alarmFields[key.name];
      if (alarmField) {
        return this.utils.defaultAlarmFieldContent(key, value);
      }
      const entityField = entityFields[key.name];
      if (entityField) {
        if (entityField.time) {
          return this.datePipe.transform(value, 'yyyy-MM-dd HH:mm:ss');
        }
      }
      const decimals = (contentInfo.decimals || contentInfo.decimals === 0) ? contentInfo.decimals : this.ctx.widgetConfig.decimals;
      const units = contentInfo.units || this.ctx.widgetConfig.units;
      return this.ctx.utils.formatValue(value, decimals, units, true);
    } else {
      return '';
    }
  }

  private defaultStyle(key: EntityColumn, value: any): any {
    if (isDefined(value)) {
      const alarmField = alarmFields[key.name];
      if (alarmField) {
        if (alarmField.value === alarmFields.severity.value) {
          return {
            fontWeight: 'bold',
            color: alarmSeverityColors.get(value)
          };
        } else {
          return {};
        }
      } else {
        return {};
      }
    } else {
      return {};
    }
  }

  isSorting(column: EntityColumn): boolean {
    return column.type === DataKeyType.alarm && column.name.startsWith('details.');
  }

  private clearCache() {
    this.cellContentCache.length = 0;
    this.cellStyleCache.length = 0;
    this.rowStyleCache.length = 0;
  }

  getUserDisplayName(entity: AlarmInfo) {
    let displayName = '';
    if ((entity.assignee.firstName && entity.assignee.firstName.length > 0) ||
      (entity.assignee.lastName && entity.assignee.lastName.length > 0)) {
      if (entity.assignee.firstName) {
        displayName += entity.assignee.firstName;
      }
      if (entity.assignee.lastName) {
        if (displayName.length > 0) {
          displayName += ' ';
        }
        displayName += entity.assignee.lastName;
      }
    } else {
      displayName = entity.assignee.email;
    }
    return displayName;
  }

  getUserInitials(entity: AlarmInfo): string {
    let initials = '';
    if (entity.assignee.firstName && entity.assignee.firstName.length ||
      entity.assignee.lastName && entity.assignee.lastName.length) {
      if (entity.assignee.firstName) {
        initials += entity.assignee.firstName.charAt(0);
      }
      if (entity.assignee.lastName) {
        initials += entity.assignee.lastName.charAt(0);
      }
    } else {
      initials += entity.assignee.email.charAt(0);
    }
    return initials.toUpperCase();
  }

  getAvatarBgColor(entity: AlarmInfo) {
    return this.utils.stringToHslColor(this.getUserDisplayName(entity), 40, 60);
  }

  openAlarmAssigneePanel($event: Event, entity: AlarmInfo) {
    if ($event) {
      $event.stopPropagation();
    }
    const target = $event.target || $event.srcElement || $event.currentTarget;
    const config = new OverlayConfig();
    config.backdropClass = 'cdk-overlay-transparent-backdrop';
    config.hasBackdrop = true;
    const connectedPosition: ConnectedPosition = {
      originX: 'end',
      originY: 'bottom',
      overlayX: 'end',
      overlayY: 'top'
    };
    config.positionStrategy = this.overlay.position().flexibleConnectedTo(target as HTMLElement)
      .withPositions([connectedPosition]);
    config.minWidth = '260px';
    const overlayRef = this.overlay.create(config);
    overlayRef.backdropClick().subscribe(() => {
      overlayRef.dispose();
    });
    const providers: StaticProvider[] = [
      {
        provide: ALARM_ASSIGNEE_PANEL_DATA,
        useValue: {
          alarmId: entity.id.id,
          assigneeId: entity.assigneeId?.id
        } as AlarmAssigneePanelData
      },
      {
        provide: OverlayRef,
        useValue: overlayRef
      }
    ];
    const injector = Injector.create({parent: this.viewContainerRef.injector, providers});
    overlayRef.attach(new ComponentPortal(AlarmAssigneePanelComponent,
      this.viewContainerRef, injector));
  }
}

class AlarmsDatasource implements DataSource<AlarmDataInfo> {

  private alarmsSubject = new BehaviorSubject<AlarmDataInfo[]>([]);
  private pageDataSubject = new BehaviorSubject<PageData<AlarmDataInfo>>(emptyPageData<AlarmDataInfo>());

  public selection = new SelectionModel<string>(true, [], false);

  private selectionModeChanged = new EventEmitter<boolean>();

  public selectionModeChanged$ = this.selectionModeChanged.asObservable();

  private currentAlarm: AlarmDataInfo = null;

  public dataLoading = true;
  public countCellButtonAction = 0;

  private appliedPageLink: AlarmDataPageLink;
  private appliedSortOrderLabel: string;

  private reserveSpaceForHiddenAction = true;
  private cellButtonActions: TableCellButtonActionDescriptor[];
  private readonly usedShowCellActionFunction: boolean;

  constructor(private subscription: IWidgetSubscription,
              private dataKeys: Array<DataKey>,
              private ngZone: NgZone,
              private widgetContext: WidgetContext,
              actionCellDescriptors: AlarmWidgetActionDescriptor[]) {
    this.cellButtonActions = actionCellDescriptors.concat(getTableCellButtonActions(widgetContext));
    this.usedShowCellActionFunction = this.cellButtonActions.some(action => action.useShowActionCellButtonFunction);
    if (this.widgetContext.settings.reserveSpaceForHiddenAction) {
      this.reserveSpaceForHiddenAction = coerceBooleanProperty(this.widgetContext.settings.reserveSpaceForHiddenAction);
    }
  }

  connect(collectionViewer: CollectionViewer): Observable<AlarmDataInfo[] | ReadonlyArray<AlarmDataInfo>> {
    return this.alarmsSubject.asObservable();
  }

  disconnect(collectionViewer: CollectionViewer): void {
    this.alarmsSubject.complete();
    this.pageDataSubject.complete();
  }

  loadAlarms(pageLink: AlarmDataPageLink, sortOrderLabel: string, keyFilters: KeyFilter[]) {
    this.dataLoading = true;
    // this.clear();
    this.appliedPageLink = pageLink;
    this.appliedSortOrderLabel = sortOrderLabel;
    this.subscription.subscribeForAlarms(pageLink, keyFilters);
  }

  private clear() {
    if (this.selection.hasValue()) {
      this.selection.clear();
      this.onSelectionModeChanged(false);
    }
    this.alarmsSubject.next([]);
    this.pageDataSubject.next(emptyPageData<AlarmDataInfo>());
  }

  updateAlarms() {
    const subscriptionAlarms = this.subscription.alarms;
    let alarms = new Array<AlarmDataInfo>();
    let maxCellButtonAction = 0;
    let isEmptySelection = false;
    const dynamicWidthCellButtonActions = this.usedShowCellActionFunction && !this.reserveSpaceForHiddenAction;
    subscriptionAlarms.data.forEach((alarmData) => {
      const alarm = this.alarmDataToInfo(alarmData);
      alarms.push(alarm);
      if (dynamicWidthCellButtonActions && alarm.actionCellButtons.length > maxCellButtonAction) {
        maxCellButtonAction = alarm.actionCellButtons.length;
      }
    });
    if (!dynamicWidthCellButtonActions && this.cellButtonActions.length && alarms.length) {
      maxCellButtonAction = alarms[0].actionCellButtons.length;
    }
    if (this.appliedSortOrderLabel && this.appliedSortOrderLabel.length) {
      const asc = this.appliedPageLink.sortOrder.direction === Direction.ASC;
      alarms = alarms.sort((a, b) => sortItems(a, b, this.appliedSortOrderLabel, asc));
    }
    if (this.selection.hasValue()) {
      const alarmIds = alarms.map((alarm) => alarm.id.id);
      const toRemove = this.selection.selected.filter(alarmId => alarmIds.indexOf(alarmId) === -1);
      this.selection.deselect(...toRemove);
      if (this.selection.isEmpty()) {
        isEmptySelection = true;
      }
    }
    const alarmsPageData: PageData<AlarmDataInfo> = {
      data: alarms,
      totalPages: subscriptionAlarms.totalPages,
      totalElements: subscriptionAlarms.totalElements,
      hasNext: subscriptionAlarms.hasNext
    };
    this.ngZone.run(() => {
      if (isEmptySelection) {
        this.onSelectionModeChanged(false);
      }
      this.alarmsSubject.next(alarms);
      this.pageDataSubject.next(alarmsPageData);
      this.countCellButtonAction = maxCellButtonAction;
      this.dataLoading = false;
    });
  }

  private alarmDataToInfo(alarmData: AlarmData): AlarmDataInfo {
    const alarm: AlarmDataInfo = deepClone(alarmData);
    delete alarm.latest;
    const latest = alarmData.latest;
    this.dataKeys.forEach((dataKey, index) => {
      const type = dataKeyTypeToEntityKeyType(dataKey.type);
      let value = '';
      if (type) {
        if (latest && latest[type]) {
          const tsVal = latest[type][dataKey.name];
          if (tsVal) {
            value = tsVal.value;
          }
        }
      }
      alarm[dataKey.label] = value;
    });
    if (this.cellButtonActions.length) {
      if (this.usedShowCellActionFunction) {
        alarm.actionCellButtons = prepareTableCellButtonActions(this.widgetContext, this.cellButtonActions,
                                                                alarm, this.reserveSpaceForHiddenAction);
        alarm.hasActions = checkHasActions(alarm.actionCellButtons);
      } else {
        alarm.actionCellButtons = this.cellButtonActions;
        alarm.hasActions = true;
      }
    }
    return alarm;
  }

  isAllSelected(): Observable<boolean> {
    const numSelected = this.selection.selected.length;
    return this.alarmsSubject.pipe(
      map((alarms) => numSelected === alarms.length)
    );
  }

  isEmpty(): Observable<boolean> {
    return this.alarmsSubject.pipe(
      map((alarms) => !alarms.length)
    );
  }

  total(): Observable<number> {
    return this.pageDataSubject.pipe(
      map((pageData) => pageData.totalElements)
    );
  }

  toggleSelection(alarm: AlarmDataInfo) {
    const hasValue = this.selection.hasValue();
    this.selection.toggle(alarm.id.id);
    if (hasValue !== this.selection.hasValue()) {
      this.onSelectionModeChanged(this.selection.hasValue());
    }
  }

  isSelected(alarm: AlarmDataInfo): boolean {
    return this.selection.isSelected(alarm.id.id);
  }

  clearSelection() {
    if (this.selection.hasValue()) {
      this.selection.clear();
      this.onSelectionModeChanged(false);
    }
  }

  masterToggle() {
    this.alarmsSubject.pipe(
      tap((alarms) => {
        const numSelected = this.selection.selected.length;
        if (numSelected === alarms.length) {
          this.selection.clear();
          if (numSelected > 0) {
            this.onSelectionModeChanged(false);
          }
        } else {
          alarms.forEach(row => {
            this.selection.select(row.id.id);
          });
          if (numSelected === 0) {
            this.onSelectionModeChanged(true);
          }
        }
      }),
      take(1)
    ).subscribe();
  }

  public toggleCurrentAlarm(alarm: AlarmDataInfo): boolean {
    if (this.currentAlarm !== alarm) {
      this.currentAlarm = alarm;
      return true;
    } else {
      return false;
    }
  }

  public isCurrentAlarm(alarm: AlarmDataInfo): boolean {
    return (this.currentAlarm && alarm && this.currentAlarm.id && alarm.id) &&
      (this.currentAlarm.id.id === alarm.id.id);
  }

  private onSelectionModeChanged(selectionMode: boolean) {
    this.selectionModeChanged.emit(selectionMode);
  }
}<|MERGE_RESOLUTION|>--- conflicted
+++ resolved
@@ -159,10 +159,7 @@
   styleUrls: ['./alarms-table-widget.component.scss', './table-widget.scss']
 })
 export class AlarmsTableWidgetComponent extends PageComponent implements OnInit, OnDestroy, AfterViewInit {
-<<<<<<< HEAD
-=======
-
->>>>>>> 41f07d89
+
 
   @Input()
   ctx: WidgetContext;
