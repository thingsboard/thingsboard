--- conflicted
+++ resolved
@@ -190,6 +190,9 @@
                                           [optDataKeys]="dataKeysOptional(datasourceControl.value)"
                                           [aliasController]="aliasController"
                                           [datakeySettingsSchema]="modelValue?.dataKeySettingsSchema"
+                                          [dataKeySettingsDirective]="modelValue?.dataKeySettingsDirective"
+                                          [dashboard]="dashboard"
+                                          [widget]="widget"
                                           [callbacks]="widgetConfigCallbacks"
                                           [entityAliasId]="datasourceControl.get('entityAliasId').value"
                                           [formControl]="datasourceControl.get('dataKeys')">
@@ -201,38 +204,15 @@
                                           [optDataKeys]="true"
                                           [aliasController]="aliasController"
                                           [datakeySettingsSchema]="modelValue?.latestDataKeySettingsSchema"
+                                          [dataKeySettingsDirective]="modelValue?.latestDataKeySettingsDirective"
+                                          [dashboard]="dashboard"
+                                          [widget]="widget"
                                           [callbacks]="widgetConfigCallbacks"
                                           [entityAliasId]="datasourceControl.get('entityAliasId').value"
                                           [formControl]="datasourceControl.get('latestDataKeys')">
                             </tb-data-keys>
                           </section>
                         </section>
-<<<<<<< HEAD
-                        <tb-data-keys class="tb-data-keys" fxFlex
-                                      [widgetType]="widgetType"
-                                      [datasourceType]="datasourceControl.get('type').value"
-                                      [maxDataKeys]="modelValue?.typeParameters?.maxDataKeys"
-                                      [optDataKeys]="modelValue?.typeParameters?.dataKeysOptional"
-                                      [aliasController]="aliasController"
-                                      [datakeySettingsSchema]="modelValue?.dataKeySettingsSchema"
-                                      [dataKeySettingsDirective]="modelValue?.dataKeySettingsDirective"
-                                      [dashboard]="dashboard"
-                                      [widget]="widget"
-                                      [callbacks]="widgetConfigCallbacks"
-                                      [entityAliasId]="datasourceControl.get('entityAliasId').value"
-                                      [formControl]="datasourceControl.get('dataKeys')">
-                        </tb-data-keys>
-                      </section>
-                      <button [disabled]="isLoading$ | async"
-                              type="button"
-                              mat-icon-button color="primary"
-                              style="min-width: 40px;"
-                              (click)="removeDatasource($index)"
-                              matTooltip="{{ 'widget-config.remove-datasource' | translate }}"
-                              matTooltipPosition="above">
-                        <mat-icon>close</mat-icon>
-                      </button>
-=======
                         <button [disabled]="isLoading$ | async"
                                 type="button"
                                 mat-icon-button color="primary"
@@ -244,7 +224,6 @@
                         </button>
                       </div>
                       <tb-error class="tb-datasource-error" [error]="datasourceError[$index] ? datasourceError[$index] : ''"></tb-error>
->>>>>>> fa3d8870
                     </div>
                   </div>
                 </mat-list-item>
