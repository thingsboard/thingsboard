--- conflicted
+++ resolved
@@ -22,7 +22,9 @@
 import { AlarmsTableWidgetComponent } from '@home/components/widget/lib/alarm/alarms-table-widget.component';
 import { SharedHomeComponentsModule } from '@home/components/shared-home-components.module';
 import { TimeseriesTableWidgetComponent } from '@home/components/widget/lib/timeseries-table-widget.component';
-import { EntitiesHierarchyWidgetComponent } from '@home/components/widget/lib/entity/entities-hierarchy-widget.component';
+import {
+  EntitiesHierarchyWidgetComponent
+} from '@home/components/widget/lib/entity/entities-hierarchy-widget.component';
 import { RpcWidgetsModule } from '@home/components/widget/lib/rpc/rpc-widgets.module';
 import {
   DateRangeNavigatorPanelComponent,
@@ -88,7 +90,9 @@
 import { TimeSeriesChartWidgetComponent } from '@home/components/widget/lib/chart/time-series-chart-widget.component';
 import { AddConnectorDialogComponent } from '@home/components/widget/lib/gateway/dialog/add-connector-dialog.component';
 import { MappingDialogComponent } from '@home/components/widget/lib/gateway/dialog/mapping-dialog.component';
-import { EllipsisChipListDirective } from '@home/components/widget/lib/gateway/connectors-configuration/ellipsis-chip-list.directive';
+import {
+  EllipsisChipListDirective
+} from '@home/components/widget/lib/gateway/connectors-configuration/ellipsis-chip-list.directive';
 import { StatusWidgetComponent } from '@home/components/widget/lib/indicator/status-widget.component';
 import { LatestChartComponent } from '@home/components/widget/lib/chart/latest-chart.component';
 import { PieChartWidgetComponent } from '@home/components/widget/lib/chart/pie-chart-widget.component';
@@ -102,165 +106,20 @@
 import {
   RestConnectorSecurityComponent
 } from '@home/components/widget/lib/gateway/connectors-configuration/rest-connector-secuirity/rest-connector-security.component';
-
 import { GatewayHelpLinkPipe } from '@home/pipes/public-api';
 import {
+  BrokerConfigControlComponent,
   DeviceInfoTableComponent,
   MappingDataKeysPanelComponent,
   MappingTableComponent,
+  MqttBasicConfigComponent,
+  OpcUaBasicConfigComponent,
   ServerConfigComponent,
   TypeValuePanelComponent,
-  BrokerConfigControlComponent,
   WorkersConfigControlComponent,
-  MqttBasicConfigComponent,
-  OpcUaBasicConfigComponent,
 } from '@home/components/widget/lib/gateway/connectors-configuration/public-api';
 
 @NgModule({
-<<<<<<< HEAD
-  declarations:
-    [
-      DisplayColumnsPanelComponent,
-      EntitiesTableWidgetComponent,
-      AlarmsTableWidgetComponent,
-      TimeseriesTableWidgetComponent,
-      EntitiesHierarchyWidgetComponent,
-      EdgesOverviewWidgetComponent,
-      DateRangeNavigatorWidgetComponent,
-      DateRangeNavigatorPanelComponent,
-      JsonInputWidgetComponent,
-      MultipleInputWidgetComponent,
-      TripAnimationComponent,
-      PhotoCameraInputWidgetComponent,
-      GatewayFormComponent,
-      NavigationCardsWidgetComponent,
-      NavigationCardWidgetComponent,
-      QrCodeWidgetComponent,
-      MobileAppQrcodeWidgetComponent,
-      MarkdownWidgetComponent,
-      SelectEntityDialogComponent,
-      LegendComponent,
-      FlotWidgetComponent,
-      GatewayConnectorComponent,
-      AddConnectorDialogComponent,
-      MappingTableComponent,
-      MappingDialogComponent,
-      DeviceInfoTableComponent,
-      MappingDataKeysPanelComponent,
-      BrokerSecurityComponent,
-      GatewayLogsComponent,
-      GatewayStatisticsComponent,
-      GatewayServiceRPCComponent,
-      GatewayServiceRPCConnectorComponent,
-      GatewayServiceRPCConnectorTemplatesComponent,
-      DeviceGatewayCommandComponent,
-      GatewayConfigurationComponent,
-      GatewayRemoteConfigurationDialogComponent,
-      GatewayServiceRPCConnectorTemplateDialogComponent,
-      EllipsisChipListDirective,
-      ValueCardWidgetComponent,
-      AggregatedValueCardWidgetComponent,
-      CountWidgetComponent,
-      BatteryLevelWidgetComponent,
-      WindSpeedDirectionWidgetComponent,
-      SignalStrengthWidgetComponent,
-      ValueChartCardWidgetComponent,
-      ProgressBarWidgetComponent,
-      LiquidLevelWidgetComponent,
-      DoughnutWidgetComponent,
-      RangeChartWidgetComponent,
-      BarChartWithLabelsWidgetComponent,
-      SingleSwitchWidgetComponent,
-      ActionButtonWidgetComponent,
-      CommandButtonWidgetComponent,
-      PowerButtonWidgetComponent,
-      SliderWidgetComponent,
-      ToggleButtonWidgetComponent,
-      TimeSeriesChartWidgetComponent,
-      StatusWidgetComponent,
-      LatestChartComponent,
-      PieChartWidgetComponent,
-      BarChartWidgetComponent,
-      PolarAreaWidgetComponent,
-      RadarChartWidgetComponent,
-      LabelCardWidgetComponent,
-      LabelValueCardWidgetComponent
-    ],
-    imports: [
-        CommonModule,
-        SharedModule,
-        RpcWidgetsModule,
-        HomePageWidgetsModule,
-        SharedHomeComponentsModule,
-        RestConnectorSecurityComponent,
-        KeyValueIsNotEmptyPipe
-    ],
-    exports: [
-        EntitiesTableWidgetComponent,
-        AlarmsTableWidgetComponent,
-        TimeseriesTableWidgetComponent,
-        EntitiesHierarchyWidgetComponent,
-        EdgesOverviewWidgetComponent,
-        RpcWidgetsModule,
-        HomePageWidgetsModule,
-        DateRangeNavigatorWidgetComponent,
-        JsonInputWidgetComponent,
-        MultipleInputWidgetComponent,
-        TripAnimationComponent,
-        PhotoCameraInputWidgetComponent,
-        GatewayFormComponent,
-        NavigationCardsWidgetComponent,
-        NavigationCardWidgetComponent,
-        QrCodeWidgetComponent,
-        MobileAppQrcodeWidgetComponent,
-        MarkdownWidgetComponent,
-        LegendComponent,
-        FlotWidgetComponent,
-        GatewayConnectorComponent,
-        AddConnectorDialogComponent,
-        MappingTableComponent,
-        MappingDialogComponent,
-        DeviceInfoTableComponent,
-        MappingDataKeysPanelComponent,
-        BrokerSecurityComponent,
-        GatewayLogsComponent,
-        GatewayServiceRPCConnectorComponent,
-        GatewayServiceRPCConnectorTemplatesComponent,
-        EllipsisChipListDirective,
-        GatewayStatisticsComponent,
-        GatewayServiceRPCComponent,
-        DeviceGatewayCommandComponent,
-        GatewayConfigurationComponent,
-        GatewayRemoteConfigurationDialogComponent,
-        GatewayServiceRPCConnectorTemplateDialogComponent,
-        ValueCardWidgetComponent,
-        AggregatedValueCardWidgetComponent,
-        CountWidgetComponent,
-        BatteryLevelWidgetComponent,
-        WindSpeedDirectionWidgetComponent,
-        SignalStrengthWidgetComponent,
-        ValueChartCardWidgetComponent,
-        ProgressBarWidgetComponent,
-        LiquidLevelWidgetComponent,
-        DoughnutWidgetComponent,
-        RangeChartWidgetComponent,
-        BarChartWithLabelsWidgetComponent,
-        SingleSwitchWidgetComponent,
-        ActionButtonWidgetComponent,
-        CommandButtonWidgetComponent,
-        PowerButtonWidgetComponent,
-        SliderWidgetComponent,
-        ToggleButtonWidgetComponent,
-        TimeSeriesChartWidgetComponent,
-        StatusWidgetComponent,
-        PieChartWidgetComponent,
-        BarChartWidgetComponent,
-        PolarAreaWidgetComponent,
-        RadarChartWidgetComponent,
-        LabelCardWidgetComponent,
-        LabelValueCardWidgetComponent
-    ],
-=======
   declarations: [
     DisplayColumnsPanelComponent,
     EntitiesTableWidgetComponent,
@@ -341,6 +200,7 @@
     MqttBasicConfigComponent,
     MappingTableComponent,
     OpcUaBasicConfigComponent,
+    KeyValueIsNotEmptyPipe
   ],
   exports: [
     EntitiesTableWidgetComponent,
@@ -406,9 +266,8 @@
     LabelCardWidgetComponent,
     LabelValueCardWidgetComponent
   ],
->>>>>>> 0fefeb65
   providers: [
-    {provide: WIDGET_COMPONENTS_MODULE_TOKEN, useValue: WidgetComponentsModule }
+    {provide: WIDGET_COMPONENTS_MODULE_TOKEN, useValue: WidgetComponentsModule}
   ]
 })
 export class WidgetComponentsModule {
