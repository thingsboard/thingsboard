--- conflicted
+++ resolved
@@ -43,7 +43,6 @@
 import { WIDGET_COMPONENTS_MODULE_TOKEN } from '@home/components/tokens';
 import { FlotWidgetComponent } from '@home/components/widget/lib/flot-widget.component';
 import { LegendComponent } from '@home/components/widget/lib/legend.component';
-<<<<<<< HEAD
 import { GatewayConnectorComponent } from '@home/components/widget/lib/gateway/gateway-connectors.component';
 import { GatewayLogsComponent } from '@home/components/widget/lib/gateway/gateway-logs.component';
 import { GatewayStatisticsComponent } from '@home/components/widget/lib/gateway/gateway-statistics.component';
@@ -53,9 +52,7 @@
 import {
   GatewayRemoteConfigurationDialogComponent
 } from '@home/components/widget/lib/gateway/gateway-remote-configuration-dialog';
-=======
 import { ValueCardWidgetComponent } from '@home/components/widget/lib/cards/value-card-widget.component';
->>>>>>> 26a4509b
 
 @NgModule({
   declarations:
@@ -80,17 +77,14 @@
       SelectEntityDialogComponent,
       LegendComponent,
       FlotWidgetComponent,
-<<<<<<< HEAD
       GatewayConnectorComponent,
       GatewayLogsComponent,
       GatewayStatisticsComponent,
       GatewayServiceRPCComponent,
       DeviceGatewayCommandComponent,
       GatewayConfigurationComponent,
-      GatewayRemoteConfigurationDialogComponent
-=======
+      GatewayRemoteConfigurationDialogComponent,
       ValueCardWidgetComponent
->>>>>>> 26a4509b
     ],
   imports: [
     CommonModule,
@@ -119,17 +113,14 @@
         MarkdownWidgetComponent,
         LegendComponent,
         FlotWidgetComponent,
-<<<<<<< HEAD
         GatewayConnectorComponent,
         GatewayLogsComponent,
         GatewayStatisticsComponent,
         GatewayServiceRPCComponent,
         DeviceGatewayCommandComponent,
         GatewayConfigurationComponent,
-        GatewayRemoteConfigurationDialogComponent
-=======
+        GatewayRemoteConfigurationDialogComponent,
         ValueCardWidgetComponent
->>>>>>> 26a4509b
     ],
   providers: [
     {provide: WIDGET_COMPONENTS_MODULE_TOKEN, useValue: WidgetComponentsModule }
