///
/// Copyright © 2016-2021 The Thingsboard Authors
///
/// Licensed under the Apache License, Version 2.0 (the "License");
/// you may not use this file except in compliance with the License.
/// You may obtain a copy of the License at
///
///     http://www.apache.org/licenses/LICENSE-2.0
///
/// Unless required by applicable law or agreed to in writing, software
/// distributed under the License is distributed on an "AS IS" BASIS,
/// WITHOUT WARRANTIES OR CONDITIONS OF ANY KIND, either express or implied.
/// See the License for the specific language governing permissions and
/// limitations under the License.
///

import { ValidatorFn, Validators } from '@angular/forms';

export const PAGE_SIZE_LIMIT = 50;
export const INSTANCES = 'instances';
export const RESOURCES = 'resources';
export const OBSERVE = 'observe';
export const ATTRIBUTE = 'attribute';
export const TELEMETRY = 'telemetry';
export const KEY_NAME = 'keyName';
export const DEFAULT_ID_SERVER = 123;
export const DEFAULT_ID_BOOTSTRAP = 111;
export const DEFAULT_LOCAL_HOST_NAME = 'localhost';
export const DEFAULT_PORT_SERVER_NO_SEC = 5685;
export const DEFAULT_PORT_BOOTSTRAP_NO_SEC = 5687;
export const DEFAULT_CLIENT_HOLD_OFF_TIME = 1;
export const DEFAULT_LIFE_TIME = 300;
export const DEFAULT_MIN_PERIOD = 1;
export const DEFAULT_NOTIF_IF_DESIBLED = true;
export const DEFAULT_BINDING = 'UQ';
export const DEFAULT_BOOTSTRAP_SERVER_ACCOUNT_TIME_OUT = 0;
export const LEN_MAX_PUBLIC_KEY_RPK = 182;
export const LEN_MAX_PUBLIC_KEY_X509 = 3000;
export const KEY_REGEXP_HEX_DEC = /^[-+]?[0-9A-Fa-f]+\.?[0-9A-Fa-f]*?$/;
export const INSTANCES_ID_VALUE_MIN = 0;
export const INSTANCES_ID_VALUE_MAX = 65535;
export const DEFAULT_OTA_UPDATE_PROTOCOL = 'coap://';
export const DEFAULT_FW_UPDATE_RESOURCE = DEFAULT_OTA_UPDATE_PROTOCOL + DEFAULT_LOCAL_HOST_NAME + ':' + DEFAULT_PORT_SERVER_NO_SEC;
export const DEFAULT_SW_UPDATE_RESOURCE = DEFAULT_OTA_UPDATE_PROTOCOL + DEFAULT_LOCAL_HOST_NAME + ':' + DEFAULT_PORT_SERVER_NO_SEC;


export enum BingingMode {
  U = 'U',
  UQ = 'UQ',
  T = 'T',
  TQ = 'TQ',
  S = 'S',
  SQ = 'SQ',
  US = 'US',
  TS = 'TS',
  UQS = 'UQS',
  TQS = 'TQS'
}

export const BingingModeTranslationsMap = new Map<BingingMode, string>(
  [
    [BingingMode.U, 'device-profile.lwm2m.binding-type.u'],
    [BingingMode.UQ, 'device-profile.lwm2m.binding-type.uq'],
    [BingingMode.US, 'device-profile.lwm2m.binding-type.us'],
    [BingingMode.UQS, 'device-profile.lwm2m.binding-type.uqs'],
    [BingingMode.T, 'device-profile.lwm2m.binding-type.t'],
    [BingingMode.TQ, 'device-profile.lwm2m.binding-type.tq'],
    [BingingMode.TS, 'device-profile.lwm2m.binding-type.ts'],
    [BingingMode.TQS, 'device-profile.lwm2m.binding-type.tqs'],
    [BingingMode.S, 'device-profile.lwm2m.binding-type.s'],
    [BingingMode.SQ, 'device-profile.lwm2m.binding-type.sq']
  ]
);
// TODO: wait release Leshan for issues: https://github.com/eclipse/leshan/issues/1026
export enum AttributeName {
  pmin = 'pmin',
  pmax = 'pmax',
  gt = 'gt',
  lt = 'lt',
  st = 'st'
  // epmin = 'epmin',
  // epmax = 'epmax'
}

export const AttributeNameTranslationMap = new Map<AttributeName, string>(
  [
    [AttributeName.pmin, 'device-profile.lwm2m.attributes-name.min-period'],
    [AttributeName.pmax, 'device-profile.lwm2m.attributes-name.max-period'],
    [AttributeName.gt, 'device-profile.lwm2m.attributes-name.greater-than'],
    [AttributeName.lt, 'device-profile.lwm2m.attributes-name.less-than'],
    [AttributeName.st, 'device-profile.lwm2m.attributes-name.step'],
    // [AttributeName.epmin, 'device-profile.lwm2m.attributes-name.min-evaluation-period'],
    // [AttributeName.epmax, 'device-profile.lwm2m.attributes-name.max-evaluation-period']
  ]
);

export enum securityConfigMode {
  PSK = 'PSK',
  RPK = 'RPK',
  X509 = 'X509',
  NO_SEC = 'NO_SEC'
}

export const securityConfigModeNames = new Map<securityConfigMode, string>(
  [
    [securityConfigMode.PSK, 'Pre-Shared Key'],
    [securityConfigMode.RPK, 'Raw Public Key'],
    [securityConfigMode.X509, 'X.509 Certificate'],
    [securityConfigMode.NO_SEC, 'No Security']
  ]
);

export enum PowerMode {
  PSM = 'PSM',
  DRX = 'DRX',
  E_DRX = 'E_DRX'
}

export const PowerModeTranslationMap = new Map<PowerMode, string>(
  [
    [PowerMode.PSM, 'device-profile.power-saving-mode-type.psm'],
    [PowerMode.DRX, 'device-profile.power-saving-mode-type.drx'],
    [PowerMode.E_DRX, 'device-profile.power-saving-mode-type.edrx']
  ]
);

export interface BootstrapServersSecurityConfig {
  shortId: number;
  lifetime: number;
  defaultMinPeriod: number;
  notifIfDisabled: boolean;
  binding: string;
}

export interface ServerSecurityConfig {
  host?: string;
  port?: number;
  securityMode: securityConfigMode;
  serverPublicKey?: string;
  clientHoldOffTime?: number;
  serverId?: number;
  bootstrapServerAccountTimeout: number;
}

export interface ServerSecurityConfigInfo extends ServerSecurityConfig {
  securityHost?: string;
  securityPort?: number;
  bootstrapServerIs: boolean;
}

interface BootstrapSecurityConfig {
  servers: BootstrapServersSecurityConfig;
  bootstrapServer: ServerSecurityConfig;
  lwm2mServer: ServerSecurityConfig;
}

export interface Lwm2mProfileConfigModels {
  clientLwM2mSettings: ClientLwM2mSettings;
  observeAttr: ObservableAttributes;
  bootstrap: BootstrapSecurityConfig;
}

export interface ClientLwM2mSettings {
  clientOnlyObserveAfterConnect: number;
  fwUpdateStrategy: number;
  swUpdateStrategy: number;
  fwUpdateResource?: string;
  swUpdateResource?: string;
  powerMode: PowerMode;
  edrxCycle?: number;
<<<<<<< HEAD
  pagingTransmissionWindow?: number;
  psmActivityTimer?: number;
  compositeOperationsSupport: boolean;
=======
>>>>>>> cc672424
}

export interface ObservableAttributes {
  observe: string[];
  attribute: string[];
  telemetry: string[];
  keyName: {};
  attributeLwm2m: AttributesNameValueMap;
}

export function getDefaultBootstrapServersSecurityConfig(): BootstrapServersSecurityConfig {
  return {
    shortId: DEFAULT_ID_SERVER,
    lifetime: DEFAULT_LIFE_TIME,
    defaultMinPeriod: DEFAULT_MIN_PERIOD,
    notifIfDisabled: DEFAULT_NOTIF_IF_DESIBLED,
    binding: DEFAULT_BINDING
  };
}

export function getDefaultBootstrapServerSecurityConfig(): ServerSecurityConfig {
  return {
    bootstrapServerAccountTimeout: DEFAULT_BOOTSTRAP_SERVER_ACCOUNT_TIME_OUT,
    clientHoldOffTime: DEFAULT_CLIENT_HOLD_OFF_TIME,
    host: DEFAULT_LOCAL_HOST_NAME,
    port: DEFAULT_PORT_BOOTSTRAP_NO_SEC,
    securityMode: securityConfigMode.NO_SEC,
    serverId: DEFAULT_ID_BOOTSTRAP,
    serverPublicKey: ''
  };
}

export function getDefaultLwM2MServerSecurityConfig(): ServerSecurityConfig {
  const DefaultLwM2MServerSecurityConfig = getDefaultBootstrapServerSecurityConfig();
  DefaultLwM2MServerSecurityConfig.port = DEFAULT_PORT_SERVER_NO_SEC;
  DefaultLwM2MServerSecurityConfig.serverId = DEFAULT_ID_SERVER;
  return DefaultLwM2MServerSecurityConfig;
}

export function getDefaultProfileObserveAttrConfig(): ObservableAttributes {
  return {
    observe: [],
    attribute: [],
    telemetry: [],
    keyName: {},
    attributeLwm2m: {}
  };
}

export function getDefaultProfileClientLwM2mSettingsConfig(): ClientLwM2mSettings {
  return {
    clientOnlyObserveAfterConnect: 1,
    fwUpdateStrategy: 1,
    swUpdateStrategy: 1,
<<<<<<< HEAD
    powerMode: PowerMode.DRX,
    compositeOperationsSupport: false
=======
    fwUpdateResource: DEFAULT_FW_UPDATE_RESOURCE,
    swUpdateResource: DEFAULT_SW_UPDATE_RESOURCE,
    powerMode: PowerMode.DRX
>>>>>>> cc672424
  };
}

export type ResourceSettingTelemetry = 'observe' | 'attribute' | 'telemetry';

export interface ResourceLwM2M {
  id: number;
  name: string;
  observe: boolean;
  attribute: boolean;
  telemetry: boolean;
  keyName: string;
  attributes?: AttributesNameValueMap;
}

export interface Instance {
  id: number;
  attributes?: AttributesNameValueMap;
  resources: ResourceLwM2M[];
}

/**
 * multiple  == true  => Multiple
 * multiple  == false => Single
 * mandatory == true  => Mandatory
 * mandatory == false => Optional
 */
export interface ObjectLwM2M {
  id: number;
  keyId: string;
  name: string;
  multiple?: boolean;
  mandatory?: boolean;
  attributes?: AttributesNameValueMap;
  instances?: Instance [];
}

export type AttributesNameValueMap = {
  [key in AttributeName]?: number;
};

export interface AttributesNameValue {
  name: AttributeName;
  value: number;
}

export function valueValidatorByAttributeName(attributeName: AttributeName): ValidatorFn[] {
  const validators = [Validators.required];
  switch (attributeName) {
    case AttributeName.pmin:
    case AttributeName.pmax:
    // case AttributeName.epmin:
    // case AttributeName.epmax:
      validators.push(Validators.min(0), Validators.pattern('[0-9]*'));
      break;
  }
  return validators;
}<|MERGE_RESOLUTION|>--- conflicted
+++ resolved
@@ -168,12 +168,8 @@
   swUpdateResource?: string;
   powerMode: PowerMode;
   edrxCycle?: number;
-<<<<<<< HEAD
   pagingTransmissionWindow?: number;
   psmActivityTimer?: number;
-  compositeOperationsSupport: boolean;
-=======
->>>>>>> cc672424
 }
 
 export interface ObservableAttributes {
@@ -228,14 +224,7 @@
     clientOnlyObserveAfterConnect: 1,
     fwUpdateStrategy: 1,
     swUpdateStrategy: 1,
-<<<<<<< HEAD
-    powerMode: PowerMode.DRX,
-    compositeOperationsSupport: false
-=======
-    fwUpdateResource: DEFAULT_FW_UPDATE_RESOURCE,
-    swUpdateResource: DEFAULT_SW_UPDATE_RESOURCE,
     powerMode: PowerMode.DRX
->>>>>>> cc672424
   };
 }
 
