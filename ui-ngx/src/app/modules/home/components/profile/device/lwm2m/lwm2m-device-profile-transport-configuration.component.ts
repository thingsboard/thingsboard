--- conflicted
+++ resolved
@@ -120,14 +120,9 @@
         fwUpdateResource: [{value: '', disabled: true}, []],
         swUpdateResource: [{value: '', disabled: true}, []],
         powerMode: [PowerMode.DRX, Validators.required],
-<<<<<<< HEAD
         edrxCycle: [{disabled: true, value: 0}, [Validators.required, Validators.min(0), Validators.pattern('[0-9]*')]],
         psmActivityTimer: [{disabled: true, value: 0}, [Validators.required, Validators.min(0), Validators.pattern('[0-9]*')]],
-        pagingTransmissionWindow: [{disabled: true, value: 0}, [Validators.required, Validators.min(0), Validators.pattern('[0-9]*')]],
-        compositeOperationsSupport: [false]
-=======
-        edrxCycle: [0]
->>>>>>> cc672424
+        pagingTransmissionWindow: [{disabled: true, value: 0}, [Validators.required, Validators.min(0), Validators.pattern('[0-9]*')]]
       })
     });
     this.lwm2mDeviceProfileFormGroup.get('clientLwM2mSettings.fwUpdateStrategy').valueChanges.pipe(
@@ -251,14 +246,9 @@
           fwUpdateResource: this.configurationValue.clientLwM2mSettings.fwUpdateResource || '',
           swUpdateResource: this.configurationValue.clientLwM2mSettings.swUpdateResource || '',
           powerMode: this.configurationValue.clientLwM2mSettings.powerMode || PowerMode.DRX,
-<<<<<<< HEAD
           edrxCycle: this.configurationValue.clientLwM2mSettings.edrxCycle || 0,
           pagingTransmissionWindow: this.configurationValue.clientLwM2mSettings.pagingTransmissionWindow || 0,
-          psmActivityTimer: this.configurationValue.clientLwM2mSettings.psmActivityTimer || 0,
-          compositeOperationsSupport: this.configurationValue.clientLwM2mSettings.compositeOperationsSupport || false
-=======
-          edrxCycle: this.configurationValue.clientLwM2mSettings.edrxCycle || 0
->>>>>>> cc672424
+          psmActivityTimer: this.configurationValue.clientLwM2mSettings.psmActivityTimer || 0
         }
       },
       {emitEvent: false});
