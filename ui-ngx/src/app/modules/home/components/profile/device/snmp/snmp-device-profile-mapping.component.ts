///
/// Copyright © 2016-2023 The Thingsboard Authors
///
/// Licensed under the Apache License, Version 2.0 (the "License");
/// you may not use this file except in compliance with the License.
/// You may obtain a copy of the License at
///
///     http://www.apache.org/licenses/LICENSE-2.0
///
/// Unless required by applicable law or agreed to in writing, software
/// distributed under the License is distributed on an "AS IS" BASIS,
/// WITHOUT WARRANTIES OR CONDITIONS OF ANY KIND, either express or implied.
/// See the License for the specific language governing permissions and
/// limitations under the License.
///

import { Component, forwardRef, Input, OnDestroy, OnInit } from '@angular/core';
import {
  AbstractControl,
  ControlValueAccessor,
  UntypedFormArray,
  UntypedFormBuilder,
  UntypedFormGroup,
  NG_VALIDATORS,
  NG_VALUE_ACCESSOR,
  ValidationErrors,
  Validator,
  Validators
} from '@angular/forms';
import { SnmpMapping } from '@shared/models/device.models';
import { Subscription } from 'rxjs';
import { DataType, DataTypeTranslationMap } from '@shared/models/constants';
import { isUndefinedOrNull } from '@core/utils';

@Component({
  selector: 'tb-snmp-device-profile-mapping',
  templateUrl: './snmp-device-profile-mapping.component.html',
  styleUrls: ['./snmp-device-profile-mapping.component.scss'],
  providers: [
    {
      provide: NG_VALUE_ACCESSOR,
      useExisting: forwardRef(() => SnmpDeviceProfileMappingComponent),
      multi: true
    },
    {
      provide: NG_VALIDATORS,
      useExisting: forwardRef(() => SnmpDeviceProfileMappingComponent),
      multi: true
    }]
})
export class SnmpDeviceProfileMappingComponent implements OnInit, OnDestroy, ControlValueAccessor, Validator {

  mappingsConfigForm: UntypedFormGroup;

  dataTypes = Object.values(DataType);
  dataTypesTranslationMap = DataTypeTranslationMap;

  @Input()
  disabled: boolean;

  private readonly oidPattern: RegExp  = /^\.?([0-2])((\.0)|(\.[1-9][0-9]*))*$/;

  private valueChange$: Subscription = null;
  private propagateChange = (v: any) => { };

  constructor(private fb: UntypedFormBuilder) { }

  ngOnInit() {
    this.mappingsConfigForm = this.fb.group({
      mappings: this.fb.array([])
    });
    this.valueChange$ = this.mappingsConfigForm.valueChanges.subscribe(() => this.updateModel());
  }

  ngOnDestroy() {
    if (this.valueChange$) {
      this.valueChange$.unsubscribe();
    }
  }

  registerOnChange(fn: any) {
    this.propagateChange = fn;
  }

  registerOnTouched(fn: any) {
  }

  setDisabledState(isDisabled: boolean) {
    this.disabled = isDisabled;
    if (this.disabled) {
      this.mappingsConfigForm.disable({emitEvent: false});
    } else {
      this.mappingsConfigForm.enable({emitEvent: false});
    }
  }

  validate(): ValidationErrors | null {
    return this.mappingsConfigForm.valid && this.mappingsConfigForm.value.mappings.length ? null : {
      mapping: false
    };
  }

  writeValue(mappings: SnmpMapping[]) {
    if (mappings?.length === this.mappingsConfigFormArray.length) {
      this.mappingsConfigFormArray.patchValue(mappings, {emitEvent: false});
    } else {
      const mappingsControl: Array<AbstractControl> = [];
      if (mappings) {
        mappings.forEach((config) => {
          mappingsControl.push(this.createdFormGroup(config));
        });
      }
      this.mappingsConfigForm.setControl('mappings', this.fb.array(mappingsControl), {emitEvent: false});
      if (!mappings || !mappings.length) {
        this.addMappingConfig();
      }
      if (this.disabled) {
        this.mappingsConfigForm.disable({emitEvent: false});
      } else {
        this.mappingsConfigForm.enable({emitEvent: false});
      }
    }
    if (!this.disabled && !this.mappingsConfigForm.valid) {
      this.updateModel();
    }
  }

<<<<<<< HEAD
  get mappingsConfigFormArray(): FormArray {
    return this.mappingsConfigForm.get('mappings') as FormArray;
=======
  mappingsConfigFormArray(): UntypedFormArray {
    return this.mappingsConfigForm.get('mappings') as UntypedFormArray;
>>>>>>> 57638c08
  }

  public addMappingConfig() {
    this.mappingsConfigFormArray.push(this.createdFormGroup());
    this.mappingsConfigForm.updateValueAndValidity();
    if (!this.mappingsConfigForm.valid) {
      this.updateModel();
    }
  }

  public removeMappingConfig(index: number) {
    this.mappingsConfigFormArray.removeAt(index);
  }

  private createdFormGroup(value?: SnmpMapping): UntypedFormGroup {
    if (isUndefinedOrNull(value)) {
      value = {
        dataType: DataType.STRING,
        key: '',
        oid: ''
      };
    }
    return this.fb.group({
      dataType: [value.dataType, Validators.required],
      key: [value.key, Validators.required],
      oid: [value.oid, [Validators.required, Validators.pattern(this.oidPattern)]]
    });
  }

  private updateModel() {
    const value: SnmpMapping[] = this.mappingsConfigForm.get('mappings').value;
    this.propagateChange(value);
  }

}<|MERGE_RESOLUTION|>--- conflicted
+++ resolved
@@ -125,13 +125,8 @@
     }
   }
 
-<<<<<<< HEAD
-  get mappingsConfigFormArray(): FormArray {
-    return this.mappingsConfigForm.get('mappings') as FormArray;
-=======
-  mappingsConfigFormArray(): UntypedFormArray {
+  get mappingsConfigFormArray(): UntypedFormArray {
     return this.mappingsConfigForm.get('mappings') as UntypedFormArray;
->>>>>>> 57638c08
   }
 
   public addMappingConfig() {
