///
/// Copyright © 2016-2021 The Thingsboard Authors
///
/// Licensed under the Apache License, Version 2.0 (the "License");
/// you may not use this file except in compliance with the License.
/// You may obtain a copy of the License at
///
///     http://www.apache.org/licenses/LICENSE-2.0
///
/// Unless required by applicable law or agreed to in writing, software
/// distributed under the License is distributed on an "AS IS" BASIS,
/// WITHOUT WARRANTIES OR CONDITIONS OF ANY KIND, either express or implied.
/// See the License for the specific language governing permissions and
/// limitations under the License.
///

import { Component, Inject, Input, Optional } from '@angular/core';
import { Store } from '@ngrx/store';
import { AppState } from '@core/core.state';
import { FormBuilder, FormGroup, Validators } from '@angular/forms';
import { ActionNotificationShow } from '@app/core/notification/notification.actions';
import { TranslateService } from '@ngx-translate/core';
import { EntityTableConfig } from '@home/models/entity/entities-table-config.models';
import { EntityComponent } from '../entity/entity.component';
import {
  createDeviceProfileConfiguration,
  createDeviceProfileTransportConfiguration,
  DeviceProfile,
  DeviceProfileData,
  DeviceProfileType,
  deviceProfileTypeConfigurationInfoMap,
  deviceProfileTypeTranslationMap,
  DeviceProvisionConfiguration,
  DeviceProvisionType,
  DeviceTransportType,
  deviceTransportTypeConfigurationInfoMap,
  deviceTransportTypeTranslationMap
} from '@shared/models/device.models';
import { EntityType } from '@shared/models/entity-type.models';
import { RuleChainId } from '@shared/models/id/rule-chain-id';
import { ServiceType } from '@shared/models/queue.models';
import { EntityId } from '@shared/models/id/entity-id';
<<<<<<< HEAD
=======
import { FirmwareType } from '@shared/models/firmware.models';
import { DashboardId } from '@shared/models/id/dashboard-id';
>>>>>>> 8d3e30e8

@Component({
  selector: 'tb-device-profile',
  templateUrl: './device-profile.component.html',
  styleUrls: []
})
export class DeviceProfileComponent extends EntityComponent<DeviceProfile> {

  @Input()
  standalone = false;

  entityType = EntityType;

  deviceProfileTypes = Object.values(DeviceProfileType);

  deviceProfileTypeTranslations = deviceProfileTypeTranslationMap;

  deviceTransportTypes = Object.values(DeviceTransportType);

  deviceTransportTypeTranslations = deviceTransportTypeTranslationMap;

  displayProfileConfiguration: boolean;

  displayTransportConfiguration: boolean;

  serviceType = ServiceType.TB_RULE_ENGINE;

  deviceProfileId: EntityId;

<<<<<<< HEAD
=======
  firmwareTypes = FirmwareType;

>>>>>>> 8d3e30e8
  constructor(protected store: Store<AppState>,
              protected translate: TranslateService,
              @Optional() @Inject('entity') protected entityValue: DeviceProfile,
              @Optional() @Inject('entitiesTableConfig') protected entitiesTableConfigValue: EntityTableConfig<DeviceProfile>,
              protected fb: FormBuilder) {
    super(store, fb, entityValue, entitiesTableConfigValue);
  }

  hideDelete() {
    if (this.entitiesTableConfig) {
      return !this.entitiesTableConfig.deleteEnabled(this.entity);
    } else {
      return false;
    }
  }

  buildForm(entity: DeviceProfile): FormGroup {
    this.deviceProfileId = entity?.id ? entity.id : null;
    this.displayProfileConfiguration = entity && entity.type &&
      deviceProfileTypeConfigurationInfoMap.get(entity.type).hasProfileConfiguration;
    this.displayTransportConfiguration = entity && entity.transportType &&
      deviceTransportTypeConfigurationInfoMap.get(entity.transportType).hasProfileConfiguration;
    const deviceProvisionConfiguration: DeviceProvisionConfiguration = {
      type: entity?.provisionType ? entity.provisionType : DeviceProvisionType.DISABLED,
      provisionDeviceKey: entity?.provisionDeviceKey,
      provisionDeviceSecret: entity?.profileData?.provisionConfiguration?.provisionDeviceSecret
    };
    const form = this.fb.group(
      {
        name: [entity ? entity.name : '', [Validators.required]],
        type: [entity ? entity.type : null, [Validators.required]],
        image: [entity ? entity.image : null],
        transportType: [entity ? entity.transportType : null, [Validators.required]],
        profileData: this.fb.group({
          configuration: [entity && !this.isAdd ? entity.profileData?.configuration : {}, Validators.required],
          transportConfiguration: [entity && !this.isAdd ? entity.profileData?.transportConfiguration : {}, Validators.required],
          alarms: [entity && !this.isAdd ? entity.profileData?.alarms : []],
          provisionConfiguration: [deviceProvisionConfiguration, Validators.required]
        }),
        defaultRuleChainId: [entity && entity.defaultRuleChainId ? entity.defaultRuleChainId.id : null, []],
        defaultDashboardId: [entity && entity.defaultDashboardId ? entity.defaultDashboardId.id : null, []],
        defaultQueueName: [entity ? entity.defaultQueueName : '', []],
        firmwareId: [entity ? entity.firmwareId : null],
        softwareId: [entity ? entity.softwareId : null],
        description: [entity ? entity.description : '', []],
      }
    );
    form.get('type').valueChanges.subscribe(() => {
      this.deviceProfileTypeChanged(form);
    });
    form.get('transportType').valueChanges.subscribe(() => {
      this.deviceProfileTransportTypeChanged(form);
    });
    this.checkIsNewDeviceProfile(entity, form);
    return form;
  }

  private checkIsNewDeviceProfile(entity: DeviceProfile, form: FormGroup) {
    if (entity && !entity.id) {
      form.get('type').patchValue(DeviceProfileType.DEFAULT, {emitEvent: true});
      form.get('transportType').patchValue(DeviceTransportType.DEFAULT, {emitEvent: true});
      form.get('provisionType').patchValue(DeviceProvisionType.DISABLED, {emitEvent: true});
    }
  }

  private deviceProfileTypeChanged(form: FormGroup) {
    const deviceProfileType: DeviceProfileType = form.get('type').value;
    this.displayProfileConfiguration = deviceProfileType &&
      deviceProfileTypeConfigurationInfoMap.get(deviceProfileType).hasProfileConfiguration;
    let profileData: DeviceProfileData = form.getRawValue().profileData;
    if (!profileData) {
      profileData = {
        configuration: null,
        transportConfiguration: null
      };
    }
    profileData.configuration = createDeviceProfileConfiguration(deviceProfileType);
    form.patchValue({profileData});
  }

  private deviceProfileTransportTypeChanged(form: FormGroup) {
    const deviceTransportType: DeviceTransportType = form.get('transportType').value;
    this.displayTransportConfiguration = deviceTransportType &&
      deviceTransportTypeConfigurationInfoMap.get(deviceTransportType).hasProfileConfiguration;
    let profileData: DeviceProfileData = form.getRawValue().profileData;
    if (!profileData) {
      profileData = {
        configuration: null,
        transportConfiguration: null
      };
    }
    profileData.transportConfiguration = createDeviceProfileTransportConfiguration(deviceTransportType);
    form.patchValue({profileData});
  }

  updateForm(entity: DeviceProfile) {
    this.deviceProfileId = entity.id;
    this.displayProfileConfiguration = entity.type &&
      deviceProfileTypeConfigurationInfoMap.get(entity.type).hasProfileConfiguration;
    this.displayTransportConfiguration = entity.transportType &&
      deviceTransportTypeConfigurationInfoMap.get(entity.transportType).hasProfileConfiguration;
    const deviceProvisionConfiguration: DeviceProvisionConfiguration = {
      type: entity?.provisionType ? entity.provisionType : DeviceProvisionType.DISABLED,
      provisionDeviceKey: entity?.provisionDeviceKey,
      provisionDeviceSecret: entity?.profileData?.provisionConfiguration?.provisionDeviceSecret
    };
    this.entityForm.patchValue({name: entity.name});
    this.entityForm.patchValue({type: entity.type}, {emitEvent: false});
    this.entityForm.patchValue({image: entity.image}, {emitEvent: false});
    this.entityForm.patchValue({transportType: entity.transportType}, {emitEvent: false});
    this.entityForm.patchValue({provisionType: entity.provisionType}, {emitEvent: false});
    this.entityForm.patchValue({provisionDeviceKey: entity.provisionDeviceKey}, {emitEvent: false});
    this.entityForm.patchValue({profileData: {
      configuration: entity.profileData?.configuration,
      transportConfiguration: entity.profileData?.transportConfiguration,
      alarms: entity.profileData?.alarms,
      provisionConfiguration: deviceProvisionConfiguration
    }}, {emitEvent: false});
    this.entityForm.patchValue({defaultRuleChainId: entity.defaultRuleChainId ? entity.defaultRuleChainId.id : null}, {emitEvent: false});
    this.entityForm.patchValue({defaultDashboardId: entity.defaultDashboardId ? entity.defaultDashboardId.id : null}, {emitEvent: false});
    this.entityForm.patchValue({defaultQueueName: entity.defaultQueueName}, {emitEvent: false});
    this.entityForm.patchValue({firmwareId: entity.firmwareId}, {emitEvent: false});
    this.entityForm.patchValue({softwareId: entity.softwareId}, {emitEvent: false});
    this.entityForm.patchValue({description: entity.description}, {emitEvent: false});
  }

  prepareFormValue(formValue: any): any {
    if (formValue.defaultRuleChainId) {
      formValue.defaultRuleChainId = new RuleChainId(formValue.defaultRuleChainId);
    }
    if (formValue.defaultDashboardId) {
      formValue.defaultDashboardId = new DashboardId(formValue.defaultDashboardId);
    }
    const deviceProvisionConfiguration: DeviceProvisionConfiguration = formValue.profileData.provisionConfiguration;
    formValue.provisionType = deviceProvisionConfiguration.type;
    formValue.provisionDeviceKey = deviceProvisionConfiguration.provisionDeviceKey;
    delete deviceProvisionConfiguration.provisionDeviceKey;
    return super.prepareFormValue(formValue);
  }

  onDeviceProfileIdCopied(event) {
    this.store.dispatch(new ActionNotificationShow(
      {
        message: this.translate.instant('device-profile.idCopiedMessage'),
        type: 'success',
        duration: 750,
        verticalPosition: 'bottom',
        horizontalPosition: 'right'
      }));
  }

}<|MERGE_RESOLUTION|>--- conflicted
+++ resolved
@@ -40,11 +40,8 @@
 import { RuleChainId } from '@shared/models/id/rule-chain-id';
 import { ServiceType } from '@shared/models/queue.models';
 import { EntityId } from '@shared/models/id/entity-id';
-<<<<<<< HEAD
-=======
 import { FirmwareType } from '@shared/models/firmware.models';
 import { DashboardId } from '@shared/models/id/dashboard-id';
->>>>>>> 8d3e30e8
 
 @Component({
   selector: 'tb-device-profile',
@@ -74,11 +71,8 @@
 
   deviceProfileId: EntityId;
 
-<<<<<<< HEAD
-=======
   firmwareTypes = FirmwareType;
 
->>>>>>> 8d3e30e8
   constructor(protected store: Store<AppState>,
               protected translate: TranslateService,
               @Optional() @Inject('entity') protected entityValue: DeviceProfile,
