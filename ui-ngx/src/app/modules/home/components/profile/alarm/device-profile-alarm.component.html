--- conflicted
+++ resolved
@@ -46,33 +46,6 @@
           {{ 'device-profile.alarm-type-unique' | translate }}
         </mat-error>
       </mat-form-field>
-<<<<<<< HEAD
-    </section>
-  </mat-expansion-panel>
-  <div fxFlex fxLayout="column">
-    <div translate class="tb-small" style="padding-bottom: 8px;">device-profile.create-alarm-rules</div>
-    <tb-create-alarm-rules formControlName="createRules"
-                           style="padding-bottom: 16px;"
-                           [deviceProfileId]="deviceProfileId">
-    </tb-create-alarm-rules>
-    <div translate class="tb-small" style="padding-bottom: 8px;">device-profile.clear-alarm-rule</div>
-    <div fxLayout="row" fxLayoutGap="8px;" fxLayoutAlign="start center"
-         [fxShow]="alarmFormGroup.get('clearRule').value"
-         style="padding-bottom: 8px;">
-      <div class="clear-alarm-rule" fxFlex fxLayout="row">
-        <tb-alarm-rule formControlName="clearRule" fxFlex [deviceProfileId]="deviceProfileId">
-        </tb-alarm-rule>
-      </div>
-      <button *ngIf="!disabled"
-              mat-icon-button color="primary" style="min-width: 40px;"
-              type="button"
-              (click)="removeClearAlarmRule()"
-              matTooltip="{{ 'action.remove' | translate }}"
-              matTooltipPosition="above">
-        <mat-icon>remove_circle_outline</mat-icon>
-      </button>
-=======
->>>>>>> 8d3e30e8
     </div>
     <mat-expansion-panel class="advanced-settings" [expanded]="false">
       <mat-expansion-panel-header>
