--- conflicted
+++ resolved
@@ -78,13 +78,8 @@
 import { SortOrder } from '@shared/models/page/sort-order';
 import { DomSanitizer } from '@angular/platform-browser';
 import { Router } from '@angular/router';
-<<<<<<< HEAD
-import { catchError, map, mergeMap, switchMap } from 'rxjs/operators';
-=======
 import * as RxJS from 'rxjs';
 import * as RxJSOperators from 'rxjs/operators';
-import { FormattedData } from '@home/components/widget/lib/maps/map-models';
->>>>>>> a7dc2272
 import { TbPopoverComponent } from '@shared/components/popover.component';
 import { EntityId } from '@shared/models/id/entity-id';
 
