--- conflicted
+++ resolved
@@ -72,10 +72,7 @@
    ['resourceService', ResourceService],
    ['twoFactorAuthenticationService', TwoFactorAuthenticationService],
    ['telemetryWsService', TelemetryWebsocketService],
-<<<<<<< HEAD
+   ['userSettingsService', UserSettingsService],
    ['notificationService', NotificationService]
-=======
-   ['userSettingsService', UserSettingsService]
->>>>>>> 464e87fe
   ]
 );