///
/// Copyright © 2016-2021 The Thingsboard Authors
///
/// Licensed under the Apache License, Version 2.0 (the "License");
/// you may not use this file except in compliance with the License.
/// You may obtain a copy of the License at
///
///     http://www.apache.org/licenses/LICENSE-2.0
///
/// Unless required by applicable law or agreed to in writing, software
/// distributed under the License is distributed on an "AS IS" BASIS,
/// WITHOUT WARRANTIES OR CONDITIONS OF ANY KIND, either express or implied.
/// See the License for the specific language governing permissions and
/// limitations under the License.
///

<<<<<<< HEAD
import {Component, OnInit} from '@angular/core';
import {MenuService} from '@core/services/menu.service';
import {MenuSection} from '@core/services/menu.models';
=======
import { ChangeDetectionStrategy, Component, OnInit } from '@angular/core';
import { MenuService } from '@core/services/menu.service';
import { MenuSection } from '@core/services/menu.models';
>>>>>>> aea24389

@Component({
  selector: 'tb-side-menu',
  templateUrl: './side-menu.component.html',
  styleUrls: ['./side-menu.component.scss'],
  changeDetection: ChangeDetectionStrategy.OnPush
})
export class SideMenuComponent implements OnInit {
  menuSections$ = this.menuService.menuSections();

  constructor(private menuService: MenuService) {
  }

  trackByMenuSection(index: number, section: MenuSection) {

    return section.id;
  }

  ngOnInit() {
  }

}<|MERGE_RESOLUTION|>--- conflicted
+++ resolved
@@ -14,15 +14,9 @@
 /// limitations under the License.
 ///
 
-<<<<<<< HEAD
-import {Component, OnInit} from '@angular/core';
-import {MenuService} from '@core/services/menu.service';
-import {MenuSection} from '@core/services/menu.models';
-=======
 import { ChangeDetectionStrategy, Component, OnInit } from '@angular/core';
 import { MenuService } from '@core/services/menu.service';
 import { MenuSection } from '@core/services/menu.models';
->>>>>>> aea24389
 
 @Component({
   selector: 'tb-side-menu',
