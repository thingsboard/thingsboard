--- conflicted
+++ resolved
@@ -168,7 +168,7 @@
 import { PhoneInputComponent } from '@shared/components/phone-input.component';
 import { CustomDateAdapter } from '@shared/adapter/custom-datatime-adapter';
 import { CustomPaginatorIntl } from '@shared/services/custom-paginator-intl';
-<<<<<<< HEAD
+import { TbScriptLangComponent } from '@shared/components/script-lang.component';
 import { TwoFactorAuthComponent } from '@shared/components/mfa-settings/two-factor-auth.component';
 import { User } from '@shared/models/user.model';
 import { Store } from '@ngrx/store';
@@ -178,9 +178,6 @@
 import { getCurrentAuthUser } from '@core/auth/auth.selectors';
 import { TwoFactorAuthProviderType } from '@shared/models/two-factor-auth.models';
 import { TwoFactorAuthenticationService } from '@core/http/two-factor-authentication.service';
-=======
-import { TbScriptLangComponent } from '@shared/components/script-lang.component';
->>>>>>> 7ce3af70
 
 export function MarkedOptionsFactory(markedOptionsService: MarkedOptionsService) {
   return markedOptionsService;
@@ -333,11 +330,8 @@
     ProtobufContentComponent,
     BranchAutocompleteComponent,
     PhoneInputComponent,
-<<<<<<< HEAD
+    TbScriptLangComponent,
     TwoFactorAuthComponent
-=======
-    TbScriptLangComponent
->>>>>>> 7ce3af70
   ],
   imports: [
     CommonModule,
@@ -542,11 +536,8 @@
     ProtobufContentComponent,
     BranchAutocompleteComponent,
     PhoneInputComponent,
-<<<<<<< HEAD
+    TbScriptLangComponent,
     TwoFactorAuthComponent
-=======
-    TbScriptLangComponent
->>>>>>> 7ce3af70
   ]
 })
 export class SharedModule { }