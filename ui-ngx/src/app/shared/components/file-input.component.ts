--- conflicted
+++ resolved
@@ -109,12 +109,9 @@
   @Input()
   readAsBinary = false;
 
-<<<<<<< HEAD
   @Input()
   workFromFileObj = false;
 
-=======
->>>>>>> 9900cc3d
   private multipleFileValue = false;
 
   @Input()
@@ -162,7 +159,6 @@
           }
         });
         if (readers.length) {
-<<<<<<< HEAD
           Promise.all(readers).then((files) => {
             files = files.filter(file => file.fileContent != null || file.files != null);
             if (files.length === 1) {
@@ -174,17 +170,6 @@
               this.fileContent = files.map(content => content.fileContent);
               this.fileName = files.map(content => content.fileName);
               this.files = files.map(content => content.files);
-=======
-          Promise.all(readers).then((filesContent) => {
-            filesContent = filesContent.filter(content => content.fileContent != null);
-            if (filesContent.length === 1) {
-              this.fileContent = filesContent[0].fileContent;
-              this.fileName = filesContent[0].fileName;
-              this.updateModel();
-            } else if (filesContent.length > 1) {
-              this.fileContent = filesContent.map(content => content.fileContent);
-              this.fileName = filesContent.map(content => content.fileName);
->>>>>>> 9900cc3d
               this.updateModel();
             }
           });
@@ -202,7 +187,6 @@
       reader.onload = () => {
         let fileName = null;
         let fileContent = null;
-<<<<<<< HEAD
         let files = null;
         if (typeof reader.result === 'string') {
           fileContent = reader.result;
@@ -216,30 +200,14 @@
               }
             } else {
               files = file.file;
-=======
-        if (typeof reader.result === 'string') {
-          fileContent = reader.result;
-          if (fileContent && fileContent.length > 0) {
-            if (this.contentConvertFunction) {
-              fileContent = this.contentConvertFunction(fileContent);
-            }
-            if (fileContent) {
->>>>>>> 9900cc3d
               fileName = file.name;
             }
           }
         }
-<<<<<<< HEAD
         resolve({fileContent, fileName, files});
       };
       reader.onerror = () => {
         resolve({fileContent: null, fileName: null, files: null});
-=======
-        resolve({fileContent, fileName});
-      };
-      reader.onerror = () => {
-        resolve({fileContent: null, fileName: null});
->>>>>>> 9900cc3d
       };
       if (this.readAsBinary) {
         reader.readAsBinaryString(file.file);
