--- conflicted
+++ resolved
@@ -176,12 +176,8 @@
           maxArgumentsPerCF: 10,
           maxDataPointsPerRollingArg: 1000,
           maxRelationLevelPerCfArgument: 10,
-<<<<<<< HEAD
-          minAllowedDeduplicationIntervalInSecForCF: 3600,
+          minAllowedDeduplicationIntervalInSecForCF: 60,
           minAggregationIntervalInSecForCF: 60,
-=======
-          minAllowedDeduplicationIntervalInSecForCF: 60,
->>>>>>> 29716185
           maxRelatedEntitiesToReturnPerCfArgument: 100,
           minAllowedScheduledUpdateIntervalInSecForCF: 0,
           maxStateSizeInKBytes: 32,
