///
/// Copyright © 2016-2020 The Thingsboard Authors
///
/// Licensed under the Apache License, Version 2.0 (the "License");
/// you may not use this file except in compliance with the License.
/// You may obtain a copy of the License at
///
///     http://www.apache.org/licenses/LICENSE-2.0
///
/// Unless required by applicable law or agreed to in writing, software
/// distributed under the License is distributed on an "AS IS" BASIS,
/// WITHOUT WARRANTIES OR CONDITIONS OF ANY KIND, either express or implied.
/// See the License for the specific language governing permissions and
/// limitations under the License.
///

import { TenantId } from './id/tenant-id';
import { BaseData, HasId } from '@shared/models/base-data';

///
/// Copyright © 2016-2019 The Thingsboard Authors
///
/// Licensed under the Apache License, Version 2.0 (the "License");
/// you may not use this file except in compliance with the License.
/// You may obtain a copy of the License at
///
///     http://www.apache.org/licenses/LICENSE-2.0
///
/// Unless required by applicable law or agreed to in writing, software
/// distributed under the License is distributed on an "AS IS" BASIS,
/// WITHOUT WARRANTIES OR CONDITIONS OF ANY KIND, either express or implied.
/// See the License for the specific language governing permissions and
/// limitations under the License.
///

export enum EntityType {
  TENANT = 'TENANT',
  TENANT_PROFILE = 'TENANT_PROFILE',
  CUSTOMER = 'CUSTOMER',
  USER = 'USER',
  DASHBOARD = 'DASHBOARD',
  ASSET = 'ASSET',
  DEVICE = 'DEVICE',
  DEVICE_PROFILE = 'DEVICE_PROFILE',
  ALARM = 'ALARM',
  RULE_CHAIN = 'RULE_CHAIN',
  RULE_NODE = 'RULE_NODE',
  ENTITY_VIEW = 'ENTITY_VIEW',
  WIDGETS_BUNDLE = 'WIDGETS_BUNDLE',
  WIDGET_TYPE = 'WIDGET_TYPE',
<<<<<<< HEAD
  QUEUE = 'QUEUE'
=======
  QUEUE = 'QUEUE',
  QUEUE_STATS = 'QUEUE_STATS'
>>>>>>> 8d600e4d
}

export enum AliasEntityType {
  CURRENT_CUSTOMER = 'CURRENT_CUSTOMER',
  CURRENT_TENANT = 'CURRENT_TENANT',
  CURRENT_USER = 'CURRENT_USER',
  CURRENT_USER_OWNER = 'CURRENT_USER_OWNER'
}

export interface EntityTypeTranslation {
  type?: string;
  typePlural?: string;
  list?: string;
  nameStartsWith?: string;
  details?: string;
  add?: string;
  noEntities?: string;
  selectedEntities?: string;
  search?: string;
}

export interface EntityTypeResource<T> {
  helpLinkId: string;
  helpLinkIdForEntity?(entity: T): string;
}

export const entityTypeTranslations = new Map<EntityType | AliasEntityType, EntityTypeTranslation>(
  [
    [
      EntityType.TENANT,
      {
        type: 'entity.type-tenant',
        typePlural: 'entity.type-tenants',
        list: 'entity.list-of-tenants',
        nameStartsWith: 'entity.tenant-name-starts-with',
        details: 'tenant.tenant-details',
        add: 'tenant.add',
        noEntities: 'tenant.no-tenants-text',
        search: 'tenant.search',
        selectedEntities: 'tenant.selected-tenants'
      }
    ],
    [
      EntityType.TENANT_PROFILE,
      {
        type: 'entity.type-tenant-profile',
        typePlural: 'entity.type-tenant-profiles',
        list: 'entity.list-of-tenant-profiles',
        nameStartsWith: 'entity.tenant-profile-name-starts-with',
        details: 'tenant-profile.tenant-profile-details',
        add: 'tenant-profile.add',
        noEntities: 'tenant-profile.no-tenant-profiles-text',
        search: 'tenant-profile.search',
        selectedEntities: 'tenant-profile.selected-tenant-profiles'
      }
    ],
    [
      EntityType.CUSTOMER,
      {
        type: 'entity.type-customer',
        typePlural: 'entity.type-customers',
        list: 'entity.list-of-customers',
        nameStartsWith: 'entity.customer-name-starts-with',
        details: 'customer.customer-details',
        add: 'customer.add',
        noEntities: 'customer.no-customers-text',
        search: 'customer.search',
        selectedEntities: 'customer.selected-customers'
      }
    ],
    [
      EntityType.USER,
      {
        type: 'entity.type-user',
        typePlural: 'entity.type-users',
        list: 'entity.list-of-users',
        nameStartsWith: 'entity.user-name-starts-with',
        details: 'user.user-details',
        add: 'user.add',
        noEntities: 'user.no-users-text',
        search: 'user.search',
        selectedEntities: 'user.selected-users'
      }
    ],
    [
      EntityType.DEVICE,
      {
        type: 'entity.type-device',
        typePlural: 'entity.type-devices',
        list: 'entity.list-of-devices',
        nameStartsWith: 'entity.device-name-starts-with',
        details: 'device.device-details',
        add: 'device.add',
        noEntities: 'device.no-devices-text',
        search: 'device.search',
        selectedEntities: 'device.selected-devices'
      }
    ],
    [
      EntityType.DEVICE_PROFILE,
      {
        type: 'entity.type-device-profile',
        typePlural: 'entity.type-device-profiles',
        list: 'entity.list-of-device-profiles',
        nameStartsWith: 'entity.device-profile-name-starts-with',
        details: 'device-profile.device-profile-details',
        add: 'device-profile.add',
        noEntities: 'device-profile.no-device-profiles-text',
        search: 'device-profile.search',
        selectedEntities: 'device-profile.selected-device-profiles'
      }
    ],
    [
      EntityType.ASSET,
      {
        type: 'entity.type-asset',
        typePlural: 'entity.type-assets',
        list: 'entity.list-of-assets',
        nameStartsWith: 'entity.asset-name-starts-with',
        details: 'asset.asset-details',
        add: 'asset.add',
        noEntities: 'asset.no-assets-text',
        search: 'asset.search',
        selectedEntities: 'asset.selected-assets'
      }
    ],
    [
      EntityType.ENTITY_VIEW,
      {
        type: 'entity.type-entity-view',
        typePlural: 'entity.type-entity-views',
        list: 'entity.list-of-entity-views',
        nameStartsWith: 'entity.entity-view-name-starts-with',
        details: 'entity-view.entity-view-details',
        add: 'entity-view.add',
        noEntities: 'entity-view.no-entity-views-text',
        search: 'entity-view.search',
        selectedEntities: 'entity-view.selected-entity-views'
      }
    ],
    [
      EntityType.RULE_CHAIN,
      {
        type: 'entity.type-rulechain',
        typePlural: 'entity.type-rulechains',
        list: 'entity.list-of-rulechains',
        nameStartsWith: 'entity.rulechain-name-starts-with',
        details: 'rulechain.rulechain-details',
        add: 'rulechain.add',
        noEntities: 'rulechain.no-rulechains-text',
        search: 'rulechain.search',
        selectedEntities: 'rulechain.selected-rulechains'
      }
    ],
    [
      EntityType.RULE_NODE,
      {
        type: 'entity.type-rulenode',
        typePlural: 'entity.type-rulenodes',
        list: 'entity.list-of-rulenodes',
        nameStartsWith: 'entity.rulenode-name-starts-with'
      }
    ],
    [
      EntityType.DASHBOARD,
      {
        type: 'entity.type-dashboard',
        typePlural: 'entity.type-dashboards',
        list: 'entity.list-of-dashboards',
        nameStartsWith: 'entity.dashboard-name-starts-with',
        details: 'dashboard.dashboard-details',
        add: 'dashboard.add',
        noEntities: 'dashboard.no-dashboards-text',
        search: 'dashboard.search',
        selectedEntities: 'dashboard.selected-dashboards'
      }
    ],
    [
      EntityType.ALARM,
      {
        type: 'entity.type-alarm',
        typePlural: 'entity.type-alarms',
        list: 'entity.list-of-alarms',
        nameStartsWith: 'entity.alarm-name-starts-with',
        details: 'dashboard.dashboard-details',
        noEntities: 'alarm.no-alarms-prompt',
        search: 'alarm.search',
        selectedEntities: 'alarm.selected-alarms'
      }
    ],
    [
      EntityType.WIDGETS_BUNDLE,
      {
        details: 'widgets-bundle.widgets-bundle-details',
        add: 'widgets-bundle.add',
        noEntities: 'widgets-bundle.no-widgets-bundles-text',
        search: 'widgets-bundle.search',
        selectedEntities: 'widgets-bundle.selected-widgets-bundles'
      }
    ],
    [
<<<<<<< HEAD
      EntityType.QUEUE,
      {
        add: 'queue.add',
        search: 'queue.search',
        details: 'queue.details'
=======
      EntityType.QUEUE_STATS,
      {
        type: 'entity.type-queue-stats',
        list: 'entity.type-queue-stats'
>>>>>>> 8d600e4d
      }
    ],
    [
      AliasEntityType.CURRENT_CUSTOMER,
      {
        type: 'entity.type-current-customer',
        list: 'entity.type-current-customer'
      }
    ],
    [
      AliasEntityType.CURRENT_TENANT,
      {
        type: 'entity.type-current-tenant',
        list: 'entity.type-current-tenant'
      }
    ],
    [
      AliasEntityType.CURRENT_USER,
      {
        type: 'entity.type-current-user',
        list: 'entity.type-current-user'
      }
    ],
    [
      AliasEntityType.CURRENT_USER_OWNER,
      {
        type: 'entity.type-current-user-owner',
        list: 'entity.type-current-user-owner'
      }
    ]
  ]
);

export const entityTypeResources = new Map<EntityType, EntityTypeResource<BaseData<HasId>>>(
  [
    [
      EntityType.TENANT,
      {
        helpLinkId: 'tenants'
      }
    ],
    [
      EntityType.TENANT_PROFILE,
      {
        helpLinkId: 'tenantProfiles'
      }
    ],
    [
      EntityType.CUSTOMER,
      {
        helpLinkId: 'customers'
      }
    ],
    [
      EntityType.USER,
      {
        helpLinkId: 'users'
      }
    ],
    [
      EntityType.DEVICE,
      {
        helpLinkId: 'devices'
      }
    ],
    [
      EntityType.DEVICE_PROFILE,
      {
        helpLinkId: 'deviceProfiles'
      }
    ],
    [
      EntityType.ASSET,
      {
        helpLinkId: 'assets'
      }
    ],
    [
      EntityType.ENTITY_VIEW,
      {
        helpLinkId: 'entityViews'
      }
    ],
    [
      EntityType.RULE_CHAIN,
      {
        helpLinkId: 'rulechains'
      }
    ],
    [
      EntityType.DASHBOARD,
      {
        helpLinkId: 'dashboards'
      }
    ],
    [
      EntityType.WIDGETS_BUNDLE,
      {
        helpLinkId: 'widgetsBundles'
      }
    ]
  ]
);

export interface EntitySubtype {
  tenantId: TenantId;
  entityType: EntityType;
  type: string;
}<|MERGE_RESOLUTION|>--- conflicted
+++ resolved
@@ -48,12 +48,8 @@
   ENTITY_VIEW = 'ENTITY_VIEW',
   WIDGETS_BUNDLE = 'WIDGETS_BUNDLE',
   WIDGET_TYPE = 'WIDGET_TYPE',
-<<<<<<< HEAD
-  QUEUE = 'QUEUE'
-=======
   QUEUE = 'QUEUE',
   QUEUE_STATS = 'QUEUE_STATS'
->>>>>>> 8d600e4d
 }
 
 export enum AliasEntityType {
@@ -255,18 +251,18 @@
       }
     ],
     [
-<<<<<<< HEAD
       EntityType.QUEUE,
       {
         add: 'queue.add',
         search: 'queue.search',
         details: 'queue.details'
-=======
+      }
+    ],
+    [
       EntityType.QUEUE_STATS,
       {
         type: 'entity.type-queue-stats',
         list: 'entity.type-queue-stats'
->>>>>>> 8d600e4d
       }
     ],
     [
