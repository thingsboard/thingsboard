--- conflicted
+++ resolved
@@ -201,17 +201,17 @@
       }
     ],
     [
-<<<<<<< HEAD
+      DeviceTransportType.COAP,
+      {
+        hasProfileConfiguration: true,
+        hasDeviceConfiguration: false,
+      }
+    ],
+    [
       DeviceTransportType.SNMP,
       {
         hasProfileConfiguration: true,
         hasDeviceConfiguration: true
-=======
-      DeviceTransportType.COAP,
-      {
-        hasProfileConfiguration: true,
-        hasDeviceConfiguration: false,
->>>>>>> 321fb731
       }
     ]
   ]
