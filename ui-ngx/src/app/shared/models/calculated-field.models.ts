--- conflicted
+++ resolved
@@ -965,33 +965,32 @@
   };
 }
 
-<<<<<<< HEAD
+export function forbiddenNamesValidator(forbiddenNames: string[]): ValidatorFn {
+  const forbiddenNameSet = new Set(forbiddenNames);
+
+  return (control: FormControl) => {
+    const trimmedValue = (control.value || '').trim();
+    return forbiddenNameSet.has(trimmedValue) ? { forbiddenName: true } : null;
+  };
+}
+
+export function uniqueNameValidator(existingNames: string[]): ValidatorFn {
+  const namesSet = new Set((existingNames || []).map(name => name.toLowerCase()));
+
+  return (control: FormControl) => {
+    const newName = (control.value || '').trim().toLowerCase();
+
+    if (!newName) {
+      return null;
+    }
+
+    return namesSet.has(newName) ? { duplicateName: true } : null;
+  };
+}
+
 export interface CalculatedFieldsQuery {
   type: CalculatedFieldType;
   entityType?: EntityType;
   entities?: Array<string>;
   name?: string;
-=======
-export function forbiddenNamesValidator(forbiddenNames: string[]): ValidatorFn {
-  const forbiddenNameSet = new Set(forbiddenNames);
-
-  return (control: FormControl) => {
-    const trimmedValue = (control.value || '').trim();
-    return forbiddenNameSet.has(trimmedValue) ? { forbiddenName: true } : null;
-  };
-}
-
-export function uniqueNameValidator(existingNames: string[]): ValidatorFn {
-  const namesSet = new Set((existingNames || []).map(name => name.toLowerCase()));
-
-  return (control: FormControl) => {
-    const newName = (control.value || '').trim().toLowerCase();
-
-    if (!newName) {
-      return null;
-    }
-
-    return namesSet.has(newName) ? { duplicateName: true } : null;
-  };
->>>>>>> 4348815f
 }