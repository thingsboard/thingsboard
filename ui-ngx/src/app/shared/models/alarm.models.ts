///
/// Copyright © 2016-2019 The Thingsboard Authors
///
/// Licensed under the Apache License, Version 2.0 (the "License");
/// you may not use this file except in compliance with the License.
/// You may obtain a copy of the License at
///
///     http://www.apache.org/licenses/LICENSE-2.0
///
/// Unless required by applicable law or agreed to in writing, software
/// distributed under the License is distributed on an "AS IS" BASIS,
/// WITHOUT WARRANTIES OR CONDITIONS OF ANY KIND, either express or implied.
/// See the License for the specific language governing permissions and
/// limitations under the License.
///

<<<<<<< HEAD
import { BaseData } from '@shared/models/base-data';
import { AssetId } from '@shared/models/id/asset-id';
import { TenantId } from '@shared/models/id/tenant-id';
import { CustomerId } from '@shared/models/id/customer-id';
import { AlarmId } from '@shared/models/id/alarm-id';
import { EntityId } from '@shared/models/id/entity-id';
=======
import {BaseData} from '@shared/models/base-data';
import {AssetId} from '@shared/models/id/asset-id';
import {TenantId} from '@shared/models/id/tenant-id';
import {CustomerId} from '@shared/models/id/customer-id';
import {AlarmId} from '@shared/models/id/alarm-id';
import {EntityId} from '@shared/models/id/entity-id';
import { ActionStatus } from '@shared/models/audit-log.models';
import { TimePageLink } from '@shared/models/page/page-link';
>>>>>>> e91fd302

export enum AlarmSeverity {
  CRITICAL = 'CRITICAL',
  MAJOR = 'MAJOR',
  MINOR = 'MINOR',
  WARNING = 'WARNING',
  INDETERMINATE = 'INDETERMINATE'
}

export enum AlarmStatus {
  ACTIVE_UNACK = 'ACTIVE_UNACK',
  ACTIVE_ACK = 'ACTIVE_ACK',
  CLEARED_UNACK = 'CLEARED_UNACK',
  CLEARED_ACK = 'CLEARED_ACK'
}

export enum AlarmSearchStatus {
  ANY = 'ANY',
  ACTIVE = 'ACTIVE',
  CLEARED = 'CLEARED',
  ACK = 'ACK',
  UNACK = 'UNACK'
}

export const alarmSeverityTranslations = new Map<AlarmSeverity, string>(
  [
    [AlarmSeverity.CRITICAL, 'alarm.severity-critical'],
    [AlarmSeverity.MAJOR, 'alarm.severity-major'],
    [AlarmSeverity.MINOR, 'alarm.severity-minor'],
    [AlarmSeverity.WARNING, 'alarm.severity-warning'],
    [AlarmSeverity.INDETERMINATE, 'alarm.severity-indeterminate']
  ]
);

export const alarmStatusTranslations = new Map<AlarmStatus, string>(
  [
    [AlarmStatus.ACTIVE_UNACK, 'alarm.display-status.ACTIVE_UNACK'],
    [AlarmStatus.ACTIVE_ACK, 'alarm.display-status.ACTIVE_ACK'],
    [AlarmStatus.CLEARED_UNACK, 'alarm.display-status.CLEARED_UNACK'],
    [AlarmStatus.CLEARED_ACK, 'alarm.display-status.CLEARED_ACK'],
  ]
);

export const alarmSearchStatusTranslations = new Map<AlarmSearchStatus, string>(
  [
    [AlarmSearchStatus.ANY, 'alarm.search-status.ANY'],
    [AlarmSearchStatus.ACTIVE, 'alarm.search-status.ACTIVE'],
    [AlarmSearchStatus.CLEARED, 'alarm.search-status.CLEARED'],
    [AlarmSearchStatus.ACK, 'alarm.search-status.ACK'],
    [AlarmSearchStatus.UNACK, 'alarm.search-status.UNACK']
  ]
);

export const alarmSeverityColors = new Map<AlarmSeverity, string>(
  [
    [AlarmSeverity.CRITICAL, 'red'],
    [AlarmSeverity.MAJOR, 'orange'],
    [AlarmSeverity.MINOR, '#ffca3d'],
    [AlarmSeverity.WARNING, '#abab00'],
    [AlarmSeverity.INDETERMINATE, 'green']
  ]
);

export interface Alarm extends BaseData<AlarmId> {
  tenantId: TenantId;
  type: string;
  originator: EntityId;
  severity: AlarmSeverity;
  status: AlarmStatus;
  startTs: number;
  endTs: number;
  ackTs: number;
  clearTs: number;
  propagate: boolean;
  originatorName?: string;
  details?: any;
}

export interface AlarmInfo extends Alarm {
  originatorName: string;
}

export class AlarmQuery {

  affectedEntityId: EntityId;
  pageLink: TimePageLink;
  searchStatus: AlarmSearchStatus;
  status: AlarmStatus;
  fetchOriginator: boolean;

  constructor(entityId: EntityId, pageLink: TimePageLink,
              searchStatus: AlarmSearchStatus, status: AlarmStatus,
              fetchOriginator: boolean) {
    this.affectedEntityId = entityId;
    this.pageLink = pageLink;
    this.searchStatus = searchStatus;
    this.status = status;
    this.fetchOriginator = fetchOriginator;
  }

  public toQuery(): string {
    let query = `/${this.affectedEntityId.entityType}/${this.affectedEntityId.id}`;
    query += this.pageLink.toQuery();
    if (this.searchStatus) {
      query += `&searchStatus=${this.searchStatus}`;
    } else if (this.status) {
      query += `&status=${this.status}`;
    }
    if (typeof this.fetchOriginator !== 'undefined' && this.fetchOriginator !== null) {
      query += `&fetchOriginator=${this.fetchOriginator}`;
    }
    return query;
  }

}<|MERGE_RESOLUTION|>--- conflicted
+++ resolved
@@ -14,23 +14,14 @@
 /// limitations under the License.
 ///
 
-<<<<<<< HEAD
 import { BaseData } from '@shared/models/base-data';
 import { AssetId } from '@shared/models/id/asset-id';
 import { TenantId } from '@shared/models/id/tenant-id';
 import { CustomerId } from '@shared/models/id/customer-id';
 import { AlarmId } from '@shared/models/id/alarm-id';
 import { EntityId } from '@shared/models/id/entity-id';
-=======
-import {BaseData} from '@shared/models/base-data';
-import {AssetId} from '@shared/models/id/asset-id';
-import {TenantId} from '@shared/models/id/tenant-id';
-import {CustomerId} from '@shared/models/id/customer-id';
-import {AlarmId} from '@shared/models/id/alarm-id';
-import {EntityId} from '@shared/models/id/entity-id';
 import { ActionStatus } from '@shared/models/audit-log.models';
 import { TimePageLink } from '@shared/models/page/page-link';
->>>>>>> e91fd302
 
 export enum AlarmSeverity {
   CRITICAL = 'CRITICAL',
