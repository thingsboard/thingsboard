///
/// Copyright © 2016-2023 The Thingsboard Authors
///
/// Licensed under the Apache License, Version 2.0 (the "License");
/// you may not use this file except in compliance with the License.
/// You may obtain a copy of the License at
///
///     http://www.apache.org/licenses/LICENSE-2.0
///
/// Unless required by applicable law or agreed to in writing, software
/// distributed under the License is distributed on an "AS IS" BASIS,
/// WITHOUT WARRANTIES OR CONDITIONS OF ANY KIND, either express or implied.
/// See the License for the specific language governing permissions and
/// limitations under the License.
///

import { Injectable } from '@angular/core';
import { defaultHttpOptionsFromConfig, RequestConfig } from './http-utils';
import { forkJoin, Observable, of } from 'rxjs';
import { HttpClient } from '@angular/common/http';
import { EntityId } from '@shared/models/id/entity-id';
import { AttributeData, AttributeScope, DataSortOrder, TimeseriesData } from '@shared/models/telemetry/telemetry.models';
import { isDefinedAndNotNull } from '@core/utils';
import { AggregationType } from '@shared/models/time/time.models';

@Injectable({
  providedIn: 'root'
})
export class AttributeService {

  constructor(
    private http: HttpClient
  ) { }

  public getEntityAttributes(entityId: EntityId, attributeScope: AttributeScope,
                             keys?: Array<string>, config?: RequestConfig): Observable<Array<AttributeData>> {
    let url = `/api/plugins/telemetry/${entityId.entityType}/${entityId.id}/values/attributes/${attributeScope}`;
    if (keys && keys.length) {
      url += `?keys=${keys.join(',')}`;
    }
    return this.http.get<Array<AttributeData>>(url, defaultHttpOptionsFromConfig(config));
  }

  public deleteEntityAttributes(entityId: EntityId, attributeScope: AttributeScope, attributes: Array<AttributeData>,
                                config?: RequestConfig): Observable<any> {
    const keys = attributes.map(attribute => encodeURIComponent(attribute.key)).join(',');
    return this.http.delete(`/api/plugins/telemetry/${entityId.entityType}/${entityId.id}/${attributeScope}` +
      `?keys=${keys}`,
      defaultHttpOptionsFromConfig(config));
  }

  public deleteEntityTimeseries(entityId: EntityId, timeseries: Array<AttributeData>, deleteAllDataForKeys = false,
                                startTs?: number, endTs?: number, rewriteLatestIfDeleted = false, deleteLatest = true,
                                config?: RequestConfig): Observable<any> {
    const keys = timeseries.map(attribute => encodeURIComponent(attribute.key)).join(',');
    let url = `/api/plugins/telemetry/${entityId.entityType}/${entityId.id}/timeseries/delete` +
      `?keys=${keys}&deleteAllDataForKeys=${deleteAllDataForKeys}&rewriteLatestIfDeleted=${rewriteLatestIfDeleted}&deleteLatest=${deleteLatest}`;
    if (isDefinedAndNotNull(startTs)) {
      url += `&startTs=${startTs}`;
    }
    if (isDefinedAndNotNull(endTs)) {
      url += `&endTs=${endTs}`;
    }
    return this.http.delete(url, defaultHttpOptionsFromConfig(config));
  }

  public deleteEntityLatestTimeseries(entityId: EntityId, timeseries: Array<AttributeData>, rewrite = true,
                                      config?: RequestConfig): Observable<any> {
    const keys = timeseries.map(attribute => encodeURIComponent(attribute.key)).join(',');
    let url = `/api/plugins/telemetry/${entityId.entityType}/${entityId.id}/timeseries/latest/delete?keys=${keys}` +
<<<<<<< HEAD
        `$rewrite=${rewrite}`;
=======
        `&rewrite=${rewrite}`;
>>>>>>> f9aa9b6a
    return this.http.delete(url, defaultHttpOptionsFromConfig(config));
  }

  public saveEntityAttributes(entityId: EntityId, attributeScope: AttributeScope, attributes: Array<AttributeData>,
                              config?: RequestConfig): Observable<any> {
    const attributesData: {[key: string]: any} = {};
    const deleteAttributes: AttributeData[] = [];
    attributes.forEach((attribute) => {
      if (isDefinedAndNotNull(attribute.value)) {
        attributesData[attribute.key] = attribute.value;
      } else {
        deleteAttributes.push(attribute);
      }
    });
    let deleteEntityAttributesObservable: Observable<any>;
    if (deleteAttributes.length) {
      deleteEntityAttributesObservable = this.deleteEntityAttributes(entityId, attributeScope, deleteAttributes, config);
    } else {
      deleteEntityAttributesObservable = of(null);
    }
    let saveEntityAttributesObservable: Observable<any>;
    if (Object.keys(attributesData).length) {
      saveEntityAttributesObservable = this.http.post(`/api/plugins/telemetry/${entityId.entityType}/${entityId.id}/${attributeScope}`,
        attributesData, defaultHttpOptionsFromConfig(config));
    } else {
      saveEntityAttributesObservable = of(null);
    }
    return forkJoin([saveEntityAttributesObservable, deleteEntityAttributesObservable]);
  }

  public saveEntityTimeseries(entityId: EntityId, timeseriesScope: string, timeseries: Array<AttributeData>,
                              config?: RequestConfig): Observable<any> {
    const timeseriesData: {[key: string]: any} = {};
    const deleteTimeseries: AttributeData[] = [];
    timeseries.forEach((attribute) => {
      if (isDefinedAndNotNull(attribute.value)) {
        timeseriesData[attribute.key] = attribute.value;
      } else {
        deleteTimeseries.push(attribute);
      }
    });
    let deleteEntityTimeseriesObservable: Observable<any>;
    if (deleteTimeseries.length) {
      deleteEntityTimeseriesObservable = this.deleteEntityTimeseries(entityId, deleteTimeseries, true,
        null, null, false, true, config);
    } else {
      deleteEntityTimeseriesObservable = of(null);
    }
    let saveEntityTimeseriesObservable: Observable<any>;
    if (Object.keys(timeseriesData).length) {
      saveEntityTimeseriesObservable =
        this.http.post(`/api/plugins/telemetry/${entityId.entityType}/${entityId.id}/timeseries/${timeseriesScope}`,
        timeseriesData, defaultHttpOptionsFromConfig(config));
    } else {
      saveEntityTimeseriesObservable = of(null);
    }
    return forkJoin([saveEntityTimeseriesObservable, deleteEntityTimeseriesObservable]);
  }

  public getEntityTimeseries(entityId: EntityId, keys: Array<string>, startTs: number, endTs: number,
                             limit: number = 100, agg: AggregationType = AggregationType.NONE, interval?: number,
                             orderBy: DataSortOrder = DataSortOrder.DESC, useStrictDataTypes: boolean = false,
                             config?: RequestConfig): Observable<TimeseriesData> {
    let url = `/api/plugins/telemetry/${entityId.entityType}/${entityId.id}/values/timeseries?keys=${keys.join(',')}&startTs=${startTs}&endTs=${endTs}`;
    if (isDefinedAndNotNull(limit)) {
      url += `&limit=${limit}`;
    }
    if (isDefinedAndNotNull(agg)) {
      url += `&agg=${agg}`;
    }
    if (isDefinedAndNotNull(interval)) {
      url += `&interval=${interval}`;
    }
    if (isDefinedAndNotNull(orderBy)) {
      url += `&orderBy=${orderBy}`;
    }
    if (isDefinedAndNotNull(useStrictDataTypes)) {
      url += `&useStrictDataTypes=${useStrictDataTypes}`;
    }

    return this.http.get<TimeseriesData>(url, defaultHttpOptionsFromConfig(config));
  }

  public getEntityTimeseriesLatest(entityId: EntityId, keys?: Array<string>,
                                   useStrictDataTypes = false, config?: RequestConfig): Observable<TimeseriesData> {
    let url = `/api/plugins/telemetry/${entityId.entityType}/${entityId.id}/values/timeseries?useStrictDataTypes=${useStrictDataTypes}`;
    if (isDefinedAndNotNull(keys) && keys.length) {
      url += `&keys=${keys.join(',')}`;
    }
    return this.http.get<TimeseriesData>(url, defaultHttpOptionsFromConfig(config));
  }
}<|MERGE_RESOLUTION|>--- conflicted
+++ resolved
@@ -50,7 +50,7 @@
   }
 
   public deleteEntityTimeseries(entityId: EntityId, timeseries: Array<AttributeData>, deleteAllDataForKeys = false,
-                                startTs?: number, endTs?: number, rewriteLatestIfDeleted = false, deleteLatest = true,
+                                startTs?: number, endTs?: number, rewriteLatestIfDeleted = false, deleteLatest = false,
                                 config?: RequestConfig): Observable<any> {
     const keys = timeseries.map(attribute => encodeURIComponent(attribute.key)).join(',');
     let url = `/api/plugins/telemetry/${entityId.entityType}/${entityId.id}/timeseries/delete` +
@@ -64,15 +64,11 @@
     return this.http.delete(url, defaultHttpOptionsFromConfig(config));
   }
 
-  public deleteEntityLatestTimeseries(entityId: EntityId, timeseries: Array<AttributeData>, rewrite = true,
+  public deleteEntityLatestTimeseries(entityId: EntityId, timeseries: Array<AttributeData>, rewrite = false,
                                       config?: RequestConfig): Observable<any> {
     const keys = timeseries.map(attribute => encodeURIComponent(attribute.key)).join(',');
     let url = `/api/plugins/telemetry/${entityId.entityType}/${entityId.id}/timeseries/latest/delete?keys=${keys}` +
-<<<<<<< HEAD
-        `$rewrite=${rewrite}`;
-=======
         `&rewrite=${rewrite}`;
->>>>>>> f9aa9b6a
     return this.http.delete(url, defaultHttpOptionsFromConfig(config));
   }
 
@@ -117,7 +113,7 @@
     let deleteEntityTimeseriesObservable: Observable<any>;
     if (deleteTimeseries.length) {
       deleteEntityTimeseriesObservable = this.deleteEntityTimeseries(entityId, deleteTimeseries, true,
-        null, null, false, true, config);
+        null, null, false, false, config);
     } else {
       deleteEntityTimeseriesObservable = of(null);
     }
