///
/// Copyright © 2016-2020 The Thingsboard Authors
///
/// Licensed under the Apache License, Version 2.0 (the "License");
/// you may not use this file except in compliance with the License.
/// You may obtain a copy of the License at
///
///     http://www.apache.org/licenses/LICENSE-2.0
///
/// Unless required by applicable law or agreed to in writing, software
/// distributed under the License is distributed on an "AS IS" BASIS,
/// WITHOUT WARRANTIES OR CONDITIONS OF ANY KIND, either express or implied.
/// See the License for the specific language governing permissions and
/// limitations under the License.
///

import { Injectable } from '@angular/core';
import { AuthService } from '../auth/auth.service';
import { select, Store } from '@ngrx/store';
import { AppState } from '../core.state';
import { selectAuthUser, selectIsAuthenticated } from '../auth/auth.selectors';
import { take } from 'rxjs/operators';
import { HomeSection, MenuSection } from '@core/services/menu.models';
import { BehaviorSubject, Observable, Subject } from 'rxjs';
import { Authority } from '@shared/models/authority.enum';
import { AuthUser } from '@shared/models/user.model';
import { guid } from '@core/utils';

@Injectable({
  providedIn: 'root'
})
export class MenuService {

  menuSections$: Subject<Array<MenuSection>> = new BehaviorSubject<Array<MenuSection>>([]);
  homeSections$: Subject<Array<HomeSection>> = new BehaviorSubject<Array<HomeSection>>([]);

  constructor(private store: Store<AppState>, private authService: AuthService) {
    this.store.pipe(select(selectIsAuthenticated)).subscribe(
      (authenticated: boolean) => {
        if (authenticated) {
          this.buildMenu();
        }
      }
    );
  }

  private buildMenu() {
    this.store.pipe(select(selectAuthUser), take(1)).subscribe(
      (authUser: AuthUser) => {
        if (authUser) {
          let menuSections: Array<MenuSection>;
          let homeSections: Array<HomeSection>;
          switch (authUser.authority) {
            case Authority.SYS_ADMIN:
              menuSections = this.buildSysAdminMenu(authUser);
              homeSections = this.buildSysAdminHome(authUser);
              break;
            case Authority.TENANT_ADMIN:
              menuSections = this.buildTenantAdminMenu(authUser);
              homeSections = this.buildTenantAdminHome(authUser);
              break;
            case Authority.CUSTOMER_USER:
              menuSections = this.buildCustomerUserMenu(authUser);
              homeSections = this.buildCustomerUserHome(authUser);
              break;
          }
          this.menuSections$.next(menuSections);
          this.homeSections$.next(homeSections);
        }
      }
    );
  }

  private buildSysAdminMenu(authUser: any): Array<MenuSection> {
    const sections: Array<MenuSection> = [];
    sections.push(
      {
        id: guid(),
        name: 'home.home',
        type: 'link',
        path: '/home',
        icon: 'home'
      },
      {
        id: guid(),
        name: 'tenant.tenants',
        type: 'link',
        path: '/tenants',
        icon: 'supervisor_account'
      },
      {
        id: guid(),
        name: 'tenant-profile.tenant-profiles',
        type: 'link',
        path: '/tenantProfiles',
        icon: 'mdi:alpha-t-box',
        isMdiIcon: true
      },
      {
        id: guid(),
        name: 'widget.widget-library',
        type: 'link',
        path: '/widgets-bundles',
        icon: 'now_widgets'
      },
      {
        id: guid(),
        name: 'admin.system-settings',
        type: 'toggle',
        path: '/settings',
        height: '160px',
        icon: 'settings',
        pages: [
          {
            id: guid(),
            name: 'admin.general',
            type: 'link',
            path: '/settings/general',
            icon: 'settings_applications'
          },
          {
            id: guid(),
            name: 'admin.outgoing-mail',
            type: 'link',
            path: '/settings/outgoing-mail',
            icon: 'mail'
          },
          {
            id: guid(),
            name: 'admin.security-settings',
            type: 'link',
            path: '/settings/security-settings',
            icon: 'security'
          },
          {
            id: guid(),
<<<<<<< HEAD
            name: 'admin.queues',
            type: 'link',
            isMdiIcon: true,
            path: '/settings/queues',
            icon: 'queues-list'
          },
=======
            name: 'admin.oauth2.oauth2',
            type: 'link',
            path: '/settings/oauth2',
            icon: 'security'
          }
>>>>>>> ba96409e
        ]
      }
    );
    return sections;
  }

  private buildSysAdminHome(authUser: any): Array<HomeSection> {
    const homeSections: Array<HomeSection> = [];
    homeSections.push(
      {
        name: 'tenant.management',
        places: [
          {
            name: 'tenant.tenants',
            icon: 'supervisor_account',
            path: '/tenants'
          },
          {
            name: 'tenant-profile.tenant-profiles',
            icon: 'mdi:alpha-t-box',
            isMdiIcon: true,
            path: '/tenantProfiles'
          },
        ]
      },
      {
        name: 'widget.management',
        places: [
          {
            name: 'widget.widget-library',
            icon: 'now_widgets',
            path: '/widgets-bundles'
          }
        ]
      },
      {
        name: 'admin.system-settings',
        places: [
          {
            name: 'admin.general',
            icon: 'settings_applications',
            path: '/settings/general'
          },
          {
            name: 'admin.outgoing-mail',
            icon: 'mail',
            path: '/settings/outgoing-mail'
          },
          {
            name: 'admin.security-settings',
            icon: 'security',
            path: '/settings/security-settings'
          },
          {
            name: 'admin.queues',
            icon: 'queues-list',
            isMdiIcon: true,
            path: '/settings/queues'
          },
        ]
      }
    );
    return homeSections;
  }

  private buildTenantAdminMenu(authUser: any): Array<MenuSection> {
    const sections: Array<MenuSection> = [];
    sections.push(
      {
        id: guid(),
        name: 'home.home',
        type: 'link',
        path: '/home',
        icon: 'home'
      },
      {
        id: guid(),
        name: 'rulechain.rulechains',
        type: 'link',
        path: '/ruleChains',
        icon: 'settings_ethernet'
      },
      {
        id: guid(),
        name: 'customer.customers',
        type: 'link',
        path: '/customers',
        icon: 'supervisor_account'
      },
      {
        id: guid(),
        name: 'asset.assets',
        type: 'link',
        path: '/assets',
        icon: 'domain'
      },
      {
        id: guid(),
        name: 'device.devices',
        type: 'link',
        path: '/devices',
        icon: 'devices_other'
      },
      {
        id: guid(),
        name: 'device-profile.device-profiles',
        type: 'link',
        path: '/deviceProfiles',
        icon: 'mdi:alpha-d-box',
        isMdiIcon: true
      },
      {
        id: guid(),
        name: 'entity-view.entity-views',
        type: 'link',
        path: '/entityViews',
        icon: 'view_quilt'
      },
      {
        id: guid(),
        name: 'widget.widget-library',
        type: 'link',
        path: '/widgets-bundles',
        icon: 'now_widgets'
      },
      {
        id: guid(),
        name: 'dashboard.dashboards',
        type: 'link',
        path: '/dashboards',
        icon: 'dashboards'
      },
      {
        id: guid(),
        name: 'audit-log.audit-logs',
        type: 'link',
        path: '/auditLogs',
        icon: 'track_changes'
      }
    );
    return sections;
  }

  private buildTenantAdminHome(authUser: any): Array<HomeSection> {
    const homeSections: Array<HomeSection> = [];
    homeSections.push(
      {
        name: 'rulechain.management',
        places: [
          {
            name: 'rulechain.rulechains',
            icon: 'settings_ethernet',
            path: '/ruleChains'
          }
        ]
      },
      {
        name: 'customer.management',
        places: [
          {
            name: 'customer.customers',
            icon: 'supervisor_account',
            path: '/customers'
          }
        ]
      },
      {
        name: 'asset.management',
        places: [
          {
            name: 'asset.assets',
            icon: 'domain',
            path: '/assets'
          }
        ]
      },
      {
        name: 'device.management',
        places: [
          {
            name: 'device.devices',
            icon: 'devices_other',
            path: '/devices'
          },
          {
            name: 'device-profile.device-profiles',
            icon: 'mdi:alpha-d-box',
            isMdiIcon: true,
            path: '/deviceProfiles'
          }
        ]
      },
      {
        name: 'entity-view.management',
        places: [
          {
            name: 'entity-view.entity-views',
            icon: 'view_quilt',
            path: '/entityViews'
          }
        ]
      },
      {
        name: 'dashboard.management',
        places: [
          {
            name: 'widget.widget-library',
            icon: 'now_widgets',
            path: '/widgets-bundles'
          },
          {
            name: 'dashboard.dashboards',
            icon: 'dashboard',
            path: '/dashboards'
          }
        ]
      },
      {
        name: 'audit-log.audit',
        places: [
          {
            name: 'audit-log.audit-logs',
            icon: 'track_changes',
            path: '/auditLogs'
          }
        ]
      }
    );
    return homeSections;
  }

  private buildCustomerUserMenu(authUser: any): Array<MenuSection> {
    const sections: Array<MenuSection> = [];
    sections.push(
      {
        id: guid(),
        name: 'home.home',
        type: 'link',
        path: '/home',
        icon: 'home'
      },
      {
        id: guid(),
        name: 'asset.assets',
        type: 'link',
        path: '/assets',
        icon: 'domain'
      },
      {
        id: guid(),
        name: 'device.devices',
        type: 'link',
        path: '/devices',
        icon: 'devices_other'
      },
      {
        id: guid(),
        name: 'entity-view.entity-views',
        type: 'link',
        path: '/entityViews',
        icon: 'view_quilt'
      },
      {
        id: guid(),
        name: 'dashboard.dashboards',
        type: 'link',
        path: '/dashboards',
        icon: 'dashboard'
      }
    );
    return sections;
  }

  private buildCustomerUserHome(authUser: any): Array<HomeSection> {
    const homeSections: Array<HomeSection> = [
      {
        name: 'asset.view-assets',
        places: [
          {
            name: 'asset.assets',
            icon: 'domain',
            path: '/assets'
          }
        ]
      },
      {
        name: 'device.view-devices',
        places: [
          {
            name: 'device.devices',
            icon: 'devices_other',
            path: '/devices'
          }
        ]
      },
      {
        name: 'entity-view.management',
        places: [
          {
            name: 'entity-view.entity-views',
            icon: 'view_quilt',
            path: '/entityViews'
          }
        ]
      },
      {
        name: 'dashboard.view-dashboards',
        places: [
          {
            name: 'dashboard.dashboards',
            icon: 'dashboard',
            path: '/dashboards'
          }
        ]
      }
    ];
    return homeSections;
  }

  public menuSections(): Observable<Array<MenuSection>> {
    return this.menuSections$;
  }

  public homeSections(): Observable<Array<HomeSection>> {
    return this.homeSections$;
  }

}
<|MERGE_RESOLUTION|>--- conflicted
+++ resolved
@@ -134,20 +134,19 @@
           },
           {
             id: guid(),
-<<<<<<< HEAD
+            name: 'admin.oauth2.oauth2',
+            type: 'link',
+            path: '/settings/oauth2',
+            icon: 'security'
+          },
+          {
+            id: guid(),
             name: 'admin.queues',
             type: 'link',
             isMdiIcon: true,
             path: '/settings/queues',
             icon: 'queues-list'
           },
-=======
-            name: 'admin.oauth2.oauth2',
-            type: 'link',
-            path: '/settings/oauth2',
-            icon: 'security'
-          }
->>>>>>> ba96409e
         ]
       }
     );
