--- conflicted
+++ resolved
@@ -201,18 +201,16 @@
             path: '/settings/security-settings'
           },
           {
-<<<<<<< HEAD
+            name: 'admin.oauth2.oauth2',
+            icon: 'security',
+            path: '/settings/oauth2'
+          },
+          {
             name: 'admin.queues',
             icon: 'queues-list',
             isMdiIcon: true,
             path: '/settings/queues'
           },
-=======
-            name: 'admin.oauth2.oauth2',
-            icon: 'security',
-            path: '/settings/oauth2'
-          }
->>>>>>> c048b0aa
         ]
       }
     );
