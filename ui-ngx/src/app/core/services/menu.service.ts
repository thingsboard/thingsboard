///
/// Copyright © 2016-2024 The Thingsboard Authors
///
/// Licensed under the Apache License, Version 2.0 (the "License");
/// you may not use this file except in compliance with the License.
/// You may obtain a copy of the License at
///
///     http://www.apache.org/licenses/LICENSE-2.0
///
/// Unless required by applicable law or agreed to in writing, software
/// distributed under the License is distributed on an "AS IS" BASIS,
/// WITHOUT WARRANTIES OR CONDITIONS OF ANY KIND, either express or implied.
/// See the License for the specific language governing permissions and
/// limitations under the License.
///

import { Injectable } from '@angular/core';
import { select, Store } from '@ngrx/store';
import { AppState } from '../core.state';
import { getCurrentOpenedMenuSections, selectAuth, selectIsAuthenticated } from '../auth/auth.selectors';
import { filter, map, take } from 'rxjs/operators';
import { buildUserHome, buildUserMenu, HomeSection, MenuId, MenuSection } from '@core/services/menu.models';
import { Observable, ReplaySubject, Subject } from 'rxjs';
import { AuthState } from '@core/auth/auth.models';
import { NavigationEnd, Router } from '@angular/router';

@Injectable({
  providedIn: 'root'
})
export class MenuService {

  private currentMenuSections: Array<MenuSection>;
  private menuSections$: Subject<Array<MenuSection>> = new ReplaySubject<Array<MenuSection>>(1);
  private homeSections$: Subject<Array<HomeSection>> = new ReplaySubject<Array<HomeSection>>(1);
  private availableMenuSections$: Subject<Array<MenuSection>> = new ReplaySubject<Array<MenuSection>>(1);
  private availableMenuLinks$ = this.menuSections$.pipe(
    map((items) => this.allMenuLinks(items))
  );

  constructor(private store: Store<AppState>,
              private router: Router) {
    this.store.pipe(select(selectIsAuthenticated)).subscribe(
      (authenticated: boolean) => {
        if (authenticated) {
          this.buildMenu();
        }
      }
    );
    this.router.events.pipe(filter(event => event instanceof NavigationEnd)).subscribe(
      () => {
        this.updateOpenedMenuSections();
      }
    );
  }

  private buildMenu() {
    this.store.pipe(select(selectAuth), take(1)).subscribe(
      (authState: AuthState) => {
        if (authState.authUser) {
          this.currentMenuSections = buildUserMenu(authState);
          this.updateOpenedMenuSections();
          this.menuSections$.next(this.currentMenuSections);
          const availableMenuSections = this.allMenuSections(this.currentMenuSections);
          this.availableMenuSections$.next(availableMenuSections);
          const homeSections = buildUserHome(authState, availableMenuSections);
          this.homeSections$.next(homeSections);
        }
      }
    );
  }

  private updateOpenedMenuSections() {
    const url = this.router.url;
    const openedMenuSections = getCurrentOpenedMenuSections(this.store);
<<<<<<< HEAD
    this.currentMenuSections.filter(section => section.type === 'toggle' &&
      (url.startsWith(section.path) || openedMenuSections.includes(section.path))).forEach(
      section => section.opened = true
    );
  }

  private buildSysAdminMenu(): Array<MenuSection> {
    const sections: Array<MenuSection> = [];
    sections.push(
      {
        id: 'home',
        name: 'home.home',
        type: 'link',
        path: '/home',
        icon: 'home'
      },
      {
        id: 'tenants',
        name: 'tenant.tenants',
        type: 'link',
        path: '/tenants',
        icon: 'supervisor_account'
      },
      {
        id: 'tenant_profiles',
        name: 'tenant-profile.tenant-profiles',
        type: 'link',
        path: '/tenantProfiles',
        icon: 'mdi:alpha-t-box'
      },
      {
        id: 'resources',
        name: 'admin.resources',
        type: 'toggle',
        path: '/resources',
        icon: 'folder',
        pages: [
          {
            id: 'widget_library',
            name: 'widget.widget-library',
            type: 'link',
            path: '/resources/widgets-library',
            icon: 'now_widgets',
            pages: [
              {
                id: 'widget_types',
                name: 'widget.widgets',
                type: 'link',
                path: '/resources/widgets-library/widget-types',
                icon: 'now_widgets'
              },
              {
                id: 'widgets_bundles',
                name: 'widgets-bundle.widgets-bundles',
                type: 'link',
                path: '/resources/widgets-library/widgets-bundles',
                icon: 'now_widgets'
              }
            ]
          },
          {
            id: 'images',
            name: 'image.gallery',
            type: 'link',
            path: '/resources/images',
            icon: 'filter'
          },
          {
            id: 'resources_library',
            name: 'resource.resources-library',
            type: 'link',
            path: '/resources/resources-library',
            icon: 'mdi:rhombus-split'
          }
        ]
      },
      {
        id: 'notifications_center',
        name: 'notification.notification-center',
        type: 'link',
        path: '/notification',
        icon: 'mdi:message-badge',
        pages: [
          {
            id: 'notification_inbox',
            name: 'notification.inbox',
            fullName: 'notification.notification-inbox',
            type: 'link',
            path: '/notification/inbox',
            icon: 'inbox'
          },
          {
            id: 'notification_sent',
            name: 'notification.sent',
            fullName: 'notification.notification-sent',
            type: 'link',
            path: '/notification/sent',
            icon: 'outbox'
          },
          {
            id: 'notification_recipients',
            name: 'notification.recipients',
            fullName: 'notification.notification-recipients',
            type: 'link',
            path: '/notification/recipients',
            icon: 'contacts'
          },
          {
            id: 'notification_templates',
            name: 'notification.templates',
            fullName: 'notification.notification-templates',
            type: 'link',
            path: '/notification/templates',
            icon: 'mdi:message-draw'
          },
          {
            id: 'notification_rules',
            name: 'notification.rules',
            fullName: 'notification.notification-rules',
            type: 'link',
            path: '/notification/rules',
            icon: 'mdi:message-cog'
          }
        ]
      },
      {
        id: 'settings',
        name: 'admin.settings',
        type: 'link',
        path: '/settings',
        icon: 'settings',
        pages: [
          {
            id: 'general',
            name: 'admin.general',
            fullName: 'admin.general-settings',
            type: 'link',
            path: '/settings/general',
            icon: 'settings_applications'
          },
          {
            id: 'mail_server',
            name: 'admin.outgoing-mail',
            type: 'link',
            path: '/settings/outgoing-mail',
            icon: 'mail'
          },
          {
            id: 'notification_settings',
            name: 'admin.notifications',
            fullName: 'admin.notifications-settings',
            type: 'link',
            path: '/settings/notifications',
            icon: 'mdi:message-badge'
          },
          {
            id: 'queues',
            name: 'admin.queues',
            type: 'link',
            path: '/settings/queues',
            icon: 'swap_calls'
          },
          {
            id: 'mobile_app_settings',
            name: 'admin.mobile-app.mobile-app',
            fullName: 'admin.mobile-app.mobile-app',
            type: 'link',
            path: '/settings/mobile-app',
            icon: 'smartphone'
          }
        ]
      },
      {
        id: 'security_settings',
        name: 'security.security',
        type: 'toggle',
        path: '/security-settings',
        icon: 'security',
        pages: [
          {
            id: 'security_settings_general',
            name: 'admin.general',
            fullName: 'security.general-settings',
            type: 'link',
            path: '/security-settings/general',
            icon: 'settings_applications'
          },
          {
            id: '2fa',
            name: 'admin.2fa.2fa',
            type: 'link',
            path: '/security-settings/2fa',
            icon: 'mdi:two-factor-authentication'
          },
          {
            id: 'oauth2',
            name: 'admin.oauth2.oauth2',
            type: 'link',
            path: '/security-settings/oauth2',
            icon: 'mdi:shield-account'
          }
        ]
      }
    );
    return sections;
  }

  private buildSysAdminHome(): Array<HomeSection> {
    const homeSections: Array<HomeSection> = [];
    homeSections.push(
      {
        name: 'tenant.management',
        places: [
          {
            name: 'tenant.tenants',
            icon: 'supervisor_account',
            path: '/tenants'
          },
          {
            name: 'tenant-profile.tenant-profiles',
            icon: 'mdi:alpha-t-box',
            path: '/tenantProfiles'
          },
        ]
      },
      {
        name: 'widget.management',
        places: [
          {
            name: 'widget.widget-library',
            icon: 'now_widgets',
            path: '/resources/widgets-library',
          }
        ]
      },
      {
        name: 'admin.system-settings',
        places: [
          {
            name: 'admin.general',
            icon: 'settings_applications',
            path: '/settings/general'
          },
          {
            name: 'admin.outgoing-mail',
            icon: 'mail',
            path: '/settings/outgoing-mail'
          },
          {
            name: 'admin.sms-provider',
            icon: 'sms',
            path: '/settings/sms-provider'
          },
          {
            name: 'admin.security-settings',
            icon: 'security',
            path: '/settings/security-settings'
          },
          {
            name: 'admin.oauth2.oauth2',
            icon: 'security',
            path: '/settings/oauth2'
          },
          {
            name: 'admin.2fa.2fa',
            icon: 'mdi:two-factor-authentication',
            path: '/settings/2fa'
          },
          {
            name: 'resource.resources-library',
            icon: 'folder',
            path: '/settings/resources-library'
          },
          {
            name: 'admin.queues',
            icon: 'swap_calls',
            path: '/settings/queues'
          },
        ]
      }
    );
    return homeSections;
  }

  private buildTenantAdminMenu(authState: AuthState): Array<MenuSection> {
    const sections: Array<MenuSection> = [];
    sections.push(
      {
        id: 'home',
        name: 'home.home',
        type: 'link',
        path: '/home',
        icon: 'home'
      },
      {
        id: 'alarms',
        name: 'alarm.alarms',
        type: 'link',
        path: '/alarms',
        icon: 'mdi:alert-outline',
        pages: [
          {
            id: 'alarm_list',
            name: 'alarm.alarms',
            type: 'link',
            path: '/alarms/alarms',
            icon: 'mdi:alert-outline'
          },
          {
            id: 'alarms_rules',
            name: 'alarm-rule.alarm-rules',
            type: 'link',
            path: '/alarms/alarm-rules',
            icon: 'mdi:list-status'
          }
        ]
      },
      {
        id: 'dashboards',
        name: 'dashboard.dashboards',
        type: 'link',
        path: '/dashboards',
        icon: 'dashboards'
      },
      {
        id: 'entities',
        name: 'entity.entities',
        type: 'toggle',
        path: '/entities',
        icon: 'category',
        pages: [
          {
            id: 'devices',
            name: 'device.devices',
            type: 'link',
            path: '/entities/devices',
            icon: 'devices_other'
          },
          {
            id: 'assets',
            name: 'asset.assets',
            type: 'link',
            path: '/entities/assets',
            icon: 'domain'
          },
          {
            id: 'entity_views',
            name: 'entity-view.entity-views',
            type: 'link',
            path: '/entities/entityViews',
            icon: 'view_quilt'
          }
        ]
      },
      {
        id: 'profiles',
        name: 'profiles.profiles',
        type: 'toggle',
        path: '/profiles',
        icon: 'badge',
        pages: [
          {
            id: 'device_profiles',
            name: 'device-profile.device-profiles',
            type: 'link',
            path: '/profiles/deviceProfiles',
            icon: 'mdi:alpha-d-box'
          },
          {
            id: 'asset_profiles',
            name: 'asset-profile.asset-profiles',
            type: 'link',
            path: '/profiles/assetProfiles',
            icon: 'mdi:alpha-a-box'
          }
        ]
      },
      {
        id: 'customers',
        name: 'customer.customers',
        type: 'link',
        path: '/customers',
        icon: 'supervisor_account'
      },
      {
        id: 'rule_chains',
        name: 'rulechain.rulechains',
        type: 'link',
        path: '/ruleChains',
        icon: 'settings_ethernet'
      }
    );
    if (authState.edgesSupportEnabled) {
      sections.push(
        {
          id: 'edge_management',
          name: 'edge.management',
          type: 'toggle',
          path: '/edgeManagement',
          icon: 'settings_input_antenna',
          pages: [
            {
              id: 'edges',
              name: 'edge.instances',
              fullName: 'edge.edge-instances',
              type: 'link',
              path: '/edgeManagement/instances',
              icon: 'router'
            },
            {
              id: 'rulechain_templates',
              name: 'edge.rulechain-templates',
              fullName: 'edge.edge-rulechain-templates',
              type: 'link',
              path: '/edgeManagement/ruleChains',
              icon: 'settings_ethernet'
            }
          ]
        }
=======
    if (this.currentMenuSections?.length) {
      this.currentMenuSections.filter(section => section.type === 'toggle' &&
        (url.startsWith(section.path) || openedMenuSections.includes(section.path))).forEach(
        section => section.opened = true
>>>>>>> 1b890ac0
      );
    }
  }

  private allMenuLinks(sections: Array<MenuSection>): Array<MenuSection> {
    const result: Array<MenuSection> = [];
    for (const section of sections) {
      if (section.type === 'link') {
        result.push(section);
      }
      if (section.pages && section.pages.length) {
        result.push(...this.allMenuLinks(section.pages));
      }
    }
    return result;
  }

  private allMenuSections(sections: Array<MenuSection>): Array<MenuSection> {
    const result: Array<MenuSection> = [];
    for (const section of sections) {
      result.push(section);
      if (section.pages && section.pages.length) {
        result.push(...this.allMenuSections(section.pages));
      }
    }
    return result;
  }

  public menuSections(): Observable<Array<MenuSection>> {
    return this.menuSections$;
  }

  public homeSections(): Observable<Array<HomeSection>> {
    return this.homeSections$;
  }

  public availableMenuLinks(): Observable<Array<MenuSection>> {
    return this.availableMenuLinks$;
  }

  public availableMenuSections(): Observable<Array<MenuSection>> {
    return this.availableMenuSections$;
  }

  public menuLinkById(id: MenuId | string): Observable<MenuSection | undefined> {
    return this.availableMenuLinks$.pipe(
      map((links) => links.find(link => link.id === id))
    );
  }

  public menuLinksByIds(ids: string[]): Observable<Array<MenuSection>> {
    return this.availableMenuLinks$.pipe(
      map((links) => links.filter(link => ids.includes(link.id)).sort((a, b) => {
        const i1 = ids.indexOf(a.id);
        const i2 = ids.indexOf(b.id);
        return i1 - i2;
      }))
    );
  }

}<|MERGE_RESOLUTION|>--- conflicted
+++ resolved
@@ -72,432 +72,10 @@
   private updateOpenedMenuSections() {
     const url = this.router.url;
     const openedMenuSections = getCurrentOpenedMenuSections(this.store);
-<<<<<<< HEAD
-    this.currentMenuSections.filter(section => section.type === 'toggle' &&
-      (url.startsWith(section.path) || openedMenuSections.includes(section.path))).forEach(
-      section => section.opened = true
-    );
-  }
-
-  private buildSysAdminMenu(): Array<MenuSection> {
-    const sections: Array<MenuSection> = [];
-    sections.push(
-      {
-        id: 'home',
-        name: 'home.home',
-        type: 'link',
-        path: '/home',
-        icon: 'home'
-      },
-      {
-        id: 'tenants',
-        name: 'tenant.tenants',
-        type: 'link',
-        path: '/tenants',
-        icon: 'supervisor_account'
-      },
-      {
-        id: 'tenant_profiles',
-        name: 'tenant-profile.tenant-profiles',
-        type: 'link',
-        path: '/tenantProfiles',
-        icon: 'mdi:alpha-t-box'
-      },
-      {
-        id: 'resources',
-        name: 'admin.resources',
-        type: 'toggle',
-        path: '/resources',
-        icon: 'folder',
-        pages: [
-          {
-            id: 'widget_library',
-            name: 'widget.widget-library',
-            type: 'link',
-            path: '/resources/widgets-library',
-            icon: 'now_widgets',
-            pages: [
-              {
-                id: 'widget_types',
-                name: 'widget.widgets',
-                type: 'link',
-                path: '/resources/widgets-library/widget-types',
-                icon: 'now_widgets'
-              },
-              {
-                id: 'widgets_bundles',
-                name: 'widgets-bundle.widgets-bundles',
-                type: 'link',
-                path: '/resources/widgets-library/widgets-bundles',
-                icon: 'now_widgets'
-              }
-            ]
-          },
-          {
-            id: 'images',
-            name: 'image.gallery',
-            type: 'link',
-            path: '/resources/images',
-            icon: 'filter'
-          },
-          {
-            id: 'resources_library',
-            name: 'resource.resources-library',
-            type: 'link',
-            path: '/resources/resources-library',
-            icon: 'mdi:rhombus-split'
-          }
-        ]
-      },
-      {
-        id: 'notifications_center',
-        name: 'notification.notification-center',
-        type: 'link',
-        path: '/notification',
-        icon: 'mdi:message-badge',
-        pages: [
-          {
-            id: 'notification_inbox',
-            name: 'notification.inbox',
-            fullName: 'notification.notification-inbox',
-            type: 'link',
-            path: '/notification/inbox',
-            icon: 'inbox'
-          },
-          {
-            id: 'notification_sent',
-            name: 'notification.sent',
-            fullName: 'notification.notification-sent',
-            type: 'link',
-            path: '/notification/sent',
-            icon: 'outbox'
-          },
-          {
-            id: 'notification_recipients',
-            name: 'notification.recipients',
-            fullName: 'notification.notification-recipients',
-            type: 'link',
-            path: '/notification/recipients',
-            icon: 'contacts'
-          },
-          {
-            id: 'notification_templates',
-            name: 'notification.templates',
-            fullName: 'notification.notification-templates',
-            type: 'link',
-            path: '/notification/templates',
-            icon: 'mdi:message-draw'
-          },
-          {
-            id: 'notification_rules',
-            name: 'notification.rules',
-            fullName: 'notification.notification-rules',
-            type: 'link',
-            path: '/notification/rules',
-            icon: 'mdi:message-cog'
-          }
-        ]
-      },
-      {
-        id: 'settings',
-        name: 'admin.settings',
-        type: 'link',
-        path: '/settings',
-        icon: 'settings',
-        pages: [
-          {
-            id: 'general',
-            name: 'admin.general',
-            fullName: 'admin.general-settings',
-            type: 'link',
-            path: '/settings/general',
-            icon: 'settings_applications'
-          },
-          {
-            id: 'mail_server',
-            name: 'admin.outgoing-mail',
-            type: 'link',
-            path: '/settings/outgoing-mail',
-            icon: 'mail'
-          },
-          {
-            id: 'notification_settings',
-            name: 'admin.notifications',
-            fullName: 'admin.notifications-settings',
-            type: 'link',
-            path: '/settings/notifications',
-            icon: 'mdi:message-badge'
-          },
-          {
-            id: 'queues',
-            name: 'admin.queues',
-            type: 'link',
-            path: '/settings/queues',
-            icon: 'swap_calls'
-          },
-          {
-            id: 'mobile_app_settings',
-            name: 'admin.mobile-app.mobile-app',
-            fullName: 'admin.mobile-app.mobile-app',
-            type: 'link',
-            path: '/settings/mobile-app',
-            icon: 'smartphone'
-          }
-        ]
-      },
-      {
-        id: 'security_settings',
-        name: 'security.security',
-        type: 'toggle',
-        path: '/security-settings',
-        icon: 'security',
-        pages: [
-          {
-            id: 'security_settings_general',
-            name: 'admin.general',
-            fullName: 'security.general-settings',
-            type: 'link',
-            path: '/security-settings/general',
-            icon: 'settings_applications'
-          },
-          {
-            id: '2fa',
-            name: 'admin.2fa.2fa',
-            type: 'link',
-            path: '/security-settings/2fa',
-            icon: 'mdi:two-factor-authentication'
-          },
-          {
-            id: 'oauth2',
-            name: 'admin.oauth2.oauth2',
-            type: 'link',
-            path: '/security-settings/oauth2',
-            icon: 'mdi:shield-account'
-          }
-        ]
-      }
-    );
-    return sections;
-  }
-
-  private buildSysAdminHome(): Array<HomeSection> {
-    const homeSections: Array<HomeSection> = [];
-    homeSections.push(
-      {
-        name: 'tenant.management',
-        places: [
-          {
-            name: 'tenant.tenants',
-            icon: 'supervisor_account',
-            path: '/tenants'
-          },
-          {
-            name: 'tenant-profile.tenant-profiles',
-            icon: 'mdi:alpha-t-box',
-            path: '/tenantProfiles'
-          },
-        ]
-      },
-      {
-        name: 'widget.management',
-        places: [
-          {
-            name: 'widget.widget-library',
-            icon: 'now_widgets',
-            path: '/resources/widgets-library',
-          }
-        ]
-      },
-      {
-        name: 'admin.system-settings',
-        places: [
-          {
-            name: 'admin.general',
-            icon: 'settings_applications',
-            path: '/settings/general'
-          },
-          {
-            name: 'admin.outgoing-mail',
-            icon: 'mail',
-            path: '/settings/outgoing-mail'
-          },
-          {
-            name: 'admin.sms-provider',
-            icon: 'sms',
-            path: '/settings/sms-provider'
-          },
-          {
-            name: 'admin.security-settings',
-            icon: 'security',
-            path: '/settings/security-settings'
-          },
-          {
-            name: 'admin.oauth2.oauth2',
-            icon: 'security',
-            path: '/settings/oauth2'
-          },
-          {
-            name: 'admin.2fa.2fa',
-            icon: 'mdi:two-factor-authentication',
-            path: '/settings/2fa'
-          },
-          {
-            name: 'resource.resources-library',
-            icon: 'folder',
-            path: '/settings/resources-library'
-          },
-          {
-            name: 'admin.queues',
-            icon: 'swap_calls',
-            path: '/settings/queues'
-          },
-        ]
-      }
-    );
-    return homeSections;
-  }
-
-  private buildTenantAdminMenu(authState: AuthState): Array<MenuSection> {
-    const sections: Array<MenuSection> = [];
-    sections.push(
-      {
-        id: 'home',
-        name: 'home.home',
-        type: 'link',
-        path: '/home',
-        icon: 'home'
-      },
-      {
-        id: 'alarms',
-        name: 'alarm.alarms',
-        type: 'link',
-        path: '/alarms',
-        icon: 'mdi:alert-outline',
-        pages: [
-          {
-            id: 'alarm_list',
-            name: 'alarm.alarms',
-            type: 'link',
-            path: '/alarms/alarms',
-            icon: 'mdi:alert-outline'
-          },
-          {
-            id: 'alarms_rules',
-            name: 'alarm-rule.alarm-rules',
-            type: 'link',
-            path: '/alarms/alarm-rules',
-            icon: 'mdi:list-status'
-          }
-        ]
-      },
-      {
-        id: 'dashboards',
-        name: 'dashboard.dashboards',
-        type: 'link',
-        path: '/dashboards',
-        icon: 'dashboards'
-      },
-      {
-        id: 'entities',
-        name: 'entity.entities',
-        type: 'toggle',
-        path: '/entities',
-        icon: 'category',
-        pages: [
-          {
-            id: 'devices',
-            name: 'device.devices',
-            type: 'link',
-            path: '/entities/devices',
-            icon: 'devices_other'
-          },
-          {
-            id: 'assets',
-            name: 'asset.assets',
-            type: 'link',
-            path: '/entities/assets',
-            icon: 'domain'
-          },
-          {
-            id: 'entity_views',
-            name: 'entity-view.entity-views',
-            type: 'link',
-            path: '/entities/entityViews',
-            icon: 'view_quilt'
-          }
-        ]
-      },
-      {
-        id: 'profiles',
-        name: 'profiles.profiles',
-        type: 'toggle',
-        path: '/profiles',
-        icon: 'badge',
-        pages: [
-          {
-            id: 'device_profiles',
-            name: 'device-profile.device-profiles',
-            type: 'link',
-            path: '/profiles/deviceProfiles',
-            icon: 'mdi:alpha-d-box'
-          },
-          {
-            id: 'asset_profiles',
-            name: 'asset-profile.asset-profiles',
-            type: 'link',
-            path: '/profiles/assetProfiles',
-            icon: 'mdi:alpha-a-box'
-          }
-        ]
-      },
-      {
-        id: 'customers',
-        name: 'customer.customers',
-        type: 'link',
-        path: '/customers',
-        icon: 'supervisor_account'
-      },
-      {
-        id: 'rule_chains',
-        name: 'rulechain.rulechains',
-        type: 'link',
-        path: '/ruleChains',
-        icon: 'settings_ethernet'
-      }
-    );
-    if (authState.edgesSupportEnabled) {
-      sections.push(
-        {
-          id: 'edge_management',
-          name: 'edge.management',
-          type: 'toggle',
-          path: '/edgeManagement',
-          icon: 'settings_input_antenna',
-          pages: [
-            {
-              id: 'edges',
-              name: 'edge.instances',
-              fullName: 'edge.edge-instances',
-              type: 'link',
-              path: '/edgeManagement/instances',
-              icon: 'router'
-            },
-            {
-              id: 'rulechain_templates',
-              name: 'edge.rulechain-templates',
-              fullName: 'edge.edge-rulechain-templates',
-              type: 'link',
-              path: '/edgeManagement/ruleChains',
-              icon: 'settings_ethernet'
-            }
-          ]
-        }
-=======
     if (this.currentMenuSections?.length) {
       this.currentMenuSections.filter(section => section.type === 'toggle' &&
         (url.startsWith(section.path) || openedMenuSections.includes(section.path))).forEach(
         section => section.opened = true
->>>>>>> 1b890ac0
       );
     }
   }
