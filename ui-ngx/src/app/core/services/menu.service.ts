--- conflicted
+++ resolved
@@ -286,14 +286,9 @@
         id: guid(),
         name: 'ota-update.ota-updates',
         type: 'link',
-<<<<<<< HEAD
-        path: '/firmwares',
         isMdiIcon: true,
         icon: 'firmware'
-=======
         path: '/otaUpdates',
-        icon: 'memory'
->>>>>>> aea24389
       },
       {
         id: guid(),
@@ -325,14 +320,9 @@
               id: guid(),
               name: 'edge.rulechain-templates',
               type: 'link',
-<<<<<<< HEAD
-              path: '/edges/ruleChains',
               isMdiIcon: true,
+              path: '/edgeManagement/ruleChains',
               icon: 'rule_chains'
-=======
-              path: '/edgeManagement/ruleChains',
-              icon: 'settings_ethernet'
->>>>>>> aea24389
             }
           ]
         }
@@ -454,16 +444,10 @@
             icon: 'device_profiles'
           },
           {
-<<<<<<< HEAD
-            name: 'firmware.firmware',
-            path: '/firmwares',
-            isMdiIcon: true,
-            icon: 'firmware'
-=======
             name: 'ota-update.ota-updates',
-            icon: 'memory',
+            isMdiIcon: true,
+            icon: 'firmware',
             path: '/otaUpdates'
->>>>>>> aea24389
           }
         ]
       },
@@ -491,14 +475,9 @@
             },
             {
               name: 'edge.rulechain-templates',
-<<<<<<< HEAD
-              path: '/edges/ruleChains',
+              path: '/edgeManagement/ruleChains',
               isMdiIcon: true,
               icon: 'rule_chains'
-=======
-              icon: 'settings_ethernet',
-              path: '/edgeManagement/ruleChains'
->>>>>>> aea24389
             }
           ]
         }
