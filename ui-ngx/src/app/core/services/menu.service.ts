///
/// Copyright © 2016-2024 The Thingsboard Authors
///
/// Licensed under the Apache License, Version 2.0 (the "License");
/// you may not use this file except in compliance with the License.
/// You may obtain a copy of the License at
///
///     http://www.apache.org/licenses/LICENSE-2.0
///
/// Unless required by applicable law or agreed to in writing, software
/// distributed under the License is distributed on an "AS IS" BASIS,
/// WITHOUT WARRANTIES OR CONDITIONS OF ANY KIND, either express or implied.
/// See the License for the specific language governing permissions and
/// limitations under the License.
///

import { Injectable } from '@angular/core';
import { select, Store } from '@ngrx/store';
import { AppState } from '../core.state';
import { getCurrentOpenedMenuSections, selectAuth, selectIsAuthenticated } from '../auth/auth.selectors';
import { filter, map, take } from 'rxjs/operators';
import { buildUserHome, buildUserMenu, HomeSection, MenuId, MenuSection } from '@core/services/menu.models';
import { Observable, ReplaySubject, Subject } from 'rxjs';
import { AuthState } from '@core/auth/auth.models';
import { NavigationEnd, Router } from '@angular/router';

@Injectable({
  providedIn: 'root'
})
export class MenuService {

  private currentMenuSections: Array<MenuSection>;
  private menuSections$: Subject<Array<MenuSection>> = new ReplaySubject<Array<MenuSection>>(1);
  private homeSections$: Subject<Array<HomeSection>> = new ReplaySubject<Array<HomeSection>>(1);
  private availableMenuSections$: Subject<Array<MenuSection>> = new ReplaySubject<Array<MenuSection>>(1);
  private availableMenuLinks$ = this.menuSections$.pipe(
    map((items) => this.allMenuLinks(items))
  );

  constructor(private store: Store<AppState>,
              private router: Router) {
    this.store.pipe(select(selectIsAuthenticated)).subscribe(
      (authenticated: boolean) => {
        if (authenticated) {
          this.buildMenu();
        }
      }
    );
    this.router.events.pipe(filter(event => event instanceof NavigationEnd)).subscribe(
      () => {
        this.updateOpenedMenuSections();
      }
    );
  }

  private buildMenu() {
    this.store.pipe(select(selectAuth), take(1)).subscribe(
      (authState: AuthState) => {
        if (authState.authUser) {
          this.currentMenuSections = buildUserMenu(authState);
          this.updateOpenedMenuSections();
          this.menuSections$.next(this.currentMenuSections);
          const availableMenuSections = this.allMenuSections(this.currentMenuSections);
          this.availableMenuSections$.next(availableMenuSections);
          const homeSections = buildUserHome(authState, availableMenuSections);
          this.homeSections$.next(homeSections);
        }
      }
    );
  }

  private updateOpenedMenuSections() {
    const url = this.router.url;
    const openedMenuSections = getCurrentOpenedMenuSections(this.store);
    this.currentMenuSections.filter(section => section.type === 'toggle' &&
      (url.startsWith(section.path) || openedMenuSections.includes(section.path))).forEach(
      section => section.opened = true
    );
  }

<<<<<<< HEAD
  private buildSysAdminMenu(): Array<MenuSection> {
    const sections: Array<MenuSection> = [];
    sections.push(
      {
        id: 'home',
        name: 'home.home',
        type: 'link',
        path: '/home',
        icon: 'home'
      },
      {
        id: 'tenants',
        name: 'tenant.tenants',
        type: 'link',
        path: '/tenants',
        icon: 'supervisor_account'
      },
      {
        id: 'tenant_profiles',
        name: 'tenant-profile.tenant-profiles',
        type: 'link',
        path: '/tenantProfiles',
        icon: 'mdi:alpha-t-box'
      },
      {
        id: 'resources',
        name: 'admin.resources',
        type: 'toggle',
        path: '/resources',
        icon: 'folder',
        pages: [
          {
            id: 'widget_library',
            name: 'widget.widget-library',
            type: 'link',
            path: '/resources/widgets-library',
            icon: 'now_widgets',
            pages: [
              {
                id: 'widget_types',
                name: 'widget.widgets',
                type: 'link',
                path: '/resources/widgets-library/widget-types',
                icon: 'now_widgets'
              },
              {
                id: 'widgets_bundles',
                name: 'widgets-bundle.widgets-bundles',
                type: 'link',
                path: '/resources/widgets-library/widgets-bundles',
                icon: 'now_widgets'
              }
            ]
          },
          {
            id: 'images',
            name: 'image.gallery',
            type: 'link',
            path: '/resources/images',
            icon: 'filter'
          },
          {
            id: 'scada_symbols',
            name: 'scada.symbols',
            type: 'link',
            path: '/resources/scada-symbols',
            icon: 'view_in_ar'
          },
          {
            id: 'resources_library',
            name: 'resource.resources-library',
            type: 'link',
            path: '/resources/resources-library',
            icon: 'mdi:rhombus-split'
          }
        ]
      },
      {
        id: 'notifications_center',
        name: 'notification.notification-center',
        type: 'link',
        path: '/notification',
        icon: 'mdi:message-badge',
        pages: [
          {
            id: 'notification_inbox',
            name: 'notification.inbox',
            fullName: 'notification.notification-inbox',
            type: 'link',
            path: '/notification/inbox',
            icon: 'inbox'
          },
          {
            id: 'notification_sent',
            name: 'notification.sent',
            fullName: 'notification.notification-sent',
            type: 'link',
            path: '/notification/sent',
            icon: 'outbox'
          },
          {
            id: 'notification_recipients',
            name: 'notification.recipients',
            fullName: 'notification.notification-recipients',
            type: 'link',
            path: '/notification/recipients',
            icon: 'contacts'
          },
          {
            id: 'notification_templates',
            name: 'notification.templates',
            fullName: 'notification.notification-templates',
            type: 'link',
            path: '/notification/templates',
            icon: 'mdi:message-draw'
          },
          {
            id: 'notification_rules',
            name: 'notification.rules',
            fullName: 'notification.notification-rules',
            type: 'link',
            path: '/notification/rules',
            icon: 'mdi:message-cog'
          }
        ]
      },
      {
        id: 'settings',
        name: 'admin.settings',
        type: 'link',
        path: '/settings',
        icon: 'settings',
        pages: [
          {
            id: 'general',
            name: 'admin.general',
            fullName: 'admin.general-settings',
            type: 'link',
            path: '/settings/general',
            icon: 'settings_applications'
          },
          {
            id: 'mail_server',
            name: 'admin.outgoing-mail',
            type: 'link',
            path: '/settings/outgoing-mail',
            icon: 'mail'
          },
          {
            id: 'notification_settings',
            name: 'admin.notifications',
            fullName: 'admin.notifications-settings',
            type: 'link',
            path: '/settings/notifications',
            icon: 'mdi:message-badge'
          },
          {
            id: 'queues',
            name: 'admin.queues',
            type: 'link',
            path: '/settings/queues',
            icon: 'swap_calls'
          },
          {
            id: 'mobile_app_settings',
            name: 'admin.mobile-app.mobile-app',
            fullName: 'admin.mobile-app.mobile-app',
            type: 'link',
            path: '/settings/mobile-app',
            icon: 'smartphone'
          }
        ]
      },
      {
        id: 'security_settings',
        name: 'security.security',
        type: 'toggle',
        path: '/security-settings',
        icon: 'security',
        pages: [
          {
            id: 'security_settings_general',
            name: 'admin.general',
            fullName: 'security.general-settings',
            type: 'link',
            path: '/security-settings/general',
            icon: 'settings_applications'
          },
          {
            id: '2fa',
            name: 'admin.2fa.2fa',
            type: 'link',
            path: '/security-settings/2fa',
            icon: 'mdi:two-factor-authentication'
          },
          {
            id: 'oauth2',
            name: 'admin.oauth2.oauth2',
            type: 'link',
            path: '/security-settings/oauth2',
            icon: 'mdi:shield-account',
            pages: [
              {
                id: 'domains',
                name: 'admin.oauth2.domains',
                type: 'link',
                path: '/security-settings/oauth2/domains',
                icon: 'domain'
              },
              {
                id: 'mobile_app',
                name: 'admin.oauth2.mobile-apps',
                type: 'link',
                path: '/security-settings/oauth2/mobile-applications',
                icon: 'smartphone'
              },
              {
                id: 'clients',
                name: 'admin.oauth2.clients',
                type: 'link',
                path: '/security-settings/oauth2/clients',
                icon: 'public'
              }
            ]
          }
        ]
      }
    );
    return sections;
  }

  private buildSysAdminHome(): Array<HomeSection> {
    const homeSections: Array<HomeSection> = [];
    homeSections.push(
      {
        name: 'tenant.management',
        places: [
          {
            name: 'tenant.tenants',
            icon: 'supervisor_account',
            path: '/tenants'
          },
          {
            name: 'tenant-profile.tenant-profiles',
            icon: 'mdi:alpha-t-box',
            path: '/tenantProfiles'
          },
        ]
      },
      {
        name: 'widget.management',
        places: [
          {
            name: 'widget.widget-library',
            icon: 'now_widgets',
            path: '/resources/widgets-library',
          }
        ]
      },
      {
        name: 'admin.system-settings',
        places: [
          {
            name: 'admin.general',
            icon: 'settings_applications',
            path: '/settings/general'
          },
          {
            name: 'admin.outgoing-mail',
            icon: 'mail',
            path: '/settings/outgoing-mail'
          },
          {
            name: 'admin.sms-provider',
            icon: 'sms',
            path: '/settings/sms-provider'
          },
          {
            name: 'admin.security-settings',
            icon: 'security',
            path: '/settings/security-settings'
          },
          {
            name: 'admin.oauth2.oauth2',
            icon: 'security',
            path: '/settings/oauth2'
          },
          {
            name: 'admin.2fa.2fa',
            icon: 'mdi:two-factor-authentication',
            path: '/settings/2fa'
          },
          {
            name: 'resource.resources-library',
            icon: 'folder',
            path: '/settings/resources-library'
          },
          {
            name: 'admin.queues',
            icon: 'swap_calls',
            path: '/settings/queues'
          },
        ]
      }
    );
    return homeSections;
  }

  private buildTenantAdminMenu(authState: AuthState): Array<MenuSection> {
    const sections: Array<MenuSection> = [];
    sections.push(
      {
        id: 'home',
        name: 'home.home',
        type: 'link',
        path: '/home',
        icon: 'home'
      },
      {
        id: 'alarms',
        name: 'alarm.alarms',
        type: 'link',
        path: '/alarms',
        icon: 'mdi:alert-outline'
      },
      {
        id: 'dashboards',
        name: 'dashboard.dashboards',
        type: 'link',
        path: '/dashboards',
        icon: 'dashboards'
      },
      {
        id: 'entities',
        name: 'entity.entities',
        type: 'toggle',
        path: '/entities',
        icon: 'category',
        pages: [
          {
            id: 'devices',
            name: 'device.devices',
            type: 'link',
            path: '/entities/devices',
            icon: 'devices_other'
          },
          {
            id: 'assets',
            name: 'asset.assets',
            type: 'link',
            path: '/entities/assets',
            icon: 'domain'
          },
          {
            id: 'entity_views',
            name: 'entity-view.entity-views',
            type: 'link',
            path: '/entities/entityViews',
            icon: 'view_quilt'
          }
        ]
      },
      {
        id: 'profiles',
        name: 'profiles.profiles',
        type: 'toggle',
        path: '/profiles',
        icon: 'badge',
        pages: [
          {
            id: 'device_profiles',
            name: 'device-profile.device-profiles',
            type: 'link',
            path: '/profiles/deviceProfiles',
            icon: 'mdi:alpha-d-box'
          },
          {
            id: 'asset_profiles',
            name: 'asset-profile.asset-profiles',
            type: 'link',
            path: '/profiles/assetProfiles',
            icon: 'mdi:alpha-a-box'
          }
        ]
      },
      {
        id: 'customers',
        name: 'customer.customers',
        type: 'link',
        path: '/customers',
        icon: 'supervisor_account'
      },
      {
        id: 'rule_chains',
        name: 'rulechain.rulechains',
        type: 'link',
        path: '/ruleChains',
        icon: 'settings_ethernet'
      }
    );
    if (authState.edgesSupportEnabled) {
      sections.push(
        {
          id: 'edge_management',
          name: 'edge.management',
          type: 'toggle',
          path: '/edgeManagement',
          icon: 'settings_input_antenna',
          pages: [
            {
              id: 'edges',
              name: 'edge.instances',
              fullName: 'edge.edge-instances',
              type: 'link',
              path: '/edgeManagement/instances',
              icon: 'router'
            },
            {
              id: 'rulechain_templates',
              name: 'edge.rulechain-templates',
              fullName: 'edge.edge-rulechain-templates',
              type: 'link',
              path: '/edgeManagement/ruleChains',
              icon: 'settings_ethernet'
            }
          ]
        }
      );
    }
    sections.push(
      {
        id: 'features',
        name: 'feature.advanced-features',
        type: 'toggle',
        path: '/features',
        icon: 'construction',
        pages: [
          {
            id: 'otaUpdates',
            name: 'ota-update.ota-updates',
            type: 'link',
            path: '/features/otaUpdates',
            icon: 'memory'
          },
          {
            id: 'version_control',
            name: 'version-control.version-control',
            type: 'link',
            path: '/features/vc',
            icon: 'history'
          }
        ]
      },
      {
        id: 'resources',
        name: 'admin.resources',
        type: 'toggle',
        path: '/resources',
        icon: 'folder',
        pages: [
          {
            id: 'widget_library',
            name: 'widget.widget-library',
            type: 'link',
            path: '/resources/widgets-library',
            icon: 'now_widgets',
            pages: [
              {
                id: 'widget_types',
                name: 'widget.widgets',
                type: 'link',
                path: '/resources/widgets-library/widget-types',
                icon: 'now_widgets'
              },
              {
                id: 'widgets_bundles',
                name: 'widgets-bundle.widgets-bundles',
                type: 'link',
                path: '/resources/widgets-library/widgets-bundles',
                icon: 'now_widgets'
              }
            ]
          },
          {
            id: 'images',
            name: 'image.gallery',
            type: 'link',
            path: '/resources/images',
            icon: 'filter'
          },
          {
            id: 'scada_symbols',
            name: 'scada.symbols',
            type: 'link',
            path: '/resources/scada-symbols',
            icon: 'view_in_ar'
          },
          {
            id: 'resources_library',
            name: 'resource.resources-library',
            type: 'link',
            path: '/resources/resources-library',
            icon: 'mdi:rhombus-split'
          }
        ]
      },
      {
        id: 'notifications_center',
        name: 'notification.notification-center',
        type: 'link',
        path: '/notification',
        icon: 'mdi:message-badge',
        pages: [
          {
            id: 'notification_inbox',
            name: 'notification.inbox',
            fullName: 'notification.notification-inbox',
            type: 'link',
            path: '/notification/inbox',
            icon: 'inbox'
          },
          {
            id: 'notification_sent',
            name: 'notification.sent',
            fullName: 'notification.notification-sent',
            type: 'link',
            path: '/notification/sent',
            icon: 'outbox'
          },
          {
            id: 'notification_recipients',
            name: 'notification.recipients',
            fullName: 'notification.notification-recipients',
            type: 'link',
            path: '/notification/recipients',
            icon: 'contacts'
          },
          {
            id: 'notification_templates',
            name: 'notification.templates',
            fullName: 'notification.notification-templates',
            type: 'link',
            path: '/notification/templates',
            icon: 'mdi:message-draw'
          },
          {
            id: 'notification_rules',
            name: 'notification.rules',
            fullName: 'notification.notification-rules',
            type: 'link',
            path: '/notification/rules',
            icon: 'mdi:message-cog'
          }
        ]
      },
      {
        id: 'api_usage',
        name: 'api-usage.api-usage',
        type: 'link',
        path: '/usage',
        icon: 'insert_chart'
      },
      {
        id: 'settings',
        name: 'admin.settings',
        type: 'link',
        path: '/settings',
        icon: 'settings',
        pages: [
          {
            id: 'home_settings',
            name: 'admin.home',
            fullName: 'admin.home-settings',
            type: 'link',
            path: '/settings/home',
            icon: 'settings_applications'
          },
          {
            id: 'notification_settings',
            name: 'admin.notifications',
            fullName: 'admin.notifications-settings',
            type: 'link',
            path: '/settings/notifications',
            icon: 'mdi:message-badge'
          },
          {
            id: 'repository_settings',
            name: 'admin.repository',
            fullName: 'admin.repository-settings',
            type: 'link',
            path: '/settings/repository',
            icon: 'manage_history'
          },
          {
            id: 'auto_commit_settings',
            name: 'admin.auto-commit',
            fullName: 'admin.auto-commit-settings',
            type: 'link',
            path: '/settings/auto-commit',
            icon: 'settings_backup_restore'
          }
        ]
      },
      {
        id: 'security_settings',
        name: 'security.security',
        type: 'toggle',
        path: '/security-settings',
        icon: 'security',
        pages: [
          {
            id: 'audit_log',
            name: 'audit-log.audit-logs',
            type: 'link',
            path: '/security-settings/auditLogs',
            icon: 'track_changes'
          }
        ]
      }
    );
    return sections;
  }

  private buildTenantAdminHome(authState: AuthState): Array<HomeSection> {
    const homeSections: Array<HomeSection> = [];
    homeSections.push(
      {
        name: 'rulechain.management',
        places: [
          {
            name: 'rulechain.rulechains',
            icon: 'settings_ethernet',
            path: '/ruleChains'
          }
        ]
      },
      {
        name: 'customer.management',
        places: [
          {
            name: 'customer.customers',
            icon: 'supervisor_account',
            path: '/customers'
          }
        ]
      },
      {
        name: 'asset.management',
        places: [
          {
            name: 'asset.assets',
            icon: 'domain',
            path: '/assets'
          },
          {
            name: 'asset-profile.asset-profiles',
            icon: 'mdi:alpha-a-box',
            path: '/profiles/assetProfiles'
          }
        ]
      },
      {
        name: 'device.management',
        places: [
          {
            name: 'device.devices',
            icon: 'devices_other',
            path: '/devices'
          },
          {
            name: 'device-profile.device-profiles',
            icon: 'mdi:alpha-d-box',
            path: '/profiles/deviceProfiles'
          },
          {
            name: 'ota-update.ota-updates',
            icon: 'memory',
            path: '/otaUpdates'
          }
        ]
      },
      {
        name: 'entity-view.management',
        places: [
          {
            name: 'entity-view.entity-views',
            icon: 'view_quilt',
            path: '/entityViews'
          }
        ]
      }
    );
    if (authState.edgesSupportEnabled) {
      homeSections.push(
        {
          name: 'edge.management',
          places: [
            {
              name: 'edge.edge-instances',
              icon: 'router',
              path: '/edgeInstances'
            },
            {
              name: 'edge.rulechain-templates',
              icon: 'settings_ethernet',
              path: '/edgeManagement/ruleChains'
            }
          ]
        }
      );
    }
    homeSections.push(
      {
        name: 'dashboard.management',
        places: [
          {
            name: 'widget.widget-library',
            icon: 'now_widgets',
            path: '/widgets-bundles'
          },
          {
            name: 'dashboard.dashboards',
            icon: 'dashboard',
            path: '/dashboards'
          }
        ]
      },
      {
        name: 'version-control.management',
        places: [
          {
            name: 'version-control.version-control',
            icon: 'history',
            path: '/vc'
          }
        ]
      },
      {
        name: 'audit-log.audit',
        places: [
          {
            name: 'audit-log.audit-logs',
            icon: 'track_changes',
            path: '/auditLogs'
          },
          {
            name: 'api-usage.api-usage',
            icon: 'insert_chart',
            path: '/usage'
          }
        ]
      },
      {
        name: 'admin.system-settings',
        places: [
          {
            name: 'admin.home-settings',
            icon: 'settings_applications',
            path: '/settings/home'
          },
          {
            name: 'resource.resources-library',
            icon: 'folder',
            path: '/settings/resources-library'
          },
          {
            name: 'admin.repository-settings',
            icon: 'manage_history',
            path: '/settings/repository',
          },
          {
            name: 'admin.auto-commit-settings',
            icon: 'settings_backup_restore',
            path: '/settings/auto-commit'
          }
        ]
      }
    );
    return homeSections;
  }

  private buildCustomerUserMenu(authState: AuthState): Array<MenuSection> {
    const sections: Array<MenuSection> = [];
    sections.push(
      {
        id: 'home',
        name: 'home.home',
        type: 'link',
        path: '/home',
        icon: 'home'
      },
      {
        id: 'alarms',
        name: 'alarm.alarms',
        type: 'link',
        path: '/alarms',
        icon: 'mdi:alert-outline'
      },
      {
        id: 'dashboards',
        name: 'dashboard.dashboards',
        type: 'link',
        path: '/dashboards',
        icon: 'dashboards'
      },
      {
        id: 'entities',
        name: 'entity.entities',
        type: 'toggle',
        path: '/entities',
        icon: 'category',
        pages: [
          {
            id: 'devices',
            name: 'device.devices',
            type: 'link',
            path: '/entities/devices',
            icon: 'devices_other'
          },
          {
            id: 'assets',
            name: 'asset.assets',
            type: 'link',
            path: '/entities/assets',
            icon: 'domain'
          },
          {
            id: 'entity_views',
            name: 'entity-view.entity-views',
            type: 'link',
            path: '/entities/entityViews',
            icon: 'view_quilt'
          }
        ]
      }
    );
    if (authState.edgesSupportEnabled) {
      sections.push(
        {
          id: 'edges',
          name: 'edge.edge-instances',
          fullName: 'edge.edge-instances',
          type: 'link',
          path: '/edgeManagement/instances',
          icon: 'router'
        }
      );
    }
    sections.push(
      {
        id: 'notifications_center',
        name: 'notification.notification-center',
        type: 'link',
        path: '/notification',
        icon: 'mdi:message-badge',
        pages: [
          {
            id: 'notification_inbox',
            name: 'notification.inbox',
            fullName: 'notification.notification-inbox',
            type: 'link',
            path: '/notification/inbox',
            icon: 'inbox'
          }
        ]
      }
    );
    return sections;
  }

  private buildCustomerUserHome(authState: AuthState): Array<HomeSection> {
    const homeSections: Array<HomeSection> = [];
    homeSections.push(
      {
        name: 'asset.view-assets',
        places: [
          {
            name: 'asset.assets',
            icon: 'domain',
            path: '/assets'
          }
        ]
      },
      {
        name: 'device.view-devices',
        places: [
          {
            name: 'device.devices',
            icon: 'devices_other',
            path: '/devices'
          }
        ]
      },
      {
        name: 'entity-view.management',
        places: [
          {
            name: 'entity-view.entity-views',
            icon: 'view_quilt',
            path: '/entityViews'
          }
        ]
      }
    );
    if (authState.edgesSupportEnabled) {
      homeSections.push(
        {
          name: 'edge.management',
          places: [
            {
              name: 'edge.edge-instances',
              icon: 'settings_input_antenna',
              path: '/edgeInstances'
            }
          ]
        }
      );
    }
    homeSections.push(
      {
        name: 'dashboard.view-dashboards',
        places: [
          {
            name: 'dashboard.dashboards',
            icon: 'dashboard',
            path: '/dashboards'
          }
        ]
      }
    );
    return homeSections;
  }

=======
>>>>>>> 77d1ebb0
  private allMenuLinks(sections: Array<MenuSection>): Array<MenuSection> {
    const result: Array<MenuSection> = [];
    for (const section of sections) {
      if (section.type === 'link') {
        result.push(section);
      }
      if (section.pages && section.pages.length) {
        result.push(...this.allMenuLinks(section.pages));
      }
    }
    return result;
  }

  private allMenuSections(sections: Array<MenuSection>): Array<MenuSection> {
    const result: Array<MenuSection> = [];
    for (const section of sections) {
      result.push(section);
      if (section.pages && section.pages.length) {
        result.push(...this.allMenuSections(section.pages));
      }
    }
    return result;
  }

  public menuSections(): Observable<Array<MenuSection>> {
    return this.menuSections$;
  }

  public homeSections(): Observable<Array<HomeSection>> {
    return this.homeSections$;
  }

  public availableMenuLinks(): Observable<Array<MenuSection>> {
    return this.availableMenuLinks$;
  }

  public availableMenuSections(): Observable<Array<MenuSection>> {
    return this.availableMenuSections$;
  }

  public menuLinkById(id: MenuId | string): Observable<MenuSection | undefined> {
    return this.availableMenuLinks$.pipe(
      map((links) => links.find(link => link.id === id))
    );
  }

  public menuLinksByIds(ids: string[]): Observable<Array<MenuSection>> {
    return this.availableMenuLinks$.pipe(
      map((links) => links.filter(link => ids.includes(link.id)).sort((a, b) => {
        const i1 = ids.indexOf(a.id);
        const i2 = ids.indexOf(b.id);
        return i1 - i2;
      }))
    );
  }

}<|MERGE_RESOLUTION|>--- conflicted
+++ resolved
@@ -78,942 +78,6 @@
     );
   }
 
-<<<<<<< HEAD
-  private buildSysAdminMenu(): Array<MenuSection> {
-    const sections: Array<MenuSection> = [];
-    sections.push(
-      {
-        id: 'home',
-        name: 'home.home',
-        type: 'link',
-        path: '/home',
-        icon: 'home'
-      },
-      {
-        id: 'tenants',
-        name: 'tenant.tenants',
-        type: 'link',
-        path: '/tenants',
-        icon: 'supervisor_account'
-      },
-      {
-        id: 'tenant_profiles',
-        name: 'tenant-profile.tenant-profiles',
-        type: 'link',
-        path: '/tenantProfiles',
-        icon: 'mdi:alpha-t-box'
-      },
-      {
-        id: 'resources',
-        name: 'admin.resources',
-        type: 'toggle',
-        path: '/resources',
-        icon: 'folder',
-        pages: [
-          {
-            id: 'widget_library',
-            name: 'widget.widget-library',
-            type: 'link',
-            path: '/resources/widgets-library',
-            icon: 'now_widgets',
-            pages: [
-              {
-                id: 'widget_types',
-                name: 'widget.widgets',
-                type: 'link',
-                path: '/resources/widgets-library/widget-types',
-                icon: 'now_widgets'
-              },
-              {
-                id: 'widgets_bundles',
-                name: 'widgets-bundle.widgets-bundles',
-                type: 'link',
-                path: '/resources/widgets-library/widgets-bundles',
-                icon: 'now_widgets'
-              }
-            ]
-          },
-          {
-            id: 'images',
-            name: 'image.gallery',
-            type: 'link',
-            path: '/resources/images',
-            icon: 'filter'
-          },
-          {
-            id: 'scada_symbols',
-            name: 'scada.symbols',
-            type: 'link',
-            path: '/resources/scada-symbols',
-            icon: 'view_in_ar'
-          },
-          {
-            id: 'resources_library',
-            name: 'resource.resources-library',
-            type: 'link',
-            path: '/resources/resources-library',
-            icon: 'mdi:rhombus-split'
-          }
-        ]
-      },
-      {
-        id: 'notifications_center',
-        name: 'notification.notification-center',
-        type: 'link',
-        path: '/notification',
-        icon: 'mdi:message-badge',
-        pages: [
-          {
-            id: 'notification_inbox',
-            name: 'notification.inbox',
-            fullName: 'notification.notification-inbox',
-            type: 'link',
-            path: '/notification/inbox',
-            icon: 'inbox'
-          },
-          {
-            id: 'notification_sent',
-            name: 'notification.sent',
-            fullName: 'notification.notification-sent',
-            type: 'link',
-            path: '/notification/sent',
-            icon: 'outbox'
-          },
-          {
-            id: 'notification_recipients',
-            name: 'notification.recipients',
-            fullName: 'notification.notification-recipients',
-            type: 'link',
-            path: '/notification/recipients',
-            icon: 'contacts'
-          },
-          {
-            id: 'notification_templates',
-            name: 'notification.templates',
-            fullName: 'notification.notification-templates',
-            type: 'link',
-            path: '/notification/templates',
-            icon: 'mdi:message-draw'
-          },
-          {
-            id: 'notification_rules',
-            name: 'notification.rules',
-            fullName: 'notification.notification-rules',
-            type: 'link',
-            path: '/notification/rules',
-            icon: 'mdi:message-cog'
-          }
-        ]
-      },
-      {
-        id: 'settings',
-        name: 'admin.settings',
-        type: 'link',
-        path: '/settings',
-        icon: 'settings',
-        pages: [
-          {
-            id: 'general',
-            name: 'admin.general',
-            fullName: 'admin.general-settings',
-            type: 'link',
-            path: '/settings/general',
-            icon: 'settings_applications'
-          },
-          {
-            id: 'mail_server',
-            name: 'admin.outgoing-mail',
-            type: 'link',
-            path: '/settings/outgoing-mail',
-            icon: 'mail'
-          },
-          {
-            id: 'notification_settings',
-            name: 'admin.notifications',
-            fullName: 'admin.notifications-settings',
-            type: 'link',
-            path: '/settings/notifications',
-            icon: 'mdi:message-badge'
-          },
-          {
-            id: 'queues',
-            name: 'admin.queues',
-            type: 'link',
-            path: '/settings/queues',
-            icon: 'swap_calls'
-          },
-          {
-            id: 'mobile_app_settings',
-            name: 'admin.mobile-app.mobile-app',
-            fullName: 'admin.mobile-app.mobile-app',
-            type: 'link',
-            path: '/settings/mobile-app',
-            icon: 'smartphone'
-          }
-        ]
-      },
-      {
-        id: 'security_settings',
-        name: 'security.security',
-        type: 'toggle',
-        path: '/security-settings',
-        icon: 'security',
-        pages: [
-          {
-            id: 'security_settings_general',
-            name: 'admin.general',
-            fullName: 'security.general-settings',
-            type: 'link',
-            path: '/security-settings/general',
-            icon: 'settings_applications'
-          },
-          {
-            id: '2fa',
-            name: 'admin.2fa.2fa',
-            type: 'link',
-            path: '/security-settings/2fa',
-            icon: 'mdi:two-factor-authentication'
-          },
-          {
-            id: 'oauth2',
-            name: 'admin.oauth2.oauth2',
-            type: 'link',
-            path: '/security-settings/oauth2',
-            icon: 'mdi:shield-account',
-            pages: [
-              {
-                id: 'domains',
-                name: 'admin.oauth2.domains',
-                type: 'link',
-                path: '/security-settings/oauth2/domains',
-                icon: 'domain'
-              },
-              {
-                id: 'mobile_app',
-                name: 'admin.oauth2.mobile-apps',
-                type: 'link',
-                path: '/security-settings/oauth2/mobile-applications',
-                icon: 'smartphone'
-              },
-              {
-                id: 'clients',
-                name: 'admin.oauth2.clients',
-                type: 'link',
-                path: '/security-settings/oauth2/clients',
-                icon: 'public'
-              }
-            ]
-          }
-        ]
-      }
-    );
-    return sections;
-  }
-
-  private buildSysAdminHome(): Array<HomeSection> {
-    const homeSections: Array<HomeSection> = [];
-    homeSections.push(
-      {
-        name: 'tenant.management',
-        places: [
-          {
-            name: 'tenant.tenants',
-            icon: 'supervisor_account',
-            path: '/tenants'
-          },
-          {
-            name: 'tenant-profile.tenant-profiles',
-            icon: 'mdi:alpha-t-box',
-            path: '/tenantProfiles'
-          },
-        ]
-      },
-      {
-        name: 'widget.management',
-        places: [
-          {
-            name: 'widget.widget-library',
-            icon: 'now_widgets',
-            path: '/resources/widgets-library',
-          }
-        ]
-      },
-      {
-        name: 'admin.system-settings',
-        places: [
-          {
-            name: 'admin.general',
-            icon: 'settings_applications',
-            path: '/settings/general'
-          },
-          {
-            name: 'admin.outgoing-mail',
-            icon: 'mail',
-            path: '/settings/outgoing-mail'
-          },
-          {
-            name: 'admin.sms-provider',
-            icon: 'sms',
-            path: '/settings/sms-provider'
-          },
-          {
-            name: 'admin.security-settings',
-            icon: 'security',
-            path: '/settings/security-settings'
-          },
-          {
-            name: 'admin.oauth2.oauth2',
-            icon: 'security',
-            path: '/settings/oauth2'
-          },
-          {
-            name: 'admin.2fa.2fa',
-            icon: 'mdi:two-factor-authentication',
-            path: '/settings/2fa'
-          },
-          {
-            name: 'resource.resources-library',
-            icon: 'folder',
-            path: '/settings/resources-library'
-          },
-          {
-            name: 'admin.queues',
-            icon: 'swap_calls',
-            path: '/settings/queues'
-          },
-        ]
-      }
-    );
-    return homeSections;
-  }
-
-  private buildTenantAdminMenu(authState: AuthState): Array<MenuSection> {
-    const sections: Array<MenuSection> = [];
-    sections.push(
-      {
-        id: 'home',
-        name: 'home.home',
-        type: 'link',
-        path: '/home',
-        icon: 'home'
-      },
-      {
-        id: 'alarms',
-        name: 'alarm.alarms',
-        type: 'link',
-        path: '/alarms',
-        icon: 'mdi:alert-outline'
-      },
-      {
-        id: 'dashboards',
-        name: 'dashboard.dashboards',
-        type: 'link',
-        path: '/dashboards',
-        icon: 'dashboards'
-      },
-      {
-        id: 'entities',
-        name: 'entity.entities',
-        type: 'toggle',
-        path: '/entities',
-        icon: 'category',
-        pages: [
-          {
-            id: 'devices',
-            name: 'device.devices',
-            type: 'link',
-            path: '/entities/devices',
-            icon: 'devices_other'
-          },
-          {
-            id: 'assets',
-            name: 'asset.assets',
-            type: 'link',
-            path: '/entities/assets',
-            icon: 'domain'
-          },
-          {
-            id: 'entity_views',
-            name: 'entity-view.entity-views',
-            type: 'link',
-            path: '/entities/entityViews',
-            icon: 'view_quilt'
-          }
-        ]
-      },
-      {
-        id: 'profiles',
-        name: 'profiles.profiles',
-        type: 'toggle',
-        path: '/profiles',
-        icon: 'badge',
-        pages: [
-          {
-            id: 'device_profiles',
-            name: 'device-profile.device-profiles',
-            type: 'link',
-            path: '/profiles/deviceProfiles',
-            icon: 'mdi:alpha-d-box'
-          },
-          {
-            id: 'asset_profiles',
-            name: 'asset-profile.asset-profiles',
-            type: 'link',
-            path: '/profiles/assetProfiles',
-            icon: 'mdi:alpha-a-box'
-          }
-        ]
-      },
-      {
-        id: 'customers',
-        name: 'customer.customers',
-        type: 'link',
-        path: '/customers',
-        icon: 'supervisor_account'
-      },
-      {
-        id: 'rule_chains',
-        name: 'rulechain.rulechains',
-        type: 'link',
-        path: '/ruleChains',
-        icon: 'settings_ethernet'
-      }
-    );
-    if (authState.edgesSupportEnabled) {
-      sections.push(
-        {
-          id: 'edge_management',
-          name: 'edge.management',
-          type: 'toggle',
-          path: '/edgeManagement',
-          icon: 'settings_input_antenna',
-          pages: [
-            {
-              id: 'edges',
-              name: 'edge.instances',
-              fullName: 'edge.edge-instances',
-              type: 'link',
-              path: '/edgeManagement/instances',
-              icon: 'router'
-            },
-            {
-              id: 'rulechain_templates',
-              name: 'edge.rulechain-templates',
-              fullName: 'edge.edge-rulechain-templates',
-              type: 'link',
-              path: '/edgeManagement/ruleChains',
-              icon: 'settings_ethernet'
-            }
-          ]
-        }
-      );
-    }
-    sections.push(
-      {
-        id: 'features',
-        name: 'feature.advanced-features',
-        type: 'toggle',
-        path: '/features',
-        icon: 'construction',
-        pages: [
-          {
-            id: 'otaUpdates',
-            name: 'ota-update.ota-updates',
-            type: 'link',
-            path: '/features/otaUpdates',
-            icon: 'memory'
-          },
-          {
-            id: 'version_control',
-            name: 'version-control.version-control',
-            type: 'link',
-            path: '/features/vc',
-            icon: 'history'
-          }
-        ]
-      },
-      {
-        id: 'resources',
-        name: 'admin.resources',
-        type: 'toggle',
-        path: '/resources',
-        icon: 'folder',
-        pages: [
-          {
-            id: 'widget_library',
-            name: 'widget.widget-library',
-            type: 'link',
-            path: '/resources/widgets-library',
-            icon: 'now_widgets',
-            pages: [
-              {
-                id: 'widget_types',
-                name: 'widget.widgets',
-                type: 'link',
-                path: '/resources/widgets-library/widget-types',
-                icon: 'now_widgets'
-              },
-              {
-                id: 'widgets_bundles',
-                name: 'widgets-bundle.widgets-bundles',
-                type: 'link',
-                path: '/resources/widgets-library/widgets-bundles',
-                icon: 'now_widgets'
-              }
-            ]
-          },
-          {
-            id: 'images',
-            name: 'image.gallery',
-            type: 'link',
-            path: '/resources/images',
-            icon: 'filter'
-          },
-          {
-            id: 'scada_symbols',
-            name: 'scada.symbols',
-            type: 'link',
-            path: '/resources/scada-symbols',
-            icon: 'view_in_ar'
-          },
-          {
-            id: 'resources_library',
-            name: 'resource.resources-library',
-            type: 'link',
-            path: '/resources/resources-library',
-            icon: 'mdi:rhombus-split'
-          }
-        ]
-      },
-      {
-        id: 'notifications_center',
-        name: 'notification.notification-center',
-        type: 'link',
-        path: '/notification',
-        icon: 'mdi:message-badge',
-        pages: [
-          {
-            id: 'notification_inbox',
-            name: 'notification.inbox',
-            fullName: 'notification.notification-inbox',
-            type: 'link',
-            path: '/notification/inbox',
-            icon: 'inbox'
-          },
-          {
-            id: 'notification_sent',
-            name: 'notification.sent',
-            fullName: 'notification.notification-sent',
-            type: 'link',
-            path: '/notification/sent',
-            icon: 'outbox'
-          },
-          {
-            id: 'notification_recipients',
-            name: 'notification.recipients',
-            fullName: 'notification.notification-recipients',
-            type: 'link',
-            path: '/notification/recipients',
-            icon: 'contacts'
-          },
-          {
-            id: 'notification_templates',
-            name: 'notification.templates',
-            fullName: 'notification.notification-templates',
-            type: 'link',
-            path: '/notification/templates',
-            icon: 'mdi:message-draw'
-          },
-          {
-            id: 'notification_rules',
-            name: 'notification.rules',
-            fullName: 'notification.notification-rules',
-            type: 'link',
-            path: '/notification/rules',
-            icon: 'mdi:message-cog'
-          }
-        ]
-      },
-      {
-        id: 'api_usage',
-        name: 'api-usage.api-usage',
-        type: 'link',
-        path: '/usage',
-        icon: 'insert_chart'
-      },
-      {
-        id: 'settings',
-        name: 'admin.settings',
-        type: 'link',
-        path: '/settings',
-        icon: 'settings',
-        pages: [
-          {
-            id: 'home_settings',
-            name: 'admin.home',
-            fullName: 'admin.home-settings',
-            type: 'link',
-            path: '/settings/home',
-            icon: 'settings_applications'
-          },
-          {
-            id: 'notification_settings',
-            name: 'admin.notifications',
-            fullName: 'admin.notifications-settings',
-            type: 'link',
-            path: '/settings/notifications',
-            icon: 'mdi:message-badge'
-          },
-          {
-            id: 'repository_settings',
-            name: 'admin.repository',
-            fullName: 'admin.repository-settings',
-            type: 'link',
-            path: '/settings/repository',
-            icon: 'manage_history'
-          },
-          {
-            id: 'auto_commit_settings',
-            name: 'admin.auto-commit',
-            fullName: 'admin.auto-commit-settings',
-            type: 'link',
-            path: '/settings/auto-commit',
-            icon: 'settings_backup_restore'
-          }
-        ]
-      },
-      {
-        id: 'security_settings',
-        name: 'security.security',
-        type: 'toggle',
-        path: '/security-settings',
-        icon: 'security',
-        pages: [
-          {
-            id: 'audit_log',
-            name: 'audit-log.audit-logs',
-            type: 'link',
-            path: '/security-settings/auditLogs',
-            icon: 'track_changes'
-          }
-        ]
-      }
-    );
-    return sections;
-  }
-
-  private buildTenantAdminHome(authState: AuthState): Array<HomeSection> {
-    const homeSections: Array<HomeSection> = [];
-    homeSections.push(
-      {
-        name: 'rulechain.management',
-        places: [
-          {
-            name: 'rulechain.rulechains',
-            icon: 'settings_ethernet',
-            path: '/ruleChains'
-          }
-        ]
-      },
-      {
-        name: 'customer.management',
-        places: [
-          {
-            name: 'customer.customers',
-            icon: 'supervisor_account',
-            path: '/customers'
-          }
-        ]
-      },
-      {
-        name: 'asset.management',
-        places: [
-          {
-            name: 'asset.assets',
-            icon: 'domain',
-            path: '/assets'
-          },
-          {
-            name: 'asset-profile.asset-profiles',
-            icon: 'mdi:alpha-a-box',
-            path: '/profiles/assetProfiles'
-          }
-        ]
-      },
-      {
-        name: 'device.management',
-        places: [
-          {
-            name: 'device.devices',
-            icon: 'devices_other',
-            path: '/devices'
-          },
-          {
-            name: 'device-profile.device-profiles',
-            icon: 'mdi:alpha-d-box',
-            path: '/profiles/deviceProfiles'
-          },
-          {
-            name: 'ota-update.ota-updates',
-            icon: 'memory',
-            path: '/otaUpdates'
-          }
-        ]
-      },
-      {
-        name: 'entity-view.management',
-        places: [
-          {
-            name: 'entity-view.entity-views',
-            icon: 'view_quilt',
-            path: '/entityViews'
-          }
-        ]
-      }
-    );
-    if (authState.edgesSupportEnabled) {
-      homeSections.push(
-        {
-          name: 'edge.management',
-          places: [
-            {
-              name: 'edge.edge-instances',
-              icon: 'router',
-              path: '/edgeInstances'
-            },
-            {
-              name: 'edge.rulechain-templates',
-              icon: 'settings_ethernet',
-              path: '/edgeManagement/ruleChains'
-            }
-          ]
-        }
-      );
-    }
-    homeSections.push(
-      {
-        name: 'dashboard.management',
-        places: [
-          {
-            name: 'widget.widget-library',
-            icon: 'now_widgets',
-            path: '/widgets-bundles'
-          },
-          {
-            name: 'dashboard.dashboards',
-            icon: 'dashboard',
-            path: '/dashboards'
-          }
-        ]
-      },
-      {
-        name: 'version-control.management',
-        places: [
-          {
-            name: 'version-control.version-control',
-            icon: 'history',
-            path: '/vc'
-          }
-        ]
-      },
-      {
-        name: 'audit-log.audit',
-        places: [
-          {
-            name: 'audit-log.audit-logs',
-            icon: 'track_changes',
-            path: '/auditLogs'
-          },
-          {
-            name: 'api-usage.api-usage',
-            icon: 'insert_chart',
-            path: '/usage'
-          }
-        ]
-      },
-      {
-        name: 'admin.system-settings',
-        places: [
-          {
-            name: 'admin.home-settings',
-            icon: 'settings_applications',
-            path: '/settings/home'
-          },
-          {
-            name: 'resource.resources-library',
-            icon: 'folder',
-            path: '/settings/resources-library'
-          },
-          {
-            name: 'admin.repository-settings',
-            icon: 'manage_history',
-            path: '/settings/repository',
-          },
-          {
-            name: 'admin.auto-commit-settings',
-            icon: 'settings_backup_restore',
-            path: '/settings/auto-commit'
-          }
-        ]
-      }
-    );
-    return homeSections;
-  }
-
-  private buildCustomerUserMenu(authState: AuthState): Array<MenuSection> {
-    const sections: Array<MenuSection> = [];
-    sections.push(
-      {
-        id: 'home',
-        name: 'home.home',
-        type: 'link',
-        path: '/home',
-        icon: 'home'
-      },
-      {
-        id: 'alarms',
-        name: 'alarm.alarms',
-        type: 'link',
-        path: '/alarms',
-        icon: 'mdi:alert-outline'
-      },
-      {
-        id: 'dashboards',
-        name: 'dashboard.dashboards',
-        type: 'link',
-        path: '/dashboards',
-        icon: 'dashboards'
-      },
-      {
-        id: 'entities',
-        name: 'entity.entities',
-        type: 'toggle',
-        path: '/entities',
-        icon: 'category',
-        pages: [
-          {
-            id: 'devices',
-            name: 'device.devices',
-            type: 'link',
-            path: '/entities/devices',
-            icon: 'devices_other'
-          },
-          {
-            id: 'assets',
-            name: 'asset.assets',
-            type: 'link',
-            path: '/entities/assets',
-            icon: 'domain'
-          },
-          {
-            id: 'entity_views',
-            name: 'entity-view.entity-views',
-            type: 'link',
-            path: '/entities/entityViews',
-            icon: 'view_quilt'
-          }
-        ]
-      }
-    );
-    if (authState.edgesSupportEnabled) {
-      sections.push(
-        {
-          id: 'edges',
-          name: 'edge.edge-instances',
-          fullName: 'edge.edge-instances',
-          type: 'link',
-          path: '/edgeManagement/instances',
-          icon: 'router'
-        }
-      );
-    }
-    sections.push(
-      {
-        id: 'notifications_center',
-        name: 'notification.notification-center',
-        type: 'link',
-        path: '/notification',
-        icon: 'mdi:message-badge',
-        pages: [
-          {
-            id: 'notification_inbox',
-            name: 'notification.inbox',
-            fullName: 'notification.notification-inbox',
-            type: 'link',
-            path: '/notification/inbox',
-            icon: 'inbox'
-          }
-        ]
-      }
-    );
-    return sections;
-  }
-
-  private buildCustomerUserHome(authState: AuthState): Array<HomeSection> {
-    const homeSections: Array<HomeSection> = [];
-    homeSections.push(
-      {
-        name: 'asset.view-assets',
-        places: [
-          {
-            name: 'asset.assets',
-            icon: 'domain',
-            path: '/assets'
-          }
-        ]
-      },
-      {
-        name: 'device.view-devices',
-        places: [
-          {
-            name: 'device.devices',
-            icon: 'devices_other',
-            path: '/devices'
-          }
-        ]
-      },
-      {
-        name: 'entity-view.management',
-        places: [
-          {
-            name: 'entity-view.entity-views',
-            icon: 'view_quilt',
-            path: '/entityViews'
-          }
-        ]
-      }
-    );
-    if (authState.edgesSupportEnabled) {
-      homeSections.push(
-        {
-          name: 'edge.management',
-          places: [
-            {
-              name: 'edge.edge-instances',
-              icon: 'settings_input_antenna',
-              path: '/edgeInstances'
-            }
-          ]
-        }
-      );
-    }
-    homeSections.push(
-      {
-        name: 'dashboard.view-dashboards',
-        places: [
-          {
-            name: 'dashboard.dashboards',
-            icon: 'dashboard',
-            path: '/dashboards'
-          }
-        ]
-      }
-    );
-    return homeSections;
-  }
-
-=======
->>>>>>> 77d1ebb0
   private allMenuLinks(sections: Array<MenuSection>): Array<MenuSection> {
     const result: Array<MenuSection> = [];
     for (const section of sections) {
