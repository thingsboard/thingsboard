/**
 * Copyright © 2016-2022 The Thingsboard Authors
 *
 * Licensed under the Apache License, Version 2.0 (the "License");
 * you may not use this file except in compliance with the License.
 * You may obtain a copy of the License at
 *
 *     http://www.apache.org/licenses/LICENSE-2.0
 *
 * Unless required by applicable law or agreed to in writing, software
 * distributed under the License is distributed on an "AS IS" BASIS,
 * WITHOUT WARRANTIES OR CONDITIONS OF ANY KIND, either express or implied.
 * See the License for the specific language governing permissions and
 * limitations under the License.
 */
package org.thingsboard.server.rules.flow;

import com.google.common.util.concurrent.ListenableFuture;
import lombok.extern.slf4j.Slf4j;
import org.junit.After;
import org.junit.Assert;
import org.junit.Before;
import org.junit.Test;
import org.mockito.Mockito;
import org.mockito.stubbing.Answer;
import org.springframework.beans.factory.annotation.Autowired;
<<<<<<< HEAD
import org.thingsboard.common.util.JacksonUtil;
=======
import org.springframework.test.util.ReflectionTestUtils;
import org.thingsboard.rule.engine.flow.TbRuleChainInputNodeConfiguration;
>>>>>>> c813d41a
import org.thingsboard.rule.engine.metadata.TbGetAttributesNodeConfiguration;
import org.thingsboard.server.actors.ActorSystemContext;
import org.thingsboard.server.common.data.DataConstants;
import org.thingsboard.server.common.data.Device;
import org.thingsboard.server.common.data.Event;
import org.thingsboard.server.common.data.Tenant;
import org.thingsboard.server.common.data.User;
import org.thingsboard.server.common.data.kv.BaseAttributeKvEntry;
import org.thingsboard.server.common.data.kv.StringDataEntry;
import org.thingsboard.server.common.data.page.PageData;
import org.thingsboard.server.common.data.rule.NodeConnectionInfo;
import org.thingsboard.server.common.data.rule.RuleChain;
import org.thingsboard.server.common.data.rule.RuleChainMetaData;
import org.thingsboard.server.common.data.rule.RuleNode;
import org.thingsboard.server.common.data.security.Authority;
import org.thingsboard.server.common.msg.TbMsg;
import org.thingsboard.server.common.msg.TbMsgMetaData;
import org.thingsboard.server.common.msg.queue.QueueToRuleEngineMsg;
import org.thingsboard.server.common.msg.queue.TbMsgCallback;
import org.thingsboard.server.controller.AbstractRuleEngineControllerTest;
import org.thingsboard.server.dao.attributes.AttributesService;
import org.thingsboard.server.dao.event.EventService;

import java.util.Arrays;
import java.util.Collections;
import java.util.List;
import java.util.stream.Collectors;

import static org.mockito.Mockito.spy;
import static org.springframework.test.web.servlet.result.MockMvcResultMatchers.status;

/**
 * @author Valerii Sosliuk
 */
@Slf4j
public abstract class AbstractRuleEngineFlowIntegrationTest extends AbstractRuleEngineControllerTest {

    protected Tenant savedTenant;
    protected User tenantAdmin;

    @Autowired
    protected ActorSystemContext actorSystem;

    @Autowired
    protected AttributesService attributesService;

    @Autowired
    protected EventService eventService;

    @Before
    public void beforeTest() throws Exception {

        EventService spyEventService = spy(eventService);

        Mockito.doAnswer((Answer<ListenableFuture<Void>>) invocation -> {
            Object[] args = invocation.getArguments();
            Event event = (Event) args[0];
            ListenableFuture<Void> future = eventService.saveAsync(event);
            try {
                future.get();
            } catch (Exception e) {}
            return future;
        }).when(spyEventService).saveAsync(Mockito.any(Event.class));

        ReflectionTestUtils.setField(actorSystem, "eventService", spyEventService);

        loginSysAdmin();

        Tenant tenant = new Tenant();
        tenant.setTitle("My tenant");
        savedTenant = doPost("/api/tenant", tenant, Tenant.class);
        Assert.assertNotNull(savedTenant);
        ruleChainService.deleteRuleChainsByTenantId(savedTenant.getId());

        tenantAdmin = new User();
        tenantAdmin.setAuthority(Authority.TENANT_ADMIN);
        tenantAdmin.setTenantId(savedTenant.getId());
        tenantAdmin.setEmail("tenant2@thingsboard.org");
        tenantAdmin.setFirstName("Joe");
        tenantAdmin.setLastName("Downs");

        createUserAndLogin(tenantAdmin, "testPassword1");
    }

    @After
    public void afterTest() throws Exception {
        loginSysAdmin();
        if (savedTenant != null) {
            doDelete("/api/tenant/" + savedTenant.getId().getId().toString()).andExpect(status().isOk());
        }
    }

    @Test
    public void testRuleChainWithTwoRules() throws Exception {
        // Creating Rule Chain
        RuleChain ruleChain = new RuleChain();
        ruleChain.setName("Simple Rule Chain");
        ruleChain.setTenantId(savedTenant.getId());
        ruleChain.setRoot(true);
        ruleChain.setDebugMode(true);
        ruleChain = saveRuleChain(ruleChain);
        Assert.assertNull(ruleChain.getFirstRuleNodeId());

        RuleChainMetaData metaData = new RuleChainMetaData();
        metaData.setRuleChainId(ruleChain.getId());

        RuleNode ruleNode1 = new RuleNode();
        ruleNode1.setName("Simple Rule Node 1");
        ruleNode1.setType(org.thingsboard.rule.engine.metadata.TbGetAttributesNode.class.getName());
        ruleNode1.setDebugMode(true);
        TbGetAttributesNodeConfiguration configuration1 = new TbGetAttributesNodeConfiguration();
        configuration1.setServerAttributeNames(Collections.singletonList("serverAttributeKey1"));
        ruleNode1.setConfiguration(JacksonUtil.valueToTree(configuration1));

        RuleNode ruleNode2 = new RuleNode();
        ruleNode2.setName("Simple Rule Node 2");
        ruleNode2.setType(org.thingsboard.rule.engine.metadata.TbGetAttributesNode.class.getName());
        ruleNode2.setDebugMode(true);
        TbGetAttributesNodeConfiguration configuration2 = new TbGetAttributesNodeConfiguration();
        configuration2.setServerAttributeNames(Collections.singletonList("serverAttributeKey2"));
        ruleNode2.setConfiguration(JacksonUtil.valueToTree(configuration2));


        metaData.setNodes(Arrays.asList(ruleNode1, ruleNode2));
        metaData.setFirstNodeIndex(0);
        metaData.addConnectionInfo(0, 1, "Success");
        metaData = saveRuleChainMetaData(metaData);
        Assert.assertNotNull(metaData);

        ruleChain = getRuleChain(ruleChain.getId());
        Assert.assertNotNull(ruleChain.getFirstRuleNodeId());

        // Saving the device
        Device device = new Device();
        device.setName("My device");
        device.setType("default");
        device = doPost("/api/device", device, Device.class);

        attributesService.save(device.getTenantId(), device.getId(), DataConstants.SERVER_SCOPE,
                Collections.singletonList(new BaseAttributeKvEntry(new StringDataEntry("serverAttributeKey1", "serverAttributeValue1"), System.currentTimeMillis()))).get();
        attributesService.save(device.getTenantId(), device.getId(), DataConstants.SERVER_SCOPE,
                Collections.singletonList(new BaseAttributeKvEntry(new StringDataEntry("serverAttributeKey2", "serverAttributeValue2"), System.currentTimeMillis()))).get();

        TbMsgCallback tbMsgCallback = Mockito.mock(TbMsgCallback.class);
        Mockito.when(tbMsgCallback.isMsgValid()).thenReturn(true);
        TbMsg tbMsg = TbMsg.newMsg("CUSTOM", device.getId(), new TbMsgMetaData(), "{}", tbMsgCallback);
        QueueToRuleEngineMsg qMsg = new QueueToRuleEngineMsg(savedTenant.getId(), tbMsg, null, null);
        // Pushing Message to the system
        actorSystem.tell(qMsg);
        Mockito.verify(tbMsgCallback, Mockito.timeout(10000)).onSuccess();

        PageData<Event> eventsPage = getDebugEvents(savedTenant.getId(), ruleChain.getFirstRuleNodeId(), 1000);
        List<Event> events = eventsPage.getData().stream().filter(filterByCustomEvent()).collect(Collectors.toList());
        Assert.assertEquals(2, events.size());

        Event inEvent = events.stream().filter(e -> e.getBody().get("type").asText().equals(DataConstants.IN)).findFirst().get();
        Assert.assertEquals(ruleChain.getFirstRuleNodeId(), inEvent.getEntityId());
        Assert.assertEquals(device.getId().getId().toString(), inEvent.getBody().get("entityId").asText());

        Event outEvent = events.stream().filter(e -> e.getBody().get("type").asText().equals(DataConstants.OUT)).findFirst().get();
        Assert.assertEquals(ruleChain.getFirstRuleNodeId(), outEvent.getEntityId());
        Assert.assertEquals(device.getId().getId().toString(), outEvent.getBody().get("entityId").asText());

        Assert.assertEquals("serverAttributeValue1", getMetadata(outEvent).get("ss_serverAttributeKey1").asText());

        RuleChain finalRuleChain = ruleChain;
        RuleNode lastRuleNode = metaData.getNodes().stream().filter(node -> !node.getId().equals(finalRuleChain.getFirstRuleNodeId())).findFirst().get();

        eventsPage = getDebugEvents(savedTenant.getId(), lastRuleNode.getId(), 1000);
        events = eventsPage.getData().stream().filter(filterByCustomEvent()).collect(Collectors.toList());

        Assert.assertEquals(2, events.size());

        inEvent = events.stream().filter(e -> e.getBody().get("type").asText().equals(DataConstants.IN)).findFirst().get();
        Assert.assertEquals(lastRuleNode.getId(), inEvent.getEntityId());
        Assert.assertEquals(device.getId().getId().toString(), inEvent.getBody().get("entityId").asText());

        outEvent = events.stream().filter(e -> e.getBody().get("type").asText().equals(DataConstants.OUT)).findFirst().get();
        Assert.assertEquals(lastRuleNode.getId(), outEvent.getEntityId());
        Assert.assertEquals(device.getId().getId().toString(), outEvent.getBody().get("entityId").asText());

        Assert.assertEquals("serverAttributeValue1", getMetadata(outEvent).get("ss_serverAttributeKey1").asText());
        Assert.assertEquals("serverAttributeValue2", getMetadata(outEvent).get("ss_serverAttributeKey2").asText());
    }

    @Test
    public void testTwoRuleChainsWithTwoRules() throws Exception {
        // Creating Rule Chain
        RuleChain rootRuleChain = new RuleChain();
        rootRuleChain.setName("Root Rule Chain");
        rootRuleChain.setTenantId(savedTenant.getId());
        rootRuleChain.setRoot(true);
        rootRuleChain.setDebugMode(true);
        rootRuleChain = saveRuleChain(rootRuleChain);
        Assert.assertNull(rootRuleChain.getFirstRuleNodeId());

        // Creating Rule Chain
        RuleChain secondaryRuleChain = new RuleChain();
        secondaryRuleChain.setName("Secondary Rule Chain");
        secondaryRuleChain.setTenantId(savedTenant.getId());
        secondaryRuleChain.setRoot(false);
        secondaryRuleChain.setDebugMode(true);
        secondaryRuleChain = saveRuleChain(secondaryRuleChain);
        Assert.assertNull(secondaryRuleChain.getFirstRuleNodeId());

        RuleChainMetaData rootMetaData = new RuleChainMetaData();
        rootMetaData.setRuleChainId(rootRuleChain.getId());

        RuleNode ruleNode1 = new RuleNode();
        ruleNode1.setName("Simple Rule Node 1");
        ruleNode1.setType(org.thingsboard.rule.engine.metadata.TbGetAttributesNode.class.getName());
        ruleNode1.setDebugMode(true);
        TbGetAttributesNodeConfiguration configuration1 = new TbGetAttributesNodeConfiguration();
        configuration1.setServerAttributeNames(Collections.singletonList("serverAttributeKey1"));
        ruleNode1.setConfiguration(JacksonUtil.valueToTree(configuration1));

        RuleNode ruleNode12 = new RuleNode();
        ruleNode12.setName("Simple Rule Node 1");
        ruleNode12.setType(org.thingsboard.rule.engine.flow.TbRuleChainInputNode.class.getName());
        ruleNode12.setDebugMode(true);
        TbRuleChainInputNodeConfiguration configuration12 = new TbRuleChainInputNodeConfiguration();
        configuration12.setRuleChainId(secondaryRuleChain.getId().getId().toString());
        ruleNode12.setConfiguration(mapper.valueToTree(configuration12));

        rootMetaData.setNodes(Arrays.asList(ruleNode1, ruleNode12));
        rootMetaData.setFirstNodeIndex(0);
<<<<<<< HEAD
        rootMetaData.addRuleChainConnectionInfo(0, secondaryRuleChain.getId(), "Success", JacksonUtil.newObjectNode());
=======
        NodeConnectionInfo connection = new NodeConnectionInfo();
        connection.setFromIndex(0);
        connection.setToIndex(1);
        connection.setType("Success");
        rootMetaData.setConnections(Collections.singletonList(connection));
>>>>>>> c813d41a
        rootMetaData = saveRuleChainMetaData(rootMetaData);
        Assert.assertNotNull(rootMetaData);

        rootRuleChain = getRuleChain(rootRuleChain.getId());
        Assert.assertNotNull(rootRuleChain.getFirstRuleNodeId());

        RuleChainMetaData secondaryMetaData = new RuleChainMetaData();
        secondaryMetaData.setRuleChainId(secondaryRuleChain.getId());

        RuleNode ruleNode2 = new RuleNode();
        ruleNode2.setName("Simple Rule Node 2");
        ruleNode2.setType(org.thingsboard.rule.engine.metadata.TbGetAttributesNode.class.getName());
        ruleNode2.setDebugMode(true);
        TbGetAttributesNodeConfiguration configuration2 = new TbGetAttributesNodeConfiguration();
        configuration2.setServerAttributeNames(Collections.singletonList("serverAttributeKey2"));
        ruleNode2.setConfiguration(JacksonUtil.valueToTree(configuration2));

        secondaryMetaData.setNodes(Collections.singletonList(ruleNode2));
        secondaryMetaData.setFirstNodeIndex(0);
        secondaryMetaData = saveRuleChainMetaData(secondaryMetaData);
        Assert.assertNotNull(secondaryMetaData);

        // Saving the device
        Device device = new Device();
        device.setName("My device");
        device.setType("default");
        device = doPost("/api/device", device, Device.class);

        attributesService.save(device.getTenantId(), device.getId(), DataConstants.SERVER_SCOPE,
                Collections.singletonList(new BaseAttributeKvEntry(new StringDataEntry("serverAttributeKey1", "serverAttributeValue1"), System.currentTimeMillis()))).get();
        attributesService.save(device.getTenantId(), device.getId(), DataConstants.SERVER_SCOPE,
                Collections.singletonList(new BaseAttributeKvEntry(new StringDataEntry("serverAttributeKey2", "serverAttributeValue2"), System.currentTimeMillis()))).get();

        TbMsgCallback tbMsgCallback = Mockito.mock(TbMsgCallback.class);
        Mockito.when(tbMsgCallback.isMsgValid()).thenReturn(true);
        TbMsg tbMsg = TbMsg.newMsg("CUSTOM", device.getId(), new TbMsgMetaData(), "{}", tbMsgCallback);
        QueueToRuleEngineMsg qMsg = new QueueToRuleEngineMsg(savedTenant.getId(), tbMsg, null, null);
        // Pushing Message to the system
        actorSystem.tell(qMsg);

        Mockito.verify(tbMsgCallback, Mockito.timeout(10000)).onSuccess();

        PageData<Event> eventsPage = getDebugEvents(savedTenant.getId(), rootRuleChain.getFirstRuleNodeId(), 1000);
        List<Event> events = eventsPage.getData().stream().filter(filterByCustomEvent()).collect(Collectors.toList());

        Assert.assertEquals(2, events.size());

        Event inEvent = events.stream().filter(e -> e.getBody().get("type").asText().equals(DataConstants.IN)).findFirst().get();
        Assert.assertEquals(rootRuleChain.getFirstRuleNodeId(), inEvent.getEntityId());
        Assert.assertEquals(device.getId().getId().toString(), inEvent.getBody().get("entityId").asText());

        Event outEvent = events.stream().filter(e -> e.getBody().get("type").asText().equals(DataConstants.OUT)).findFirst().get();
        Assert.assertEquals(rootRuleChain.getFirstRuleNodeId(), outEvent.getEntityId());
        Assert.assertEquals(device.getId().getId().toString(), outEvent.getBody().get("entityId").asText());

        Assert.assertEquals("serverAttributeValue1", getMetadata(outEvent).get("ss_serverAttributeKey1").asText());

        RuleChain finalRuleChain = rootRuleChain;
        RuleNode lastRuleNode = secondaryMetaData.getNodes().stream().filter(node -> !node.getId().equals(finalRuleChain.getFirstRuleNodeId())).findFirst().get();

        eventsPage = getDebugEvents(savedTenant.getId(), lastRuleNode.getId(), 1000);
        events = eventsPage.getData().stream().filter(filterByCustomEvent()).collect(Collectors.toList());


        Assert.assertEquals(2, events.size());

        inEvent = events.stream().filter(e -> e.getBody().get("type").asText().equals(DataConstants.IN)).findFirst().get();
        Assert.assertEquals(lastRuleNode.getId(), inEvent.getEntityId());
        Assert.assertEquals(device.getId().getId().toString(), inEvent.getBody().get("entityId").asText());

        outEvent = events.stream().filter(e -> e.getBody().get("type").asText().equals(DataConstants.OUT)).findFirst().get();
        Assert.assertEquals(lastRuleNode.getId(), outEvent.getEntityId());
        Assert.assertEquals(device.getId().getId().toString(), outEvent.getBody().get("entityId").asText());

        Assert.assertEquals("serverAttributeValue1", getMetadata(outEvent).get("ss_serverAttributeKey1").asText());
        Assert.assertEquals("serverAttributeValue2", getMetadata(outEvent).get("ss_serverAttributeKey2").asText());
    }

}<|MERGE_RESOLUTION|>--- conflicted
+++ resolved
@@ -24,12 +24,9 @@
 import org.mockito.Mockito;
 import org.mockito.stubbing.Answer;
 import org.springframework.beans.factory.annotation.Autowired;
-<<<<<<< HEAD
-import org.thingsboard.common.util.JacksonUtil;
-=======
 import org.springframework.test.util.ReflectionTestUtils;
 import org.thingsboard.rule.engine.flow.TbRuleChainInputNodeConfiguration;
->>>>>>> c813d41a
+import org.thingsboard.common.util.JacksonUtil;
 import org.thingsboard.rule.engine.metadata.TbGetAttributesNodeConfiguration;
 import org.thingsboard.server.actors.ActorSystemContext;
 import org.thingsboard.server.common.data.DataConstants;
@@ -252,19 +249,15 @@
         ruleNode12.setDebugMode(true);
         TbRuleChainInputNodeConfiguration configuration12 = new TbRuleChainInputNodeConfiguration();
         configuration12.setRuleChainId(secondaryRuleChain.getId().getId().toString());
-        ruleNode12.setConfiguration(mapper.valueToTree(configuration12));
+        ruleNode12.setConfiguration(JacksonUtil.valueToTree(configuration12));
 
         rootMetaData.setNodes(Arrays.asList(ruleNode1, ruleNode12));
         rootMetaData.setFirstNodeIndex(0);
-<<<<<<< HEAD
-        rootMetaData.addRuleChainConnectionInfo(0, secondaryRuleChain.getId(), "Success", JacksonUtil.newObjectNode());
-=======
         NodeConnectionInfo connection = new NodeConnectionInfo();
         connection.setFromIndex(0);
         connection.setToIndex(1);
         connection.setType("Success");
         rootMetaData.setConnections(Collections.singletonList(connection));
->>>>>>> c813d41a
         rootMetaData = saveRuleChainMetaData(rootMetaData);
         Assert.assertNotNull(rootMetaData);
 
