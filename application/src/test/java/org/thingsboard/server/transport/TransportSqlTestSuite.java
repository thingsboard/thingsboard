/**
 * Copyright © 2016-2021 The Thingsboard Authors
 *
 * Licensed under the Apache License, Version 2.0 (the "License");
 * you may not use this file except in compliance with the License.
 * You may obtain a copy of the License at
 *
 *     http://www.apache.org/licenses/LICENSE-2.0
 *
 * Unless required by applicable law or agreed to in writing, software
 * distributed under the License is distributed on an "AS IS" BASIS,
 * WITHOUT WARRANTIES OR CONDITIONS OF ANY KIND, either express or implied.
 * See the License for the specific language governing permissions and
 * limitations under the License.
 */
package org.thingsboard.server.transport;

import org.junit.BeforeClass;
import org.junit.ClassRule;
import org.junit.extensions.cpsuite.ClasspathSuite;
import org.junit.runner.RunWith;
import org.thingsboard.server.dao.CustomSqlUnit;
import org.thingsboard.server.queue.memory.InMemoryStorage;

import java.util.Arrays;

@RunWith(ClasspathSuite.class)
@ClasspathSuite.ClassnameFilters({
        "org.thingsboard.server.transport.*.rpc.sql.*Test",
        "org.thingsboard.server.transport.*.telemetry.timeseries.sql.*Test",
        "org.thingsboard.server.transport.*.telemetry.attributes.sql.*Test",
        "org.thingsboard.server.transport.*.attributes.updates.sql.*Test",
        "org.thingsboard.server.transport.*.attributes.request.sql.*Test",
        "org.thingsboard.server.transport.*.claim.sql.*Test",
        "org.thingsboard.server.transport.*.provision.sql.*Test",
<<<<<<< HEAD
        "org.thingsboard.server.transport.lwm2m.*Test"
=======
        "org.thingsboard.server.transport.lwm2m.sql.*Test"
>>>>>>> 327607e8
})
public class TransportSqlTestSuite {

    @ClassRule
    public static CustomSqlUnit sqlUnit = new CustomSqlUnit(
            Arrays.asList("sql/schema-types-hsql.sql", "sql/schema-ts-hsql.sql", "sql/schema-entities-hsql.sql", "sql/system-data.sql"),
            "sql/hsql/drop-all-tables.sql",
            "sql-test.properties");

    @BeforeClass
    public static void cleanupInMemStorage(){
        InMemoryStorage.getInstance().cleanup();
    }
}<|MERGE_RESOLUTION|>--- conflicted
+++ resolved
@@ -33,11 +33,8 @@
         "org.thingsboard.server.transport.*.attributes.request.sql.*Test",
         "org.thingsboard.server.transport.*.claim.sql.*Test",
         "org.thingsboard.server.transport.*.provision.sql.*Test",
-<<<<<<< HEAD
-        "org.thingsboard.server.transport.lwm2m.*Test"
-=======
+        "org.thingsboard.server.transport.lwm2m.server.*Test",
         "org.thingsboard.server.transport.lwm2m.sql.*Test"
->>>>>>> 327607e8
 })
 public class TransportSqlTestSuite {
 
