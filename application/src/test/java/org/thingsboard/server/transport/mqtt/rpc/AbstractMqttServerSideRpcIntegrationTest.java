--- conflicted
+++ resolved
@@ -26,20 +26,8 @@
 import io.netty.handler.codec.mqtt.MqttQoS;
 import lombok.extern.slf4j.Slf4j;
 import org.apache.commons.lang3.StringUtils;
-<<<<<<< HEAD
-import org.eclipse.paho.mqttv5.client.IMqttDeliveryToken;
-import org.eclipse.paho.mqttv5.client.IMqttToken;
-import org.eclipse.paho.mqttv5.client.MqttAsyncClient;
-import org.eclipse.paho.mqttv5.client.MqttCallback;
-import org.eclipse.paho.mqttv5.client.MqttDisconnectResponse;
-import org.eclipse.paho.mqttv5.common.MqttException;
-import org.eclipse.paho.mqttv5.common.MqttMessage;
-import org.eclipse.paho.mqttv5.common.packet.MqttProperties;
-import org.junit.Assert;
-=======
-import org.eclipse.paho.client.mqttv3.MqttException;
-import org.eclipse.paho.client.mqttv3.MqttMessage;
->>>>>>> 4195d48c
+import org.eclipse.paho.mqttv5.client.MqttException;
+import org.eclipse.paho.mqttv5.client.MqttMessage;
 import org.thingsboard.common.util.JacksonUtil;
 import org.thingsboard.server.common.data.Device;
 import org.thingsboard.server.common.data.DeviceTransportType;
@@ -324,61 +312,8 @@
             JsonNode requestMsgNode = JacksonUtil.toJsonNode(new String(mqttMessage.getPayload(), StandardCharset.UTF_8));
             String deviceName = requestMsgNode.get("device").asText();
             int requestId = requestMsgNode.get("data").get("id").asInt();
-<<<<<<< HEAD
-            message.setPayload(("{\"device\": \"" + deviceName + "\", \"id\": " + requestId + ", \"data\": {\"success\": true}}").getBytes(StandardCharset.UTF_8));
-        }
-        return message;
-    }
-
-    protected class TestOneWayMqttCallback implements MqttCallback {
-
-        private final MqttAsyncClient client;
-        private final CountDownLatch latch;
-        private Integer qoS;
-
-        TestOneWayMqttCallback(MqttAsyncClient client, CountDownLatch latch) {
-            this.client = client;
-            this.latch = latch;
-        }
-
-        int getQoS() {
-            return qoS;
-        }
-
-        @Override
-        public void disconnected(MqttDisconnectResponse disconnectResponse) {
-
-        }
-
-        @Override
-        public void mqttErrorOccurred(MqttException exception) {
-
-        }
-
-        @Override
-        public void messageArrived(String requestTopic, MqttMessage mqttMessage) throws Exception {
-            log.info("Message Arrived: " + Arrays.toString(mqttMessage.getPayload()));
-            qoS = mqttMessage.getQos();
-            latch.countDown();
-        }
-
-        @Override
-        public void deliveryComplete(IMqttToken token) {
-
-        }
-
-        @Override
-        public void connectComplete(boolean reconnect, String serverURI) {
-
-        }
-
-        @Override
-        public void authPacketArrived(int reasonCode, MqttProperties properties) {
-
-=======
             String response = "{\"device\": \"" + deviceName + "\", \"id\": " + requestId + ", \"data\": {\"success\": true}}";
             return response.getBytes(StandardCharset.UTF_8);
->>>>>>> 4195d48c
         }
     }
 
@@ -391,41 +326,7 @@
             this.client = client;
         }
 
-
         @Override
-        public void disconnected(MqttDisconnectResponse disconnectResponse) {
-
-        }
-
-        @Override
-<<<<<<< HEAD
-        public void mqttErrorOccurred(MqttException exception) {
-
-        }
-
-        @Override
-        public void messageArrived(String requestTopic, MqttMessage mqttMessage) throws Exception {
-            log.info("Message Arrived: " + Arrays.toString(mqttMessage.getPayload()));
-            String responseTopic;
-            if (requestTopic.startsWith(MqttTopics.BASE_DEVICE_API_TOPIC_V2)) {
-                responseTopic = requestTopic.replace("req", "res");
-            } else {
-                responseTopic = requestTopic.replace("request", "response");
-            }
-            qoS = mqttMessage.getQos();
-            client.publish(responseTopic, processJsonMessageArrived(requestTopic, mqttMessage));
-            latch.countDown();
-        }
-
-        @Override
-        public void deliveryComplete(IMqttToken token) {
-
-        }
-
-        @Override
-        public void connectComplete(boolean reconnect, String serverURI) {
-
-=======
         protected void messageArrivedOnAwaitSubTopic(String requestTopic, MqttMessage mqttMessage) {
             log.warn("messageArrived on topic: {}, awaitSubTopic: {}", requestTopic, awaitSubTopic);
             if (awaitSubTopic.equals(requestTopic)) {
@@ -444,14 +345,7 @@
                 }
                 subscribeLatch.countDown();
             }
->>>>>>> 4195d48c
-        }
-
-        @Override
-        public void authPacketArrived(int reasonCode, MqttProperties properties) {
-
-        }
-
+        }
     }
 
     protected class MqttTestRpcProtoCallback extends MqttTestCallback {
@@ -461,25 +355,6 @@
         public MqttTestRpcProtoCallback(MqttTestClient client, String awaitSubTopic) {
             super(awaitSubTopic);
             this.client = client;
-<<<<<<< HEAD
-            this.latch = latch;
-        }
-
-        int getQoS() {
-            return qoS;
-        }
-
-
-        @Override
-        public void disconnected(MqttDisconnectResponse disconnectResponse) {
-
-        }
-
-        @Override
-        public void mqttErrorOccurred(MqttException exception) {
-
-=======
->>>>>>> 4195d48c
         }
 
         @Override
@@ -501,27 +376,6 @@
                 }
                 subscribeLatch.countDown();
             }
-<<<<<<< HEAD
-            qoS = mqttMessage.getQos();
-            client.publish(responseTopic, processProtoMessageArrived(requestTopic, mqttMessage));
-            latch.countDown();
-        }
-
-        @Override
-        public void deliveryComplete(IMqttToken token) {
-
-        }
-
-        @Override
-        public void connectComplete(boolean reconnect, String serverURI) {
-
-        }
-
-        @Override
-        public void authPacketArrived(int reasonCode, MqttProperties properties) {
-
-=======
->>>>>>> 4195d48c
         }
     }
 
@@ -588,37 +442,6 @@
         }
 
         @Override
-<<<<<<< HEAD
-        public void disconnected(MqttDisconnectResponse disconnectResponse) {
-
-        }
-
-        @Override
-        public void mqttErrorOccurred(MqttException exception) {
-
-        }
-
-        @Override
-        public void messageArrived(String requestTopic, MqttMessage mqttMessage) throws Exception {
-            log.info("Message Arrived: " + Arrays.toString(mqttMessage.getPayload()));
-            expected.add(new String(mqttMessage.getPayload()));
-            String responseTopic = requestTopic.replace("request", "response");
-            var qoS = mqttMessage.getQos();
-
-            client.messageArrivedComplete(mqttMessage.getId(), qoS);
-            client.publish(responseTopic, processJsonMessageArrived(requestTopic, mqttMessage));
-            latch.countDown();
-        }
-
-        @Override
-        public void deliveryComplete(IMqttToken token) {
-
-        }
-
-        @Override
-        public void connectComplete(boolean reconnect, String serverURI) {
-
-=======
         public void messageArrived(String requestTopic, MqttMessage mqttMessage) {
             log.warn("messageArrived on topic: {}, awaitSubTopic: {}", requestTopic, awaitSubTopic);
             expected.add(new String(mqttMessage.getPayload()));
@@ -631,13 +454,6 @@
                 log.warn("Failed to publish response on topic: {} due to: ", responseTopic, e);
             }
             subscribeLatch.countDown();
->>>>>>> 4195d48c
-        }
-
-        @Override
-        public void authPacketArrived(int reasonCode, MqttProperties properties) {
-
-        }
-
+        }
     }
 }