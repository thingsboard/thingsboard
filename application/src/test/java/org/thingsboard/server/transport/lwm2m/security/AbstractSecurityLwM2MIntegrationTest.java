/**
 * Copyright © 2016-2025 The Thingsboard Authors
 *
 * Licensed under the Apache License, Version 2.0 (the "License");
 * you may not use this file except in compliance with the License.
 * You may obtain a copy of the License at
 *
 *     http://www.apache.org/licenses/LICENSE-2.0
 *
 * Unless required by applicable law or agreed to in writing, software
 * distributed under the License is distributed on an "AS IS" BASIS,
 * WITHOUT WARRANTIES OR CONDITIONS OF ANY KIND, either express or implied.
 * See the License for the specific language governing permissions and
 * limitations under the License.
 */
package org.thingsboard.server.transport.lwm2m.security;

import com.fasterxml.jackson.databind.node.ObjectNode;
import lombok.extern.slf4j.Slf4j;
import org.apache.commons.codec.binary.Base64;
import org.eclipse.leshan.client.object.Security;
import org.eclipse.leshan.core.ResponseCode;
import org.eclipse.leshan.core.util.Hex;
import org.junit.Assert;
import org.junit.Before;
import org.springframework.test.web.servlet.MvcResult;
import org.thingsboard.common.util.JacksonUtil;
import org.thingsboard.server.common.data.Device;
import org.thingsboard.server.common.data.DeviceProfile;
import org.thingsboard.server.common.data.device.credentials.lwm2m.AbstractLwM2MClientSecurityCredential;
import org.thingsboard.server.common.data.device.credentials.lwm2m.LwM2MBootstrapClientCredentials;
import org.thingsboard.server.common.data.device.credentials.lwm2m.LwM2MClientCredential;
import org.thingsboard.server.common.data.device.credentials.lwm2m.LwM2MDeviceCredentials;
import org.thingsboard.server.common.data.device.credentials.lwm2m.LwM2MSecurityMode;
import org.thingsboard.server.common.data.device.credentials.lwm2m.NoSecBootstrapClientCredential;
import org.thingsboard.server.common.data.device.credentials.lwm2m.PSKBootstrapClientCredential;
import org.thingsboard.server.common.data.device.credentials.lwm2m.PSKClientCredential;
import org.thingsboard.server.common.data.device.credentials.lwm2m.RPKBootstrapClientCredential;
import org.thingsboard.server.common.data.device.credentials.lwm2m.X509BootstrapClientCredential;
import org.thingsboard.server.common.data.device.profile.Lwm2mDeviceProfileTransportConfiguration;
import org.thingsboard.server.common.data.device.profile.lwm2m.bootstrap.AbstractLwM2MBootstrapServerCredential;
import org.thingsboard.server.common.data.device.profile.lwm2m.bootstrap.LwM2MBootstrapServerCredential;
import org.thingsboard.server.common.data.device.profile.lwm2m.bootstrap.PSKLwM2MBootstrapServerCredential;
import org.thingsboard.server.common.data.device.profile.lwm2m.bootstrap.RPKLwM2MBootstrapServerCredential;
import org.thingsboard.server.common.data.device.profile.lwm2m.bootstrap.X509LwM2MBootstrapServerCredential;
import org.thingsboard.server.common.data.id.DeviceProfileId;
import org.thingsboard.server.common.data.security.DeviceCredentials;
import org.thingsboard.server.common.data.security.DeviceCredentialsType;
import org.thingsboard.server.dao.service.DaoSqlTest;
import org.thingsboard.server.transport.lwm2m.AbstractLwM2MIntegrationTest;
import org.thingsboard.server.transport.lwm2m.Lwm2mTestHelper.LwM2MClientState;
import org.thingsboard.server.transport.lwm2m.Lwm2mTestHelper.LwM2MProfileBootstrapConfigType;

import java.io.IOException;
import java.io.InputStream;
import java.nio.charset.StandardCharsets;
import java.security.GeneralSecurityException;
import java.security.KeyStore;
import java.security.PrivateKey;
import java.security.PublicKey;
import java.security.cert.CertificateEncodingException;
import java.security.cert.X509Certificate;
import java.util.ArrayList;
import java.util.HashSet;
import java.util.List;
import java.util.Random;
import java.util.Set;
import java.util.concurrent.TimeUnit;

import static org.awaitility.Awaitility.await;
import static org.eclipse.leshan.client.object.Security.noSecBootstrap;
import static org.eclipse.leshan.client.object.Security.psk;
import static org.eclipse.leshan.core.LwM2mId.SERVER;
import static org.junit.Assert.assertEquals;
import static org.springframework.test.web.servlet.result.MockMvcResultMatchers.status;
import static org.thingsboard.server.common.data.device.credentials.lwm2m.LwM2MSecurityMode.PSK;
import static org.thingsboard.server.transport.lwm2m.Lwm2mTestHelper.LwM2MClientState.ON_DEREGISTRATION_STARTED;
import static org.thingsboard.server.transport.lwm2m.Lwm2mTestHelper.LwM2MClientState.ON_DEREGISTRATION_SUCCESS;
import static org.thingsboard.server.transport.lwm2m.Lwm2mTestHelper.LwM2MClientState.ON_REGISTRATION_STARTED;
import static org.thingsboard.server.transport.lwm2m.Lwm2mTestHelper.LwM2MClientState.ON_REGISTRATION_SUCCESS;
import static org.thingsboard.server.transport.lwm2m.Lwm2mTestHelper.LwM2MClientState.ON_UPDATE_SUCCESS;
import static org.thingsboard.server.transport.lwm2m.Lwm2mTestHelper.OBJECT_INSTANCE_ID_0;
import static org.thingsboard.server.transport.lwm2m.Lwm2mTestHelper.RESOURCE_ID_9;

@DaoSqlTest
@Slf4j
public abstract class AbstractSecurityLwM2MIntegrationTest extends AbstractLwM2MIntegrationTest {

    protected final String CREDENTIALS_PATH = "lwm2m/credentials/";                              // client public key or id used for PSK
    //             Get keys PSK
    protected final String CLIENT_PSK_IDENTITY = "SOME_PSK_ID";                                  // client public key or id used for PSK
    protected final String CLIENT_PSK_IDENTITY_BS = "SOME_PSK_ID_BS";                            // client public key or id used for PSK
    protected final String CLIENT_PSK_KEY = "73656372657450534b73656372657450";                  // client private/secret key used for PSK

    // Server
    protected static final String SERVER_JKS_FOR_TEST = "lwm2mserver";
    protected static final String SERVER_STORE_PWD = "server_ks_password";
    protected static final String SERVER_CERT_ALIAS = "server";
    protected static final String SERVER_CERT_ALIAS_BS = "bootstrap";
    protected final X509Certificate serverX509Cert;                                               // server certificate signed by rootCA
    protected final X509Certificate serverX509CertBs;                                             // serverBs certificate signed by rootCA
    protected final PublicKey serverPublicKeyFromCert;                                            // server public key used for RPK
    protected final PublicKey serverPublicKeyFromCertBs;                                          // serverBs public key used for RPK

    // Client
    protected static final String CLIENT_ENDPOINT_NO_SEC = "LwNoSec00000000";
    protected static final String CLIENT_ENDPOINT_NO_SEC_BS = "LwNoSecBs00000000";
    protected static final String CLIENT_ENDPOINT_PSK = "LwPsk00000000";
    protected static final String CLIENT_ENDPOINT_PSK_BS = "LwPskBs00000000";
    protected static final String CLIENT_ENDPOINT_RPK = "LwRpk00000000";
    protected static final String CLIENT_ENDPOINT_RPK_BS = "LwRpkBs00000000";
    protected static final String CLIENT_ENDPOINT_X509_TRUST = "LwX50900000000";
    protected static final String CLIENT_ENDPOINT_X509_TRUST_NO = "LwX509TrustNo";
    protected static final String CLIENT_JKS_FOR_TEST = "lwm2mclient";
    protected static final String CLIENT_STORE_PWD = "client_ks_password";
    protected static final String CLIENT_ALIAS_CERT_TRUST = "client_alias_00000000";
    protected static final String CLIENT_ALIAS_CERT_TRUST_NO = "client_alias_trust_no";

    protected final X509Certificate clientX509CertTrust;                                        // client certificate signed by intermediate, rootCA with a good CN ("host name")
    protected final PrivateKey clientPrivateKeyFromCertTrust;                                   // client private key used for X509 and RPK
    protected final X509Certificate clientX509CertTrustNo;                                      // client certificate signed by intermediate, rootCA with a good CN ("host name")
    protected final PrivateKey clientPrivateKeyFromCertTrustNo;                                 // client private key used for X509 and RPK


    private final LwM2MBootstrapClientCredentials defaultBootstrapCredentials;

    protected AbstractLwM2MClientSecurityCredential clientCredentials;
    protected Security security;
    protected Lwm2mDeviceProfileTransportConfiguration transportConfiguration;
    protected LwM2MDeviceCredentials deviceCredentials;
    protected String clientEndpoint;
    protected final Random randomSuffix = new Random();


    public AbstractSecurityLwM2MIntegrationTest() {
        // create client credentials
        try {
            // Get certificates from key store
            char[] clientKeyStorePwd = CLIENT_STORE_PWD.toCharArray();
            KeyStore clientKeyStore = KeyStore.getInstance(KeyStore.getDefaultType());
            try (InputStream clientKeyStoreFile = this.getClass().getClassLoader().getResourceAsStream(CREDENTIALS_PATH + CLIENT_JKS_FOR_TEST + ".jks")) {
                clientKeyStore.load(clientKeyStoreFile, clientKeyStorePwd);
            }
            // Trust
            clientPrivateKeyFromCertTrust = (PrivateKey) clientKeyStore.getKey(CLIENT_ALIAS_CERT_TRUST, clientKeyStorePwd);
            clientX509CertTrust = (X509Certificate) clientKeyStore.getCertificate(CLIENT_ALIAS_CERT_TRUST);
            // No trust
            clientPrivateKeyFromCertTrustNo = (PrivateKey) clientKeyStore.getKey(CLIENT_ALIAS_CERT_TRUST_NO, clientKeyStorePwd);
            clientX509CertTrustNo = (X509Certificate) clientKeyStore.getCertificate(CLIENT_ALIAS_CERT_TRUST_NO);
        } catch (GeneralSecurityException | IOException e) {
            throw new RuntimeException(e);
        }

        // create server credentials
        try {
            // Get certificates from key store
            char[] serverKeyStorePwd = SERVER_STORE_PWD.toCharArray();
            KeyStore serverKeyStore = KeyStore.getInstance(KeyStore.getDefaultType());
            try (InputStream serverKeyStoreFile = this.getClass().getClassLoader().getResourceAsStream(CREDENTIALS_PATH + SERVER_JKS_FOR_TEST + ".jks")) {
                serverKeyStore.load(serverKeyStoreFile, serverKeyStorePwd);
            }

            serverX509Cert = (X509Certificate) serverKeyStore.getCertificate(SERVER_CERT_ALIAS);
            serverPublicKeyFromCert = serverX509Cert.getPublicKey();
            serverX509CertBs = (X509Certificate) serverKeyStore.getCertificate(SERVER_CERT_ALIAS_BS);
            serverPublicKeyFromCertBs = serverX509CertBs.getPublicKey();

        } catch (GeneralSecurityException | IOException e) {
            throw new RuntimeException(e);
        }

        defaultBootstrapCredentials = new LwM2MBootstrapClientCredentials();

        NoSecBootstrapClientCredential serverCredentials = new NoSecBootstrapClientCredential();

        defaultBootstrapCredentials.setBootstrapServer(serverCredentials);
        defaultBootstrapCredentials.setLwm2mServer(serverCredentials);
    }

<<<<<<< HEAD
=======
    @Before
    public void init() throws Exception {
        String[] RESOURCES_SECURITY = new String[]{"3-1_2.xml", "5.xml", "6.xml", "9.xml", "19.xml"};
        setResources(RESOURCES_SECURITY);
    }

>>>>>>> 7af1e454
    public void basicTestConnectionStartBS(String clientEndpoint,
                                           String awaitAlias,
                                           LwM2MProfileBootstrapConfigType type,
                                           Set<LwM2MClientState> expectedStatuses,
                                           LwM2MClientState finishState) throws Exception {
        Lwm2mDeviceProfileTransportConfiguration transportConfiguration = getTransportConfiguration(OBSERVE_ATTRIBUTES_WITHOUT_PARAMS, getBootstrapServerCredentialsNoSec(type));
        LwM2MDeviceCredentials deviceCredentials = getDeviceCredentialsNoSec(createNoSecClientCredentials(clientEndpoint));
        this.basicTestConnection(null , noSecBootstrap(URI_BS),
                deviceCredentials,
                clientEndpoint,
                transportConfiguration,
                awaitAlias,
                expectedStatuses,
                false,
                finishState,
                false);
    }

    protected Device basicTestConnection(Security security, Security securityBs,
                                       LwM2MDeviceCredentials deviceCredentials,
                                       String endpoint,
                                       Lwm2mDeviceProfileTransportConfiguration transportConfiguration,
                                       String awaitAlias,
                                       Set<LwM2MClientState> expectedStatuses,
                                       boolean isAwaitObserveReadAll,
                                       LwM2MClientState finishState,
                                       boolean isStartLw) throws Exception {
        DeviceProfile deviceProfile = createLwm2mDeviceProfile("profileFor" + endpoint, transportConfiguration);
        final Device device = createLwm2mDevice(deviceCredentials, endpoint, deviceProfile.getId());
        createNewClient(security, securityBs, true, endpoint, device.getId().getId().toString());
        lwM2MTestClient.start(isStartLw);
        if (isAwaitObserveReadAll) {
            awaitObserveReadAll(0, device.getId().getId().toString());
        }
        await(awaitAlias)
                .atMost(40, TimeUnit.SECONDS)
                .until(() -> {
                    log.warn("basicTestConnection started -> finishState: [{}] states: {}", finishState, lwM2MTestClient.getClientStates());
                    return lwM2MTestClient.getClientStates().contains(finishState) || lwM2MTestClient.getClientStates().contains(ON_REGISTRATION_STARTED);
                });

        awaitUpdateReg(1);
        await(awaitAlias)
                .atMost(40, TimeUnit.SECONDS)
                .until(() -> {
                    log.warn("basicTestConnection -> finishState: [{}] states: {}", finishState, lwM2MTestClient.getClientStates());
                    return lwM2MTestClient.getClientStates().contains(finishState) || lwM2MTestClient.getClientStates().contains(ON_UPDATE_SUCCESS);
                });
        Assert.assertTrue(lwM2MTestClient.getClientStates().containsAll(expectedStatuses));
        return device;
    }


    public void basicTestConnectionBootstrapRequestTriggerBefore(String clientEndpoint, String awaitAlias, LwM2MProfileBootstrapConfigType type, int cnt) throws Exception {
        List<LwM2MBootstrapServerCredential> bootstrapServerCredentialsNoSec = getBootstrapServerCredentialsNoSec(type);
        for (int i = 2; i <= cnt; i++) {
            AbstractLwM2MBootstrapServerCredential bsCredential = getBootstrapServerCredentialNoSec(false);
            bsCredential.setHost("0.0.0." + i);
            bsCredential.setShortServerId(bsCredential.getShortServerId() + i);
            bootstrapServerCredentialsNoSec.add(bsCredential);
        }
        Lwm2mDeviceProfileTransportConfiguration transportConfiguration = getTransportConfiguration(OBSERVE_ATTRIBUTES_WITHOUT_PARAMS, bootstrapServerCredentialsNoSec);
        LwM2MDeviceCredentials deviceCredentials = getDeviceCredentialsNoSec(createNoSecClientCredentials(clientEndpoint));
        this.basicTestConnectionBootstrapRequestTrigger(
                SECURITY_NO_SEC,
                noSecBootstrap(URI_BS),
                deviceCredentials,
                clientEndpoint,
                transportConfiguration,
                awaitAlias,
                expectedStatusesRegistrationLwm2mSuccess,
                expectedStatusesRegistrationBsSuccess);
    }

    private void basicTestConnectionBootstrapRequestTrigger(Security security, Security securityBs,
                                                            LwM2MDeviceCredentials deviceCredentials,
                                                            String endpoint,
                                                            Lwm2mDeviceProfileTransportConfiguration transportConfiguration,
                                                            String awaitAlias,
                                                            Set<LwM2MClientState> expectedStatusesLwm2m,
                                                            Set<LwM2MClientState> expectedStatusesBs) throws Exception {

        DeviceProfile deviceProfile = createLwm2mDeviceProfile("profileFor" + endpoint, transportConfiguration);
        final Device device = createLwm2mDevice(deviceCredentials, endpoint, deviceProfile.getId());
        String deviceIdStr = device.getId().getId().toString();
        createNewClient(security, securityBs, true, endpoint, deviceIdStr);
        lwM2MTestClient.start(true);
        awaitObserveReadAll(0, deviceIdStr);
        await(awaitAlias)
                .atMost(40, TimeUnit.SECONDS)
                .until(() -> {
                    log.warn("basicTest First Connection started -> finishState: [{}] states: {}", ON_REGISTRATION_SUCCESS, lwM2MTestClient.getClientStates());
                    return lwM2MTestClient.getClientStates().contains(ON_REGISTRATION_SUCCESS) || lwM2MTestClient.getClientStates().contains(ON_REGISTRATION_STARTED);
                });

        awaitUpdateReg(1);
        await(awaitAlias)
                .atMost(40, TimeUnit.SECONDS)
                .until(() -> {
                    log.warn("basicTest First  Connection -> finishState: [{}] states: {}", ON_REGISTRATION_SUCCESS, lwM2MTestClient.getClientStates());
                    return lwM2MTestClient.getClientStates().contains(ON_REGISTRATION_SUCCESS) || lwM2MTestClient.getClientStates().contains(ON_UPDATE_SUCCESS);
                });
        Assert.assertTrue(lwM2MTestClient.getClientStates().containsAll(expectedStatusesLwm2m));

        String executedPath = "/" + SERVER + "_" +  lwM2MTestClient.getLeshanClient().getObjectTree().getModel().getObjectModel(SERVER).version
                + "/" + OBJECT_INSTANCE_ID_0 + "/" + RESOURCE_ID_9;
        lwM2MTestClient.setClientStates(new HashSet<>());
        String actualResult = sendRPCSecurityExecuteById(executedPath, deviceIdStr, endpoint);
        ObjectNode rpcActualResult = JacksonUtil.fromString(actualResult, ObjectNode.class);
        if (!(rpcActualResult.get("result").asText().equals(ResponseCode.CHANGED.getName()))) {
            actualResult = sendRPCSecurityExecuteById(executedPath, deviceIdStr, endpoint);
            rpcActualResult = JacksonUtil.fromString(actualResult, ObjectNode.class);
        }
        assertEquals(ResponseCode.CHANGED.getName(), rpcActualResult.get("result").asText());
        expectedStatusesBs.add(ON_DEREGISTRATION_STARTED);
        expectedStatusesBs.add(ON_DEREGISTRATION_SUCCESS);
        await(awaitAlias)
                .atMost(40, TimeUnit.SECONDS)
                .until(() -> {
                    log.warn("basicTestConnection started -> finishState: [{}] states: {}", ON_REGISTRATION_SUCCESS, lwM2MTestClient.getClientStates());
                    return lwM2MTestClient.getClientStates().contains(ON_REGISTRATION_SUCCESS) || lwM2MTestClient.getClientStates().contains(ON_REGISTRATION_STARTED);
                });

        awaitUpdateReg(1);
        await(awaitAlias)
                .atMost(40, TimeUnit.SECONDS)
                .until(() -> {
                    log.warn("basicTestConnection -> finishState: [{}] states: {}", ON_REGISTRATION_SUCCESS, lwM2MTestClient.getClientStates());
                    return lwM2MTestClient.getClientStates().contains(ON_REGISTRATION_SUCCESS) || lwM2MTestClient.getClientStates().contains(ON_UPDATE_SUCCESS);
                });
        Assert.assertTrue(lwM2MTestClient.getClientStates().containsAll(expectedStatusesBs));
    }

    protected List<LwM2MBootstrapServerCredential> getBootstrapServerCredentialsSecure(LwM2MSecurityMode mode, LwM2MProfileBootstrapConfigType bootstrapConfigType) {
        List<LwM2MBootstrapServerCredential> bootstrap = new ArrayList<>();
        switch (bootstrapConfigType) {
            case BOTH:
                bootstrap.add(getBootstrapServerCredential(mode, false));
                bootstrap.add(getBootstrapServerCredential(mode, true));
                break;
            case BOOTSTRAP_ONLY:
                bootstrap.add(getBootstrapServerCredential(mode, true));
                break;
            case LWM2M_ONLY:
                bootstrap.add(getBootstrapServerCredential(mode, false));
                break;
            case NONE:
        }
        return bootstrap;
    }

    private AbstractLwM2MBootstrapServerCredential getBootstrapServerCredential(LwM2MSecurityMode mode, boolean isBootstrap) {
        AbstractLwM2MBootstrapServerCredential bootstrapServerCredential;
        switch (mode) {
            case PSK:
                bootstrapServerCredential = new PSKLwM2MBootstrapServerCredential();
                bootstrapServerCredential.setServerPublicKey("");
                break;
            case RPK:
                bootstrapServerCredential = new RPKLwM2MBootstrapServerCredential();
                if (isBootstrap) {
                    bootstrapServerCredential.setServerPublicKey(Base64.encodeBase64String(serverPublicKeyFromCertBs.getEncoded()));
                } else {
                    bootstrapServerCredential.setServerPublicKey(Base64.encodeBase64String(serverPublicKeyFromCert.getEncoded()));
                }
                break;
            case X509:
                bootstrapServerCredential = new X509LwM2MBootstrapServerCredential();
                try {
                    if (isBootstrap) {
                        bootstrapServerCredential.setServerPublicKey(Base64.encodeBase64String(serverX509CertBs.getEncoded()));
                    } else {
                        bootstrapServerCredential.setServerPublicKey(Base64.encodeBase64String(serverX509Cert.getEncoded()));
                    }
                } catch (CertificateEncodingException e) {
                    e.printStackTrace();
                }
                break;
            default:
                throw new IllegalStateException("Unexpected value: " + mode);
        }
        bootstrapServerCredential.setShortServerId(isBootstrap ? null : shortServerId);
        bootstrapServerCredential.setBootstrapServerIs(isBootstrap);
        bootstrapServerCredential.setHost(isBootstrap ? hostBs : host);
        bootstrapServerCredential.setPort(isBootstrap ? securityPortBs : securityPort);
        return bootstrapServerCredential;
    }


    protected LwM2MDeviceCredentials getDeviceCredentialsSecure(LwM2MClientCredential clientCredentials,
                                                                PrivateKey privateKey,
                                                                X509Certificate certificate,
                                                                LwM2MSecurityMode mode,
                                                                boolean privateKeyIsBad) {
        LwM2MDeviceCredentials credentials = new LwM2MDeviceCredentials();
        credentials.setClient(clientCredentials);
        LwM2MBootstrapClientCredentials bootstrapCredentials;
        switch (mode) {
            case PSK:
                bootstrapCredentials = getBootstrapClientCredentialsPsk(clientCredentials);
                break;
            case RPK:
                bootstrapCredentials = getBootstrapClientCredentialsRpk(certificate, privateKey, privateKeyIsBad);
                break;
            case X509:
                bootstrapCredentials = getBootstrapClientCredentialsX509(certificate, privateKey, privateKeyIsBad);
                break;
            default:
                throw new IllegalStateException("Unexpected value: " + mode);
        }
        credentials.setBootstrap(bootstrapCredentials);
        return credentials;
    }

    private LwM2MBootstrapClientCredentials getBootstrapClientCredentialsPsk(LwM2MClientCredential clientCredentials) {
        LwM2MBootstrapClientCredentials bootstrapCredentials = new LwM2MBootstrapClientCredentials();
        PSKBootstrapClientCredential serverCredentials = new PSKBootstrapClientCredential();
        if (clientCredentials != null) {
            serverCredentials.setClientSecretKey(((PSKClientCredential) clientCredentials).getKey());
            serverCredentials.setClientPublicKeyOrId(((PSKClientCredential) clientCredentials).getIdentity());
        }
        bootstrapCredentials.setBootstrapServer(serverCredentials);
        bootstrapCredentials.setLwm2mServer(serverCredentials);
        return bootstrapCredentials;
    }


    protected void initDeviceCredentialsNoSek() {
        clientEndpoint = CLIENT_ENDPOINT_NO_SEC + "_" + randomSuffix.nextInt(1000);
        security = SECURITY_NO_SEC;
        deviceCredentials = getDeviceCredentialsNoSec(createNoSecClientCredentials(clientEndpoint));
    }
    protected void initDeviceCredentialsPsk() {
        int suf =  randomSuffix.nextInt(1000);
        clientEndpoint = CLIENT_ENDPOINT_PSK + "_" + suf;
        String identity = CLIENT_PSK_IDENTITY + "_" + suf;
        clientCredentials = new PSKClientCredential();
        clientCredentials.setEndpoint(clientEndpoint);
        ((PSKClientCredential)clientCredentials).setIdentity(identity);
        clientCredentials.setKey(CLIENT_PSK_KEY);
        security = psk(SECURE_URI,
                shortServerId,
                identity.getBytes(StandardCharsets.UTF_8),
                Hex.decodeHex(CLIENT_PSK_KEY.toCharArray()));
        deviceCredentials = getDeviceCredentialsSecure(clientCredentials, null, null, PSK, false);
    }

    private LwM2MBootstrapClientCredentials getBootstrapClientCredentialsRpk(X509Certificate certificate, PrivateKey privateKey, boolean privateKeyIsBad) {
        LwM2MBootstrapClientCredentials bootstrapCredentials = new LwM2MBootstrapClientCredentials();
        RPKBootstrapClientCredential serverCredentials = new RPKBootstrapClientCredential();
        if (certificate != null && certificate.getPublicKey() != null && privateKey != null) {
            serverCredentials.setClientPublicKeyOrId(Base64.encodeBase64String(certificate.getPublicKey().getEncoded()));
            if (privateKeyIsBad) {
                serverCredentials.setClientSecretKey(Hex.encodeHexString(privateKey.getEncoded()));
            } else {
                serverCredentials.setClientSecretKey(Base64.encodeBase64String(privateKey.getEncoded()));

            }
        }
        bootstrapCredentials.setBootstrapServer(serverCredentials);
        bootstrapCredentials.setLwm2mServer(serverCredentials);
        return bootstrapCredentials;
    }

    private LwM2MBootstrapClientCredentials getBootstrapClientCredentialsX509(X509Certificate certificate, PrivateKey privateKey, boolean privateKeyIsBad) {
        LwM2MBootstrapClientCredentials bootstrapCredentials = new LwM2MBootstrapClientCredentials();
        X509BootstrapClientCredential serverCredentials = new X509BootstrapClientCredential();
        if (certificate != null) {
            try {
                serverCredentials.setClientPublicKeyOrId(Base64.encodeBase64String(certificate.getEncoded()));
                if (privateKeyIsBad) {
                    serverCredentials.setClientSecretKey(Hex.encodeHexString(privateKey.getEncoded()));
                } else {
                    serverCredentials.setClientSecretKey(Base64.encodeBase64String(privateKey.getEncoded()));
                }
            } catch (CertificateEncodingException e) {
                log.error("Client`s certificate [{}] is bad. [{}]", certificate, e.getMessage());
            }
        }
        bootstrapCredentials.setBootstrapServer(serverCredentials);
        bootstrapCredentials.setLwm2mServer(serverCredentials);
        return bootstrapCredentials;
    }

    protected MvcResult createDeviceWithMvcResult(LwM2MDeviceCredentials credentials, String endpoint, DeviceProfileId deviceProfileId) throws Exception {
        Device device = new Device();
        device.setName(endpoint);
        device.setDeviceProfileId(deviceProfileId);
        device.setTenantId(tenantId);
        device = doPost("/api/device", device, Device.class);
        Assert.assertNotNull(device);

        DeviceCredentials deviceCredentials =
                doGet("/api/device/" + device.getId().getId().toString() + "/credentials", DeviceCredentials.class);
        Assert.assertEquals(device.getId(), deviceCredentials.getDeviceId());
        deviceCredentials.setCredentialsType(DeviceCredentialsType.LWM2M_CREDENTIALS);
        deviceCredentials.setCredentialsValue(JacksonUtil.toString(credentials));
        return doPost("/api/device/credentials", deviceCredentials).andReturn();
    }

    protected String sendRPCSecurityExecuteById(String path, String deviceId, String endpoint) throws Exception {
        log.info("endpoint1: [{}]", endpoint);
        String setRpcRequest = "{\"method\": \"Execute\", \"params\": {\"id\": \"" + path + "\"}}";
        return doPostAsync("/api/plugins/rpc/twoway/" + deviceId, setRpcRequest, String.class, status().isOk());
    }
}
<|MERGE_RESOLUTION|>--- conflicted
+++ resolved
@@ -177,15 +177,12 @@
         defaultBootstrapCredentials.setLwm2mServer(serverCredentials);
     }
 
-<<<<<<< HEAD
-=======
     @Before
     public void init() throws Exception {
         String[] RESOURCES_SECURITY = new String[]{"3-1_2.xml", "5.xml", "6.xml", "9.xml", "19.xml"};
         setResources(RESOURCES_SECURITY);
     }
 
->>>>>>> 7af1e454
     public void basicTestConnectionStartBS(String clientEndpoint,
                                            String awaitAlias,
                                            LwM2MProfileBootstrapConfigType type,
