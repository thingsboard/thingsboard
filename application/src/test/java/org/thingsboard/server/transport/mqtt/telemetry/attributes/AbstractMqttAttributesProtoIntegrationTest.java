/**
 * Copyright © 2016-2021 The Thingsboard Authors
 *
 * Licensed under the Apache License, Version 2.0 (the "License");
 * you may not use this file except in compliance with the License.
 * You may obtain a copy of the License at
 *
 *     http://www.apache.org/licenses/LICENSE-2.0
 *
 * Unless required by applicable law or agreed to in writing, software
 * distributed under the License is distributed on an "AS IS" BASIS,
 * WITHOUT WARRANTIES OR CONDITIONS OF ANY KIND, either express or implied.
 * See the License for the specific language governing permissions and
 * limitations under the License.
 */
package org.thingsboard.server.transport.mqtt.telemetry.attributes;

import com.github.os72.protobuf.dynamic.DynamicSchema;
import com.google.protobuf.Descriptors;
import com.google.protobuf.DynamicMessage;
import com.squareup.wire.schema.internal.parser.ProtoFileElement;
import lombok.extern.slf4j.Slf4j;
import org.junit.After;
import org.junit.Test;
import org.thingsboard.server.common.data.TransportPayloadType;
import org.thingsboard.server.common.data.device.profile.DeviceProfileTransportConfiguration;
import org.thingsboard.server.common.data.device.profile.MqttDeviceProfileTransportConfiguration;
import org.thingsboard.server.common.data.device.profile.MqttTopics;
import org.thingsboard.server.common.data.device.profile.ProtoTransportPayloadConfiguration;
import org.thingsboard.server.common.data.device.profile.TransportPayloadTypeConfiguration;
import org.thingsboard.server.gen.transport.TransportApiProtos;
import org.thingsboard.server.gen.transport.TransportProtos;

import java.util.Arrays;
import java.util.List;

import static org.junit.Assert.assertNotNull;
import static org.junit.Assert.assertTrue;

@Slf4j
public abstract class AbstractMqttAttributesProtoIntegrationTest extends AbstractMqttAttributesIntegrationTest {

    private static final String POST_DATA_ATTRIBUTES_TOPIC = "proto/attributes";

    @After
    public void afterTest() throws Exception {
        processAfterTest();
    }

    @Test
    public void testPushAttributes() throws Exception {
        super.processBeforeTest("Test Post Attributes device", "Test Post Attributes gateway", TransportPayloadType.PROTOBUF, null, POST_DATA_ATTRIBUTES_TOPIC);
        DynamicMessage postAttributesMsg = getDefaultDynamicMessage();
        processAttributesTest(POST_DATA_ATTRIBUTES_TOPIC, Arrays.asList("key1", "key2", "key3", "key4", "key5"), postAttributesMsg.toByteArray(), false);
    }

    @Test
    public void testPushAttributesWithExplicitPresenceProtoKeys() throws Exception {
        super.processBeforeTest("Test Post Attributes device", "Test Post Attributes gateway", TransportPayloadType.PROTOBUF, null, POST_DATA_ATTRIBUTES_TOPIC);
        DynamicSchema attributesSchema = getDynamicSchema();

        DynamicMessage.Builder nestedJsonObjectBuilder = attributesSchema.newMessageBuilder("PostAttributes.JsonObject.NestedJsonObject");
        Descriptors.Descriptor nestedJsonObjectBuilderDescriptor = nestedJsonObjectBuilder.getDescriptorForType();
        assertNotNull(nestedJsonObjectBuilderDescriptor);
        DynamicMessage nestedJsonObject = nestedJsonObjectBuilder.setField(nestedJsonObjectBuilderDescriptor.findFieldByName("key"), "value").build();

        DynamicMessage.Builder jsonObjectBuilder = attributesSchema.newMessageBuilder("PostAttributes.JsonObject");
        Descriptors.Descriptor jsonObjectBuilderDescriptor = jsonObjectBuilder.getDescriptorForType();
        assertNotNull(jsonObjectBuilderDescriptor);
        DynamicMessage jsonObject = jsonObjectBuilder
                .addRepeatedField(jsonObjectBuilderDescriptor.findFieldByName("someArray"), 1)
                .addRepeatedField(jsonObjectBuilderDescriptor.findFieldByName("someArray"), 2)
                .addRepeatedField(jsonObjectBuilderDescriptor.findFieldByName("someArray"), 3)
                .setField(jsonObjectBuilderDescriptor.findFieldByName("someNestedObject"), nestedJsonObject)
                .build();

        DynamicMessage.Builder postAttributesBuilder = attributesSchema.newMessageBuilder("PostAttributes");
        Descriptors.Descriptor postAttributesMsgDescriptor = postAttributesBuilder.getDescriptorForType();
        assertNotNull(postAttributesMsgDescriptor);
        DynamicMessage postAttributesMsg = postAttributesBuilder
                .setField(postAttributesMsgDescriptor.findFieldByName("key1"), "")
                .setField(postAttributesMsgDescriptor.findFieldByName("key2"), false)
                .setField(postAttributesMsgDescriptor.findFieldByName("key3"), 0.0)
                .setField(postAttributesMsgDescriptor.findFieldByName("key4"), 0)
                .setField(postAttributesMsgDescriptor.findFieldByName("key5"), jsonObject)
                .build();
        processAttributesTest(POST_DATA_ATTRIBUTES_TOPIC, Arrays.asList("key1", "key2", "key3", "key4", "key5"), postAttributesMsg.toByteArray(), true);
    }

    @Test
    public void testPushAttributesOnShortTopic() throws Exception {
        super.processBeforeTest("Test Post Attributes device", "Test Post Attributes gateway", TransportPayloadType.PROTOBUF, null, POST_DATA_ATTRIBUTES_TOPIC);
        DynamicMessage postAttributesMsg = getDefaultDynamicMessage();
        processAttributesTest(MqttTopics.DEVICE_ATTRIBUTES_SHORT_TOPIC, Arrays.asList("key1", "key2", "key3", "key4", "key5"), postAttributesMsg.toByteArray(), false);
    }

    @Test
    public void testPushAttributesOnShortJsonTopic() throws Exception {
        super.processBeforeTest("Test Post Attributes device", "Test Post Attributes gateway", TransportPayloadType.PROTOBUF, null, POST_DATA_ATTRIBUTES_TOPIC);
        processJsonPayloadAttributesTest(MqttTopics.DEVICE_ATTRIBUTES_SHORT_JSON_TOPIC, Arrays.asList("key1", "key2", "key3", "key4", "key5"), PAYLOAD_VALUES_STR.getBytes());
    }

    @Test
    public void testPushAttributesOnShortProtoTopic() throws Exception {
        super.processBeforeTest("Test Post Attributes device", "Test Post Attributes gateway", TransportPayloadType.PROTOBUF, null, POST_DATA_ATTRIBUTES_TOPIC);
        DynamicMessage postAttributesMsg = getDefaultDynamicMessage();
        processAttributesTest(MqttTopics.DEVICE_ATTRIBUTES_SHORT_PROTO_TOPIC, Arrays.asList("key1", "key2", "key3", "key4", "key5"), postAttributesMsg.toByteArray(), false);
    }

    @Test
    public void testPushAttributesGateway() throws Exception {
        super.processBeforeTest("Test Post Attributes device", "Test Post Attributes gateway", TransportPayloadType.PROTOBUF, null, null);
        TransportApiProtos.GatewayAttributesMsg.Builder gatewayAttributesMsgProtoBuilder = TransportApiProtos.GatewayAttributesMsg.newBuilder();
        List<String> expectedKeys = Arrays.asList("key1", "key2", "key3", "key4", "key5");
        String deviceName1 = "Device A";
        String deviceName2 = "Device B";
        TransportApiProtos.AttributesMsg firstDeviceAttributesMsgProto = getDeviceAttributesMsgProto(deviceName1, expectedKeys);
        TransportApiProtos.AttributesMsg secondDeviceAttributesMsgProto = getDeviceAttributesMsgProto(deviceName2, expectedKeys);
        gatewayAttributesMsgProtoBuilder.addAllMsg(Arrays.asList(firstDeviceAttributesMsgProto, secondDeviceAttributesMsgProto));
        TransportApiProtos.GatewayAttributesMsg gatewayAttributesMsg = gatewayAttributesMsgProtoBuilder.build();
        processGatewayAttributesTest(expectedKeys, gatewayAttributesMsg.toByteArray(), deviceName1, deviceName2);
    }

    private DynamicSchema getDynamicSchema() {
        DeviceProfileTransportConfiguration transportConfiguration = deviceProfile.getProfileData().getTransportConfiguration();
        assertTrue(transportConfiguration instanceof MqttDeviceProfileTransportConfiguration);
        MqttDeviceProfileTransportConfiguration mqttTransportConfiguration = (MqttDeviceProfileTransportConfiguration) transportConfiguration;
        TransportPayloadTypeConfiguration transportPayloadTypeConfiguration = mqttTransportConfiguration.getTransportPayloadTypeConfiguration();
        assertTrue(transportPayloadTypeConfiguration instanceof ProtoTransportPayloadConfiguration);
        ProtoTransportPayloadConfiguration protoTransportPayloadConfiguration = (ProtoTransportPayloadConfiguration) transportPayloadTypeConfiguration;
        ProtoFileElement transportProtoSchemaFile = protoTransportPayloadConfiguration.getTransportProtoSchema(DEVICE_ATTRIBUTES_PROTO_SCHEMA);
        return protoTransportPayloadConfiguration.getDynamicSchema(transportProtoSchemaFile, ProtoTransportPayloadConfiguration.ATTRIBUTES_PROTO_SCHEMA);
    }

    private DynamicMessage getDefaultDynamicMessage() {
        DynamicSchema attributesSchema = getDynamicSchema();

        DynamicMessage.Builder nestedJsonObjectBuilder = attributesSchema.newMessageBuilder("PostAttributes.JsonObject.NestedJsonObject");
        Descriptors.Descriptor nestedJsonObjectBuilderDescriptor = nestedJsonObjectBuilder.getDescriptorForType();
        assertNotNull(nestedJsonObjectBuilderDescriptor);
        DynamicMessage nestedJsonObject = nestedJsonObjectBuilder.setField(nestedJsonObjectBuilderDescriptor.findFieldByName("key"), "value").build();

        DynamicMessage.Builder jsonObjectBuilder = attributesSchema.newMessageBuilder("PostAttributes.JsonObject");
        Descriptors.Descriptor jsonObjectBuilderDescriptor = jsonObjectBuilder.getDescriptorForType();
        assertNotNull(jsonObjectBuilderDescriptor);
        DynamicMessage jsonObject = jsonObjectBuilder
                .setField(jsonObjectBuilderDescriptor.findFieldByName("someNumber"), 42)
                .addRepeatedField(jsonObjectBuilderDescriptor.findFieldByName("someArray"), 1)
                .addRepeatedField(jsonObjectBuilderDescriptor.findFieldByName("someArray"), 2)
                .addRepeatedField(jsonObjectBuilderDescriptor.findFieldByName("someArray"), 3)
                .setField(jsonObjectBuilderDescriptor.findFieldByName("someNestedObject"), nestedJsonObject)
                .build();

        DynamicMessage.Builder postAttributesBuilder = attributesSchema.newMessageBuilder("PostAttributes");
        Descriptors.Descriptor postAttributesMsgDescriptor = postAttributesBuilder.getDescriptorForType();
        assertNotNull(postAttributesMsgDescriptor);
<<<<<<< HEAD
        return postAttributesBuilder
                .setField(postAttributesMsgDescriptor.findFieldByName("key1"), "value1")
                .setField(postAttributesMsgDescriptor.findFieldByName("key2"), true)
                .setField(postAttributesMsgDescriptor.findFieldByName("key3"), 3.0)
                .setField(postAttributesMsgDescriptor.findFieldByName("key4"), 4)
                .setField(postAttributesMsgDescriptor.findFieldByName("key5"), jsonObject)
                .build();
=======
        DynamicMessage postAttributesMsg = postAttributesBuilder
                .setField(postAttributesMsgDescriptor.findFieldByName("key1"), "")
                .setField(postAttributesMsgDescriptor.findFieldByName("key5"), jsonObject)
                .build();
        processAttributesTest(POST_DATA_ATTRIBUTES_TOPIC, Arrays.asList("key1", "key5"), postAttributesMsg.toByteArray(), true);
    }

    @Test
    public void testPushAttributesGateway() throws Exception {
        super.processBeforeTest("Test Post Attributes device", "Test Post Attributes gateway", TransportPayloadType.PROTOBUF, null, null);
        TransportApiProtos.GatewayAttributesMsg.Builder gatewayAttributesMsgProtoBuilder = TransportApiProtos.GatewayAttributesMsg.newBuilder();
        List<String> expectedKeys = Arrays.asList("key1", "key2", "key3", "key4", "key5");
        String deviceName1 = "Device A";
        String deviceName2 = "Device B";
        TransportApiProtos.AttributesMsg firstDeviceAttributesMsgProto = getDeviceAttributesMsgProto(deviceName1, expectedKeys);
        TransportApiProtos.AttributesMsg secondDeviceAttributesMsgProto = getDeviceAttributesMsgProto(deviceName2, expectedKeys);
        gatewayAttributesMsgProtoBuilder.addAllMsg(Arrays.asList(firstDeviceAttributesMsgProto, secondDeviceAttributesMsgProto));
        TransportApiProtos.GatewayAttributesMsg gatewayAttributesMsg = gatewayAttributesMsgProtoBuilder.build();
        processGatewayAttributesTest(expectedKeys, gatewayAttributesMsg.toByteArray(), deviceName1, deviceName2);
>>>>>>> 6ad78e54
    }

    private TransportApiProtos.AttributesMsg getDeviceAttributesMsgProto(String deviceName, List<String> expectedKeys) {
        TransportApiProtos.AttributesMsg.Builder deviceAttributesMsgBuilder = TransportApiProtos.AttributesMsg.newBuilder();
        TransportProtos.PostAttributeMsg msg = getPostAttributeMsg(expectedKeys);
        deviceAttributesMsgBuilder.setDeviceName(deviceName);
        deviceAttributesMsgBuilder.setMsg(msg);
        return deviceAttributesMsgBuilder.build();
    }
}<|MERGE_RESOLUTION|>--- conflicted
+++ resolved
@@ -154,15 +154,6 @@
         DynamicMessage.Builder postAttributesBuilder = attributesSchema.newMessageBuilder("PostAttributes");
         Descriptors.Descriptor postAttributesMsgDescriptor = postAttributesBuilder.getDescriptorForType();
         assertNotNull(postAttributesMsgDescriptor);
-<<<<<<< HEAD
-        return postAttributesBuilder
-                .setField(postAttributesMsgDescriptor.findFieldByName("key1"), "value1")
-                .setField(postAttributesMsgDescriptor.findFieldByName("key2"), true)
-                .setField(postAttributesMsgDescriptor.findFieldByName("key3"), 3.0)
-                .setField(postAttributesMsgDescriptor.findFieldByName("key4"), 4)
-                .setField(postAttributesMsgDescriptor.findFieldByName("key5"), jsonObject)
-                .build();
-=======
         DynamicMessage postAttributesMsg = postAttributesBuilder
                 .setField(postAttributesMsgDescriptor.findFieldByName("key1"), "")
                 .setField(postAttributesMsgDescriptor.findFieldByName("key5"), jsonObject)
@@ -182,7 +173,6 @@
         gatewayAttributesMsgProtoBuilder.addAllMsg(Arrays.asList(firstDeviceAttributesMsgProto, secondDeviceAttributesMsgProto));
         TransportApiProtos.GatewayAttributesMsg gatewayAttributesMsg = gatewayAttributesMsgProtoBuilder.build();
         processGatewayAttributesTest(expectedKeys, gatewayAttributesMsg.toByteArray(), deviceName1, deviceName2);
->>>>>>> 6ad78e54
     }
 
     private TransportApiProtos.AttributesMsg getDeviceAttributesMsgProto(String deviceName, List<String> expectedKeys) {
