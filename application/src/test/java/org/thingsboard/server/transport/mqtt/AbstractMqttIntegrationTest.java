/**
 * Copyright © 2016-2022 The Thingsboard Authors
 *
 * Licensed under the Apache License, Version 2.0 (the "License");
 * you may not use this file except in compliance with the License.
 * You may obtain a copy of the License at
 *
 *     http://www.apache.org/licenses/LICENSE-2.0
 *
 * Unless required by applicable law or agreed to in writing, software
 * distributed under the License is distributed on an "AS IS" BASIS,
 * WITHOUT WARRANTIES OR CONDITIONS OF ANY KIND, either express or implied.
 * See the License for the specific language governing permissions and
 * limitations under the License.
 */
package org.thingsboard.server.transport.mqtt;

import com.fasterxml.jackson.databind.node.ObjectNode;
import java.util.UUID;
import lombok.extern.slf4j.Slf4j;
<<<<<<< HEAD
import org.eclipse.paho.mqttv5.client.MqttAsyncClient;
import org.eclipse.paho.mqttv5.client.MqttConnectionOptions;
import org.eclipse.paho.mqttv5.common.MqttException;
import org.eclipse.paho.mqttv5.common.MqttMessage;
import org.eclipse.paho.mqttv5.client.persist.MemoryPersistence;
import org.junit.Assert;
=======
import org.eclipse.paho.client.mqttv3.MqttAsyncClient;
import org.eclipse.paho.client.mqttv3.MqttConnectOptions;
import org.eclipse.paho.client.mqttv3.MqttException;
import org.eclipse.paho.client.mqttv3.MqttMessage;
import org.eclipse.paho.client.mqttv3.persist.MemoryPersistence;
import org.springframework.test.context.TestPropertySource;
>>>>>>> 4195d48c
import org.springframework.util.StringUtils;
import org.thingsboard.server.common.data.Device;
import org.thingsboard.server.common.data.DeviceProfile;
import org.thingsboard.server.common.data.DeviceProfileInfo;
import org.thingsboard.server.common.data.DeviceProfileProvisionType;
import org.thingsboard.server.common.data.DeviceProfileType;
import org.thingsboard.server.common.data.DeviceTransportType;
import org.thingsboard.server.common.data.TransportPayloadType;
import org.thingsboard.server.common.data.device.profile.AllowCreateNewDevicesDeviceProfileProvisionConfiguration;
import org.thingsboard.server.common.data.device.profile.CheckPreProvisionedDevicesDeviceProfileProvisionConfiguration;
import org.thingsboard.server.common.data.device.profile.DefaultDeviceProfileConfiguration;
import org.thingsboard.server.common.data.device.profile.DeviceProfileData;
import org.thingsboard.server.common.data.device.profile.DeviceProfileProvisionConfiguration;
import org.thingsboard.server.common.data.device.profile.DisabledDeviceProfileProvisionConfiguration;
import org.thingsboard.server.common.data.device.profile.JsonTransportPayloadConfiguration;
import org.thingsboard.server.common.data.device.profile.MqttDeviceProfileTransportConfiguration;
import org.thingsboard.server.common.data.device.profile.ProtoTransportPayloadConfiguration;
import org.thingsboard.server.common.data.device.profile.TransportPayloadTypeConfiguration;
import org.thingsboard.server.common.data.security.DeviceCredentials;
import org.thingsboard.server.gen.transport.TransportProtos;
import org.thingsboard.server.transport.AbstractTransportIntegrationTest;

import java.util.List;

import static org.junit.Assert.assertEquals;
import static org.junit.Assert.assertNotNull;

@TestPropertySource(properties = {
        "transport.mqtt.enabled=true",
        "js.evaluator=mock",
})
@Slf4j
public abstract class AbstractMqttIntegrationTest extends AbstractTransportIntegrationTest {

    protected Device savedGateway;
    protected String gatewayAccessToken;

    protected void processBeforeTest(MqttTestConfigProperties config) throws Exception {
        loginTenantAdmin();
        deviceProfile = createMqttDeviceProfile(config);
        assertNotNull(deviceProfile);
        if (config.getDeviceName() != null) {
            savedDevice = createDevice(config.getDeviceName(), deviceProfile.getName(), false);
            DeviceCredentials deviceCredentials =
                    doGet("/api/device/" + savedDevice.getId().getId().toString() + "/credentials", DeviceCredentials.class);
            assertNotNull(deviceCredentials);
            assertEquals(savedDevice.getId(), deviceCredentials.getDeviceId());
            accessToken = deviceCredentials.getCredentialsId();
            assertNotNull(accessToken);
        }
        if (config.getGatewayName() != null) {
            savedGateway = createDevice(config.getGatewayName(), deviceProfile.getName(), true);
            DeviceCredentials gatewayCredentials =
                    doGet("/api/device/" + savedGateway.getId().getId().toString() + "/credentials", DeviceCredentials.class);
            assertNotNull(gatewayCredentials);
            assertEquals(savedGateway.getId(), gatewayCredentials.getDeviceId());
            gatewayAccessToken = gatewayCredentials.getCredentialsId();
            assertNotNull(gatewayAccessToken);
        }
    }

<<<<<<< HEAD
    protected MqttAsyncClient getMqttAsyncClient(String accessToken) throws MqttException {
        String clientId = UUID.randomUUID().toString();
        MqttAsyncClient client = new MqttAsyncClient(MQTT_URL, clientId, new MemoryPersistence());

        MqttConnectionOptions options = new MqttConnectionOptions();
        options.setUserName(accessToken);
        client.connect(options).waitForCompletion();
        return client;
    }

    protected void publishMqttMsg(MqttAsyncClient client, byte[] payload, String topic) throws MqttException {
        MqttMessage message = new MqttMessage();
        message.setPayload(payload);
        client.publish(topic, message);
    }

    protected DeviceProfile createMqttDeviceProfile(TransportPayloadType transportPayloadType,
                                                    String telemetryTopic, String attributesTopic,
                                                    String telemetryProtoSchema, String attributesProtoSchema,
                                                    String rpcResponseProtoSchema, String rpcRequestProtoSchema,
                                                    String provisionKey, String provisionSecret,
                                                    DeviceProfileProvisionType provisionType,
                                                    boolean enableCompatibilityWithJsonPayloadFormat,
                                                    boolean useJsonPayloadFormatForDefaultDownlinkTopics) {
        DeviceProfile deviceProfile = new DeviceProfile();
        deviceProfile.setName(transportPayloadType.name());
        deviceProfile.setType(DeviceProfileType.DEFAULT);
        deviceProfile.setTransportType(DeviceTransportType.MQTT);
        deviceProfile.setProvisionType(provisionType);
        deviceProfile.setProvisionDeviceKey(provisionKey);
        deviceProfile.setDescription(transportPayloadType.name() + " Test");
        DeviceProfileData deviceProfileData = new DeviceProfileData();
        DefaultDeviceProfileConfiguration configuration = new DefaultDeviceProfileConfiguration();
        MqttDeviceProfileTransportConfiguration mqttDeviceProfileTransportConfiguration = new MqttDeviceProfileTransportConfiguration();
        if (!StringUtils.isEmpty(telemetryTopic)) {
            mqttDeviceProfileTransportConfiguration.setDeviceTelemetryTopic(telemetryTopic);
        }
        if (!StringUtils.isEmpty(attributesTopic)) {
            mqttDeviceProfileTransportConfiguration.setDeviceAttributesTopic(attributesTopic);
        }
        TransportPayloadTypeConfiguration transportPayloadTypeConfiguration;
        if (TransportPayloadType.JSON.equals(transportPayloadType)) {
            transportPayloadTypeConfiguration = new JsonTransportPayloadConfiguration();
=======
    protected DeviceProfile createMqttDeviceProfile(MqttTestConfigProperties config) throws Exception {
        TransportPayloadType transportPayloadType = config.getTransportPayloadType();
        if (transportPayloadType == null) {
            DeviceProfileInfo defaultDeviceProfileInfo = doGet("/api/deviceProfileInfo/default", DeviceProfileInfo.class);
            return doGet("/api/deviceProfile/" + defaultDeviceProfileInfo.getId().getId(), DeviceProfile.class);
>>>>>>> 4195d48c
        } else {
            DeviceProfile deviceProfile = new DeviceProfile();
            deviceProfile.setName(transportPayloadType.name());
            deviceProfile.setType(DeviceProfileType.DEFAULT);
            deviceProfile.setTransportType(DeviceTransportType.MQTT);
            DeviceProfileProvisionType provisionType = config.getProvisionType() != null ?
                    config.getProvisionType() : DeviceProfileProvisionType.DISABLED;
            deviceProfile.setProvisionType(provisionType);
            deviceProfile.setProvisionDeviceKey(config.getProvisionKey());
            deviceProfile.setDescription(transportPayloadType.name() + " Test");
            DeviceProfileData deviceProfileData = new DeviceProfileData();
            DefaultDeviceProfileConfiguration configuration = new DefaultDeviceProfileConfiguration();
            MqttDeviceProfileTransportConfiguration mqttDeviceProfileTransportConfiguration = new MqttDeviceProfileTransportConfiguration();
            if (StringUtils.hasLength(config.getTelemetryTopicFilter())) {
                mqttDeviceProfileTransportConfiguration.setDeviceTelemetryTopic(config.getTelemetryTopicFilter());
            }
            if (StringUtils.hasLength(config.getAttributesTopicFilter())) {
                mqttDeviceProfileTransportConfiguration.setDeviceAttributesTopic(config.getAttributesTopicFilter());
            }
            mqttDeviceProfileTransportConfiguration.setSendAckOnValidationException(config.isSendAckOnValidationException());
            TransportPayloadTypeConfiguration transportPayloadTypeConfiguration;
            if (TransportPayloadType.JSON.equals(transportPayloadType)) {
                transportPayloadTypeConfiguration = new JsonTransportPayloadConfiguration();
            } else {
                ProtoTransportPayloadConfiguration protoTransportPayloadConfiguration = new ProtoTransportPayloadConfiguration();
                String telemetryProtoSchema = config.getTelemetryProtoSchema();
                String attributesProtoSchema = config.getAttributesProtoSchema();
                String rpcResponseProtoSchema = config.getRpcResponseProtoSchema();
                String rpcRequestProtoSchema = config.getRpcRequestProtoSchema();
                protoTransportPayloadConfiguration.setDeviceTelemetryProtoSchema(
                        telemetryProtoSchema != null ? telemetryProtoSchema : DEVICE_TELEMETRY_PROTO_SCHEMA
                );
                protoTransportPayloadConfiguration.setDeviceAttributesProtoSchema(
                        attributesProtoSchema != null ? attributesProtoSchema : DEVICE_ATTRIBUTES_PROTO_SCHEMA
                );
                protoTransportPayloadConfiguration.setDeviceRpcResponseProtoSchema(
                        rpcResponseProtoSchema != null ? rpcResponseProtoSchema : DEVICE_RPC_RESPONSE_PROTO_SCHEMA
                );
                protoTransportPayloadConfiguration.setDeviceRpcRequestProtoSchema(
                        rpcRequestProtoSchema != null ? rpcRequestProtoSchema : DEVICE_RPC_REQUEST_PROTO_SCHEMA
                );
                protoTransportPayloadConfiguration.setEnableCompatibilityWithJsonPayloadFormat(
                        config.isEnableCompatibilityWithJsonPayloadFormat()
                );
                protoTransportPayloadConfiguration.setUseJsonPayloadFormatForDefaultDownlinkTopics(
                        config.isEnableCompatibilityWithJsonPayloadFormat() &&
                                config.isUseJsonPayloadFormatForDefaultDownlinkTopics()
                );
                transportPayloadTypeConfiguration = protoTransportPayloadConfiguration;
            }
            mqttDeviceProfileTransportConfiguration.setTransportPayloadTypeConfiguration(transportPayloadTypeConfiguration);
            deviceProfileData.setTransportConfiguration(mqttDeviceProfileTransportConfiguration);
            DeviceProfileProvisionConfiguration provisionConfiguration;
            switch (provisionType) {
                case ALLOW_CREATE_NEW_DEVICES:
                    provisionConfiguration = new AllowCreateNewDevicesDeviceProfileProvisionConfiguration(config.getProvisionSecret());
                    break;
                case CHECK_PRE_PROVISIONED_DEVICES:
                    provisionConfiguration = new CheckPreProvisionedDevicesDeviceProfileProvisionConfiguration(config.getProvisionSecret());
                    break;
                case DISABLED:
                default:
                    provisionConfiguration = new DisabledDeviceProfileProvisionConfiguration(config.getProvisionSecret());
                    break;
            }
            deviceProfileData.setProvisionConfiguration(provisionConfiguration);
            deviceProfileData.setConfiguration(configuration);
            deviceProfile.setProfileData(deviceProfileData);
            deviceProfile.setDefault(false);
            deviceProfile.setDefaultRuleChainId(null);
            return doPost("/api/deviceProfile", deviceProfile, DeviceProfile.class);
        }
    }

    protected Device createDevice(String name, String type, boolean gateway) throws Exception {
        Device device = new Device();
        device.setName(name);
        device.setType(type);
        if (gateway) {
            ObjectNode additionalInfo = mapper.createObjectNode();
            additionalInfo.put("gateway", true);
            device.setAdditionalInfo(additionalInfo);
        }
        return doPost("/api/device", device, Device.class);
    }

    protected TransportProtos.PostAttributeMsg getPostAttributeMsg(List<String> expectedKeys) {
        List<TransportProtos.KeyValueProto> kvProtos = getKvProtos(expectedKeys);
        TransportProtos.PostAttributeMsg.Builder builder = TransportProtos.PostAttributeMsg.newBuilder();
        builder.addAllKv(kvProtos);
        return builder.build();
    }
}<|MERGE_RESOLUTION|>--- conflicted
+++ resolved
@@ -16,23 +16,13 @@
 package org.thingsboard.server.transport.mqtt;
 
 import com.fasterxml.jackson.databind.node.ObjectNode;
-import java.util.UUID;
 import lombok.extern.slf4j.Slf4j;
-<<<<<<< HEAD
 import org.eclipse.paho.mqttv5.client.MqttAsyncClient;
 import org.eclipse.paho.mqttv5.client.MqttConnectionOptions;
 import org.eclipse.paho.mqttv5.common.MqttException;
 import org.eclipse.paho.mqttv5.common.MqttMessage;
 import org.eclipse.paho.mqttv5.client.persist.MemoryPersistence;
-import org.junit.Assert;
-=======
-import org.eclipse.paho.client.mqttv3.MqttAsyncClient;
-import org.eclipse.paho.client.mqttv3.MqttConnectOptions;
-import org.eclipse.paho.client.mqttv3.MqttException;
-import org.eclipse.paho.client.mqttv3.MqttMessage;
-import org.eclipse.paho.client.mqttv3.persist.MemoryPersistence;
 import org.springframework.test.context.TestPropertySource;
->>>>>>> 4195d48c
 import org.springframework.util.StringUtils;
 import org.thingsboard.server.common.data.Device;
 import org.thingsboard.server.common.data.DeviceProfile;
@@ -94,57 +84,11 @@
         }
     }
 
-<<<<<<< HEAD
-    protected MqttAsyncClient getMqttAsyncClient(String accessToken) throws MqttException {
-        String clientId = UUID.randomUUID().toString();
-        MqttAsyncClient client = new MqttAsyncClient(MQTT_URL, clientId, new MemoryPersistence());
-
-        MqttConnectionOptions options = new MqttConnectionOptions();
-        options.setUserName(accessToken);
-        client.connect(options).waitForCompletion();
-        return client;
-    }
-
-    protected void publishMqttMsg(MqttAsyncClient client, byte[] payload, String topic) throws MqttException {
-        MqttMessage message = new MqttMessage();
-        message.setPayload(payload);
-        client.publish(topic, message);
-    }
-
-    protected DeviceProfile createMqttDeviceProfile(TransportPayloadType transportPayloadType,
-                                                    String telemetryTopic, String attributesTopic,
-                                                    String telemetryProtoSchema, String attributesProtoSchema,
-                                                    String rpcResponseProtoSchema, String rpcRequestProtoSchema,
-                                                    String provisionKey, String provisionSecret,
-                                                    DeviceProfileProvisionType provisionType,
-                                                    boolean enableCompatibilityWithJsonPayloadFormat,
-                                                    boolean useJsonPayloadFormatForDefaultDownlinkTopics) {
-        DeviceProfile deviceProfile = new DeviceProfile();
-        deviceProfile.setName(transportPayloadType.name());
-        deviceProfile.setType(DeviceProfileType.DEFAULT);
-        deviceProfile.setTransportType(DeviceTransportType.MQTT);
-        deviceProfile.setProvisionType(provisionType);
-        deviceProfile.setProvisionDeviceKey(provisionKey);
-        deviceProfile.setDescription(transportPayloadType.name() + " Test");
-        DeviceProfileData deviceProfileData = new DeviceProfileData();
-        DefaultDeviceProfileConfiguration configuration = new DefaultDeviceProfileConfiguration();
-        MqttDeviceProfileTransportConfiguration mqttDeviceProfileTransportConfiguration = new MqttDeviceProfileTransportConfiguration();
-        if (!StringUtils.isEmpty(telemetryTopic)) {
-            mqttDeviceProfileTransportConfiguration.setDeviceTelemetryTopic(telemetryTopic);
-        }
-        if (!StringUtils.isEmpty(attributesTopic)) {
-            mqttDeviceProfileTransportConfiguration.setDeviceAttributesTopic(attributesTopic);
-        }
-        TransportPayloadTypeConfiguration transportPayloadTypeConfiguration;
-        if (TransportPayloadType.JSON.equals(transportPayloadType)) {
-            transportPayloadTypeConfiguration = new JsonTransportPayloadConfiguration();
-=======
     protected DeviceProfile createMqttDeviceProfile(MqttTestConfigProperties config) throws Exception {
         TransportPayloadType transportPayloadType = config.getTransportPayloadType();
         if (transportPayloadType == null) {
             DeviceProfileInfo defaultDeviceProfileInfo = doGet("/api/deviceProfileInfo/default", DeviceProfileInfo.class);
             return doGet("/api/deviceProfile/" + defaultDeviceProfileInfo.getId().getId(), DeviceProfile.class);
->>>>>>> 4195d48c
         } else {
             DeviceProfile deviceProfile = new DeviceProfile();
             deviceProfile.setName(transportPayloadType.name());
