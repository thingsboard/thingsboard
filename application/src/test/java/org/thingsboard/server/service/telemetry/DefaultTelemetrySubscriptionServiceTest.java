/**
 * Copyright © 2016-2025 The Thingsboard Authors
 *
 * Licensed under the Apache License, Version 2.0 (the "License");
 * you may not use this file except in compliance with the License.
 * You may obtain a copy of the License at
 *
 *     http://www.apache.org/licenses/LICENSE-2.0
 *
 * Unless required by applicable law or agreed to in writing, software
 * distributed under the License is distributed on an "AS IS" BASIS,
 * WITHOUT WARRANTIES OR CONDITIONS OF ANY KIND, either express or implied.
 * See the License for the specific language governing permissions and
 * limitations under the License.
 */
package org.thingsboard.server.service.telemetry;

import com.google.common.util.concurrent.FutureCallback;
import com.google.common.util.concurrent.MoreExecutors;
import com.google.common.util.concurrent.SettableFuture;
import org.junit.jupiter.api.AfterEach;
import org.junit.jupiter.api.BeforeEach;
import org.junit.jupiter.api.Test;
import org.junit.jupiter.api.extension.ExtendWith;
import org.junit.jupiter.params.ParameterizedTest;
import org.junit.jupiter.params.provider.Arguments;
import org.junit.jupiter.params.provider.EnumSource;
import org.junit.jupiter.params.provider.MethodSource;
import org.mockito.Mock;
import org.mockito.junit.jupiter.MockitoExtension;
import org.springframework.test.util.ReflectionTestUtils;
import org.thingsboard.rule.engine.api.DeviceStateManager;
import org.thingsboard.rule.engine.api.TimeseriesSaveRequest;
import org.thingsboard.server.cluster.TbClusterService;
import org.thingsboard.server.common.data.ApiUsageRecordKey;
import org.thingsboard.server.common.data.ApiUsageState;
import org.thingsboard.server.common.data.ApiUsageStateValue;
import org.thingsboard.server.common.data.EntityType;
import org.thingsboard.server.common.data.EntityView;
import org.thingsboard.server.common.data.id.ApiUsageStateId;
import org.thingsboard.server.common.data.id.CustomerId;
import org.thingsboard.server.common.data.id.DeviceId;
import org.thingsboard.server.common.data.id.EntityId;
import org.thingsboard.server.common.data.id.EntityIdFactory;
import org.thingsboard.server.common.data.id.EntityViewId;
import org.thingsboard.server.common.data.id.TenantId;
import org.thingsboard.server.common.data.kv.BasicTsKvEntry;
import org.thingsboard.server.common.data.kv.DoubleDataEntry;
import org.thingsboard.server.common.data.kv.KvEntry;
<<<<<<< HEAD
import org.thingsboard.server.common.data.kv.LongDataEntry;
=======
import org.thingsboard.server.common.data.kv.TimeseriesSaveResult;
>>>>>>> 441940c4
import org.thingsboard.server.common.data.kv.TsKvEntry;
import org.thingsboard.server.common.data.objects.AttributesEntityView;
import org.thingsboard.server.common.data.objects.TelemetryEntityView;
import org.thingsboard.server.common.msg.queue.ServiceType;
import org.thingsboard.server.common.msg.queue.TbCallback;
import org.thingsboard.server.common.msg.queue.TopicPartitionInfo;
import org.thingsboard.server.common.stats.TbApiUsageReportClient;
import org.thingsboard.server.dao.attributes.AttributesService;
import org.thingsboard.server.dao.timeseries.TimeseriesService;
import org.thingsboard.server.queue.discovery.PartitionService;
import org.thingsboard.server.queue.discovery.QueueKey;
import org.thingsboard.server.queue.discovery.event.PartitionChangeEvent;
import org.thingsboard.server.service.apiusage.TbApiUsageStateService;
import org.thingsboard.server.service.cf.CalculatedFieldQueueService;
import org.thingsboard.server.service.entitiy.entityview.TbEntityViewService;
import org.thingsboard.server.service.subscription.SubscriptionManagerService;

import java.time.Duration;
import java.util.Collections;
import java.util.List;
import java.util.Map;
import java.util.Optional;
import java.util.Set;
import java.util.UUID;
import java.util.concurrent.ExecutionException;
import java.util.concurrent.ExecutorService;
import java.util.stream.LongStream;
import java.util.stream.Stream;

import static com.google.common.util.concurrent.Futures.immediateFailedFuture;
import static com.google.common.util.concurrent.Futures.immediateFuture;
import static org.assertj.core.api.Assertions.assertThat;
<<<<<<< HEAD
import static org.assertj.core.api.Assertions.assertThatThrownBy;
import static org.mockito.ArgumentMatchers.any;
import static org.mockito.ArgumentMatchers.anyLong;
=======
import static org.mockito.ArgumentMatchers.any;
import static org.mockito.ArgumentMatchers.eq;
>>>>>>> 441940c4
import static org.mockito.BDDMockito.given;
import static org.mockito.BDDMockito.then;
import static org.mockito.Mockito.lenient;
import static org.mockito.Mockito.never;

@ExtendWith(MockitoExtension.class)
class DefaultTelemetrySubscriptionServiceTest {

    final TenantId tenantId = TenantId.fromUUID(UUID.fromString("a00ec470-c6b4-11ef-8c88-63b5533fb5bc"));
    final CustomerId customerId = new CustomerId(UUID.fromString("7bdc9750-c775-11ef-8e03-ff69ed8da327"));
    final EntityId entityId = DeviceId.fromString("cc51e450-53e1-11ee-883e-e56b48fd2088");

    final long sampleTtl = 10_000L;

    final List<TsKvEntry> sampleTelemetry = List.of(
            new BasicTsKvEntry(100L, new DoubleDataEntry("temperature", 65.2)),
            new BasicTsKvEntry(100L, new DoubleDataEntry("humidity", 33.1))
    );

    ApiUsageState apiUsageState;

    final TopicPartitionInfo tpi = TopicPartitionInfo.builder()
            .tenantId(tenantId)
            .myPartition(true)
            .build();

    ExecutorService wsCallBackExecutor;
    ExecutorService tsCallBackExecutor;

    @Mock
    TbClusterService clusterService;
    @Mock
    PartitionService partitionService;
    @Mock
    SubscriptionManagerService subscriptionManagerService;
    @Mock
    AttributesService attrService;
    @Mock
    TimeseriesService tsService;
    @Mock
    TbEntityViewService tbEntityViewService;
    @Mock
    TbApiUsageReportClient apiUsageClient;
    @Mock
    TbApiUsageStateService apiUsageStateService;
    @Mock
<<<<<<< HEAD
    DeviceStateManager deviceStateManager;
=======
    CalculatedFieldQueueService calculatedFieldQueueService;
>>>>>>> 441940c4

    DefaultTelemetrySubscriptionService telemetryService;

    @BeforeEach
    void setup() {
<<<<<<< HEAD
        telemetryService = new DefaultTelemetrySubscriptionService(attrService, tsService, tbEntityViewService, apiUsageClient, apiUsageStateService, deviceStateManager);
=======
        telemetryService = new DefaultTelemetrySubscriptionService(attrService, tsService, tbEntityViewService, apiUsageClient, apiUsageStateService, calculatedFieldQueueService);
>>>>>>> 441940c4
        ReflectionTestUtils.setField(telemetryService, "clusterService", clusterService);
        ReflectionTestUtils.setField(telemetryService, "partitionService", partitionService);
        ReflectionTestUtils.setField(telemetryService, "subscriptionManagerService", Optional.of(subscriptionManagerService));

        wsCallBackExecutor = MoreExecutors.newDirectExecutorService();
        ReflectionTestUtils.setField(telemetryService, "wsCallBackExecutor", wsCallBackExecutor);

        tsCallBackExecutor = MoreExecutors.newDirectExecutorService();
        ReflectionTestUtils.setField(telemetryService, "tsCallBackExecutor", tsCallBackExecutor);

        apiUsageState = new ApiUsageState();
        apiUsageState.setDbStorageState(ApiUsageStateValue.ENABLED);
        lenient().when(apiUsageStateService.getApiUsageState(tenantId)).thenReturn(apiUsageState);

        lenient().when(partitionService.resolve(ServiceType.TB_CORE, tenantId, entityId)).thenReturn(tpi);

        lenient().when(tsService.save(tenantId, entityId, sampleTelemetry, sampleTtl)).thenReturn(immediateFuture(TimeseriesSaveResult.of(sampleTelemetry.size(), listOfNNumbers(sampleTelemetry.size()))));
        lenient().when(tsService.saveWithoutLatest(tenantId, entityId, sampleTelemetry, sampleTtl)).thenReturn(immediateFuture(TimeseriesSaveResult.of(sampleTelemetry.size(), null)));
        lenient().when(tsService.saveLatest(tenantId, entityId, sampleTelemetry)).thenReturn(immediateFuture(TimeseriesSaveResult.of(sampleTelemetry.size(), listOfNNumbers(sampleTelemetry.size()))));

        // mock no entity views
        lenient().when(tbEntityViewService.findEntityViewsByTenantIdAndEntityIdAsync(tenantId, entityId)).thenReturn(immediateFuture(Collections.emptyList()));

        // mock that calls to CF queue service are always successful
        lenient().doAnswer(inv -> {
            FutureCallback<Void> callback = inv.getArgument(2);
            callback.onSuccess(null);
            return null;
        }).when(calculatedFieldQueueService).pushRequestToQueue(any(TimeseriesSaveRequest.class), any(), any());

        // send partition change event so currentPartitions set is populated
        telemetryService.onTbApplicationEvent(new PartitionChangeEvent(this, ServiceType.TB_CORE, Map.of(new QueueKey(ServiceType.TB_CORE), Set.of(tpi))));
    }

    @AfterEach
    void cleanup() {
        wsCallBackExecutor.shutdownNow();
        tsCallBackExecutor.shutdownNow();
    }

    @Test
    void shouldReportStorageDataPointsApiUsageWhenTimeSeriesIsSaved() {
        // GIVEN
        var request = TimeseriesSaveRequest.builder()
                .tenantId(tenantId)
                .customerId(customerId)
                .entityId(entityId)
                .entries(sampleTelemetry)
                .ttl(sampleTtl)
                .strategy(new TimeseriesSaveRequest.Strategy(true, false, false, false))
                .build();

        // WHEN
        telemetryService.saveTimeseries(request);

        // THEN
        then(apiUsageClient).should().report(tenantId, customerId, ApiUsageRecordKey.STORAGE_DP_COUNT, sampleTelemetry.size());
    }

    @Test
    void shouldNotReportStorageDataPointsApiUsageWhenTimeSeriesIsNotSaved() {
        // GIVEN
        var request = TimeseriesSaveRequest.builder()
                .tenantId(tenantId)
                .customerId(customerId)
                .entityId(entityId)
                .entries(sampleTelemetry)
                .ttl(sampleTtl)
                .strategy(TimeseriesSaveRequest.Strategy.LATEST_AND_WS)
                .build();

        // WHEN
        telemetryService.saveTimeseries(request);

        // THEN
        then(apiUsageClient).shouldHaveNoInteractions();
    }

    @Test
    void shouldThrowStorageDisabledWhenTimeSeriesIsSavedAndStorageIsDisabled() {
        // GIVEN
        apiUsageState.setDbStorageState(ApiUsageStateValue.DISABLED);

        SettableFuture<Void> future = SettableFuture.create();
        var request = TimeseriesSaveRequest.builder()
                .tenantId(tenantId)
                .customerId(customerId)
                .entityId(entityId)
                .entries(sampleTelemetry)
                .ttl(sampleTtl)
                .strategy(TimeseriesSaveRequest.Strategy.PROCESS_ALL)
                .future(future)
                .build();

        // WHEN
        telemetryService.saveTimeseries(request);

        // THEN
        assertThat(future).failsWithin(Duration.ofSeconds(5))
                .withThrowableOfType(ExecutionException.class)
                .withCauseInstanceOf(RuntimeException.class)
                .withMessageContaining("DB storage writes are disabled due to API limits!");
    }

    @Test
    void shouldNotThrowStorageDisabledWhenTimeSeriesIsNotSavedAndStorageIsDisabled() {
        // GIVEN
        apiUsageState.setDbStorageState(ApiUsageStateValue.DISABLED);

        SettableFuture<Void> future = SettableFuture.create();
        var request = TimeseriesSaveRequest.builder()
                .tenantId(tenantId)
                .customerId(customerId)
                .entityId(entityId)
                .entries(sampleTelemetry)
                .ttl(sampleTtl)
                .strategy(TimeseriesSaveRequest.Strategy.LATEST_AND_WS)
                .future(future)
                .build();

        // WHEN
        telemetryService.saveTimeseries(request);

        // THEN
        assertThat(future).succeedsWithin(Duration.ofSeconds(5));
    }

    @Test
    void shouldCopyLatestToEntityViewWhenLatestIsSavedOnMainEntity() {
        // GIVEN
        var entityView = new EntityView(new EntityViewId(UUID.randomUUID()));
        entityView.setTenantId(tenantId);
        entityView.setCustomerId(customerId);
        entityView.setEntityId(entityId);
        entityView.setKeys(new TelemetryEntityView(sampleTelemetry.stream().map(KvEntry::getKey).toList(), new AttributesEntityView()));

        // mock that there is one entity view
        given(tbEntityViewService.findEntityViewsByTenantIdAndEntityIdAsync(tenantId, entityId)).willReturn(immediateFuture(List.of(entityView)));
        // mock that save latest call for entity view is successful
        given(tsService.saveLatest(tenantId, entityView.getId(), sampleTelemetry)).willReturn(immediateFuture(TimeseriesSaveResult.of(sampleTelemetry.size(), listOfNNumbers(sampleTelemetry.size()))));
        // mock TPI for entity view
        given(partitionService.resolve(ServiceType.TB_CORE, tenantId, entityView.getId())).willReturn(tpi);

        var request = TimeseriesSaveRequest.builder()
                .tenantId(tenantId)
                .customerId(customerId)
                .entityId(entityId)
                .entries(sampleTelemetry)
                .ttl(sampleTtl)
                .strategy(new TimeseriesSaveRequest.Strategy(false, true, false, false))
                .build();

        // WHEN
        telemetryService.saveTimeseries(request);

        // THEN
        // should save latest to both the main entity and it's entity view
        then(tsService).should().saveLatest(tenantId, entityId, sampleTelemetry);
        then(tsService).should().saveLatest(tenantId, entityView.getId(), sampleTelemetry);
        then(tsService).shouldHaveNoMoreInteractions();

        // should send WS update only for entity view (WS update for the main entity is disabled in the save request)
        then(subscriptionManagerService).should().onTimeSeriesUpdate(tenantId, entityView.getId(), sampleTelemetry, TbCallback.EMPTY);
        then(subscriptionManagerService).shouldHaveNoMoreInteractions();
    }

    @Test
    void shouldNotCopyLatestToEntityViewWhenLatestIsNotSavedOnMainEntity() {
        // GIVEN
        var request = TimeseriesSaveRequest.builder()
                .tenantId(tenantId)
                .customerId(customerId)
                .entityId(entityId)
                .entries(sampleTelemetry)
                .ttl(sampleTtl)
                .strategy(new TimeseriesSaveRequest.Strategy(true, false, false, false))
                .build();

        // WHEN
        telemetryService.saveTimeseries(request);

        // THEN
        // should save only time series for the main entity
        then(tsService).should().saveWithoutLatest(tenantId, entityId, sampleTelemetry, sampleTtl);
        then(tsService).shouldHaveNoMoreInteractions();

        // should not send any WS updates
        then(subscriptionManagerService).shouldHaveNoInteractions();
    }

    @ParameterizedTest
    @MethodSource("booleanCombinations")
    void shouldCallCorrectApiBasedOnBooleanFlagsInTheSaveRequest(boolean saveTimeseries, boolean saveLatest, boolean sendWsUpdate, boolean processCalculatedFields) {
        // GIVEN
        var request = TimeseriesSaveRequest.builder()
                .tenantId(tenantId)
                .customerId(customerId)
                .entityId(entityId)
                .entries(sampleTelemetry)
                .ttl(sampleTtl)
                .strategy(new TimeseriesSaveRequest.Strategy(saveTimeseries, saveLatest, sendWsUpdate, processCalculatedFields))
                .build();

        // WHEN
        telemetryService.saveTimeseries(request);

        // THEN
        if (saveTimeseries && saveLatest) {
            then(tsService).should().save(tenantId, entityId, sampleTelemetry, sampleTtl);
        } else if (saveLatest) {
            then(tsService).should().saveLatest(tenantId, entityId, sampleTelemetry);
        } else if (saveTimeseries) {
            then(tsService).should().saveWithoutLatest(tenantId, entityId, sampleTelemetry, sampleTtl);
        }

        if (processCalculatedFields) {
            then(calculatedFieldQueueService).should().pushRequestToQueue(eq(request), any(), eq(request.getCallback()));
        }

        then(tsService).shouldHaveNoMoreInteractions();

        if (sendWsUpdate) {
            then(subscriptionManagerService).should().onTimeSeriesUpdate(tenantId, entityId, sampleTelemetry, TbCallback.EMPTY);
        } else {
            then(subscriptionManagerService).shouldHaveNoInteractions();
        }
    }

    private static Stream<Arguments> booleanCombinations() {
        return Stream.of(
                Arguments.of(true, true, true, true),
                Arguments.of(true, true, true, false),
                Arguments.of(true, true, false, true),
                Arguments.of(true, true, false, false),
                Arguments.of(true, false, true, true),
                Arguments.of(true, false, true, false),
                Arguments.of(true, false, false, true),
                Arguments.of(true, false, false, false),
                Arguments.of(false, true, true, true),
                Arguments.of(false, true, true, false),
                Arguments.of(false, true, false, true),
                Arguments.of(false, true, false, false),
                Arguments.of(false, false, true, true),
                Arguments.of(false, false, true, false),
                Arguments.of(false, false, false, true),
                Arguments.of(false, false, false, false)
        );
    }

<<<<<<< HEAD
    @Test
    void shouldThrowErrorWhenTryingToSaveTimeseriesForApiUsageState() {
        // GIVEN
        var request = TimeseriesSaveRequest.builder()
                .tenantId(tenantId)
                .customerId(customerId)
                .entityId(new ApiUsageStateId(UUID.randomUUID()))
                .entries(sampleTelemetry)
                .strategy(TimeseriesSaveRequest.Strategy.SAVE_ALL)
                .callback(emptyCallback)
                .build();

        // WHEN
        assertThatThrownBy(() -> telemetryService.saveTimeseries(request))
                .isInstanceOf(RuntimeException.class)
                .hasMessage("Can't update API Usage State!");

        // THEN
        then(tsService).shouldHaveNoInteractions();
        then(deviceStateManager).shouldHaveNoInteractions();
    }

    @Test
    void shouldNotifyDeviceStateManagerWhenDeviceInactivityTimeoutTimeseriesWasSavedToLatest() {
        // GIVEN
        var deviceId = DeviceId.fromString("cc51e450-53e1-11ee-883e-e56b48fd2088");
        var inactivityTimeout = new BasicTsKvEntry(123L, new LongDataEntry("inactivityTimeout", 5000L));

        var request = TimeseriesSaveRequest.builder()
                .tenantId(tenantId)
                .customerId(customerId)
                .entityId(deviceId)
                .entry(inactivityTimeout)
                .strategy(new TimeseriesSaveRequest.Strategy(false, true, false))
                .callback(emptyCallback)
                .build();

        given(tsService.saveLatest(tenantId, deviceId, List.of(inactivityTimeout))).willReturn(immediateFuture(listOfNNumbers(1)));

        // WHEN
        telemetryService.saveTimeseries(request);

        // THEN
        then(deviceStateManager).should().onDeviceInactivityTimeoutUpdate(tenantId, deviceId, 5000L, TbCallback.EMPTY);
    }

    @ParameterizedTest
    @EnumSource(
            value = EntityType.class,
            names = {"DEVICE", "API_USAGE_STATE"}, // API usage state excluded due to coverage in another test
            mode = EnumSource.Mode.EXCLUDE
    )
    void shouldNotNotifyDeviceStateManagerWhenInactivityTimeoutTimeseriesWasUpdatedButEntityTypeIsNotDevice(EntityType entityType) {
        // GIVEN
        var nonDeviceId = EntityIdFactory.getByTypeAndUuid(entityType, "cc51e450-53e1-11ee-883e-e56b48fd2088");
        var inactivityTimeout = new BasicTsKvEntry(123L, new LongDataEntry("inactivityTimeout", 5000L));

        var request = TimeseriesSaveRequest.builder()
                .tenantId(tenantId)
                .customerId(customerId)
                .entityId(nonDeviceId)
                .entry(inactivityTimeout)
                .strategy(new TimeseriesSaveRequest.Strategy(false, true, false))
                .callback(emptyCallback)
                .build();

        given(tsService.saveLatest(tenantId, nonDeviceId, List.of(inactivityTimeout))).willReturn(immediateFuture(listOfNNumbers(1)));
        lenient().when(tbEntityViewService.findEntityViewsByTenantIdAndEntityIdAsync(tenantId, nonDeviceId)).thenReturn(immediateFuture(Collections.emptyList()));

        // WHEN
        telemetryService.saveTimeseries(request);

        // THEN
        then(deviceStateManager).should(never()).onDeviceInactivityTimeoutUpdate(any(), any(), anyLong(), any());
    }

    @Test
    void shouldNotNotifyDeviceStateManagerWhenDeviceInactivityTimeoutTimeseriesWasNotSavedToLatest() {
        // GIVEN
        var deviceId = DeviceId.fromString("cc51e450-53e1-11ee-883e-e56b48fd2088");
        var inactivityTimeout = new BasicTsKvEntry(123L, new LongDataEntry("inactivityTimeout", 5000L));

        var request = TimeseriesSaveRequest.builder()
                .tenantId(tenantId)
                .customerId(customerId)
                .entityId(deviceId)
                .entry(inactivityTimeout)
                .strategy(new TimeseriesSaveRequest.Strategy(true, false, true))
                .callback(emptyCallback)
                .build();

        given(tsService.saveWithoutLatest(tenantId, deviceId, List.of(inactivityTimeout), 0L)).willReturn(immediateFuture(1));

        // WHEN
        telemetryService.saveTimeseries(request);

        // THEN
        then(deviceStateManager).should(never()).onDeviceInactivityTimeoutUpdate(any(), any(), anyLong(), any());
    }

    @Test
    void shouldNotNotifyDeviceStateManagerWhenInactivityTimeoutTimeseriesWasNotUpdated() {
        // GIVEN
        var deviceId = DeviceId.fromString("cc51e450-53e1-11ee-883e-e56b48fd2088");
        var notInactivityTimeout = new BasicTsKvEntry(123L, new LongDataEntry("notInactivityTimeout", 5000L));

        var request = TimeseriesSaveRequest.builder()
                .tenantId(tenantId)
                .customerId(customerId)
                .entityId(deviceId)
                .entry(notInactivityTimeout)
                .strategy(new TimeseriesSaveRequest.Strategy(false, true, false))
                .callback(emptyCallback)
                .build();

        given(tsService.saveLatest(tenantId, deviceId, List.of(notInactivityTimeout))).willReturn(immediateFuture(listOfNNumbers(1)));

        // WHEN
        telemetryService.saveTimeseries(request);

        // THEN
        then(deviceStateManager).should(never()).onDeviceInactivityTimeoutUpdate(any(), any(), anyLong(), any());
    }

    @Test
    void shouldNotNotifyDeviceStateManagerWhenDeviceInactivityTimeoutTimeseriesSaveFailed() {
        // GIVEN
        var deviceId = DeviceId.fromString("cc51e450-53e1-11ee-883e-e56b48fd2088");
        var inactivityTimeout = new BasicTsKvEntry(123L, new LongDataEntry("inactivityTimeout", 5000L));

        var request = TimeseriesSaveRequest.builder()
                .tenantId(tenantId)
                .customerId(customerId)
                .entityId(deviceId)
                .entry(inactivityTimeout)
                .strategy(new TimeseriesSaveRequest.Strategy(false, true, false))
                .callback(emptyCallback)
                .build();

        given(tsService.saveLatest(tenantId, deviceId, List.of(inactivityTimeout))).willReturn(immediateFailedFuture(new RuntimeException("failed to save")));

        // WHEN
        telemetryService.saveTimeseries(request);

        // THEN
        then(deviceStateManager).should(never()).onDeviceInactivityTimeoutUpdate(any(), any(), anyLong(), any());
    }

    // used to emulate sequence numbers returned by save latest API
=======
    // used to emulate versions returned by save latest API
>>>>>>> 441940c4
    private static List<Long> listOfNNumbers(int N) {
        return LongStream.range(0, N).boxed().toList();
    }

}<|MERGE_RESOLUTION|>--- conflicted
+++ resolved
@@ -47,11 +47,8 @@
 import org.thingsboard.server.common.data.kv.BasicTsKvEntry;
 import org.thingsboard.server.common.data.kv.DoubleDataEntry;
 import org.thingsboard.server.common.data.kv.KvEntry;
-<<<<<<< HEAD
 import org.thingsboard.server.common.data.kv.LongDataEntry;
-=======
 import org.thingsboard.server.common.data.kv.TimeseriesSaveResult;
->>>>>>> 441940c4
 import org.thingsboard.server.common.data.kv.TsKvEntry;
 import org.thingsboard.server.common.data.objects.AttributesEntityView;
 import org.thingsboard.server.common.data.objects.TelemetryEntityView;
@@ -84,14 +81,10 @@
 import static com.google.common.util.concurrent.Futures.immediateFailedFuture;
 import static com.google.common.util.concurrent.Futures.immediateFuture;
 import static org.assertj.core.api.Assertions.assertThat;
-<<<<<<< HEAD
 import static org.assertj.core.api.Assertions.assertThatThrownBy;
 import static org.mockito.ArgumentMatchers.any;
 import static org.mockito.ArgumentMatchers.anyLong;
-=======
-import static org.mockito.ArgumentMatchers.any;
 import static org.mockito.ArgumentMatchers.eq;
->>>>>>> 441940c4
 import static org.mockito.BDDMockito.given;
 import static org.mockito.BDDMockito.then;
 import static org.mockito.Mockito.lenient;
@@ -138,21 +131,15 @@
     @Mock
     TbApiUsageStateService apiUsageStateService;
     @Mock
-<<<<<<< HEAD
+    CalculatedFieldQueueService calculatedFieldQueueService;
+    @Mock
     DeviceStateManager deviceStateManager;
-=======
-    CalculatedFieldQueueService calculatedFieldQueueService;
->>>>>>> 441940c4
 
     DefaultTelemetrySubscriptionService telemetryService;
 
     @BeforeEach
     void setup() {
-<<<<<<< HEAD
-        telemetryService = new DefaultTelemetrySubscriptionService(attrService, tsService, tbEntityViewService, apiUsageClient, apiUsageStateService, deviceStateManager);
-=======
-        telemetryService = new DefaultTelemetrySubscriptionService(attrService, tsService, tbEntityViewService, apiUsageClient, apiUsageStateService, calculatedFieldQueueService);
->>>>>>> 441940c4
+        telemetryService = new DefaultTelemetrySubscriptionService(attrService, tsService, tbEntityViewService, apiUsageClient, apiUsageStateService, calculatedFieldQueueService, deviceStateManager);
         ReflectionTestUtils.setField(telemetryService, "clusterService", clusterService);
         ReflectionTestUtils.setField(telemetryService, "partitionService", partitionService);
         ReflectionTestUtils.setField(telemetryService, "subscriptionManagerService", Optional.of(subscriptionManagerService));
@@ -402,7 +389,7 @@
         );
     }
 
-<<<<<<< HEAD
+    // used to emulate versions returned by save latest API
     @Test
     void shouldThrowErrorWhenTryingToSaveTimeseriesForApiUsageState() {
         // GIVEN
@@ -411,8 +398,7 @@
                 .customerId(customerId)
                 .entityId(new ApiUsageStateId(UUID.randomUUID()))
                 .entries(sampleTelemetry)
-                .strategy(TimeseriesSaveRequest.Strategy.SAVE_ALL)
-                .callback(emptyCallback)
+                .strategy(TimeseriesSaveRequest.Strategy.PROCESS_ALL)
                 .build();
 
         // WHEN
@@ -436,11 +422,10 @@
                 .customerId(customerId)
                 .entityId(deviceId)
                 .entry(inactivityTimeout)
-                .strategy(new TimeseriesSaveRequest.Strategy(false, true, false))
-                .callback(emptyCallback)
-                .build();
-
-        given(tsService.saveLatest(tenantId, deviceId, List.of(inactivityTimeout))).willReturn(immediateFuture(listOfNNumbers(1)));
+                .strategy(new TimeseriesSaveRequest.Strategy(false, true, false, false))
+                .build();
+
+        given(tsService.saveLatest(tenantId, deviceId, List.of(inactivityTimeout))).willReturn(immediateFuture(TimeseriesSaveResult.of(1, listOfNNumbers(1))));
 
         // WHEN
         telemetryService.saveTimeseries(request);
@@ -465,11 +450,10 @@
                 .customerId(customerId)
                 .entityId(nonDeviceId)
                 .entry(inactivityTimeout)
-                .strategy(new TimeseriesSaveRequest.Strategy(false, true, false))
-                .callback(emptyCallback)
-                .build();
-
-        given(tsService.saveLatest(tenantId, nonDeviceId, List.of(inactivityTimeout))).willReturn(immediateFuture(listOfNNumbers(1)));
+                .strategy(new TimeseriesSaveRequest.Strategy(false, true, false, false))
+                .build();
+
+        given(tsService.saveLatest(tenantId, nonDeviceId, List.of(inactivityTimeout))).willReturn(immediateFuture(TimeseriesSaveResult.of(1, listOfNNumbers(1))));
         lenient().when(tbEntityViewService.findEntityViewsByTenantIdAndEntityIdAsync(tenantId, nonDeviceId)).thenReturn(immediateFuture(Collections.emptyList()));
 
         // WHEN
@@ -490,11 +474,10 @@
                 .customerId(customerId)
                 .entityId(deviceId)
                 .entry(inactivityTimeout)
-                .strategy(new TimeseriesSaveRequest.Strategy(true, false, true))
-                .callback(emptyCallback)
-                .build();
-
-        given(tsService.saveWithoutLatest(tenantId, deviceId, List.of(inactivityTimeout), 0L)).willReturn(immediateFuture(1));
+                .strategy(new TimeseriesSaveRequest.Strategy(true, false, true, true))
+                .build();
+
+        given(tsService.saveWithoutLatest(tenantId, deviceId, List.of(inactivityTimeout), 0L)).willReturn(immediateFuture(TimeseriesSaveResult.of(1, listOfNNumbers(1))));
 
         // WHEN
         telemetryService.saveTimeseries(request);
@@ -514,11 +497,10 @@
                 .customerId(customerId)
                 .entityId(deviceId)
                 .entry(notInactivityTimeout)
-                .strategy(new TimeseriesSaveRequest.Strategy(false, true, false))
-                .callback(emptyCallback)
-                .build();
-
-        given(tsService.saveLatest(tenantId, deviceId, List.of(notInactivityTimeout))).willReturn(immediateFuture(listOfNNumbers(1)));
+                .strategy(new TimeseriesSaveRequest.Strategy(false, true, false, false))
+                .build();
+
+        given(tsService.saveLatest(tenantId, deviceId, List.of(notInactivityTimeout))).willReturn(immediateFuture(TimeseriesSaveResult.of(1, listOfNNumbers(1))));
 
         // WHEN
         telemetryService.saveTimeseries(request);
@@ -538,8 +520,7 @@
                 .customerId(customerId)
                 .entityId(deviceId)
                 .entry(inactivityTimeout)
-                .strategy(new TimeseriesSaveRequest.Strategy(false, true, false))
-                .callback(emptyCallback)
+                .strategy(new TimeseriesSaveRequest.Strategy(false, true, false, false))
                 .build();
 
         given(tsService.saveLatest(tenantId, deviceId, List.of(inactivityTimeout))).willReturn(immediateFailedFuture(new RuntimeException("failed to save")));
@@ -552,9 +533,6 @@
     }
 
     // used to emulate sequence numbers returned by save latest API
-=======
-    // used to emulate versions returned by save latest API
->>>>>>> 441940c4
     private static List<Long> listOfNNumbers(int N) {
         return LongStream.range(0, N).boxed().toList();
     }
