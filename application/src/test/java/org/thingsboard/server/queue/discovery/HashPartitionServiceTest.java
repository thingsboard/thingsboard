/**
 * Copyright © 2016-2023 The Thingsboard Authors
 *
 * Licensed under the Apache License, Version 2.0 (the "License");
 * you may not use this file except in compliance with the License.
 * You may obtain a copy of the License at
 *
 *     http://www.apache.org/licenses/LICENSE-2.0
 *
 * Unless required by applicable law or agreed to in writing, software
 * distributed under the License is distributed on an "AS IS" BASIS,
 * WITHOUT WARRANTIES OR CONDITIONS OF ANY KIND, either express or implied.
 * See the License for the specific language governing permissions and
 * limitations under the License.
 */
package org.thingsboard.server.queue.discovery;

import com.datastax.oss.driver.api.core.uuid.Uuids;
import lombok.SneakyThrows;
import lombok.extern.slf4j.Slf4j;
import org.apache.commons.collections4.ListUtils;
import org.junit.Assert;
import org.junit.Before;
import org.junit.Test;
import org.junit.runner.RunWith;
import org.mockito.Mockito;
import org.mockito.junit.MockitoJUnitRunner;
import org.springframework.context.ApplicationEventPublisher;
import org.springframework.test.util.ReflectionTestUtils;
import org.thingsboard.server.common.data.DataConstants;
import org.thingsboard.server.common.data.id.DeviceId;
import org.thingsboard.server.common.data.id.QueueId;
import org.thingsboard.server.common.data.id.TenantId;
import org.thingsboard.server.common.data.id.TenantProfileId;
import org.thingsboard.server.common.data.id.UUIDBased;
import org.thingsboard.server.common.data.queue.Queue;
import org.thingsboard.server.common.msg.queue.ServiceType;
import org.thingsboard.server.common.msg.queue.TopicPartitionInfo;
import org.thingsboard.server.gen.transport.TransportProtos;
import org.thingsboard.server.gen.transport.TransportProtos.ServiceInfo;
import org.thingsboard.server.queue.discovery.event.PartitionChangeEvent;

import java.text.SimpleDateFormat;
import java.util.ArrayList;
import java.util.Collection;
import java.util.Collections;
import java.util.Comparator;
import java.util.HashMap;
import java.util.List;
import java.util.Map;
import java.util.Random;
import java.util.Set;
import java.util.UUID;
import java.util.concurrent.TimeUnit;
import java.util.function.Predicate;
import java.util.stream.Collectors;
import java.util.stream.Stream;

import static org.assertj.core.api.Assertions.assertThat;
import static org.mockito.ArgumentMatchers.any;
import static org.mockito.ArgumentMatchers.argThat;
import static org.mockito.ArgumentMatchers.eq;
import static org.mockito.Mockito.mock;
import static org.mockito.Mockito.never;
import static org.mockito.Mockito.verify;
import static org.mockito.Mockito.when;

@Slf4j
@RunWith(MockitoJUnitRunner.class)
public class HashPartitionServiceTest {

    public static final int ITERATIONS = 1000000;
    public static final int SERVER_COUNT = 3;
    private HashPartitionService clusterRoutingService;

    private TbServiceInfoProvider discoveryService;
    private TenantRoutingInfoService routingInfoService;
    private ApplicationEventPublisher applicationEventPublisher;
    private QueueRoutingInfoService queueRoutingInfoService;

    private String hashFunctionName = "murmur3_128";

    @Before
    public void setup() throws Exception {
        discoveryService = mock(TbServiceInfoProvider.class);
        applicationEventPublisher = mock(ApplicationEventPublisher.class);
        routingInfoService = mock(TenantRoutingInfoService.class);
        queueRoutingInfoService = mock(QueueRoutingInfoService.class);
<<<<<<< HEAD
        clusterRoutingService = new HashPartitionService(discoveryService,
                routingInfoService,
                applicationEventPublisher,
                queueRoutingInfoService);
        ReflectionTestUtils.setField(clusterRoutingService, "coreTopic", "tb.core");
        ReflectionTestUtils.setField(clusterRoutingService, "corePartitions", 10);
        ReflectionTestUtils.setField(clusterRoutingService, "vcTopic", "tb.vc");
        ReflectionTestUtils.setField(clusterRoutingService, "vcPartitions", 10);
        ReflectionTestUtils.setField(clusterRoutingService, "arTopic", "tb.ar");
        ReflectionTestUtils.setField(clusterRoutingService, "arPartitions", 10);
        ReflectionTestUtils.setField(clusterRoutingService, "hashFunctionName", hashFunctionName);
        TransportProtos.ServiceInfo currentServer = TransportProtos.ServiceInfo.newBuilder()
=======
        clusterRoutingService = createPartitionService();
        ServiceInfo currentServer = ServiceInfo.newBuilder()
>>>>>>> 35ca3efc
                .setServiceId("tb-core-0")
                .addAllServiceTypes(Collections.singletonList(ServiceType.TB_CORE.name()))
                .build();
//        when(queueService.resolve(Mockito.any(), Mockito.anyString())).thenAnswer(i -> i.getArguments()[1]);
//        when(discoveryService.getServiceInfo()).thenReturn(currentServer);
        List<ServiceInfo> otherServers = new ArrayList<>();
        for (int i = 1; i < SERVER_COUNT; i++) {
            otherServers.add(ServiceInfo.newBuilder()
                    .setServiceId("tb-rule-" + i)
                    .addAllServiceTypes(Collections.singletonList(ServiceType.TB_CORE.name()))
                    .build());
        }

        clusterRoutingService.recalculatePartitions(currentServer, otherServers);
    }

    @Test
    public void testDispersionOnMillionDevices() {
        List<DeviceId> devices = new ArrayList<>();
        for (int i = 0; i < ITERATIONS; i++) {
            devices.add(new DeviceId(Uuids.timeBased()));
        }
        testDevicesDispersion(devices);
    }

    private void testDevicesDispersion(List<DeviceId> devices) {
        long start = System.currentTimeMillis();
        Map<Integer, Integer> map = new HashMap<>();
        for (DeviceId deviceId : devices) {
            TopicPartitionInfo address = clusterRoutingService.resolve(ServiceType.TB_CORE, TenantId.SYS_TENANT_ID, deviceId);
            Integer partition = address.getPartition().get();
            map.put(partition, map.getOrDefault(partition, 0) + 1);
        }

        checkDispersion(start, map, ITERATIONS, 5.0);
    }

    @SneakyThrows
    @Test
    public void testDispersionOnResolveByPartitionIdx() {
        int serverCount = 5;
        int tenantCount = 1000;
        int queueCount = 3;
        int partitionCount = 3;

        List<ServiceInfo> services = new ArrayList<>();

        for (int i = 0; i < serverCount; i++) {
            services.add(ServiceInfo.newBuilder().setServiceId("RE-" + i).build());
        }

        long start = System.currentTimeMillis();
        Map<String, Integer> map = new HashMap<>();
        services.forEach(s -> map.put(s.getServiceId(), 0));

        Random random = new Random();
        long ts = new SimpleDateFormat("dd-MM-yyyy").parse("06-12-2016").getTime() - TimeUnit.DAYS.toMillis(tenantCount);
        for (int tenantIndex = 0; tenantIndex < tenantCount; tenantIndex++) {
            TenantId tenantId = new TenantId(Uuids.startOf(ts));
            ts += TimeUnit.DAYS.toMillis(1) + random.nextInt(1000);
            for (int queueIndex = 0; queueIndex < queueCount; queueIndex++) {
                QueueKey queueKey = new QueueKey(ServiceType.TB_RULE_ENGINE, "queue" + queueIndex, tenantId);
                for (int partition = 0; partition < partitionCount; partition++) {
                    ServiceInfo serviceInfo = clusterRoutingService.resolveByPartitionIdx(services, queueKey, partition);
                    String serviceId = serviceInfo.getServiceId();
                    map.put(serviceId, map.get(serviceId) + 1);
                }
            }
        }

        checkDispersion(start, map, tenantCount * queueCount * partitionCount, 10.0);
    }

    private <T> void checkDispersion(long start, Map<T, Integer> map, int iterations, double maxDiffPercent) {
        List<Map.Entry<T, Integer>> data = map.entrySet().stream().sorted(Comparator.comparingInt(Map.Entry::getValue)).collect(Collectors.toList());
        long end = System.currentTimeMillis();
        double ideal = ((double) iterations) / map.size();
        double diff = Math.max(data.get(data.size() - 1).getValue() - ideal, ideal - data.get(0).getValue());
        double diffPercent = (diff / ideal) * 100.0;
        System.out.println("Time: " + (end - start) + " Diff: " + diff + "(" + String.format("%f", diffPercent) + "%)");
        for (Map.Entry<T, Integer> entry : data) {
            System.out.println(entry.getKey() + ": " + entry.getValue());
        }
        Assert.assertTrue(diffPercent < maxDiffPercent);
    }

    @Test
    public void testPartitionsAssignmentWithDedicatedServers() {
        int isolatedProfilesCount = 5;
        int tenantsCountPerProfile = 100;
        int dedicatedServerSetsCount = 3;
        int serversCountPerSet = 3;
        int profilesPerSet = (int) Math.ceil((double) isolatedProfilesCount / dedicatedServerSetsCount);

        List<TenantProfileId> isolatedTenantProfiles = Stream.generate(() -> new TenantProfileId(UUID.randomUUID()))
                .limit(isolatedProfilesCount).collect(Collectors.toList());
        Map<TenantId, TenantProfileId> tenants = new HashMap<>();
        for (TenantProfileId tenantProfileId : isolatedTenantProfiles) {
            for (int i = 0; i < tenantsCountPerProfile; i++) {
                tenants.put(new TenantId(UUID.randomUUID()), tenantProfileId);
            }
        }

        List<Queue> queues = new ArrayList<>();
        queues.add(createQueue(TenantId.SYS_TENANT_ID, 10));
        tenants.forEach((tenantId, profileId) -> {
            queues.add(createQueue(tenantId, 2));
            mockRoutingInfo(tenantId, profileId, true);
        });
        mockQueues(queues);

        List<ServiceInfo> ruleEngines = new ArrayList<>();
        Map<TenantProfileId, List<ServiceInfo>> dedicatedServers = new HashMap<>();
        int serviceId = 0;
        for (int i = 0; i < serversCountPerSet; i++) {
            ServiceInfo commonServer = ServiceInfo.newBuilder()
                    .setServiceId("tb-rule-engine-" + serviceId)
                    .addAllServiceTypes(List.of(ServiceType.TB_RULE_ENGINE.name()))
                    .build();
            ruleEngines.add(commonServer);
            serviceId++;
        }
        for (int i = 0; i < dedicatedServerSetsCount; i++) {
            List<TenantProfileId> assignedProfiles = ListUtils.partition(isolatedTenantProfiles, profilesPerSet).get(i);
            for (int j = 0; j < serversCountPerSet; j++) {
                ServiceInfo dedicatedServer = ServiceInfo.newBuilder()
                        .setServiceId("tb-rule-engine-" + serviceId)
                        .addAllServiceTypes(List.of(ServiceType.TB_RULE_ENGINE.name()))
                        .addAllAssignedTenantProfiles(assignedProfiles.stream().map(UUIDBased::toString).collect(Collectors.toList()))
                        .build();
                ruleEngines.add(dedicatedServer);
                serviceId++;

                for (TenantProfileId assignedProfileId : assignedProfiles) {
                    dedicatedServers.computeIfAbsent(assignedProfileId, p -> new ArrayList<>()).add(dedicatedServer);
                }
            }
        }

        Map<QueueKey, Map<ServiceInfo, List<Integer>>> serversPartitions = new HashMap<>();
        clusterRoutingService.init();
        for (ServiceInfo ruleEngine : ruleEngines) {
            List<ServiceInfo> other = new ArrayList<>(ruleEngines);
            other.removeIf(serviceInfo -> serviceInfo.getServiceId().equals(ruleEngine.getServiceId()));

            clusterRoutingService.recalculatePartitions(ruleEngine, other);
            clusterRoutingService.myPartitions.forEach((queueKey, partitions) -> {
                serversPartitions.computeIfAbsent(queueKey, k -> new HashMap<>()).put(ruleEngine, partitions);
            });
        }
        assertThat(serversPartitions.keySet()).containsAll(queues.stream().map(queue -> new QueueKey(ServiceType.TB_RULE_ENGINE, queue)).collect(Collectors.toList()));

        serversPartitions.forEach((queueKey, partitionsPerServer) -> {
            if (queueKey.getTenantId().isSysTenantId()) {
                partitionsPerServer.forEach((server, partitions) -> {
                    assertThat(server.getAssignedTenantProfilesCount()).as("system queues are not assigned to dedicated servers").isZero();
                });
            } else {
                List<ServiceInfo> responsibleServers = dedicatedServers.get(tenants.get(queueKey.getTenantId()));
                partitionsPerServer.forEach((server, partitions) -> {
                    assertThat(server.getAssignedTenantProfilesCount()).as("isolated queues are only assigned to dedicated servers").isPositive();
                    assertThat(responsibleServers).contains(server);
                });
            }

            List<Integer> allPartitions = partitionsPerServer.values().stream()
                    .flatMap(Collection::stream)
                    .collect(Collectors.toList());
            assertThat(allPartitions).doesNotHaveDuplicates();
        });
    }

    @Test
    public void testPartitionChangeEvents_isolatedProfile_oneCommonServer_oneDedicated() {
        ServiceInfo commonRuleEngine = ServiceInfo.newBuilder()
                .setServiceId("tb-rule-engine-1")
                .addAllServiceTypes(List.of(ServiceType.TB_RULE_ENGINE.name()))
                .build();
        TenantProfileId tenantProfileId = new TenantProfileId(UUID.randomUUID());
        ServiceInfo dedicatedRuleEngine = ServiceInfo.newBuilder()
                .setServiceId("tb-rule-engine-isolated-1")
                .addAllServiceTypes(List.of(ServiceType.TB_RULE_ENGINE.name()))
                .addAssignedTenantProfiles(tenantProfileId.toString())
                .build();

        List<Queue> queues = new ArrayList<>();
        Queue systemQueue = createQueue(TenantId.SYS_TENANT_ID, 10);
        queues.add(systemQueue);

        TenantId tenantId = new TenantId(UUID.randomUUID());
        mockRoutingInfo(tenantId, tenantProfileId, false); // not isolated yet
        mockQueues(queues);

        when(discoveryService.isService(eq(ServiceType.TB_RULE_ENGINE))).thenReturn(true);
        Mockito.reset(applicationEventPublisher);
        HashPartitionService partitionService_common = createPartitionService();
        partitionService_common.recalculatePartitions(commonRuleEngine, List.of(dedicatedRuleEngine));
        verifyPartitionChangeEvent(event -> {
            QueueKey queueKey = new QueueKey(ServiceType.TB_RULE_ENGINE, DataConstants.MAIN_QUEUE_NAME, TenantId.SYS_TENANT_ID);
            return event.getPartitionsMap().get(queueKey).size() == systemQueue.getPartitions();
        });

        Mockito.reset(applicationEventPublisher);
        HashPartitionService partitionService_dedicated = createPartitionService();
        partitionService_dedicated.recalculatePartitions(dedicatedRuleEngine, List.of(commonRuleEngine));
        verify(applicationEventPublisher, never()).publishEvent(any(PartitionChangeEvent.class));


        Queue isolatedQueue = createQueue(tenantId, 3);
        queues.add(isolatedQueue);
        mockQueues(queues);
        mockRoutingInfo(tenantId, tenantProfileId, true); // making isolated
        TransportProtos.QueueUpdateMsg queueUpdateMsg = TransportProtos.QueueUpdateMsg.newBuilder()
                .setTenantIdMSB(tenantId.getId().getMostSignificantBits())
                .setTenantIdLSB(tenantId.getId().getLeastSignificantBits())
                .setQueueIdMSB(isolatedQueue.getUuidId().getMostSignificantBits())
                .setQueueIdLSB(isolatedQueue.getUuidId().getLeastSignificantBits())
                .setQueueName(isolatedQueue.getName())
                .setQueueTopic(isolatedQueue.getTopic())
                .setPartitions(isolatedQueue.getPartitions())
                .build();

        partitionService_common.updateQueue(queueUpdateMsg);
        partitionService_common.recalculatePartitions(commonRuleEngine, List.of(dedicatedRuleEngine));
        // expecting event about no partitions for isolated queue key
        verifyPartitionChangeEvent(event -> {
            QueueKey queueKey = new QueueKey(ServiceType.TB_RULE_ENGINE, DataConstants.MAIN_QUEUE_NAME, tenantId);
            return event.getPartitionsMap().get(queueKey).isEmpty();
        });

        partitionService_dedicated.updateQueue(queueUpdateMsg);
        partitionService_dedicated.recalculatePartitions(dedicatedRuleEngine, List.of(commonRuleEngine));
        verifyPartitionChangeEvent(event -> {
            QueueKey queueKey = new QueueKey(ServiceType.TB_RULE_ENGINE, DataConstants.MAIN_QUEUE_NAME, tenantId);
            return event.getPartitionsMap().get(queueKey).size() == isolatedQueue.getPartitions();
        });


        queues = List.of(systemQueue);
        mockQueues(queues);
        mockRoutingInfo(tenantId, tenantProfileId, false); // turning off isolation
        Mockito.reset(applicationEventPublisher);
        TransportProtos.QueueDeleteMsg queueDeleteMsg = TransportProtos.QueueDeleteMsg.newBuilder()
                .setTenantIdMSB(tenantId.getId().getMostSignificantBits())
                .setTenantIdLSB(tenantId.getId().getLeastSignificantBits())
                .setQueueIdMSB(isolatedQueue.getUuidId().getMostSignificantBits())
                .setQueueIdLSB(isolatedQueue.getUuidId().getLeastSignificantBits())
                .setQueueName(isolatedQueue.getName())
                .build();
        partitionService_dedicated.removeQueue(queueDeleteMsg);
        verifyPartitionChangeEvent(event -> {
            QueueKey queueKey = new QueueKey(ServiceType.TB_RULE_ENGINE, DataConstants.MAIN_QUEUE_NAME, tenantId);
            return event.getPartitionsMap().get(queueKey).isEmpty();
        });
    }

    @Test
    public void testIsManagedByCurrentServiceCheck() {
        TenantProfileId isolatedProfileId = new TenantProfileId(UUID.randomUUID());
        when(discoveryService.getAssignedTenantProfiles()).thenReturn(Set.of(isolatedProfileId.getId())); // dedicated server
        TenantProfileId regularProfileId = new TenantProfileId(UUID.randomUUID());

        TenantId isolatedTenantId = new TenantId(UUID.randomUUID());
        mockRoutingInfo(isolatedTenantId, isolatedProfileId, true);
        TenantId regularTenantId = new TenantId(UUID.randomUUID());
        mockRoutingInfo(regularTenantId, regularProfileId, false);

        assertThat(clusterRoutingService.isManagedByCurrentService(isolatedTenantId)).isTrue();
        assertThat(clusterRoutingService.isManagedByCurrentService(regularTenantId)).isFalse();


        when(discoveryService.getAssignedTenantProfiles()).thenReturn(Collections.emptySet()); // common server

        assertThat(clusterRoutingService.isManagedByCurrentService(isolatedTenantId)).isTrue();
        assertThat(clusterRoutingService.isManagedByCurrentService(regularTenantId)).isTrue();
    }

    private void verifyPartitionChangeEvent(Predicate<PartitionChangeEvent> predicate) {
        verify(applicationEventPublisher).publishEvent(argThat(event -> event instanceof PartitionChangeEvent && predicate.test((PartitionChangeEvent) event)));
    }

    private void mockRoutingInfo(TenantId tenantId, TenantProfileId tenantProfileId, boolean isolatedTbRuleEngine) {
        when(routingInfoService.getRoutingInfo(eq(tenantId)))
                .thenReturn(new TenantRoutingInfo(tenantId, tenantProfileId, isolatedTbRuleEngine));
    }

    private void mockQueues(List<Queue> queues) {
        when(queueRoutingInfoService.getAllQueuesRoutingInfo()).thenReturn(queues.stream()
                .map(QueueRoutingInfo::new).collect(Collectors.toList()));
    }

    private Queue createQueue(TenantId tenantId, int partitions) {
        Queue systemQueue = new Queue();
        systemQueue.setTenantId(tenantId);
        systemQueue.setName("Main");
        systemQueue.setTopic(DataConstants.MAIN_QUEUE_TOPIC);
        systemQueue.setPartitions(partitions);
        systemQueue.setId(new QueueId(UUID.randomUUID()));
        return systemQueue;
    }

    private HashPartitionService createPartitionService() {
        HashPartitionService partitionService = new HashPartitionService(discoveryService,
                routingInfoService,
                applicationEventPublisher,
                queueRoutingInfoService);
        ReflectionTestUtils.setField(partitionService, "coreTopic", "tb.core");
        ReflectionTestUtils.setField(partitionService, "corePartitions", 10);
        ReflectionTestUtils.setField(partitionService, "vcTopic", "tb.vc");
        ReflectionTestUtils.setField(partitionService, "vcPartitions", 10);
        ReflectionTestUtils.setField(partitionService, "hashFunctionName", hashFunctionName);
        partitionService.init();
        partitionService.partitionsInit();
        return partitionService;
    }

}<|MERGE_RESOLUTION|>--- conflicted
+++ resolved
@@ -86,23 +86,8 @@
         applicationEventPublisher = mock(ApplicationEventPublisher.class);
         routingInfoService = mock(TenantRoutingInfoService.class);
         queueRoutingInfoService = mock(QueueRoutingInfoService.class);
-<<<<<<< HEAD
-        clusterRoutingService = new HashPartitionService(discoveryService,
-                routingInfoService,
-                applicationEventPublisher,
-                queueRoutingInfoService);
-        ReflectionTestUtils.setField(clusterRoutingService, "coreTopic", "tb.core");
-        ReflectionTestUtils.setField(clusterRoutingService, "corePartitions", 10);
-        ReflectionTestUtils.setField(clusterRoutingService, "vcTopic", "tb.vc");
-        ReflectionTestUtils.setField(clusterRoutingService, "vcPartitions", 10);
-        ReflectionTestUtils.setField(clusterRoutingService, "arTopic", "tb.ar");
-        ReflectionTestUtils.setField(clusterRoutingService, "arPartitions", 10);
-        ReflectionTestUtils.setField(clusterRoutingService, "hashFunctionName", hashFunctionName);
-        TransportProtos.ServiceInfo currentServer = TransportProtos.ServiceInfo.newBuilder()
-=======
         clusterRoutingService = createPartitionService();
         ServiceInfo currentServer = ServiceInfo.newBuilder()
->>>>>>> 35ca3efc
                 .setServiceId("tb-core-0")
                 .addAllServiceTypes(Collections.singletonList(ServiceType.TB_CORE.name()))
                 .build();
@@ -414,6 +399,8 @@
         ReflectionTestUtils.setField(partitionService, "vcTopic", "tb.vc");
         ReflectionTestUtils.setField(partitionService, "vcPartitions", 10);
         ReflectionTestUtils.setField(partitionService, "hashFunctionName", hashFunctionName);
+        ReflectionTestUtils.setField(partitionService, "arTopic", "tb.ar");
+        ReflectionTestUtils.setField(partitionService, "arPartitions", 10);
         partitionService.init();
         partitionService.partitionsInit();
         return partitionService;
