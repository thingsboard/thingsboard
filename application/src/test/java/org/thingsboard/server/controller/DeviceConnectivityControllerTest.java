--- conflicted
+++ resolved
@@ -158,25 +158,12 @@
 
         tenantAdmin = createUserAndLogin(tenantAdmin, "testPassword1");
 
-<<<<<<< HEAD
         MqttDeviceProfileTransportConfiguration transportConfiguration = new MqttDeviceProfileTransportConfiguration();
         transportConfiguration.setDeviceTelemetryTopic(DEVICE_TELEMETRY_TOPIC);
         DeviceProfile mqttProfile = new DeviceProfile.ProfileBuilder().withConfig(new DefaultDeviceProfileConfiguration())
                 .withTransportConfig(transportConfiguration)
                 .build();
         mqttProfile.setName("Mqtt device profile");
-=======
-        DeviceProfile mqttProfile = new DeviceProfile();
-        mqttProfile.setName("Mqtt device profile");
-        mqttProfile.setType(DeviceProfileType.DEFAULT);
-        mqttProfile.setTransportType(DeviceTransportType.MQTT);
-        DeviceProfileData mqttProfileData = new DeviceProfileData();
-        mqttProfileData.setConfiguration(new DefaultDeviceProfileConfiguration());
-        MqttDeviceProfileTransportConfiguration transportConfiguration = new MqttDeviceProfileTransportConfiguration();
-        transportConfiguration.setDeviceTelemetryTopic(DEVICE_TELEMETRY_TOPIC);
-        mqttProfileData.setTransportConfiguration(transportConfiguration);
-        mqttProfile.setProfileData(mqttProfileData);
->>>>>>> cedc7d2e
         mqttProfile.setDefault(false);
         mqttProfile.setDefaultRuleChainId(null);
 
@@ -186,15 +173,6 @@
                 .withTransportConfig(new CoapDeviceProfileTransportConfiguration())
                 .build();
         coapProfile.setName("Coap device profile");
-<<<<<<< HEAD
-=======
-        coapProfile.setType(DeviceProfileType.DEFAULT);
-        coapProfile.setTransportType(DeviceTransportType.COAP);
-        DeviceProfileData coapProfileData = new DeviceProfileData();
-        coapProfileData.setConfiguration(new DefaultDeviceProfileConfiguration());
-        coapProfileData.setTransportConfiguration(new CoapDeviceProfileTransportConfiguration());
-        coapProfile.setProfileData(coapProfileData);
->>>>>>> cedc7d2e
         coapProfile.setDefault(false);
         coapProfile.setDefaultRuleChainId(null);
 
