--- conflicted
+++ resolved
@@ -121,6 +121,7 @@
     protected String username;
 
     private TenantId tenantId;
+    private Tenant savedDifferentTenant;
 
     @SuppressWarnings("rawtypes")
     private HttpMessageConverter mappingJackson2HttpMessageConverter;
@@ -220,11 +221,10 @@
         login(CUSTOMER_USER_EMAIL, CUSTOMER_USER_PASSWORD);
     }
 
-<<<<<<< HEAD
     protected void loginUser(String userName, String password) throws Exception {
         login(userName, password);
-=======
-    private Tenant savedDifferentTenant;
+    }
+
     protected void loginDifferentTenant() throws Exception {
         loginSysAdmin();
         Tenant tenant = new Tenant();
@@ -243,7 +243,6 @@
         loginSysAdmin();
         doDelete("/api/tenant/" + savedDifferentTenant.getId().getId().toString())
                 .andExpect(status().isOk());
->>>>>>> eaff2406
     }
 
     protected User createUserAndLogin(User user, String password) throws Exception {
