--- conflicted
+++ resolved
@@ -998,13 +998,6 @@
         return mockMvc.perform(deleteRequest);
     }
 
-<<<<<<< HEAD
-    protected ResultActions doDeleteWithApiKey(String urlTemplate, String... params) throws Exception {
-        MockHttpServletRequestBuilder deleteRequest = delete(urlTemplate);
-        setApiKey(deleteRequest);
-        populateParams(deleteRequest, params);
-        return mockMvc.perform(deleteRequest);
-=======
     protected ResultActions doDeleteAsync(String urlTemplate, MultiValueMap<String, String> params) throws Exception {
         MockHttpServletRequestBuilder deleteRequest = delete(urlTemplate)
                 .params(params);
@@ -1012,7 +1005,13 @@
         MvcResult result = mockMvc.perform(deleteRequest).andReturn();
         result.getAsyncResult(DEFAULT_TIMEOUT);
         return mockMvc.perform(asyncDispatch(result));
->>>>>>> be07bd43
+    }
+
+    protected ResultActions doDeleteWithApiKey(String urlTemplate, String... params) throws Exception {
+        MockHttpServletRequestBuilder deleteRequest = delete(urlTemplate);
+        setApiKey(deleteRequest);
+        populateParams(deleteRequest, params);
+        return mockMvc.perform(deleteRequest);
     }
 
     protected ResultActions doDeleteAsync(String urlTemplate, Long timeout, String... params) throws Exception {
@@ -1410,12 +1409,12 @@
 
     protected void postTelemetry(EntityId entityId, String payload) throws Exception {
         doPostAsync("/api/plugins/telemetry/" + entityId.getEntityType() + "/" + entityId.getId() +
-                    "/timeseries/" + DataConstants.SERVER_SCOPE, JacksonUtil.toJsonNode(payload), 30_000L).andExpect(status().isOk());
+                "/timeseries/" + DataConstants.SERVER_SCOPE, JacksonUtil.toJsonNode(payload), 30_000L).andExpect(status().isOk());
     }
 
     protected void postAttributes(EntityId entityId, AttributeScope scope, String payload) throws Exception {
         doPostAsync("/api/plugins/telemetry/" + entityId.getEntityType() + "/" + entityId.getId() +
-                    "/attributes/" + scope, JacksonUtil.toJsonNode(payload), 30_000L).andExpect(status().isOk());
+                "/attributes/" + scope, JacksonUtil.toJsonNode(payload), 30_000L).andExpect(status().isOk());
     }
 
     protected CalculatedField saveCalculatedField(CalculatedField calculatedField) {
@@ -1424,7 +1423,7 @@
 
     protected PageData<CalculatedField> getCalculatedFields(EntityId entityId, CalculatedFieldType type, PageLink pageLink) throws Exception {
         return doGetTypedWithPageLink("/api/" + entityId.getEntityType() + "/" + entityId.getId() + "/calculatedFields" +
-                                      (type != null ? "?type=" + type.name() + "&" : "?"), new TypeReference<>() {}, pageLink);
+                (type != null ? "?type=" + type.name() + "&" : "?"), new TypeReference<>() {}, pageLink);
     }
 
     protected PageData<EventInfo> getDebugEvents(TenantId tenantId, EntityId entityId, int limit) throws Exception {
