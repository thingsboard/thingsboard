--- conflicted
+++ resolved
@@ -309,15 +309,9 @@
         foundView = doGet("/api/entityView/" + savedView.getId().getId().toString(), EntityView.class);
         assertEquals(ModelConstants.NULL_UUID, foundView.getCustomerId().getId());
 
-<<<<<<< HEAD
-        testBroadcastEntityStateChangeEventNever(foundView.getId());
+        testBroadcastEntityStateChangeEventTime(foundView.getId(), foundView.getTenantId(), 1);
         testNotifyAssignUnassignEntityAllOneTime(unassignedView, unassignedView.getId(), unassignedView.getId(),
                 tenantId, savedCustomer.getId(), tenantAdminUserId, TENANT_ADMIN_EMAIL,
-=======
-        testBroadcastEntityStateChangeEventTime(foundView.getId(), foundView.getTenantId(), 1);
-        testNotifyAssignUnassignEntityAllOneTime(unAssignedView, savedView.getId(), savedView.getId(),
-                tenantId, savedView.getCustomerId(), tenantAdminUserId, TENANT_ADMIN_EMAIL,
->>>>>>> 164363b3
                 ActionType.UNASSIGNED_FROM_CUSTOMER, ActionType.UPDATED,
                 assignedView.getId().getId().toString(), savedCustomer.getId().getId().toString(), savedCustomer.getTitle());
     }
