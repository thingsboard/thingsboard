/**
 * Copyright © 2016-2022 The Thingsboard Authors
 *
 * Licensed under the Apache License, Version 2.0 (the "License");
 * you may not use this file except in compliance with the License.
 * You may obtain a copy of the License at
 *
 *     http://www.apache.org/licenses/LICENSE-2.0
 *
 * Unless required by applicable law or agreed to in writing, software
 * distributed under the License is distributed on an "AS IS" BASIS,
 * WITHOUT WARRANTIES OR CONDITIONS OF ANY KIND, either express or implied.
 * See the License for the specific language governing permissions and
 * limitations under the License.
 */
package org.thingsboard.server.controller;

import com.datastax.oss.driver.api.core.uuid.Uuids;
import com.fasterxml.jackson.core.type.TypeReference;
import com.google.common.util.concurrent.Futures;
import com.google.common.util.concurrent.ListenableFuture;
import com.google.common.util.concurrent.ListeningExecutorService;
import com.google.common.util.concurrent.MoreExecutors;
import lombok.extern.slf4j.Slf4j;
import org.apache.commons.lang3.RandomStringUtils;
import org.awaitility.Awaitility;
import org.eclipse.paho.mqttv5.client.IMqttToken;
import org.eclipse.paho.mqttv5.client.MqttAsyncClient;
import org.eclipse.paho.mqttv5.client.MqttConnectionOptions;
import org.eclipse.paho.mqttv5.common.MqttMessage;
import org.eclipse.paho.mqttv5.client.persist.MemoryPersistence;
import org.junit.After;
import org.junit.Assert;
import org.junit.Before;
import org.junit.Test;
import org.mockito.Mockito;
import org.springframework.test.context.TestPropertySource;
import org.springframework.test.web.servlet.ResultActions;
import org.thingsboard.common.util.ThingsBoardExecutors;
import org.thingsboard.server.common.data.Customer;
import org.thingsboard.server.common.data.Device;
import org.thingsboard.server.common.data.EntityView;
import org.thingsboard.server.common.data.EntityViewInfo;
import org.thingsboard.server.common.data.Tenant;
import org.thingsboard.server.common.data.User;
import org.thingsboard.server.common.data.audit.ActionType;
import org.thingsboard.server.common.data.edge.Edge;
import org.thingsboard.server.common.data.id.CustomerId;
import org.thingsboard.server.common.data.objects.AttributesEntityView;
import org.thingsboard.server.common.data.objects.TelemetryEntityView;
import org.thingsboard.server.common.data.page.PageData;
import org.thingsboard.server.common.data.page.PageLink;
import org.thingsboard.server.common.data.query.DeviceTypeFilter;
import org.thingsboard.server.common.data.query.EntityKey;
import org.thingsboard.server.common.data.query.EntityKeyType;
import org.thingsboard.server.common.data.security.Authority;
import org.thingsboard.server.common.data.security.DeviceCredentials;
import org.thingsboard.server.dao.exception.DataValidationException;
import org.thingsboard.server.dao.model.ModelConstants;

import java.util.ArrayList;
import java.util.HashSet;
import java.util.List;
import java.util.Map;
import java.util.Set;
import java.util.UUID;
import java.util.concurrent.TimeUnit;
import java.util.stream.Collectors;

import static java.util.concurrent.TimeUnit.HOURS;
import static java.util.concurrent.TimeUnit.MILLISECONDS;
import static java.util.concurrent.TimeUnit.SECONDS;
import static org.assertj.core.api.Assertions.assertThat;
import static org.awaitility.Awaitility.await;
import static org.hamcrest.Matchers.containsString;
import static org.junit.Assert.assertEquals;
import static org.junit.Assert.assertNotNull;
import static org.springframework.test.web.servlet.result.MockMvcResultMatchers.status;
import static org.thingsboard.server.dao.model.ModelConstants.NULL_UUID;

@TestPropertySource(properties = {
        "transport.mqtt.enabled=true",
        "js.evaluator=mock",
})
@Slf4j
public abstract class BaseEntityViewControllerTest extends AbstractControllerTest {
    static final TypeReference<PageData<EntityView>> PAGE_DATA_ENTITY_VIEW_TYPE_REF = new TypeReference<>() {
    };
    static final TypeReference<PageData<EntityViewInfo>> PAGE_DATA_ENTITY_VIEW_INFO_TYPE_REF = new TypeReference<>() {
    };

    private Device testDevice;
    private TelemetryEntityView telemetry;

    List<ListenableFuture<ResultActions>> deleteFutures = new ArrayList<>();
    ListeningExecutorService executor;

    @Before
    public void beforeTest() throws Exception {
        executor = MoreExecutors.listeningDecorator(ThingsBoardExecutors.newWorkStealingPool(8, getClass()));

        loginTenantAdmin();

        Device device = new Device();
        device.setName("Test device 4view");
        device.setType("default");
        testDevice = doPost("/api/device", device, Device.class);

        telemetry = new TelemetryEntityView(
                List.of("tsKey1", "tsKey2", "tsKey3"),
                new AttributesEntityView(
                        List.of("caKey1", "caKey2", "caKey3", "caKey4"),
                        List.of("saKey1", "saKey2", "saKey3", "saKey4"),
                        List.of("shKey1", "shKey2", "shKey3", "shKey4")));
    }

    @After
    public void afterTest() throws Exception {
        executor.shutdownNow();
    }

    @Test
    public void testFindEntityViewById() throws Exception {
        EntityView savedView = getNewSavedEntityView("Test entity view");
        EntityView foundView = doGet("/api/entityView/" + savedView.getId().getId().toString(), EntityView.class);
        Assert.assertNotNull(foundView);
        assertEquals(savedView, foundView);
    }

    @Test
    public void testSaveEntityView() throws Exception {
        String name = "Test entity view";

        Mockito.reset(tbClusterService, auditLogService);

        EntityView savedView = getNewSavedEntityView(name);

        Assert.assertNotNull(savedView);
        Assert.assertNotNull(savedView.getId());
        Assert.assertTrue(savedView.getCreatedTime() > 0);
        assertEquals(tenantId, savedView.getTenantId());
        Assert.assertNotNull(savedView.getCustomerId());
        assertEquals(NULL_UUID, savedView.getCustomerId().getId());
        assertEquals(name, savedView.getName());

        EntityView foundEntityView = doGet("/api/entityView/" + savedView.getId().getId().toString(), EntityView.class);

        assertEquals(savedView, foundEntityView);

        testBroadcastEntityStateChangeEventTime(foundEntityView.getId(), tenantId, 1);
        testNotifyManyEntityManyTimeMsgToEdgeServiceEntityEqAny(foundEntityView, foundEntityView,
                tenantId, tenantAdminCustomerId, tenantAdminUserId, TENANT_ADMIN_EMAIL,
                ActionType.ADDED, ActionType.ADDED, 1, 0, 1);
        Mockito.reset(tbClusterService, auditLogService);

        savedView.setName("New test entity view");

        doPost("/api/entityView", savedView, EntityView.class);
        foundEntityView = doGet("/api/entityView/" + savedView.getId().getId().toString(), EntityView.class);

        assertEquals(savedView, foundEntityView);

        testBroadcastEntityStateChangeEventTime(foundEntityView.getId(), tenantId, 1);
        testNotifyManyEntityManyTimeMsgToEdgeServiceEntityEqAny(foundEntityView, foundEntityView,
                tenantId, tenantAdminCustomerId, tenantAdminUserId, TENANT_ADMIN_EMAIL,
                ActionType.UPDATED, ActionType.UPDATED, 1, 1, 5);

        doGet("/api/tenant/entityViews?entityViewName=" + name)
                .andExpect(status().isNotFound())
                .andExpect(statusReason(containsString(msgErrorNotFound)));
    }

    @Test
    public void testSaveEntityViewWithViolationOfValidation() throws Exception {
        EntityView entityView = createEntityView(RandomStringUtils.randomAlphabetic(300), 0, 0);

        Mockito.reset(tbClusterService, auditLogService);

        String msgError = msgErrorFieldLength("name");
        doPost("/api/entityView", entityView)
                .andExpect(status().isBadRequest())
                .andExpect(statusReason(containsString(msgError)));

        testNotifyEntityEqualsOneTimeServiceNeverError(entityView,
                tenantId, tenantAdminUserId, TENANT_ADMIN_EMAIL,
                ActionType.ADDED, new DataValidationException(msgError));
        Mockito.reset(tbClusterService, auditLogService);

        entityView.setName("Normal name");
        msgError = msgErrorFieldLength("type");
        entityView.setType(RandomStringUtils.randomAlphabetic(300));
        doPost("/api/entityView", entityView)
                .andExpect(status().isBadRequest())
                .andExpect(statusReason(containsString(msgError)));

        testNotifyEntityEqualsOneTimeServiceNeverError(entityView,
                tenantId, tenantAdminUserId, TENANT_ADMIN_EMAIL,
                ActionType.ADDED, new DataValidationException(msgError));
    }

    @Test
    public void testUpdateEntityViewFromDifferentTenant() throws Exception {
        EntityView savedView = getNewSavedEntityView("Test entity view");
        loginDifferentTenant();

        Mockito.reset(tbClusterService, auditLogService);

        doPost("/api/entityView", savedView)
                .andExpect(status().isForbidden())
                .andExpect(statusReason(containsString(msgErrorPermission)));

        testNotifyEntityNever(savedView.getId(), savedView);

        deleteDifferentTenant();
    }

    @Test
    public void testDeleteEntityView() throws Exception {
        EntityView view = getNewSavedEntityView("Test entity view");
        Customer customer = doPost("/api/customer", getNewCustomer("My customer"), Customer.class);
        view.setCustomerId(customer.getId());
        EntityView savedView = doPost("/api/entityView", view, EntityView.class);

        Mockito.reset(tbClusterService, auditLogService);

        String entityIdStr = savedView.getId().getId().toString();
        doDelete("/api/entityView/" + entityIdStr)
                .andExpect(status().isOk());

        testNotifyEntityBroadcastEntityStateChangeEventOneTimeMsgToEdgeServiceNever(savedView, savedView.getId(), savedView.getId(),
                tenantId, view.getCustomerId(), tenantAdminUserId, TENANT_ADMIN_EMAIL,
                ActionType.DELETED, entityIdStr);

        doGet("/api/entityView/" + entityIdStr)
                .andExpect(status().isNotFound())
                .andExpect(statusReason(containsString(msgErrorNoFound("Entity view",entityIdStr))));
    }

    @Test
    public void testSaveEntityViewWithEmptyName() throws Exception {
        EntityView entityView = new EntityView();
        entityView.setType("default");

        Mockito.reset(tbClusterService, auditLogService);

        String msgError = "Entity view name " + msgErrorShouldBeSpecified;
        doPost("/api/entityView", entityView)
                .andExpect(status().isBadRequest())
                .andExpect(statusReason(containsString(msgError)));

        testNotifyEntityEqualsOneTimeServiceNeverError(entityView,
                tenantId, tenantAdminUserId, TENANT_ADMIN_EMAIL,
                ActionType.ADDED, new DataValidationException(msgError));
    }

    @Test
    public void testAssignAndUnAssignedEntityViewToCustomer() throws Exception {
        EntityView view = getNewSavedEntityView("Test entity view");
        Customer savedCustomer = doPost("/api/customer", getNewCustomer("My customer"), Customer.class);
        view.setCustomerId(savedCustomer.getId());

        Mockito.reset(tbClusterService, auditLogService);

        EntityView savedView = doPost("/api/entityView", view, EntityView.class);

        testBroadcastEntityStateChangeEventTime(savedView.getId(), tenantId, 1);
        testNotifyManyEntityManyTimeMsgToEdgeServiceEntityEqAny(savedView, savedView,
                tenantId, tenantAdminCustomerId, tenantAdminUserId, TENANT_ADMIN_EMAIL,
                ActionType.UPDATED, ActionType.UPDATED, 1, 1, 5);
        Mockito.reset(tbClusterService, auditLogService);

        EntityView assignedView = doPost(
                "/api/customer/" + savedCustomer.getId().getId().toString() + "/entityView/" + savedView.getId().getId().toString(),
                EntityView.class);
        assertEquals(savedCustomer.getId(), assignedView.getCustomerId());

        EntityView foundView = doGet("/api/entityView/" + savedView.getId().getId().toString(), EntityView.class);
        assertEquals(savedCustomer.getId(), foundView.getCustomerId());

        testBroadcastEntityStateChangeEventNever(foundView.getId());
        testNotifyEntityAllOneTime(foundView, foundView.getId(), foundView.getId(),
                tenantId, foundView.getCustomerId(), tenantAdminUserId, TENANT_ADMIN_EMAIL,
                ActionType.ASSIGNED_TO_CUSTOMER,
                foundView.getId().getId().toString(), foundView.getCustomerId().getId().toString(), savedCustomer.getTitle());

        EntityView unAssignedView = doDelete("/api/customer/entityView/" + savedView.getId().getId().toString(), EntityView.class);
        assertEquals(ModelConstants.NULL_UUID, unAssignedView.getCustomerId().getId());

        foundView = doGet("/api/entityView/" + savedView.getId().getId().toString(), EntityView.class);
        assertEquals(ModelConstants.NULL_UUID, foundView.getCustomerId().getId());

        testBroadcastEntityStateChangeEventNever(foundView.getId());
        testNotifyEntityAllOneTime(unAssignedView, savedView.getId(), savedView.getId(),
                tenantId, savedView.getCustomerId(), tenantAdminUserId, TENANT_ADMIN_EMAIL,
                ActionType.UNASSIGNED_FROM_CUSTOMER,
                savedView.getCustomerId().getId().toString(), savedCustomer.getTitle());
    }

    @Test
    public void testAssignEntityViewToNonExistentCustomer() throws Exception {
        EntityView savedView = getNewSavedEntityView("Test entity view");
<<<<<<< HEAD
        doPost("/api/customer/" + Uuids.timeBased() + "/device/" + savedView.getId().getId().toString())
                .andExpect(status().isNotFound());
=======

        Mockito.reset(tbClusterService, auditLogService);

        String customerIdStr = Uuids.timeBased().toString();
        String msgError = msgErrorNoFound("Customer", customerIdStr);
        doPost("/api/customer/" + customerIdStr + "/device/" + savedView.getId().getId().toString())
                .andExpect(status().isNotFound())
                .andExpect(statusReason(containsString(msgError)));

        testNotifyEntityNever(savedView.getId(), savedView);
>>>>>>> 5891a1df
    }

    @Test
    public void testAssignEntityViewToCustomerFromDifferentTenant() throws Exception {
        loginSysAdmin();

        Tenant tenant2 = getNewTenant("Different tenant");
        Tenant savedTenant2 = doPost("/api/tenant", tenant2, Tenant.class);
        Assert.assertNotNull(savedTenant2);

        User tenantAdmin2 = new User();
        tenantAdmin2.setAuthority(Authority.TENANT_ADMIN);
        tenantAdmin2.setTenantId(savedTenant2.getId());
        tenantAdmin2.setEmail("tenant3@thingsboard.org");
        tenantAdmin2.setFirstName("Joe");
        tenantAdmin2.setLastName("Downs");
        createUserAndLogin(tenantAdmin2, "testPassword1");

        Customer customer = getNewCustomer("Different customer");
        Customer savedCustomer = doPost("/api/customer", customer, Customer.class);

        login(TENANT_ADMIN_EMAIL, TENANT_ADMIN_PASSWORD);

        EntityView savedView = getNewSavedEntityView("Test entity view");

        Mockito.reset(tbClusterService, auditLogService);

        doPost("/api/customer/" + savedCustomer.getId().getId().toString() + "/entityView/" + savedView.getId().getId().toString())
                .andExpect(status().isForbidden())
                .andExpect(statusReason(containsString(msgErrorPermission)));

        testNotifyEntityNever(savedView.getId(), savedView);

        loginSysAdmin();

        doDelete("/api/tenant/" + savedTenant2.getId().getId().toString())
                .andExpect(status().isOk());
    }

    @Test
    public void testGetCustomerEntityViews() throws Exception {
        Customer customer = doPost("/api/customer", getNewCustomer("Test customer"), Customer.class);
        CustomerId customerId = customer.getId();
        String urlTemplate = "/api/customer/" + customerId.getId().toString() + "/entityViewInfos?";

        Mockito.reset(tbClusterService, auditLogService);

        int cntEntity = 128;
        List<ListenableFuture<EntityViewInfo>> viewFutures = new ArrayList<>(cntEntity);
        for (int i = 0; i < cntEntity; i++) {
            String entityName = "Test entity view " + i;
            viewFutures.add(executor.submit(() ->
                    new EntityViewInfo(doPost("/api/customer/" + customerId.getId().toString() + "/entityView/"
                            + getNewSavedEntityView(entityName).getId().getId().toString(), EntityView.class),
                            customer.getTitle(), customer.isPublic())));
        }
        List<EntityViewInfo> entityViewInfos = Futures.allAsList(viewFutures).get(TIMEOUT, SECONDS);
        List<EntityViewInfo> loadedViews = loadListOfInfo(new PageLink(23), urlTemplate);

        assertThat(entityViewInfos).containsExactlyInAnyOrderElementsOf(loadedViews);

        testNotifyEntityBroadcastEntityStateChangeEventMany(new EntityView(), new EntityView(),
                tenantId, tenantAdminCustomerId, tenantAdminUserId, TENANT_ADMIN_EMAIL,
                ActionType.ADDED, ActionType.ADDED, cntEntity, 0, cntEntity*2, 0);

        testNotifyEntityBroadcastEntityStateChangeEventMany(new EntityView(), new EntityView(),
                tenantId, customerId, tenantAdminUserId, TENANT_ADMIN_EMAIL,
                ActionType.ASSIGNED_TO_CUSTOMER, ActionType.ASSIGNED_TO_CUSTOMER, cntEntity, cntEntity,
                cntEntity*2, 3);
    }

    @Test
    public void testGetCustomerEntityViewsByName() throws Exception {
        CustomerId customerId = doPost("/api/customer", getNewCustomer("Test customer"), Customer.class).getId();
        String urlTemplate = "/api/customer/" + customerId.getId().toString() + "/entityViews?";

        String name1 = "Entity view name1";
        List<EntityView> namesOfView1 = Futures.allAsList(fillListByTemplate(125, name1, "/api/customer/" + customerId.getId().toString()
                + "/entityView/")).get(TIMEOUT, SECONDS);
        List<EntityView> loadedNamesOfView1 = loadListOf(new PageLink(15, 0, name1), urlTemplate);
        assertThat(namesOfView1).as(name1).containsExactlyInAnyOrderElementsOf(loadedNamesOfView1);

        String name2 = "Entity view name2";
        List<EntityView> namesOfView2 = Futures.allAsList(fillListByTemplate(143, name2, "/api/customer/" + customerId.getId().toString()
                + "/entityView/")).get(TIMEOUT, SECONDS);
        List<EntityView> loadedNamesOfView2 = loadListOf(new PageLink(4, 0, name2), urlTemplate);
        assertThat(namesOfView2).as(name2).containsExactlyInAnyOrderElementsOf(loadedNamesOfView2);

        deleteFutures.clear();

        Mockito.reset(tbClusterService, auditLogService);

        int cntEntity = loadedNamesOfView1.size();
        for (EntityView view : loadedNamesOfView1) {
            deleteFutures.add(executor.submit(() ->
                    doDelete("/api/customer/entityView/" + view.getId().getId().toString()).andExpect(status().isOk())));
        }
        Futures.allAsList(deleteFutures).get(TIMEOUT, SECONDS);

        testBroadcastEntityStateChangeEventNever(loadedNamesOfView1.get(0).getId());
        testNotifyManyEntityManyTimeMsgToEdgeServiceEntityEqAnyAdditionalInfoAny(new EntityView(), new EntityView(),
                tenantId, customerId, tenantAdminUserId, TENANT_ADMIN_EMAIL,
                ActionType.UNASSIGNED_FROM_CUSTOMER, ActionType.UNASSIGNED_FROM_CUSTOMER, cntEntity, cntEntity, 2);

        PageData<EntityView> pageData = doGetTypedWithPageLink(urlTemplate, PAGE_DATA_ENTITY_VIEW_TYPE_REF,
                new PageLink(4, 0, name1));
        Assert.assertFalse(pageData.hasNext());
        assertEquals(0, pageData.getData().size());

        deleteFutures.clear();
        for (EntityView view : loadedNamesOfView2) {
            deleteFutures.add(executor.submit(() ->
                    doDelete("/api/customer/entityView/" + view.getId().getId().toString()).andExpect(status().isOk())));
        }
        Futures.allAsList(deleteFutures).get(TIMEOUT, SECONDS);

        pageData = doGetTypedWithPageLink(urlTemplate, PAGE_DATA_ENTITY_VIEW_TYPE_REF,
                new PageLink(4, 0, name2));
        Assert.assertFalse(pageData.hasNext());
        assertEquals(0, pageData.getData().size());
    }

    @Test
    public void testGetTenantEntityViews() throws Exception {
        List<ListenableFuture<EntityViewInfo>> entityViewInfoFutures = new ArrayList<>(178);
        for (int i = 0; i < 178; i++) {
            ListenableFuture<EntityView> entityViewFuture = getNewSavedEntityViewAsync("Test entity view" + i);
            entityViewInfoFutures.add(Futures.transform(entityViewFuture,
                    view -> new EntityViewInfo(view, null, false),
                    MoreExecutors.directExecutor()));
        }
        List<EntityViewInfo> entityViewInfos = Futures.allAsList(entityViewInfoFutures).get(TIMEOUT, SECONDS);
        List<EntityViewInfo> loadedViews = loadListOfInfo(new PageLink(23), "/api/tenant/entityViewInfos?");
        assertThat(entityViewInfos).containsExactlyInAnyOrderElementsOf(loadedViews);
    }

    @Test
    public void testGetTenantEntityViewsByName() throws Exception {
        String name1 = "Entity view name1";
        List<EntityView> namesOfView1 = Futures.allAsList(fillListOf(17, name1)).get(TIMEOUT, SECONDS);
        List<EntityView> loadedNamesOfView1 = loadListOf(new PageLink(5, 0, name1), "/api/tenant/entityViews?");
        assertThat(namesOfView1).as(name1).containsExactlyInAnyOrderElementsOf(loadedNamesOfView1);

        String name2 = "Entity view name2";
        List<EntityView> namesOfView2 = Futures.allAsList(fillListOf(15, name2)).get(TIMEOUT, SECONDS);
        List<EntityView> loadedNamesOfView2 = loadListOf(new PageLink(4, 0, name2), "/api/tenant/entityViews?");
        assertThat(namesOfView2).as(name2).containsExactlyInAnyOrderElementsOf(loadedNamesOfView2);

        deleteFutures.clear();
        for (EntityView view : loadedNamesOfView1) {
            deleteFutures.add(executor.submit(() ->
                    doDelete("/api/entityView/" + view.getId().getId().toString()).andExpect(status().isOk())));
        }
        Futures.allAsList(deleteFutures).get(TIMEOUT, SECONDS);

        PageData<EntityView> pageData = doGetTypedWithPageLink("/api/tenant/entityViews?", PAGE_DATA_ENTITY_VIEW_TYPE_REF,
                new PageLink(4, 0, name1));
        Assert.assertFalse(pageData.hasNext());
        assertEquals(0, pageData.getData().size());

        deleteFutures.clear();
        for (EntityView view : loadedNamesOfView2) {
            deleteFutures.add(executor.submit(() ->
                    doDelete("/api/entityView/" + view.getId().getId().toString()).andExpect(status().isOk())));
        }
        Futures.allAsList(deleteFutures).get(TIMEOUT, SECONDS);

        pageData = doGetTypedWithPageLink("/api/tenant/entityViews?", PAGE_DATA_ENTITY_VIEW_TYPE_REF,
                new PageLink(4, 0, name2));
        Assert.assertFalse(pageData.hasNext());
        assertEquals(0, pageData.getData().size());
    }

    @Test
    public void testTheCopyOfAttrsIntoTSForTheView() throws Exception {
        Set<String> expectedActualAttributesSet = Set.of("caKey1", "caKey2", "caKey3", "caKey4");
        Set<String> actualAttributesSet =
                putAttributesAndWait("{\"caKey1\":\"value1\", \"caKey2\":true, \"caKey3\":42.0, \"caKey4\":73}", expectedActualAttributesSet);
        EntityView savedView = getNewSavedEntityView("Test entity view");

        List<Map<String, Object>> values = await("telemetry/ENTITY_VIEW")
                .atMost(TIMEOUT, SECONDS)
                .until(() -> doGetAsyncTyped("/api/plugins/telemetry/ENTITY_VIEW/" + savedView.getId().getId().toString() +
                                "/values/attributes?keys=" + String.join(",", actualAttributesSet), new TypeReference<>() {
                        }),
                        x -> x.size() >= expectedActualAttributesSet.size());

        assertEquals("value1", getValue(values, "caKey1"));
        assertEquals(true, getValue(values, "caKey2"));
        assertEquals(42.0, getValue(values, "caKey3"));
        assertEquals(73, getValue(values, "caKey4"));
    }

    @Test
    public void testTheCopyOfAttrsOutOfTSForTheView() throws Exception {
        long now = System.currentTimeMillis();
        Set<String> expectedActualAttributesSet = Set.of("caKey1", "caKey2", "caKey3", "caKey4");
        putAttributesAndWait("{\"caKey1\":\"value1\", \"caKey2\":true, \"caKey3\":42.0, \"caKey4\":73}", expectedActualAttributesSet);
        List<Map<String, Object>> values = Awaitility.await()
                .atMost(TIMEOUT, SECONDS)
                .until(() -> doGetAsyncTyped("/api/plugins/telemetry/DEVICE/" + testDevice.getId() +
                        "/values/attributes?keys=" + String.join(",", expectedActualAttributesSet), new TypeReference<>() {
                }), x -> x.size() == expectedActualAttributesSet.size());

        assertEquals(expectedActualAttributesSet.size(), values.size());

        EntityView view = new EntityView();
        view.setEntityId(testDevice.getId());
        view.setTenantId(tenantId);
        view.setName("Test entity view");
        view.setType("default");
        view.setKeys(telemetry);
        view.setStartTimeMs(now - HOURS.toMillis(1));
        view.setEndTimeMs(now - 1);
        EntityView savedView = doPost("/api/entityView", view, EntityView.class);

        values = doGetAsyncTyped("/api/plugins/telemetry/ENTITY_VIEW/" + savedView.getId().getId().toString() +
                "/values/attributes?keys=" + String.join(",", expectedActualAttributesSet), new TypeReference<>() {
        });
        assertEquals(0, values.size());
    }


    @Test
    public void testGetTelemetryWhenEntityViewTimeRangeInsideTimestampRange() throws Exception {
        DeviceTypeFilter dtf = new DeviceTypeFilter(testDevice.getType(), testDevice.getName());
        List<String> tsKeys = List.of("tsKey1", "tsKey2", "tsKey3");

        DeviceCredentials deviceCredentials = doGet("/api/device/" + testDevice.getId().getId() + "/credentials", DeviceCredentials.class);
        assertEquals(testDevice.getId(), deviceCredentials.getDeviceId());
        String accessToken = deviceCredentials.getCredentialsId();
        assertNotNull(accessToken);

        long now = System.currentTimeMillis();
        getWsClient().subscribeTsUpdate(tsKeys, now, TimeUnit.HOURS.toMillis(1), dtf);

        getWsClient().registerWaitForUpdate();
        uploadTelemetry("{\"tsKey1\":\"value1\", \"tsKey2\":true, \"tsKey3\":40.0}", accessToken);
        getWsClient().waitForUpdate();

        long startTimeMs = getCurTsButNotPrevTs(now);

        getWsClient().registerWaitForUpdate();
        uploadTelemetry("{\"tsKey1\":\"value2\", \"tsKey2\":false, \"tsKey3\":80.0}", accessToken);
        getWsClient().waitForUpdate();

        long middleOfTestMs = getCurTsButNotPrevTs(startTimeMs);

        getWsClient().registerWaitForUpdate();
        uploadTelemetry("{\"tsKey1\":\"value3\", \"tsKey2\":false, \"tsKey3\":120.0}", accessToken);
        getWsClient().waitForUpdate();

        long endTimeMs = getCurTsButNotPrevTs(middleOfTestMs);
        getWsClient().registerWaitForUpdate();
        uploadTelemetry("{\"tsKey1\":\"value4\", \"tsKey2\":true, \"tsKey3\":160.0}", accessToken);
        getWsClient().waitForUpdate();

        String deviceId = testDevice.getId().getId().toString();
        Set<String> keys = getTelemetryKeys("DEVICE", deviceId);

        EntityView view = createEntityView("Test entity view", startTimeMs, endTimeMs);
        EntityView savedView = doPost("/api/entityView", view, EntityView.class);
        String entityViewId = savedView.getId().getId().toString();

        Map<String, List<Map<String, String>>> actualDeviceValues = getTelemetryValues("DEVICE", deviceId, keys, 0L, middleOfTestMs);
        Assert.assertEquals(2, actualDeviceValues.get("tsKey1").size());
        Assert.assertEquals(2, actualDeviceValues.get("tsKey2").size());
        Assert.assertEquals(2, actualDeviceValues.get("tsKey3").size());

        Map<String, List<Map<String, String>>> actualEntityViewValues = getTelemetryValues("ENTITY_VIEW", entityViewId, keys, 0L, middleOfTestMs);
        Assert.assertEquals(1, actualEntityViewValues.get("tsKey1").size());
        Assert.assertEquals(1, actualEntityViewValues.get("tsKey2").size());
        Assert.assertEquals(1, actualEntityViewValues.get("tsKey3").size());
    }

    private static long getCurTsButNotPrevTs(long prevTs) throws InterruptedException {
        long result = System.currentTimeMillis();
        if (prevTs == result) {
            Thread.sleep(1);
            return getCurTsButNotPrevTs(prevTs);
        } else {
            return result;
        }
    }

    private void uploadTelemetry(String strKvs, String accessToken) throws Exception {
        String clientId = UUID.randomUUID().toString();
        MqttAsyncClient client = new MqttAsyncClient("tcp://localhost:1883", clientId, new MemoryPersistence());

        MqttConnectionOptions options = new MqttConnectionOptions();
        options.setUserName(accessToken);
        client.connect(options);
        awaitConnected(client);
        MqttMessage message = new MqttMessage();
        message.setPayload(strKvs.getBytes());
        IMqttToken token = client.publish("v1/devices/me/telemetry", message);
        await("mqtt ack").pollInterval(5, MILLISECONDS).atMost(TIMEOUT, SECONDS).until(() -> token.getMessage() == null);
        client.disconnect();
    }

    private void awaitConnected(MqttAsyncClient client) {
        await("awaitConnected").pollInterval(5, MILLISECONDS).atMost(TIMEOUT, SECONDS)
                .until(client::isConnected);
    }

    private Set<String> getTelemetryKeys(String type, String id) throws Exception {
        return new HashSet<>(doGetAsyncTyped("/api/plugins/telemetry/" + type + "/" + id + "/keys/timeseries", new TypeReference<>() {
        }));
    }

    private Set<String> getAttributeKeys(String type, String id) throws Exception {
        return new HashSet<>(doGetAsyncTyped("/api/plugins/telemetry/" + type + "/" + id + "/keys/attributes", new TypeReference<>() {
        }));
    }

    private Map<String, List<Map<String, String>>> getTelemetryValues(String type, String id, Set<String> keys, Long startTs, Long endTs) throws Exception {
        return doGetAsyncTyped("/api/plugins/telemetry/" + type + "/" + id +
                "/values/timeseries?keys=" + String.join(",", keys) + "&startTs=" + startTs + "&endTs=" + endTs, new TypeReference<>() {
        });
    }

    private Set<String> putAttributesAndWait(String stringKV, Set<String> expectedKeySet) throws Exception {
        DeviceTypeFilter dtf = new DeviceTypeFilter(testDevice.getType(), testDevice.getName());
        List<EntityKey> keysToSubscribe = expectedKeySet.stream()
                .map(key -> new EntityKey(EntityKeyType.CLIENT_ATTRIBUTE, key))
                .collect(Collectors.toList());

        getWsClient().subscribeLatestUpdate(keysToSubscribe, dtf);

        String viewDeviceId = testDevice.getId().getId().toString();
        DeviceCredentials deviceCredentials =
                doGet("/api/device/" + viewDeviceId + "/credentials", DeviceCredentials.class);
        assertEquals(testDevice.getId(), deviceCredentials.getDeviceId());

        String accessToken = deviceCredentials.getCredentialsId();
        assertNotNull(accessToken);

<<<<<<< HEAD
        log.debug("creating mqtt client...");
        String clientId = UUID.randomUUID().toString();
=======
        String clientId = MqttAsyncClient.generateClientId();
>>>>>>> 5891a1df
        MqttAsyncClient client = new MqttAsyncClient("tcp://localhost:1883", clientId, new MemoryPersistence());

        MqttConnectionOptions options = new MqttConnectionOptions();
        options.setUserName(accessToken);
        client.connect(options);
<<<<<<< HEAD
        awaitConnected(client);
        log.debug("mqtt connected...");
        MqttMessage message = new MqttMessage();
        message.setPayload((stringKV).getBytes());
        getWsClient().registerWaitForUpdate();
        IMqttToken token = client.publish("v1/devices/me/attributes", message);
        log.debug("publish token.message {}", token.getMessage());
=======
        awaitConnected(client, SECONDS.toMillis(30));
        MqttMessage message = new MqttMessage();
        message.setPayload((stringKV).getBytes());
        getWsClient().registerWaitForUpdate();
        IMqttDeliveryToken token = client.publish("v1/devices/me/attributes", message);
>>>>>>> 5891a1df
        await("mqtt ack").pollInterval(5, MILLISECONDS).atMost(TIMEOUT, SECONDS).until(() -> token.getMessage() == null);
        assertThat(getWsClient().waitForUpdate()).as("ws update received").isNotBlank();
        return getAttributeKeys("DEVICE", viewDeviceId);
    }

    private Object getValue(List<Map<String, Object>> values, String stringValue) {
        return values.size() == 0 ? null :
                values.stream()
                        .filter(value -> value.get("key").equals(stringValue))
                        .findFirst().get().get("value");
    }

    private EntityView getNewSavedEntityView(String name) {
        EntityView view = createEntityView(name, 0, 0);
        return doPost("/api/entityView", view, EntityView.class);
    }

    private ListenableFuture<EntityView> getNewSavedEntityViewAsync(String name) {
        return executor.submit(() -> getNewSavedEntityView(name));
    }

    private EntityView createEntityView(String name, long startTimeMs, long endTimeMs) {
        EntityView view = new EntityView();
        view.setEntityId(testDevice.getId());
        view.setTenantId(tenantId);
        view.setName(name);
        view.setType("default");
        view.setKeys(telemetry);
        view.setStartTimeMs(startTimeMs);
        view.setEndTimeMs(endTimeMs);
        return view;
    }

    private Customer getNewCustomer(String title) {
        Customer customer = new Customer();
        customer.setTitle(title);
        return customer;
    }

    private Tenant getNewTenant(String title) {
        Tenant tenant = new Tenant();
        tenant.setTitle(title);
        return tenant;
    }

    private List<ListenableFuture<EntityView>> fillListByTemplate(int limit, String partOfName, String urlTemplate) {
        List<ListenableFuture<EntityView>> futures = new ArrayList<>(limit);
        for (ListenableFuture<EntityView> viewFuture : fillListOf(limit, partOfName)) {
            futures.add(Futures.transform(viewFuture, view ->
                            doPost(urlTemplate + view.getId().getId().toString(), EntityView.class),
                    MoreExecutors.directExecutor()));
        }
        return futures;
    }

    private List<ListenableFuture<EntityView>> fillListOf(int limit, String partOfName) {
        List<ListenableFuture<EntityView>> viewNameFutures = new ArrayList<>(limit);
        for (int i = 0; i < limit; i++) {
            boolean even = i % 2 == 0;
            ListenableFuture<CustomerId> customerFuture = executor.submit(() -> {
                Customer customer = getNewCustomer("Test customer " + Math.random());
                return doPost("/api/customer", customer, Customer.class).getId();
            });

            viewNameFutures.add(Futures.transform(customerFuture, customerId -> {
                String fullName = partOfName + ' ' + RandomStringUtils.randomAlphanumeric(15);
                fullName = even ? fullName.toLowerCase() : fullName.toUpperCase();
                EntityView view = getNewSavedEntityView(fullName);
                view.setCustomerId(customerId);
                return doPost("/api/entityView", view, EntityView.class);
            }, MoreExecutors.directExecutor()));
        }
        return viewNameFutures;
    }

    private List<EntityView> loadListOf(PageLink pageLink, String urlTemplate) throws Exception {
        List<EntityView> loadedItems = new ArrayList<>();
        PageData<EntityView> pageData;
        do {
            pageData = doGetTypedWithPageLink(urlTemplate, PAGE_DATA_ENTITY_VIEW_TYPE_REF, pageLink);
            loadedItems.addAll(pageData.getData());
            if (pageData.hasNext()) {
                pageLink = pageLink.nextPageLink();
            }
        } while (pageData.hasNext());

        return loadedItems;
    }

    private List<EntityViewInfo> loadListOfInfo(PageLink pageLink, String urlTemplate) throws Exception {
        List<EntityViewInfo> loadedItems = new ArrayList<>();
        PageData<EntityViewInfo> pageData;
        do {
            pageData = doGetTypedWithPageLink(urlTemplate, PAGE_DATA_ENTITY_VIEW_INFO_TYPE_REF, pageLink);
            loadedItems.addAll(pageData.getData());
            if (pageData.hasNext()) {
                pageLink = pageLink.nextPageLink();
            }
        } while (pageData.hasNext());

        return loadedItems;
    }

    @Test
    public void testAssignEntityViewToEdge() throws Exception {
        Edge edge = constructEdge("My edge", "default");
        Edge savedEdge = doPost("/api/edge", edge, Edge.class);

        EntityView savedEntityView = getNewSavedEntityView("My entityView");

        doPost("/api/edge/" + savedEdge.getId().getId().toString()
                + "/device/" + testDevice.getId().getId().toString(), Device.class);

        doPost("/api/edge/" + savedEdge.getId().getId().toString()
                + "/entityView/" + savedEntityView.getId().getId().toString(), EntityView.class);

        PageData<EntityView> pageData = doGetTypedWithPageLink("/api/edge/" + savedEdge.getId().getId().toString() + "/entityViews?",
                PAGE_DATA_ENTITY_VIEW_TYPE_REF, new PageLink(100));

        Assert.assertEquals(1, pageData.getData().size());

        doDelete("/api/edge/" + savedEdge.getId().getId().toString()
                + "/entityView/" + savedEntityView.getId().getId().toString(), EntityView.class);

        pageData = doGetTypedWithPageLink("/api/edge/" + savedEdge.getId().getId().toString() + "/entityViews?",
                PAGE_DATA_ENTITY_VIEW_TYPE_REF, new PageLink(100));

        Assert.assertEquals(0, pageData.getData().size());
    }
}<|MERGE_RESOLUTION|>--- conflicted
+++ resolved
@@ -299,10 +299,6 @@
     @Test
     public void testAssignEntityViewToNonExistentCustomer() throws Exception {
         EntityView savedView = getNewSavedEntityView("Test entity view");
-<<<<<<< HEAD
-        doPost("/api/customer/" + Uuids.timeBased() + "/device/" + savedView.getId().getId().toString())
-                .andExpect(status().isNotFound());
-=======
 
         Mockito.reset(tbClusterService, auditLogService);
 
@@ -313,7 +309,6 @@
                 .andExpect(statusReason(containsString(msgError)));
 
         testNotifyEntityNever(savedView.getId(), savedView);
->>>>>>> 5891a1df
     }
 
     @Test
@@ -651,18 +646,13 @@
         String accessToken = deviceCredentials.getCredentialsId();
         assertNotNull(accessToken);
 
-<<<<<<< HEAD
         log.debug("creating mqtt client...");
         String clientId = UUID.randomUUID().toString();
-=======
-        String clientId = MqttAsyncClient.generateClientId();
->>>>>>> 5891a1df
         MqttAsyncClient client = new MqttAsyncClient("tcp://localhost:1883", clientId, new MemoryPersistence());
 
         MqttConnectionOptions options = new MqttConnectionOptions();
         options.setUserName(accessToken);
         client.connect(options);
-<<<<<<< HEAD
         awaitConnected(client);
         log.debug("mqtt connected...");
         MqttMessage message = new MqttMessage();
@@ -670,13 +660,6 @@
         getWsClient().registerWaitForUpdate();
         IMqttToken token = client.publish("v1/devices/me/attributes", message);
         log.debug("publish token.message {}", token.getMessage());
-=======
-        awaitConnected(client, SECONDS.toMillis(30));
-        MqttMessage message = new MqttMessage();
-        message.setPayload((stringKV).getBytes());
-        getWsClient().registerWaitForUpdate();
-        IMqttDeliveryToken token = client.publish("v1/devices/me/attributes", message);
->>>>>>> 5891a1df
         await("mqtt ack").pollInterval(5, MILLISECONDS).atMost(TIMEOUT, SECONDS).until(() -> token.getMessage() == null);
         assertThat(getWsClient().waitForUpdate()).as("ws update received").isNotBlank();
         return getAttributeKeys("DEVICE", viewDeviceId);
