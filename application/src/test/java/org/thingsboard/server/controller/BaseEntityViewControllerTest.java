/**
 * Copyright © 2016-2020 The Thingsboard Authors
 *
 * Licensed under the Apache License, Version 2.0 (the "License");
 * you may not use this file except in compliance with the License.
 * You may obtain a copy of the License at
 *
 *     http://www.apache.org/licenses/LICENSE-2.0
 *
 * Unless required by applicable law or agreed to in writing, software
 * distributed under the License is distributed on an "AS IS" BASIS,
 * WITHOUT WARRANTIES OR CONDITIONS OF ANY KIND, either express or implied.
 * See the License for the specific language governing permissions and
 * limitations under the License.
 */
package org.thingsboard.server.controller;

import com.datastax.oss.driver.api.core.uuid.Uuids;
import com.fasterxml.jackson.core.type.TypeReference;
import lombok.extern.slf4j.Slf4j;
import org.apache.commons.lang3.RandomStringUtils;
import org.eclipse.paho.client.mqttv3.MqttAsyncClient;
import org.eclipse.paho.client.mqttv3.MqttConnectOptions;
import org.eclipse.paho.client.mqttv3.MqttMessage;
import org.eclipse.paho.client.mqttv3.persist.MemoryPersistence;
import org.junit.After;
import org.junit.Assert;
import org.junit.Before;
import org.junit.Test;
<<<<<<< HEAD
import org.thingsboard.server.common.data.*;
import org.thingsboard.server.common.data.id.CustomerId;
import org.thingsboard.server.common.data.objects.AttributesEntityView;
import org.thingsboard.server.common.data.objects.TelemetryEntityView;
import org.thingsboard.server.common.data.page.PageData;
import org.thingsboard.server.common.data.page.PageLink;
=======
import org.thingsboard.server.common.data.Customer;
import org.thingsboard.server.common.data.Device;
import org.thingsboard.server.common.data.EntityView;
import org.thingsboard.server.common.data.Tenant;
import org.thingsboard.server.common.data.User;
import org.thingsboard.server.common.data.edge.Edge;
import org.thingsboard.server.common.data.id.CustomerId;
import org.thingsboard.server.common.data.objects.AttributesEntityView;
import org.thingsboard.server.common.data.objects.TelemetryEntityView;
import org.thingsboard.server.common.data.page.TextPageData;
import org.thingsboard.server.common.data.page.TextPageLink;
import org.thingsboard.server.common.data.page.TimePageData;
>>>>>>> 0a7d8e86
import org.thingsboard.server.common.data.security.Authority;
import org.thingsboard.server.common.data.security.DeviceCredentials;
import org.thingsboard.server.dao.model.ModelConstants;

import java.util.ArrayList;
import java.util.Arrays;
import java.util.Collections;
import java.util.HashSet;
import java.util.List;
import java.util.Map;
import java.util.Set;
import java.util.concurrent.TimeUnit;

import static org.hamcrest.Matchers.containsString;
import static org.junit.Assert.assertEquals;
import static org.junit.Assert.assertNotNull;
import static org.junit.Assert.assertTrue;
import static org.springframework.test.web.servlet.result.MockMvcResultMatchers.status;
import static org.thingsboard.server.dao.model.ModelConstants.NULL_UUID;

@Slf4j
public abstract class BaseEntityViewControllerTest extends AbstractControllerTest {

    private IdComparator<EntityView> idComparator;
    private Tenant savedTenant;
    private User tenantAdmin;
    private Device testDevice;
    private TelemetryEntityView telemetry;

    @Before
    public void beforeTest() throws Exception {
        loginSysAdmin();
        idComparator = new IdComparator<>();

        savedTenant = doPost("/api/tenant", getNewTenant("My tenant"), Tenant.class);
        Assert.assertNotNull(savedTenant);

        tenantAdmin = new User();
        tenantAdmin.setAuthority(Authority.TENANT_ADMIN);
        tenantAdmin.setTenantId(savedTenant.getId());
        tenantAdmin.setEmail("tenant2@thingsboard.org");
        tenantAdmin.setFirstName("Joe");
        tenantAdmin.setLastName("Downs");
        tenantAdmin = createUserAndLogin(tenantAdmin, "testPassword1");

        Device device = new Device();
        device.setName("Test device");
        device.setType("default");
        testDevice = doPost("/api/device", device, Device.class);

        telemetry = new TelemetryEntityView(
                Arrays.asList("tsKey1", "tsKey2", "tsKey3"),
                new AttributesEntityView(
                        Arrays.asList("caKey1", "caKey2", "caKey3", "caKey4"),
                        Arrays.asList("saKey1", "saKey2", "saKey3", "saKey4"),
                        Arrays.asList("shKey1", "shKey2", "shKey3", "shKey4")));
    }

    @After
    public void afterTest() throws Exception {
        loginSysAdmin();

        doDelete("/api/tenant/" + savedTenant.getId().getId().toString())
                .andExpect(status().isOk());
    }

    @Test
    public void testFindEntityViewById() throws Exception {
        EntityView savedView = getNewSavedEntityView("Test entity view");
        EntityView foundView = doGet("/api/entityView/" + savedView.getId().getId().toString(), EntityView.class);
        Assert.assertNotNull(foundView);
        assertEquals(savedView, foundView);
    }

    @Test
    public void testSaveEntityView() throws Exception {
        EntityView savedView = getNewSavedEntityView("Test entity view");

        Assert.assertNotNull(savedView);
        Assert.assertNotNull(savedView.getId());
        Assert.assertTrue(savedView.getCreatedTime() > 0);
        assertEquals(savedTenant.getId(), savedView.getTenantId());
        Assert.assertNotNull(savedView.getCustomerId());
        assertEquals(NULL_UUID, savedView.getCustomerId().getId());
        assertEquals(savedView.getName(), savedView.getName());

        savedView.setName("New test entity view");
        doPost("/api/entityView", savedView, EntityView.class);
        EntityView foundEntityView = doGet("/api/entityView/" + savedView.getId().getId().toString(), EntityView.class);

        assertEquals(foundEntityView.getName(), savedView.getName());
        assertEquals(foundEntityView.getKeys(), telemetry);
    }


    @Test
    public void testUpdateEntityViewFromDifferentTenant() throws Exception {
        EntityView savedView = getNewSavedEntityView("Test entity view");
        loginDifferentTenant();
        doPost("/api/entityView", savedView, EntityView.class, status().isForbidden());
        deleteDifferentTenant();
    }

    @Test
    public void testDeleteEntityView() throws Exception {
        EntityView view = getNewSavedEntityView("Test entity view");
        Customer customer = doPost("/api/customer", getNewCustomer("My customer"), Customer.class);
        view.setCustomerId(customer.getId());
        EntityView savedView = doPost("/api/entityView", view, EntityView.class);

        doDelete("/api/entityView/" + savedView.getId().getId().toString())
                .andExpect(status().isOk());

        doGet("/api/entityView/" + savedView.getId().getId().toString())
                .andExpect(status().isNotFound());
    }

    @Test
    public void testSaveEntityViewWithEmptyName() throws Exception {
        EntityView entityView = new EntityView();
        entityView.setType("default");
        doPost("/api/entityView", entityView)
                .andExpect(status().isBadRequest())
                .andExpect(statusReason(containsString("Entity view name should be specified!")));
    }

    @Test
    public void testAssignAndUnAssignedEntityViewToCustomer() throws Exception {
        EntityView view = getNewSavedEntityView("Test entity view");
        Customer savedCustomer = doPost("/api/customer", getNewCustomer("My customer"), Customer.class);
        view.setCustomerId(savedCustomer.getId());
        EntityView savedView = doPost("/api/entityView", view, EntityView.class);

        EntityView assignedView = doPost(
                "/api/customer/" + savedCustomer.getId().getId().toString() + "/entityView/" + savedView.getId().getId().toString(),
                EntityView.class);
        assertEquals(savedCustomer.getId(), assignedView.getCustomerId());

        EntityView foundView = doGet("/api/entityView/" + savedView.getId().getId().toString(), EntityView.class);
        assertEquals(savedCustomer.getId(), foundView.getCustomerId());

        EntityView unAssignedView = doDelete("/api/customer/entityView/" + savedView.getId().getId().toString(), EntityView.class);
        assertEquals(ModelConstants.NULL_UUID, unAssignedView.getCustomerId().getId());

        foundView = doGet("/api/entityView/" + savedView.getId().getId().toString(), EntityView.class);
        assertEquals(ModelConstants.NULL_UUID, foundView.getCustomerId().getId());
    }

    @Test
    public void testAssignEntityViewToNonExistentCustomer() throws Exception {
        EntityView savedView = getNewSavedEntityView("Test entity view");
        doPost("/api/customer/" + Uuids.timeBased().toString() + "/device/" + savedView.getId().getId().toString())
                .andExpect(status().isNotFound());
    }

    @Test
    public void testAssignEntityViewToCustomerFromDifferentTenant() throws Exception {
        loginSysAdmin();

        Tenant tenant2 = getNewTenant("Different tenant");
        Tenant savedTenant2 = doPost("/api/tenant", tenant2, Tenant.class);
        Assert.assertNotNull(savedTenant2);

        User tenantAdmin2 = new User();
        tenantAdmin2.setAuthority(Authority.TENANT_ADMIN);
        tenantAdmin2.setTenantId(savedTenant2.getId());
        tenantAdmin2.setEmail("tenant3@thingsboard.org");
        tenantAdmin2.setFirstName("Joe");
        tenantAdmin2.setLastName("Downs");
        createUserAndLogin(tenantAdmin2, "testPassword1");

        Customer customer = getNewCustomer("Different customer");
        Customer savedCustomer = doPost("/api/customer", customer, Customer.class);

        login(tenantAdmin.getEmail(), "testPassword1");

        EntityView savedView = getNewSavedEntityView("Test entity view");

        doPost("/api/customer/" + savedCustomer.getId().getId().toString() + "/entityView/" + savedView.getId().getId().toString())
                .andExpect(status().isForbidden());

        loginSysAdmin();

        doDelete("/api/tenant/" + savedTenant2.getId().getId().toString())
                .andExpect(status().isOk());
    }

    @Test
    public void testGetCustomerEntityViews() throws Exception {
        Customer customer = doPost("/api/customer", getNewCustomer("Test customer"), Customer.class);
        CustomerId customerId = customer.getId();
        String urlTemplate = "/api/customer/" + customerId.getId().toString() + "/entityViewInfos?";

        List<EntityViewInfo> views = new ArrayList<>();
        for (int i = 0; i < 128; i++) {
            views.add(
                    new EntityViewInfo(doPost("/api/customer/" + customerId.getId().toString() + "/entityView/"
                    + getNewSavedEntityView("Test entity view " + i).getId().getId().toString(), EntityView.class),
                    customer.getTitle(), customer.isPublic())
            );
        }

        List<EntityViewInfo> loadedViews = loadListOfInfo(new PageLink(23), urlTemplate);

        Collections.sort(views, idComparator);
        Collections.sort(loadedViews, idComparator);

        assertEquals(views, loadedViews);
    }

    @Test
    public void testGetCustomerEntityViewsByName() throws Exception {
        CustomerId customerId = doPost("/api/customer", getNewCustomer("Test customer"), Customer.class).getId();
        String urlTemplate = "/api/customer/" + customerId.getId().toString() + "/entityViews?";

        String name1 = "Entity view name1";
        List<EntityView> namesOfView1 = fillListOf(125, name1, "/api/customer/" + customerId.getId().toString()
                + "/entityView/");
        List<EntityView> loadedNamesOfView1 = loadListOf(new PageLink(15, 0, name1), urlTemplate);
        Collections.sort(namesOfView1, idComparator);
        Collections.sort(loadedNamesOfView1, idComparator);
        assertEquals(namesOfView1, loadedNamesOfView1);

        String name2 = "Entity view name2";
        List<EntityView> NamesOfView2 = fillListOf(143, name2, "/api/customer/" + customerId.getId().toString()
                + "/entityView/");
        List<EntityView> loadedNamesOfView2 = loadListOf(new PageLink(4, 0, name2), urlTemplate);
        Collections.sort(NamesOfView2, idComparator);
        Collections.sort(loadedNamesOfView2, idComparator);
        assertEquals(NamesOfView2, loadedNamesOfView2);

        for (EntityView view : loadedNamesOfView1) {
            doDelete("/api/customer/entityView/" + view.getId().getId().toString()).andExpect(status().isOk());
        }
        PageData<EntityView> pageData = doGetTypedWithPageLink(urlTemplate,
                new TypeReference<PageData<EntityView>>() {
                }, new PageLink(4, 0, name1));
        Assert.assertFalse(pageData.hasNext());
        assertEquals(0, pageData.getData().size());

        for (EntityView view : loadedNamesOfView2) {
            doDelete("/api/customer/entityView/" + view.getId().getId().toString()).andExpect(status().isOk());
        }
        pageData = doGetTypedWithPageLink(urlTemplate, new TypeReference<PageData<EntityView>>() {
                },
                new PageLink(4, 0, name2));
        Assert.assertFalse(pageData.hasNext());
        assertEquals(0, pageData.getData().size());
    }

    @Test
    public void testGetTenantEntityViews() throws Exception {

        List<EntityViewInfo> views = new ArrayList<>();
        for (int i = 0; i < 178; i++) {
            views.add(new EntityViewInfo(getNewSavedEntityView("Test entity view" + i), null, false));
        }
        List<EntityViewInfo> loadedViews = loadListOfInfo(new PageLink(23), "/api/tenant/entityViewInfos?");

        Collections.sort(views, idComparator);
        Collections.sort(loadedViews, idComparator);

        assertEquals(views, loadedViews);
    }

    @Test
    public void testGetTenantEntityViewsByName() throws Exception {
        String name1 = "Entity view name1";
        List<EntityView> namesOfView1 = fillListOf(143, name1);
        List<EntityView> loadedNamesOfView1 = loadListOf(new PageLink(15, 0, name1), "/api/tenant/entityViews?");
        Collections.sort(namesOfView1, idComparator);
        Collections.sort(loadedNamesOfView1, idComparator);
        assertEquals(namesOfView1, loadedNamesOfView1);

        String name2 = "Entity view name2";
        List<EntityView> NamesOfView2 = fillListOf(75, name2);
        List<EntityView> loadedNamesOfView2 = loadListOf(new PageLink(4, 0, name2), "/api/tenant/entityViews?");
        Collections.sort(NamesOfView2, idComparator);
        Collections.sort(loadedNamesOfView2, idComparator);
        assertEquals(NamesOfView2, loadedNamesOfView2);

        for (EntityView view : loadedNamesOfView1) {
            doDelete("/api/entityView/" + view.getId().getId().toString()).andExpect(status().isOk());
        }
        PageData<EntityView> pageData = doGetTypedWithPageLink("/api/tenant/entityViews?",
                new TypeReference<PageData<EntityView>>() {
                }, new PageLink(4, 0, name1));
        Assert.assertFalse(pageData.hasNext());
        assertEquals(0, pageData.getData().size());

        for (EntityView view : loadedNamesOfView2) {
            doDelete("/api/entityView/" + view.getId().getId().toString()).andExpect(status().isOk());
        }
        pageData = doGetTypedWithPageLink("/api/tenant/entityViews?", new TypeReference<PageData<EntityView>>() {
                },
                new PageLink(4, 0, name2));
        Assert.assertFalse(pageData.hasNext());
        assertEquals(0, pageData.getData().size());
    }

    @Test
    public void testTheCopyOfAttrsIntoTSForTheView() throws Exception {
        Set<String> actualAttributesSet =
                getAttributesByKeys("{\"caKey1\":\"value1\", \"caKey2\":true, \"caKey3\":42.0, \"caKey4\":73}");

        Set<String> expectedActualAttributesSet =
                new HashSet<>(Arrays.asList("caKey1", "caKey2", "caKey3", "caKey4"));
        assertTrue(actualAttributesSet.containsAll(expectedActualAttributesSet));

        EntityView savedView = getNewSavedEntityView("Test entity view");

        Thread.sleep(1000);

        List<Map<String, Object>> values = doGetAsync("/api/plugins/telemetry/ENTITY_VIEW/" + savedView.getId().getId().toString() +
                "/values/attributes?keys=" + String.join(",", actualAttributesSet), List.class);

        assertEquals("value1", getValue(values, "caKey1"));
        assertEquals(true, getValue(values, "caKey2"));
        assertEquals(42.0, getValue(values, "caKey3"));
        assertEquals(73, getValue(values, "caKey4"));
    }

    @Test
    public void testTheCopyOfAttrsOutOfTSForTheView() throws Exception {
        Set<String> actualAttributesSet =
                getAttributesByKeys("{\"caKey1\":\"value1\", \"caKey2\":true, \"caKey3\":42.0, \"caKey4\":73}");

        Set<String> expectedActualAttributesSet = new HashSet<>(Arrays.asList("caKey1", "caKey2", "caKey3", "caKey4"));
        assertTrue(actualAttributesSet.containsAll(expectedActualAttributesSet));

        List<Map<String, Object>> valueTelemetryOfDevices = doGetAsync("/api/plugins/telemetry/DEVICE/" + testDevice.getId().getId().toString() +
                "/values/attributes?keys=" + String.join(",", actualAttributesSet), List.class);

        EntityView view = new EntityView();
        view.setEntityId(testDevice.getId());
        view.setTenantId(savedTenant.getId());
        view.setName("Test entity view");
        view.setType("default");
        view.setKeys(telemetry);
        view.setStartTimeMs((long) getValue(valueTelemetryOfDevices, "lastActivityTime") * 10);
        view.setEndTimeMs((long) getValue(valueTelemetryOfDevices, "lastActivityTime") / 10);
        EntityView savedView = doPost("/api/entityView", view, EntityView.class);

        Thread.sleep(1000);

        List<Map<String, Object>> values = doGetAsync("/api/plugins/telemetry/ENTITY_VIEW/" + savedView.getId().getId().toString() +
                "/values/attributes?keys=" + String.join(",", actualAttributesSet), List.class);
        assertEquals(0, values.size());
    }


    @Test
    public void testGetTelemetryWhenEntityViewTimeRangeInsideTimestampRange() throws Exception {
        uploadTelemetry("{\"tsKey1\":\"value1\", \"tsKey2\":true, \"tsKey3\":40.0}");
        Thread.sleep(1000);
        long startTimeMs = System.currentTimeMillis();
        uploadTelemetry("{\"tsKey1\":\"value2\", \"tsKey2\":false, \"tsKey3\":80.0}");
        Thread.sleep(1000);
        uploadTelemetry("{\"tsKey1\":\"value3\", \"tsKey2\":false, \"tsKey3\":120.0}");
        long endTimeMs = System.currentTimeMillis();
        uploadTelemetry("{\"tsKey1\":\"value4\", \"tsKey2\":true, \"tsKey3\":160.0}");

        String deviceId = testDevice.getId().getId().toString();
        Set<String> keys = getTelemetryKeys("DEVICE", deviceId);
        Thread.sleep(1000);

        EntityView view = createEntityView("Test entity view", startTimeMs, endTimeMs);
        EntityView savedView = doPost("/api/entityView", view, EntityView.class);
        String entityViewId = savedView.getId().getId().toString();

        Map<String, List<Map<String, String>>> expectedValues = getTelemetryValues("DEVICE", deviceId, keys, 0L, (startTimeMs + endTimeMs) / 2);
        Assert.assertEquals(2, expectedValues.get("tsKey1").size());
        Assert.assertEquals(2, expectedValues.get("tsKey2").size());
        Assert.assertEquals(2, expectedValues.get("tsKey3").size());

        Map<String, List<Map<String, String>>> actualValues = getTelemetryValues("ENTITY_VIEW", entityViewId, keys, 0L, (startTimeMs + endTimeMs) / 2);
        Assert.assertEquals(1, actualValues.get("tsKey1").size());
        Assert.assertEquals(1, actualValues.get("tsKey2").size());
        Assert.assertEquals(1, actualValues.get("tsKey3").size());
    }

    private void uploadTelemetry(String strKvs) throws Exception {
        String viewDeviceId = testDevice.getId().getId().toString();
        DeviceCredentials deviceCredentials =
                doGet("/api/device/" + viewDeviceId + "/credentials", DeviceCredentials.class);
        assertEquals(testDevice.getId(), deviceCredentials.getDeviceId());

        String accessToken = deviceCredentials.getCredentialsId();
        assertNotNull(accessToken);

        String clientId = MqttAsyncClient.generateClientId();
        MqttAsyncClient client = new MqttAsyncClient("tcp://localhost:1883", clientId, new MemoryPersistence());

        MqttConnectOptions options = new MqttConnectOptions();
        options.setUserName(accessToken);
        client.connect(options);
        awaitConnected(client, TimeUnit.SECONDS.toMillis(30));
        MqttMessage message = new MqttMessage();
        message.setPayload(strKvs.getBytes());
        client.publish("v1/devices/me/telemetry", message);
        Thread.sleep(1000);
        client.disconnect();
    }

    private void awaitConnected(MqttAsyncClient client, long ms) throws InterruptedException {
        long start = System.currentTimeMillis();
        while (!client.isConnected()) {
            Thread.sleep(100);
            if (start + ms < System.currentTimeMillis()) {
                throw new RuntimeException("Client is not connected!");
            }
        }
    }

    private Set<String> getTelemetryKeys(String type, String id) throws Exception {
        return new HashSet<>(doGetAsync("/api/plugins/telemetry/" + type + "/" + id + "/keys/timeseries", List.class));
    }

    private Map<String, List<Map<String, String>>> getTelemetryValues(String type, String id, Set<String> keys, Long startTs, Long endTs) throws Exception {
        return doGetAsync("/api/plugins/telemetry/" + type + "/" + id +
                "/values/timeseries?keys=" + String.join(",", keys) + "&startTs=" + startTs + "&endTs=" + endTs, Map.class);
    }

    private Set<String> getAttributesByKeys(String stringKV) throws Exception {
        String viewDeviceId = testDevice.getId().getId().toString();
        DeviceCredentials deviceCredentials =
                doGet("/api/device/" + viewDeviceId + "/credentials", DeviceCredentials.class);
        assertEquals(testDevice.getId(), deviceCredentials.getDeviceId());

        String accessToken = deviceCredentials.getCredentialsId();
        assertNotNull(accessToken);

        String clientId = MqttAsyncClient.generateClientId();
        MqttAsyncClient client = new MqttAsyncClient("tcp://localhost:1883", clientId, new MemoryPersistence());

        MqttConnectOptions options = new MqttConnectOptions();
        options.setUserName(accessToken);
        client.connect(options);
        awaitConnected(client, TimeUnit.SECONDS.toMillis(30));

        MqttMessage message = new MqttMessage();
        message.setPayload((stringKV).getBytes());
        client.publish("v1/devices/me/attributes", message);
        Thread.sleep(1000);
        client.disconnect();
        return new HashSet<>(doGetAsync("/api/plugins/telemetry/DEVICE/" + viewDeviceId + "/keys/attributes", List.class));
    }

    private Object getValue(List<Map<String, Object>> values, String stringValue) {
        return values.size() == 0 ? null :
                values.stream()
                        .filter(value -> value.get("key").equals(stringValue))
                        .findFirst().get().get("value");
    }

    private EntityView getNewSavedEntityView(String name) throws Exception {
        EntityView view = createEntityView(name, 0, 0);
        return doPost("/api/entityView", view, EntityView.class);
    }

    private EntityView createEntityView(String name, long startTimeMs, long endTimeMs) {
        EntityView view = new EntityView();
        view.setEntityId(testDevice.getId());
        view.setTenantId(savedTenant.getId());
        view.setName(name);
        view.setType("default");
        view.setKeys(telemetry);
        view.setStartTimeMs(startTimeMs);
        view.setEndTimeMs(endTimeMs);
        return view;
    }

    private Customer getNewCustomer(String title) {
        Customer customer = new Customer();
        customer.setTitle(title);
        return customer;
    }

    private Tenant getNewTenant(String title) {
        Tenant tenant = new Tenant();
        tenant.setTitle(title);
        return tenant;
    }

    private List<EntityView> fillListOf(int limit, String partOfName, String urlTemplate) throws Exception {
        List<EntityView> views = new ArrayList<>();
        for (EntityView view : fillListOf(limit, partOfName)) {
            views.add(doPost(urlTemplate + view.getId().getId().toString(), EntityView.class));
        }
        return views;
    }

    private List<EntityView> fillListOf(int limit, String partOfName) throws Exception {
        List<EntityView> viewNames = new ArrayList<>();
        for (int i = 0; i < limit; i++) {
            String fullName = partOfName + ' ' + RandomStringUtils.randomAlphanumeric(15);
            fullName = i % 2 == 0 ? fullName.toLowerCase() : fullName.toUpperCase();
            EntityView view = getNewSavedEntityView(fullName);
            Customer customer = getNewCustomer("Test customer " + String.valueOf(Math.random()));
            view.setCustomerId(doPost("/api/customer", customer, Customer.class).getId());
            viewNames.add(doPost("/api/entityView", view, EntityView.class));
        }
        return viewNames;
    }

    private List<EntityView> loadListOf(PageLink pageLink, String urlTemplate) throws Exception {
        List<EntityView> loadedItems = new ArrayList<>();
        PageData<EntityView> pageData;
        do {
            pageData = doGetTypedWithPageLink(urlTemplate, new TypeReference<PageData<EntityView>>() {
            }, pageLink);
            loadedItems.addAll(pageData.getData());
            if (pageData.hasNext()) {
                pageLink = pageLink.nextPageLink();
            }
        } while (pageData.hasNext());

        return loadedItems;
    }

    private List<EntityViewInfo> loadListOfInfo(PageLink pageLink, String urlTemplate) throws Exception {
        List<EntityViewInfo> loadedItems = new ArrayList<>();
        PageData<EntityViewInfo> pageData;
        do {
            pageData = doGetTypedWithPageLink(urlTemplate, new TypeReference<PageData<EntityViewInfo>>() {
            }, pageLink);
            loadedItems.addAll(pageData.getData());
            if (pageData.hasNext()) {
                pageLink = pageLink.nextPageLink();
            }
        } while (pageData.hasNext());

        return loadedItems;
    }

    @Test
    public void testAssignEntityViewToEdge() throws Exception {
        Edge edge = constructEdge("My edge", "default");
        Edge savedEdge = doPost("/api/edge", edge, Edge.class);

        EntityView savedEntityView = getNewSavedEntityView("My entityView");

        doPost("/api/edge/" + savedEdge.getId().getId().toString()
                + "/device/" + testDevice.getId().getId().toString(), Device.class);

        doPost("/api/edge/" + savedEdge.getId().getId().toString()
                + "/entityView/" + savedEntityView.getId().getId().toString(), EntityView.class);

        TimePageData<EntityView> pageData = doGetTypedWithPageLink("/api/edge/" + savedEdge.getId().getId().toString() + "/entityViews?",
                new TypeReference<TimePageData<EntityView>>() {}, new TextPageLink(100));

        Assert.assertEquals(1, pageData.getData().size());

        doDelete("/api/edge/" + savedEdge.getId().getId().toString()
                + "/entityView/" + savedEntityView.getId().getId().toString(), EntityView.class);

        pageData = doGetTypedWithPageLink("/api/edge/" + savedEdge.getId().getId().toString() + "/entityViews?",
                new TypeReference<TimePageData<EntityView>>() {}, new TextPageLink(100));

        Assert.assertEquals(0, pageData.getData().size());
    }
}<|MERGE_RESOLUTION|>--- conflicted
+++ resolved
@@ -27,27 +27,18 @@
 import org.junit.Assert;
 import org.junit.Before;
 import org.junit.Test;
-<<<<<<< HEAD
-import org.thingsboard.server.common.data.*;
-import org.thingsboard.server.common.data.id.CustomerId;
-import org.thingsboard.server.common.data.objects.AttributesEntityView;
-import org.thingsboard.server.common.data.objects.TelemetryEntityView;
-import org.thingsboard.server.common.data.page.PageData;
-import org.thingsboard.server.common.data.page.PageLink;
-=======
 import org.thingsboard.server.common.data.Customer;
 import org.thingsboard.server.common.data.Device;
 import org.thingsboard.server.common.data.EntityView;
+import org.thingsboard.server.common.data.EntityViewInfo;
 import org.thingsboard.server.common.data.Tenant;
 import org.thingsboard.server.common.data.User;
 import org.thingsboard.server.common.data.edge.Edge;
 import org.thingsboard.server.common.data.id.CustomerId;
 import org.thingsboard.server.common.data.objects.AttributesEntityView;
 import org.thingsboard.server.common.data.objects.TelemetryEntityView;
-import org.thingsboard.server.common.data.page.TextPageData;
-import org.thingsboard.server.common.data.page.TextPageLink;
-import org.thingsboard.server.common.data.page.TimePageData;
->>>>>>> 0a7d8e86
+import org.thingsboard.server.common.data.page.PageData;
+import org.thingsboard.server.common.data.page.PageLink;
 import org.thingsboard.server.common.data.security.Authority;
 import org.thingsboard.server.common.data.security.DeviceCredentials;
 import org.thingsboard.server.dao.model.ModelConstants;
@@ -596,8 +587,8 @@
         doPost("/api/edge/" + savedEdge.getId().getId().toString()
                 + "/entityView/" + savedEntityView.getId().getId().toString(), EntityView.class);
 
-        TimePageData<EntityView> pageData = doGetTypedWithPageLink("/api/edge/" + savedEdge.getId().getId().toString() + "/entityViews?",
-                new TypeReference<TimePageData<EntityView>>() {}, new TextPageLink(100));
+        PageData<EntityView> pageData = doGetTypedWithPageLink("/api/edge/" + savedEdge.getId().getId().toString() + "/entityViews?",
+                new TypeReference<PageData<EntityView>>() {}, new PageLink(100));
 
         Assert.assertEquals(1, pageData.getData().size());
 
@@ -605,7 +596,7 @@
                 + "/entityView/" + savedEntityView.getId().getId().toString(), EntityView.class);
 
         pageData = doGetTypedWithPageLink("/api/edge/" + savedEdge.getId().getId().toString() + "/entityViews?",
-                new TypeReference<TimePageData<EntityView>>() {}, new TextPageLink(100));
+                new TypeReference<PageData<EntityView>>() {}, new PageLink(100));
 
         Assert.assertEquals(0, pageData.getData().size());
     }
