/**
 * Copyright © 2016-2023 The Thingsboard Authors
 *
 * Licensed under the Apache License, Version 2.0 (the "License");
 * you may not use this file except in compliance with the License.
 * You may obtain a copy of the License at
 *
 *     http://www.apache.org/licenses/LICENSE-2.0
 *
 * Unless required by applicable law or agreed to in writing, software
 * distributed under the License is distributed on an "AS IS" BASIS,
 * WITHOUT WARRANTIES OR CONDITIONS OF ANY KIND, either express or implied.
 * See the License for the specific language governing permissions and
 * limitations under the License.
 */
package org.thingsboard.server.controller;

import com.datastax.oss.driver.api.core.uuid.Uuids;
import com.fasterxml.jackson.core.type.TypeReference;
import com.google.common.util.concurrent.Futures;
import com.google.common.util.concurrent.ListenableFuture;
import com.google.common.util.concurrent.ListeningExecutorService;
import com.google.common.util.concurrent.MoreExecutors;
import com.google.protobuf.AbstractMessage;
import org.junit.After;
import org.junit.Assert;
import org.junit.Before;
import org.junit.Ignore;
import org.junit.Test;
import org.mockito.AdditionalAnswers;
import org.mockito.Mockito;
import org.springframework.beans.factory.annotation.Autowired;
import org.springframework.context.annotation.Bean;
import org.springframework.context.annotation.Primary;
import org.springframework.test.context.ContextConfiguration;
import org.springframework.test.context.TestPropertySource;
import org.thingsboard.common.util.ThingsBoardExecutors;
import org.thingsboard.server.common.data.Customer;
import org.thingsboard.server.common.data.Device;
import org.thingsboard.server.common.data.EntitySubtype;
import org.thingsboard.server.common.data.StringUtils;
import org.thingsboard.server.common.data.Tenant;
import org.thingsboard.server.common.data.User;
import org.thingsboard.server.common.data.asset.Asset;
import org.thingsboard.server.common.data.audit.ActionType;
import org.thingsboard.server.common.data.edge.Edge;
import org.thingsboard.server.common.data.id.CustomerId;
import org.thingsboard.server.common.data.id.EdgeId;
import org.thingsboard.server.common.data.id.TenantId;
import org.thingsboard.server.common.data.id.TenantProfileId;
import org.thingsboard.server.common.data.page.PageData;
import org.thingsboard.server.common.data.page.PageLink;
import org.thingsboard.server.common.data.security.Authority;
import org.thingsboard.server.dao.edge.EdgeDao;
import org.thingsboard.server.dao.exception.DataValidationException;
import org.thingsboard.server.dao.model.ModelConstants;
import org.thingsboard.server.dao.service.DaoSqlTest;
import org.thingsboard.server.edge.imitator.EdgeImitator;
import org.thingsboard.server.gen.edge.v1.AdminSettingsUpdateMsg;
import org.thingsboard.server.gen.edge.v1.AssetProfileUpdateMsg;
import org.thingsboard.server.gen.edge.v1.AssetUpdateMsg;
import org.thingsboard.server.gen.edge.v1.CustomerUpdateMsg;
import org.thingsboard.server.gen.edge.v1.DeviceProfileUpdateMsg;
import org.thingsboard.server.gen.edge.v1.DeviceUpdateMsg;
import org.thingsboard.server.gen.edge.v1.QueueUpdateMsg;
import org.thingsboard.server.gen.edge.v1.RuleChainUpdateMsg;
<<<<<<< HEAD
import org.thingsboard.server.gen.edge.v1.TenantProfileUpdateMsg;
import org.thingsboard.server.gen.edge.v1.TenantUpdateMsg;
=======
import org.thingsboard.server.gen.edge.v1.SyncCompletedMsg;
>>>>>>> aa29ee4c
import org.thingsboard.server.gen.edge.v1.UpdateMsgType;
import org.thingsboard.server.gen.edge.v1.UserCredentialsUpdateMsg;
import org.thingsboard.server.gen.edge.v1.UserUpdateMsg;

import java.util.ArrayList;
import java.util.Collections;
import java.util.List;
import java.util.UUID;
import java.util.concurrent.TimeUnit;

import static org.assertj.core.api.Assertions.assertThat;
import static org.hamcrest.Matchers.containsString;
import static org.springframework.test.web.servlet.result.MockMvcResultMatchers.status;
import static org.thingsboard.server.dao.model.ModelConstants.NULL_UUID;

@TestPropertySource(properties = {
        "edges.enabled=true",
        "queue.rule-engine.stats.enabled=false"
})
@ContextConfiguration(classes = {EdgeControllerTest.Config.class})
@DaoSqlTest
public class EdgeControllerTest extends AbstractControllerTest {

    public static final String EDGE_HOST = "localhost";
    public static final int EDGE_PORT = 7070;

    private IdComparator<Edge> idComparator = new IdComparator<>();

    ListeningExecutorService executor;

    List<ListenableFuture<Edge>> futures;

    @Autowired
    private EdgeDao edgeDao;

    static class Config {
        @Bean
        @Primary
        public EdgeDao edgeDao(EdgeDao edgeDao) {
            return Mockito.mock(EdgeDao.class, AdditionalAnswers.delegatesTo(edgeDao));
        }
    }

    @Before
    public void setupEdgeTest() throws Exception {
        executor = MoreExecutors.listeningDecorator(ThingsBoardExecutors.newWorkStealingPool(8, getClass()));
        loginTenantAdmin();
    }

    @After
    public void teardownEdgeTest() throws Exception {
        executor.shutdownNow();
    }

    @Test
    public void testSaveEdge() throws Exception {
        Edge edge = constructEdge("My edge", "default");

        Mockito.reset(tbClusterService, auditLogService);

        Edge savedEdge = doPost("/api/edge", edge, Edge.class);

        Assert.assertNotNull(savedEdge);
        Assert.assertNotNull(savedEdge.getId());
        Assert.assertTrue(savedEdge.getCreatedTime() > 0);
        Assert.assertEquals(tenantId, savedEdge.getTenantId());
        Assert.assertNotNull(savedEdge.getCustomerId());
        Assert.assertEquals(NULL_UUID, savedEdge.getCustomerId().getId());
        Assert.assertEquals(edge.getName(), savedEdge.getName());

        testNotifyEntityBroadcastEntityStateChangeEventOneTimeMsgToEdgeServiceNever(savedEdge, savedEdge.getId(), savedEdge.getId(),
                tenantId, tenantAdminUser.getCustomerId(), tenantAdminUser.getId(), tenantAdminUser.getEmail(),
                ActionType.ADDED);

        savedEdge.setName("My new edge");
        doPost("/api/edge", savedEdge, Edge.class);

        Edge foundEdge = doGet("/api/edge/" + savedEdge.getId().getId().toString(), Edge.class);
        Assert.assertEquals(foundEdge.getName(), savedEdge.getName());

        testNotifyEntityBroadcastEntityStateChangeEventOneTimeMsgToEdgeServiceNever(foundEdge, foundEdge.getId(), foundEdge.getId(),
                tenantId, tenantAdminUser.getCustomerId(), tenantAdminUser.getId(), tenantAdminUser.getEmail(),
                ActionType.UPDATED);
    }

    @Test
    public void testSaveEdgeWithViolationOfLengthValidation() throws Exception {
        Edge edge = constructEdge(StringUtils.randomAlphabetic(300), "default");
        String msgError = msgErrorFieldLength("name");

        Mockito.reset(tbClusterService, auditLogService);

        doPost("/api/edge", edge)
                .andExpect(status().isBadRequest())
                .andExpect(statusReason(containsString(msgError)));

        testNotifyEntityEqualsOneTimeServiceNeverError(edge, tenantId,
                tenantAdminUser.getId(), tenantAdminUser.getEmail(), ActionType.ADDED, new DataValidationException(msgError));
        Mockito.reset(tbClusterService, auditLogService);

        msgError = msgErrorFieldLength("type");
        edge.setName("normal name");
        edge.setType(StringUtils.randomAlphabetic(300));
        doPost("/api/edge", edge)
                .andExpect(status().isBadRequest())
                .andExpect(statusReason(containsString(msgError)));

        testNotifyEntityEqualsOneTimeServiceNeverError(edge, tenantId,
                tenantAdminUser.getId(), tenantAdminUser.getEmail(), ActionType.ADDED, new DataValidationException(msgError));
        Mockito.reset(tbClusterService, auditLogService);

        msgError = msgErrorFieldLength("label");
        edge.setType("normal type");
        edge.setLabel(StringUtils.randomAlphabetic(300));
        doPost("/api/edge", edge)
                .andExpect(status().isBadRequest())
                .andExpect(statusReason(containsString(msgError)));

        testNotifyEntityEqualsOneTimeServiceNeverError(edge, tenantId,
                tenantAdminUser.getId(), tenantAdminUser.getEmail(), ActionType.ADDED, new DataValidationException(msgError));
    }

    @Test
    public void testFindEdgeById() throws Exception {
        Edge edge = constructEdge("My edge", "default");
        Edge savedEdge = doPost("/api/edge", edge, Edge.class);
        Edge foundEdge = doGet("/api/edge/" + savedEdge.getId().getId().toString(), Edge.class);
        Assert.assertNotNull(foundEdge);
        Assert.assertEquals(savedEdge, foundEdge);
    }

    @Test
    public void testFindEdgeTypesByTenantId() throws Exception {
        List<Edge> edges = new ArrayList<>();

        int cntEntity = 3;

        Mockito.reset(tbClusterService, auditLogService);

        for (int i = 0; i < cntEntity; i++) {
            Edge edge = constructEdge("My edge B" + i, "typeB");
            edges.add(doPost("/api/edge", edge, Edge.class));
        }

        testNotifyManyEntityManyTimeMsgToEdgeServiceNeverAdditionalInfoAny(new Edge(), new Edge(),
                tenantId, tenantAdminUser.getCustomerId(), tenantAdminUser.getId(), tenantAdminUser.getEmail(),
                ActionType.ADDED, cntEntity, 0);

        for (int i = 0; i < 7; i++) {
            Edge edge = constructEdge("My edge C" + i, "typeC");
            edges.add(doPost("/api/edge", edge, Edge.class));
        }
        for (int i = 0; i < 9; i++) {
            Edge edge = constructEdge("My edge A" + i, "typeA");
            edges.add(doPost("/api/edge", edge, Edge.class));
        }
        List<EntitySubtype> edgeTypes = doGetTyped("/api/edge/types",
                new TypeReference<>() {
                });

        Assert.assertNotNull(edgeTypes);
        Assert.assertEquals(3, edgeTypes.size());
        Assert.assertEquals("typeA", edgeTypes.get(0).getType());
        Assert.assertEquals("typeB", edgeTypes.get(1).getType());
        Assert.assertEquals("typeC", edgeTypes.get(2).getType());
    }

    @Test
    public void testDeleteEdge() throws Exception {
        Edge edge = constructEdge("My edge", "default");
        Edge savedEdge = doPost("/api/edge", edge, Edge.class);

        Mockito.reset(tbClusterService, auditLogService);

        doDelete("/api/edge/" + savedEdge.getId().getId().toString())
                .andExpect(status().isOk());

        testNotifyEntityBroadcastEntityStateChangeEventOneTimeMsgToEdgeServiceNever(savedEdge, savedEdge.getId(), savedEdge.getId(),
                tenantId, tenantAdminUser.getCustomerId(), tenantAdminUser.getId(), tenantAdminUser.getEmail(),
                ActionType.DELETED, savedEdge.getId().getId().toString());

        doGet("/api/edge/" + savedEdge.getId().getId().toString())
                .andExpect(status().isNotFound())
                .andExpect(statusReason(containsString(msgErrorNoFound("Edge", savedEdge.getId().getId().toString()))));
    }

    @Test
    public void testSaveEdgeWithEmptyType() throws Exception {
        Edge edge = constructEdge("My edge", null);

        Mockito.reset(tbClusterService, auditLogService);

        String msgError = "Edge type " + msgErrorShouldBeSpecified;
        doPost("/api/edge", edge)
                .andExpect(status().isBadRequest())
                .andExpect(statusReason(containsString(msgError)));

        testNotifyEntityEqualsOneTimeServiceNeverError(edge, tenantId,
                tenantAdminUser.getId(), tenantAdminUser.getEmail(), ActionType.ADDED, new DataValidationException(msgError));
    }

    @Test
    public void testSaveEdgeWithEmptyName() throws Exception {
        Edge edge = constructEdge(null, "default");

        Mockito.reset(tbClusterService, auditLogService);

        String msgError = "Edge name " + msgErrorShouldBeSpecified;
        doPost("/api/edge", edge)
                .andExpect(status().isBadRequest())
                .andExpect(statusReason(containsString(msgError)));

        testNotifyEntityEqualsOneTimeServiceNeverError(edge, tenantId,
                tenantAdminUser.getId(), tenantAdminUser.getEmail(), ActionType.ADDED, new DataValidationException(msgError));
    }

    @Test
    public void testAssignUnassignEdgeToCustomer() throws Exception {
        Edge edge = constructEdge("My edge", "default");
        Edge savedEdge = doPost("/api/edge", edge, Edge.class);

        Customer customer = new Customer();
        customer.setTitle("My customer");
        Customer savedCustomer = doPost("/api/customer", customer, Customer.class);

        Mockito.reset(tbClusterService, auditLogService);

        Edge assignedEdge = doPost("/api/customer/" + savedCustomer.getId().getId().toString()
                + "/edge/" + savedEdge.getId().getId().toString(), Edge.class);
        Assert.assertEquals(savedCustomer.getId(), assignedEdge.getCustomerId());

        testNotifyEntityAllOneTimeLogEntityActionEntityEqClass(assignedEdge, assignedEdge.getId(), assignedEdge.getId(),
                tenantId, savedCustomer.getId(), tenantAdminUser.getId(), tenantAdminUser.getEmail(), ActionType.ASSIGNED_TO_CUSTOMER,
                ActionType.ASSIGNED_TO_CUSTOMER, assignedEdge.getId().getId().toString(), savedCustomer.getId().getId().toString(), savedCustomer.getTitle());

        Edge foundEdge = doGet("/api/edge/" + savedEdge.getId().getId().toString(), Edge.class);
        Assert.assertEquals(savedCustomer.getId(), foundEdge.getCustomerId());

        Edge unassignedEdge =
                doDelete("/api/customer/edge/" + savedEdge.getId().getId().toString(), Edge.class);
        Assert.assertEquals(ModelConstants.NULL_UUID, unassignedEdge.getCustomerId().getId());

        testNotifyEntityAllOneTimeLogEntityActionEntityEqClass(unassignedEdge, unassignedEdge.getId(), unassignedEdge.getId(),
                tenantId, savedCustomer.getId(), tenantAdminUser.getId(), tenantAdminUser.getEmail(), ActionType.UNASSIGNED_FROM_CUSTOMER,
                ActionType.UNASSIGNED_FROM_CUSTOMER, unassignedEdge.getId().getId().toString(), savedCustomer.getId().getId().toString(), savedCustomer.getTitle());

        foundEdge = doGet("/api/edge/" + savedEdge.getId().getId().toString(), Edge.class);
        Assert.assertEquals(ModelConstants.NULL_UUID, foundEdge.getCustomerId().getId());
    }

    @Test
    public void testAssignEdgeToNonExistentCustomer() throws Exception {
        Edge edge = constructEdge("My edge", "default");
        Edge savedEdge = doPost("/api/edge", edge, Edge.class);

        Mockito.reset(tbClusterService, auditLogService);

        CustomerId customerId = new CustomerId(Uuids.timeBased());
        String customerIdStr = customerId.getId().toString();

        String msgError = msgErrorNoFound("Customer", customerIdStr);
        doPost("/api/customer/" + customerIdStr + "/edge/" + savedEdge.getId().getId().toString())
                .andExpect(status().isNotFound())
                .andExpect(statusReason(containsString(msgError)));

        testNotifyEntityNever(savedEdge.getId(), savedEdge);
        testNotifyEntityNever(customerId, new Customer());
    }

    @Test
    public void testAssignEdgeToCustomerFromDifferentTenant() throws Exception {
        loginSysAdmin();

        Tenant tenant2 = new Tenant();
        tenant2.setTitle("Different tenant");
        Tenant savedTenant2 = doPost("/api/tenant", tenant2, Tenant.class);
        Assert.assertNotNull(savedTenant2);

        User tenantAdmin2 = new User();
        tenantAdmin2.setAuthority(Authority.TENANT_ADMIN);
        tenantAdmin2.setTenantId(savedTenant2.getId());
        tenantAdmin2.setEmail("tenant3@thingsboard.org");
        tenantAdmin2.setFirstName("Joe");
        tenantAdmin2.setLastName("Downs");

        createUserAndLogin(tenantAdmin2, "testPassword1");

        Customer customer = new Customer();
        customer.setTitle("Different customer");
        Customer savedCustomer = doPost("/api/customer", customer, Customer.class);

        loginTenantAdmin();

        Edge edge = constructEdge("My edge", "default");
        Edge savedEdge = doPost("/api/edge", edge, Edge.class);

        Mockito.reset(tbClusterService, auditLogService);

        doPost("/api/customer/" + savedCustomer.getId().getId().toString()
                + "/edge/" + savedEdge.getId().getId().toString())
                .andExpect(status().isForbidden())
                .andExpect(statusReason(containsString(msgErrorPermission)));

        testNotifyEntityNever(savedEdge.getId(), savedEdge);
        testNotifyEntityNever(savedCustomer.getId(), savedCustomer);

        loginSysAdmin();

        doDelete("/api/tenant/" + savedTenant2.getId().getId().toString())
                .andExpect(status().isOk());
    }

    @Test
    public void testFindTenantEdges() throws Exception {
        int cntEntity = 178;
        futures = new ArrayList<>(cntEntity);
        for (int i = 0; i < cntEntity; i++) {
            Edge edge = constructEdge("Edge" + i, "default");
            futures.add(executor.submit(() ->
                    doPost("/api/edge", edge, Edge.class)));
        }
        List<Edge> edges = new ArrayList<>(Futures.allAsList(futures).get(TIMEOUT, TimeUnit.SECONDS));
        List<Edge> loadedEdges = new ArrayList<>();
        PageLink pageLink = new PageLink(23);
        PageData<Edge> pageData = null;
        do {
            pageData = doGetTypedWithPageLink("/api/tenant/edges?",
                    new TypeReference<>() {
                    }, pageLink);
            loadedEdges.addAll(pageData.getData());
            if (pageData.hasNext()) {
                pageLink = pageLink.nextPageLink();
            }
        } while (pageData.hasNext());

        Collections.sort(edges, idComparator);
        Collections.sort(loadedEdges, idComparator);

        Assert.assertEquals(edges, loadedEdges);
    }

    @Test
    public void testFindTenantEdgesByName() throws Exception {
        String title1 = "Edge title 1";
        int cntEntity = 143;
        futures = new ArrayList<>(cntEntity);
        for (int i = 0; i < cntEntity; i++) {
            String suffix = StringUtils.randomAlphanumeric(15);
            String name = title1 + suffix;
            name = i % 2 == 0 ? name.toLowerCase() : name.toUpperCase();
            Edge edge = constructEdge(name, "default");
            futures.add(executor.submit(() ->
                    doPost("/api/edge", edge, Edge.class)));
        }
        List<Edge> edgesTitle1 = new ArrayList<>(Futures.allAsList(futures).get(TIMEOUT, TimeUnit.SECONDS));

        String title2 = "Edge title 2";
        cntEntity = 75;
        futures = new ArrayList<>(cntEntity);
        for (int i = 0; i < cntEntity; i++) {
            String suffix = StringUtils.randomAlphanumeric(15);
            String name = title2 + suffix;
            name = i % 2 == 0 ? name.toLowerCase() : name.toUpperCase();
            Edge edge = constructEdge(name, "default");
            futures.add(executor.submit(() ->
                    doPost("/api/edge", edge, Edge.class)));
        }
        List<Edge> edgesTitle2 = new ArrayList<>(Futures.allAsList(futures).get(TIMEOUT, TimeUnit.SECONDS));

        List<Edge> loadedEdgesTitle1 = new ArrayList<>();
        PageLink pageLink = new PageLink(15, 0, title1);
        PageData<Edge> pageData = null;
        do {
            pageData = doGetTypedWithPageLink("/api/tenant/edges?",
                    new TypeReference<PageData<Edge>>() {
                    }, pageLink);
            loadedEdgesTitle1.addAll(pageData.getData());
            if (pageData.hasNext()) {
                pageLink = pageLink.nextPageLink();
            }
        } while (pageData.hasNext());

        Collections.sort(edgesTitle1, idComparator);
        Collections.sort(loadedEdgesTitle1, idComparator);

        Assert.assertEquals(edgesTitle1, loadedEdgesTitle1);

        List<Edge> loadedEdgesTitle2 = new ArrayList<>();
        pageLink = new PageLink(4, 0, title2);
        do {
            pageData = doGetTypedWithPageLink("/api/tenant/edges?",
                    new TypeReference<PageData<Edge>>() {
                    }, pageLink);
            loadedEdgesTitle2.addAll(pageData.getData());
            if (pageData.hasNext()) {
                pageLink = pageLink.nextPageLink();
            }
        } while (pageData.hasNext());

        Collections.sort(edgesTitle2, idComparator);
        Collections.sort(loadedEdgesTitle2, idComparator);

        Assert.assertEquals(edgesTitle2, loadedEdgesTitle2);

        for (Edge edge : loadedEdgesTitle1) {
            doDelete("/api/edge/" + edge.getId().getId().toString())
                    .andExpect(status().isOk());
        }

        pageLink = new PageLink(4, 0, title1);
        pageData = doGetTypedWithPageLink("/api/tenant/edges?",
                new TypeReference<>() {
                }, pageLink);
        Assert.assertFalse(pageData.hasNext());
        Assert.assertEquals(0, pageData.getData().size());

        for (Edge edge : loadedEdgesTitle2) {
            doDelete("/api/edge/" + edge.getId().getId().toString())
                    .andExpect(status().isOk());
        }

        pageLink = new PageLink(4, 0, title2);
        pageData = doGetTypedWithPageLink("/api/tenant/edges?",
                new TypeReference<>() {
                }, pageLink);
        Assert.assertFalse(pageData.hasNext());
        Assert.assertEquals(0, pageData.getData().size());
    }

    @Test
    public void testFindTenantEdgesByType() throws Exception {
        String title1 = "Edge title 1";
        String type1 = "typeA";
        int cntEntity = 143;
        futures = new ArrayList<>(cntEntity);
        for (int i = 0; i < cntEntity; i++) {
            String suffix = StringUtils.randomAlphanumeric(15);
            String name = title1 + suffix;
            name = i % 2 == 0 ? name.toLowerCase() : name.toUpperCase();
            Edge edge = constructEdge(name, type1);
            futures.add(executor.submit(() ->
                    doPost("/api/edge", edge, Edge.class)));
        }
        List<Edge> edgesType1 = new ArrayList<>(Futures.allAsList(futures).get(TIMEOUT, TimeUnit.SECONDS));

        String title2 = "Edge title 2";
        String type2 = "typeB";
        cntEntity = 75;
        futures = new ArrayList<>(cntEntity);
        for (int i = 0; i < cntEntity; i++) {
            String suffix = StringUtils.randomAlphanumeric(15);
            String name = title2 + suffix;
            name = i % 2 == 0 ? name.toLowerCase() : name.toUpperCase();
            Edge edge = constructEdge(name, type2);
            futures.add(executor.submit(() ->
                    doPost("/api/edge", edge, Edge.class)));
        }
        List<Edge> edgesType2 = new ArrayList<>(Futures.allAsList(futures).get(TIMEOUT, TimeUnit.SECONDS));

        List<Edge> loadedEdgesType1 = new ArrayList<>();
        PageLink pageLink = new PageLink(15);
        PageData<Edge> pageData = null;
        do {
            pageData = doGetTypedWithPageLink("/api/tenant/edges?type={type}&",
                    new TypeReference<PageData<Edge>>() {
                    }, pageLink, type1);
            loadedEdgesType1.addAll(pageData.getData());
            if (pageData.hasNext()) {
                pageLink = pageLink.nextPageLink();
            }
        } while (pageData.hasNext());

        Collections.sort(edgesType1, idComparator);
        Collections.sort(loadedEdgesType1, idComparator);

        Assert.assertEquals(edgesType1, loadedEdgesType1);

        List<Edge> loadedEdgesType2 = new ArrayList<>();
        pageLink = new PageLink(4);
        do {
            pageData = doGetTypedWithPageLink("/api/tenant/edges?type={type}&",
                    new TypeReference<PageData<Edge>>() {
                    }, pageLink, type2);
            loadedEdgesType2.addAll(pageData.getData());
            if (pageData.hasNext()) {
                pageLink = pageLink.nextPageLink();
            }
        } while (pageData.hasNext());

        Collections.sort(edgesType2, idComparator);
        Collections.sort(loadedEdgesType2, idComparator);

        Assert.assertEquals(edgesType2, loadedEdgesType2);

        for (Edge edge : loadedEdgesType1) {
            doDelete("/api/edge/" + edge.getId().getId().toString())
                    .andExpect(status().isOk());
        }

        pageLink = new PageLink(4);
        pageData = doGetTypedWithPageLink("/api/tenant/edges?type={type}&",
                new TypeReference<PageData<Edge>>() {
                }, pageLink, type1);
        Assert.assertFalse(pageData.hasNext());
        Assert.assertEquals(0, pageData.getData().size());

        for (Edge edge : loadedEdgesType2) {
            doDelete("/api/edge/" + edge.getId().getId().toString())
                    .andExpect(status().isOk());
        }

        pageLink = new PageLink(4);
        pageData = doGetTypedWithPageLink("/api/tenant/edges?type={type}&",
                new TypeReference<PageData<Edge>>() {
                }, pageLink, type2);
        Assert.assertFalse(pageData.hasNext());
        Assert.assertEquals(0, pageData.getData().size());
    }

    @Test
    public void testFindCustomerEdges() throws Exception {
        Customer customer = new Customer();
        customer.setTitle("Test customer");
        customer = doPost("/api/customer", customer, Customer.class);
        CustomerId customerId = customer.getId();

        Mockito.reset(tbClusterService, auditLogService);

        int cntEntity = 128;
        futures = new ArrayList<>(cntEntity);
        for (int i = 0; i < cntEntity; i++) {
            Edge edge = constructEdge("Edge" + i, "default");
            futures.add(executor.submit(() -> {
                Edge edge1 = doPost("/api/edge", edge, Edge.class);
                return doPost("/api/customer/" + customerId.getId().toString()
                        + "/edge/" + edge1.getId().getId().toString(), Edge.class);
            }));
        }
        List<Edge> edges = new ArrayList<>(Futures.allAsList(futures).get(TIMEOUT, TimeUnit.SECONDS));

        testNotifyManyEntityManyTimeMsgToEdgeServiceEntityEqAny(new Edge(), new Edge(),
                tenantId, customerId, tenantAdminUser.getId(), tenantAdminUser.getEmail(),
                ActionType.ASSIGNED_TO_CUSTOMER, cntEntity, cntEntity, cntEntity * 2,
                new String(), new String(), new String());

        List<Edge> loadedEdges = new ArrayList<>();
        PageLink pageLink = new PageLink(23);
        PageData<Edge> pageData = null;
        do {
            pageData = doGetTypedWithPageLink("/api/customer/" + customerId.getId().toString() + "/edges?",
                    new TypeReference<PageData<Edge>>() {
                    }, pageLink);
            loadedEdges.addAll(pageData.getData());
            if (pageData.hasNext()) {
                pageLink = pageLink.nextPageLink();
            }
        } while (pageData.hasNext());

        Collections.sort(edges, idComparator);
        Collections.sort(loadedEdges, idComparator);

        Assert.assertEquals(edges, loadedEdges);
    }

    @Test
    public void testFindCustomerEdgesByName() throws Exception {
        Customer customer = new Customer();
        customer.setTitle("Test customer");
        customer = doPost("/api/customer", customer, Customer.class);
        CustomerId customerId = customer.getId();

        int cntEntity = 125;
        String title1 = "Edge title 1";
        futures = new ArrayList<>(cntEntity);
        for (int i = 0; i < cntEntity; i++) {
            String suffix = StringUtils.randomAlphanumeric(15);
            String name = title1 + suffix;
            name = i % 2 == 0 ? name.toLowerCase() : name.toUpperCase();
            Edge edge = constructEdge(name, "default");
            futures.add(executor.submit(() -> {
                Edge edge1 = doPost("/api/edge", edge, Edge.class);
                return doPost("/api/customer/" + customerId.getId().toString()
                        + "/edge/" + edge1.getId().getId().toString(), Edge.class);
            }));
        }
        List<Edge> edgesTitle1 = new ArrayList<>(Futures.allAsList(futures).get(TIMEOUT, TimeUnit.SECONDS));

        cntEntity = 143;
        String title2 = "Edge title 2";
        futures = new ArrayList<>(cntEntity);
        for (int i = 0; i < cntEntity; i++) {
            String suffix = StringUtils.randomAlphanumeric(15);
            String name = title2 + suffix;
            name = i % 2 == 0 ? name.toLowerCase() : name.toUpperCase();
            Edge edge = constructEdge(name, "default");
            futures.add(executor.submit(() -> {
                Edge edge1 = doPost("/api/edge", edge, Edge.class);
                return doPost("/api/customer/" + customerId.getId().toString()
                        + "/edge/" + edge1.getId().getId().toString(), Edge.class);
            }));
        }
        List<Edge> edgesTitle2 = new ArrayList<>(Futures.allAsList(futures).get(TIMEOUT, TimeUnit.SECONDS));

        List<Edge> loadedEdgesTitle1 = new ArrayList<>();
        PageLink pageLink = new PageLink(15, 0, title1);
        PageData<Edge> pageData = null;
        do {
            pageData = doGetTypedWithPageLink("/api/customer/" + customerId.getId().toString() + "/edges?",
                    new TypeReference<PageData<Edge>>() {
                    }, pageLink);
            loadedEdgesTitle1.addAll(pageData.getData());
            if (pageData.hasNext()) {
                pageLink = pageLink.nextPageLink();
            }
        } while (pageData.hasNext());

        Collections.sort(edgesTitle1, idComparator);
        Collections.sort(loadedEdgesTitle1, idComparator);

        Assert.assertEquals(edgesTitle1, loadedEdgesTitle1);

        List<Edge> loadedEdgesTitle2 = new ArrayList<>();
        pageLink = new PageLink(4, 0, title2);
        do {
            pageData = doGetTypedWithPageLink("/api/customer/" + customerId.getId().toString() + "/edges?",
                    new TypeReference<PageData<Edge>>() {
                    }, pageLink);
            loadedEdgesTitle2.addAll(pageData.getData());
            if (pageData.hasNext()) {
                pageLink = pageLink.nextPageLink();
            }
        } while (pageData.hasNext());

        Collections.sort(edgesTitle2, idComparator);
        Collections.sort(loadedEdgesTitle2, idComparator);

        Assert.assertEquals(edgesTitle2, loadedEdgesTitle2);

        Mockito.reset(tbClusterService, auditLogService);

        for (Edge edge : loadedEdgesTitle1) {
            doDelete("/api/customer/edge/" + edge.getId().getId().toString())
                    .andExpect(status().isOk());
        }

        cntEntity = loadedEdgesTitle1.size();
        testNotifyManyEntityManyTimeMsgToEdgeServiceEntityEqAnyAdditionalInfoAny(new Edge(), new Edge(),
                tenantId, customerId, tenantAdminUser.getId(), tenantAdminUser.getEmail(),
                ActionType.UNASSIGNED_FROM_CUSTOMER, ActionType.UNASSIGNED_FROM_CUSTOMER, cntEntity, cntEntity, 3);

        pageLink = new PageLink(4, 0, title1);
        pageData = doGetTypedWithPageLink("/api/customer/" + customerId.getId().toString() + "/edges?",
                new TypeReference<PageData<Edge>>() {
                }, pageLink);
        Assert.assertFalse(pageData.hasNext());
        Assert.assertEquals(0, pageData.getData().size());

        for (Edge edge : loadedEdgesTitle2) {
            doDelete("/api/customer/edge/" + edge.getId().getId().toString())
                    .andExpect(status().isOk());
        }

        pageLink = new PageLink(4, 0, title2);
        pageData = doGetTypedWithPageLink("/api/customer/" + customerId.getId().toString() + "/edges?",
                new TypeReference<PageData<Edge>>() {
                }, pageLink);
        Assert.assertFalse(pageData.hasNext());
        Assert.assertEquals(0, pageData.getData().size());
    }

    @Test
    public void testFindCustomerEdgesByType() throws Exception {
        Customer customer = new Customer();
        customer.setTitle("Test customer");
        customer = doPost("/api/customer", customer, Customer.class);
        CustomerId customerId = customer.getId();

        int cntEntity = 125;
        String title1 = "Edge title 1";
        String type1 = "typeC";
        futures = new ArrayList<>(cntEntity);
        for (int i = 0; i < cntEntity; i++) {
            String suffix = StringUtils.randomAlphanumeric(15);
            String name = title1 + suffix;
            name = i % 2 == 0 ? name.toLowerCase() : name.toUpperCase();
            Edge edge = constructEdge(name, type1);
            futures.add(executor.submit(() -> {
                Edge edge1 = doPost("/api/edge", edge, Edge.class);
                return doPost("/api/customer/" + customerId.getId().toString()
                        + "/edge/" + edge1.getId().getId().toString(), Edge.class);
            }));
        }
        List<Edge> edgesType1 = new ArrayList<>(Futures.allAsList(futures).get(TIMEOUT, TimeUnit.SECONDS));

        cntEntity = 143;
        String title2 = "Edge title 2";
        String type2 = "typeD";
        futures = new ArrayList<>(cntEntity);
        for (int i = 0; i < cntEntity; i++) {
            String suffix = StringUtils.randomAlphanumeric(15);
            String name = title2 + suffix;
            name = i % 2 == 0 ? name.toLowerCase() : name.toUpperCase();
            Edge edge = constructEdge(name, type2);
            futures.add(executor.submit(() -> {
                Edge edge1 = doPost("/api/edge", edge, Edge.class);
                return doPost("/api/customer/" + customerId.getId().toString()
                        + "/edge/" + edge1.getId().getId().toString(), Edge.class);
            }));
        }
        List<Edge> edgesType2 = new ArrayList<>(Futures.allAsList(futures).get(TIMEOUT, TimeUnit.SECONDS));

        List<Edge> loadedEdgesType1 = new ArrayList<>();
        PageLink pageLink = new PageLink(15, 0, title1);
        PageData<Edge> pageData = null;
        do {
            pageData = doGetTypedWithPageLink("/api/customer/" + customerId.getId().toString() + "/edges?type={type}&",
                    new TypeReference<PageData<Edge>>() {
                    }, pageLink, type1);
            loadedEdgesType1.addAll(pageData.getData());
            if (pageData.hasNext()) {
                pageLink = pageLink.nextPageLink();
            }
        } while (pageData.hasNext());

        Collections.sort(edgesType1, idComparator);
        Collections.sort(loadedEdgesType1, idComparator);

        Assert.assertEquals(edgesType1, loadedEdgesType1);

        List<Edge> loadedEdgesType2 = new ArrayList<>();
        pageLink = new PageLink(4, 0, title2);
        do {
            pageData = doGetTypedWithPageLink("/api/customer/" + customerId.getId().toString() + "/edges?type={type}&",
                    new TypeReference<PageData<Edge>>() {
                    }, pageLink, type2);
            loadedEdgesType2.addAll(pageData.getData());
            if (pageData.hasNext()) {
                pageLink = pageLink.nextPageLink();
            }
        } while (pageData.hasNext());

        Collections.sort(edgesType2, idComparator);
        Collections.sort(loadedEdgesType2, idComparator);

        Assert.assertEquals(edgesType2, loadedEdgesType2);

        for (Edge edge : loadedEdgesType1) {
            doDelete("/api/customer/edge/" + edge.getId().getId().toString())
                    .andExpect(status().isOk());
        }

        pageLink = new PageLink(4, 0, title1);
        pageData = doGetTypedWithPageLink("/api/customer/" + customerId.getId().toString() + "/edges?type={type}&",
                new TypeReference<PageData<Edge>>() {
                }, pageLink, type1);
        Assert.assertFalse(pageData.hasNext());
        Assert.assertEquals(0, pageData.getData().size());

        for (Edge edge : loadedEdgesType2) {
            doDelete("/api/customer/edge/" + edge.getId().getId().toString())
                    .andExpect(status().isOk());
        }

        pageLink = new PageLink(4, 0, title2);
        pageData = doGetTypedWithPageLink("/api/customer/" + customerId.getId().toString() + "/edges?type={type}&",
                new TypeReference<PageData<Edge>>() {
                }, pageLink, type2);
        Assert.assertFalse(pageData.hasNext());
        Assert.assertEquals(0, pageData.getData().size());
    }

    @Test
    public void testSyncEdge() throws Exception {
        Asset asset = new Asset();
        asset.setName("Test Sync Edge Asset 1");
        asset.setType("test");
        Asset savedAsset = doPost("/api/asset", asset, Asset.class);

        Device device = new Device();
        device.setName("Test Sync Edge Device 1");
        device.setType("default");
        Device savedDevice = doPost("/api/device", device, Device.class);

        Edge edge = doPost("/api/edge", constructEdge("Test Sync Edge", "test"), Edge.class);

        doPost("/api/edge/" + edge.getId().getId().toString()
                + "/device/" + savedDevice.getId().getId().toString(), Device.class);
        doPost("/api/edge/" + edge.getId().getId().toString()
                + "/asset/" + savedAsset.getId().getId().toString(), Asset.class);

        EdgeImitator edgeImitator = new EdgeImitator(EDGE_HOST, EDGE_PORT, edge.getRoutingKey(), edge.getSecret());
        edgeImitator.ignoreType(UserCredentialsUpdateMsg.class);

<<<<<<< HEAD
        edgeImitator.expectMessageAmount(23);
=======
        edgeImitator.expectMessageAmount(21);
>>>>>>> aa29ee4c
        edgeImitator.connect();
        assertThat(edgeImitator.waitForMessages()).as("await for messages on first connect").isTrue();

        verifyFetchersMsgs(edgeImitator);
        // verify queue msgs
        Assert.assertTrue(popRuleChainMsg(edgeImitator.getDownlinkMsgs(), UpdateMsgType.ENTITY_UPDATED_RPC_MESSAGE, "Edge Root Rule Chain"));
        Assert.assertTrue(popDeviceProfileMsg(edgeImitator.getDownlinkMsgs(), UpdateMsgType.ENTITY_CREATED_RPC_MESSAGE, "default"));
        Assert.assertTrue(popDeviceMsg(edgeImitator.getDownlinkMsgs(), UpdateMsgType.ENTITY_CREATED_RPC_MESSAGE, "Test Sync Edge Device 1"));
        Assert.assertTrue(popAssetProfileMsg(edgeImitator.getDownlinkMsgs(), UpdateMsgType.ENTITY_CREATED_RPC_MESSAGE, "test"));
        Assert.assertTrue(popAssetMsg(edgeImitator.getDownlinkMsgs(), UpdateMsgType.ENTITY_CREATED_RPC_MESSAGE, "Test Sync Edge Asset 1"));
        Assert.assertTrue(edgeImitator.getDownlinkMsgs().isEmpty());

<<<<<<< HEAD
        edgeImitator.expectMessageAmount(18);
=======
        edgeImitator.expectMessageAmount(16);
>>>>>>> aa29ee4c
        doPost("/api/edge/sync/" + edge.getId());
        assertThat(edgeImitator.waitForMessages()).as("await for messages after edge sync rest api call").isTrue();

        verifyFetchersMsgs(edgeImitator);
        Assert.assertTrue(edgeImitator.getDownlinkMsgs().isEmpty());

        edgeImitator.allowIgnoredTypes();
        try {
            edgeImitator.disconnect();
        } catch (Exception ignored) {
        }

        doDelete("/api/device/" + savedDevice.getId().getId().toString())
                .andExpect(status().isOk());
        doDelete("/api/asset/" + savedAsset.getId().getId().toString())
                .andExpect(status().isOk());
        doDelete("/api/edge/" + edge.getId().getId().toString())
                .andExpect(status().isOk());
    }

    private void verifyFetchersMsgs(EdgeImitator edgeImitator) {
        Assert.assertTrue(popQueueMsg(edgeImitator.getDownlinkMsgs(), UpdateMsgType.ENTITY_CREATED_RPC_MESSAGE, "Main"));
        Assert.assertTrue(popRuleChainMsg(edgeImitator.getDownlinkMsgs(), UpdateMsgType.ENTITY_CREATED_RPC_MESSAGE, "Edge Root Rule Chain"));
        Assert.assertTrue(popAdminSettingsMsg(edgeImitator.getDownlinkMsgs(), "mail", true));
        Assert.assertTrue(popAdminSettingsMsg(edgeImitator.getDownlinkMsgs(), "mail", false));
        Assert.assertTrue(popAdminSettingsMsg(edgeImitator.getDownlinkMsgs(), "mailTemplates", true));
        Assert.assertTrue(popAdminSettingsMsg(edgeImitator.getDownlinkMsgs(), "mailTemplates", false));
        Assert.assertTrue(popDeviceProfileMsg(edgeImitator.getDownlinkMsgs(), UpdateMsgType.ENTITY_CREATED_RPC_MESSAGE, "default"));
        Assert.assertTrue(popAssetProfileMsg(edgeImitator.getDownlinkMsgs(), UpdateMsgType.ENTITY_CREATED_RPC_MESSAGE, "default"));
        Assert.assertTrue(popAssetProfileMsg(edgeImitator.getDownlinkMsgs(), UpdateMsgType.ENTITY_CREATED_RPC_MESSAGE, "test"));
        Assert.assertTrue(popUserMsg(edgeImitator.getDownlinkMsgs(), UpdateMsgType.ENTITY_CREATED_RPC_MESSAGE, TENANT_ADMIN_EMAIL, Authority.TENANT_ADMIN));
        Assert.assertTrue(popCustomerMsg(edgeImitator.getDownlinkMsgs(), UpdateMsgType.ENTITY_CREATED_RPC_MESSAGE, "Public"));
        Assert.assertTrue(popDeviceProfileMsg(edgeImitator.getDownlinkMsgs(), UpdateMsgType.ENTITY_CREATED_RPC_MESSAGE, "default"));
        Assert.assertTrue(popDeviceMsg(edgeImitator.getDownlinkMsgs(), UpdateMsgType.ENTITY_CREATED_RPC_MESSAGE, "Test Sync Edge Device 1"));
        Assert.assertTrue(popAssetProfileMsg(edgeImitator.getDownlinkMsgs(), UpdateMsgType.ENTITY_CREATED_RPC_MESSAGE, "test"));
        Assert.assertTrue(popAssetMsg(edgeImitator.getDownlinkMsgs(), UpdateMsgType.ENTITY_CREATED_RPC_MESSAGE, "Test Sync Edge Asset 1"));
<<<<<<< HEAD
        Assert.assertTrue(popTenantMsg(edgeImitator.getDownlinkMsgs(), tenantId));
        Assert.assertTrue(popTenantProfileMsg(edgeImitator.getDownlinkMsgs(), tenantProfileId)); // from tenant update msg
        Assert.assertTrue(popTenantProfileMsg(edgeImitator.getDownlinkMsgs(), tenantProfileId)); // from tenant profile update msg
=======
        Assert.assertTrue(popSyncCompletedMsg(edgeImitator.getDownlinkMsgs()));
>>>>>>> aa29ee4c
    }

    private boolean popQueueMsg(List<AbstractMessage> messages, UpdateMsgType msgType, String name) {
        for (AbstractMessage message : messages) {
            if (message instanceof QueueUpdateMsg) {
                QueueUpdateMsg queueUpdateMsg = (QueueUpdateMsg) message;
                if (msgType.equals(queueUpdateMsg.getMsgType())
                        && name.equals(queueUpdateMsg.getName())) {
                    messages.remove(message);
                    return true;
                }
            }
        }
        return false;
    }

    private boolean popRuleChainMsg(List<AbstractMessage> messages, UpdateMsgType msgType, String name) {
        for (AbstractMessage message : messages) {
            if (message instanceof RuleChainUpdateMsg) {
                RuleChainUpdateMsg ruleChainUpdateMsg = (RuleChainUpdateMsg) message;
                if (msgType.equals(ruleChainUpdateMsg.getMsgType())
                        && name.equals(ruleChainUpdateMsg.getName())
                        && ruleChainUpdateMsg.getRoot()) {
                    messages.remove(message);
                    return true;
                }
            }
        }
        return false;
    }

    private boolean popAdminSettingsMsg(List<AbstractMessage> messages, String key, boolean isSystem) {
        for (AbstractMessage message : messages) {
            if (message instanceof AdminSettingsUpdateMsg) {
                AdminSettingsUpdateMsg adminSettingsUpdateMsg = (AdminSettingsUpdateMsg) message;
                if (key.equals(adminSettingsUpdateMsg.getKey())
                        && isSystem == adminSettingsUpdateMsg.getIsSystem()) {
                    messages.remove(message);
                    return true;
                }
            }
        }
        return false;
    }

    private boolean popDeviceProfileMsg(List<AbstractMessage> messages, UpdateMsgType msgType, String name) {
        for (AbstractMessage message : messages) {
            if (message instanceof DeviceProfileUpdateMsg) {
                DeviceProfileUpdateMsg deviceProfileUpdateMsg = (DeviceProfileUpdateMsg) message;
                if (msgType.equals(deviceProfileUpdateMsg.getMsgType())
                        && name.equals(deviceProfileUpdateMsg.getName())) {
                    messages.remove(message);
                    return true;
                }
            }
        }
        return false;
    }

    private boolean popDeviceMsg(List<AbstractMessage> messages, UpdateMsgType msgType, String name) {
        for (AbstractMessage message : messages) {
            if (message instanceof DeviceUpdateMsg) {
                DeviceUpdateMsg deviceUpdateMsg = (DeviceUpdateMsg) message;
                if (msgType.equals(deviceUpdateMsg.getMsgType())
                        && name.equals(deviceUpdateMsg.getName())) {
                    messages.remove(message);
                    return true;
                }
            }
        }
        return false;
    }

    private boolean popAssetProfileMsg(List<AbstractMessage> messages, UpdateMsgType msgType, String name) {
        for (AbstractMessage message : messages) {
            if (message instanceof AssetProfileUpdateMsg) {
                AssetProfileUpdateMsg assetProfileUpdateMsg = (AssetProfileUpdateMsg) message;
                if (msgType.equals(assetProfileUpdateMsg.getMsgType())
                        && name.equals(assetProfileUpdateMsg.getName())) {
                    messages.remove(message);
                    return true;
                }
            }
        }
        return false;
    }

    private boolean popAssetMsg(List<AbstractMessage> messages, UpdateMsgType msgType, String name) {
        for (AbstractMessage message : messages) {
            if (message instanceof AssetUpdateMsg) {
                AssetUpdateMsg assetUpdateMsg = (AssetUpdateMsg) message;
                if (msgType.equals(assetUpdateMsg.getMsgType())
                        && name.equals(assetUpdateMsg.getName())) {
                    messages.remove(message);
                    return true;
                }
            }
        }
        return false;
    }

    private boolean popUserMsg(List<AbstractMessage> messages, UpdateMsgType msgType, String email, Authority authority) {
        for (AbstractMessage message : messages) {
            if (message instanceof UserUpdateMsg) {
                UserUpdateMsg userUpdateMsg = (UserUpdateMsg) message;
                if (msgType.equals(userUpdateMsg.getMsgType())
                        && email.equals(userUpdateMsg.getEmail())
                        && authority.name().equals(userUpdateMsg.getAuthority())) {
                    messages.remove(message);
                    return true;
                }
            }
        }
        return false;
    }

    private boolean popCustomerMsg(List<AbstractMessage> messages, UpdateMsgType msgType, String title) {
        for (AbstractMessage message : messages) {
            if (message instanceof CustomerUpdateMsg) {
                CustomerUpdateMsg customerUpdateMsg = (CustomerUpdateMsg) message;
                if (msgType.equals(customerUpdateMsg.getMsgType())
                        && title.equals(customerUpdateMsg.getTitle())) {
                    messages.remove(message);
                    return true;
                }
            }
        }
        return false;
    }

<<<<<<< HEAD
    private boolean popTenantMsg(List<AbstractMessage> messages, TenantId tenantId1) {
        for (AbstractMessage message : messages) {
            if (message instanceof TenantUpdateMsg) {
                TenantUpdateMsg tenantUpdateMsg = (TenantUpdateMsg) message;
                TenantId tenantIdMsg = new TenantId(new UUID(tenantUpdateMsg.getIdMSB(), tenantUpdateMsg.getIdLSB()));
                if (UpdateMsgType.ENTITY_UPDATED_RPC_MESSAGE.equals(tenantUpdateMsg.getMsgType())
                        && tenantId1.equals(tenantIdMsg)) {
                    messages.remove(message);
                    return true;
                }
            }
        }
        return false;
    }

    private boolean popTenantProfileMsg(List<AbstractMessage> messages, TenantProfileId tenantProfileId) {
        for (AbstractMessage message : messages) {
            if (message instanceof TenantProfileUpdateMsg) {
                TenantProfileUpdateMsg tenantProfileUpdateMsg = (TenantProfileUpdateMsg) message;
                TenantProfileId tenantProfileIdMsg = new TenantProfileId(new UUID(tenantProfileUpdateMsg.getIdMSB(), tenantProfileUpdateMsg.getIdLSB()));
                if (UpdateMsgType.ENTITY_UPDATED_RPC_MESSAGE.equals(tenantProfileUpdateMsg.getMsgType())
                        && tenantProfileId.equals(tenantProfileIdMsg)) {
                    messages.remove(message);
                    return true;
                }
=======
    private boolean popSyncCompletedMsg(List<AbstractMessage> messages) {
        for (AbstractMessage message : messages) {
            if (message instanceof SyncCompletedMsg) {
                messages.remove(message);
                return true;
>>>>>>> aa29ee4c
            }
        }
        return false;
    }

    @Test
    public void testDeleteEdgeWithDeleteRelationsOk() throws Exception {
        EdgeId edgeId = savedEdge("Edge for Test WithRelationsOk").getId();
        testEntityDaoWithRelationsOk(tenantId, edgeId, "/api/edge/" + edgeId);
    }

    @Ignore
    @Test
    public void testDeleteEdgeExceptionWithRelationsTransactional() throws Exception {
        EdgeId edgeId = savedEdge("Edge for Test WithRelations Transactional Exception").getId();
        testEntityDaoWithRelationsTransactionalException(edgeDao, tenantId, edgeId, "/api/edge/" + edgeId);
    }

    private Edge savedEdge(String name) {
        Edge edge = constructEdge(name, "default");
        return doPost("/api/edge", edge, Edge.class);
    }

    @Test
    public void testGetEdgeInstallInstructions() throws Exception {
        Edge edge = constructEdge(tenantId, "Edge for Test Docker Install Instructions", "default", "7390c3a6-69b0-9910-d155-b90aca4b772e", "l7q4zsjplzwhk16geqxy");
        Edge savedEdge = doPost("/api/edge", edge, Edge.class);
        String installInstructions = doGet("/api/edge/instructions/" + savedEdge.getId().getId().toString(), String.class);
        Assert.assertTrue(installInstructions.contains("l7q4zsjplzwhk16geqxy"));
        Assert.assertTrue(installInstructions.contains("7390c3a6-69b0-9910-d155-b90aca4b772e"));
    }
}<|MERGE_RESOLUTION|>--- conflicted
+++ resolved
@@ -64,12 +64,9 @@
 import org.thingsboard.server.gen.edge.v1.DeviceUpdateMsg;
 import org.thingsboard.server.gen.edge.v1.QueueUpdateMsg;
 import org.thingsboard.server.gen.edge.v1.RuleChainUpdateMsg;
-<<<<<<< HEAD
+import org.thingsboard.server.gen.edge.v1.SyncCompletedMsg;
 import org.thingsboard.server.gen.edge.v1.TenantProfileUpdateMsg;
 import org.thingsboard.server.gen.edge.v1.TenantUpdateMsg;
-=======
-import org.thingsboard.server.gen.edge.v1.SyncCompletedMsg;
->>>>>>> aa29ee4c
 import org.thingsboard.server.gen.edge.v1.UpdateMsgType;
 import org.thingsboard.server.gen.edge.v1.UserCredentialsUpdateMsg;
 import org.thingsboard.server.gen.edge.v1.UserUpdateMsg;
@@ -863,11 +860,7 @@
         EdgeImitator edgeImitator = new EdgeImitator(EDGE_HOST, EDGE_PORT, edge.getRoutingKey(), edge.getSecret());
         edgeImitator.ignoreType(UserCredentialsUpdateMsg.class);
 
-<<<<<<< HEAD
         edgeImitator.expectMessageAmount(23);
-=======
-        edgeImitator.expectMessageAmount(21);
->>>>>>> aa29ee4c
         edgeImitator.connect();
         assertThat(edgeImitator.waitForMessages()).as("await for messages on first connect").isTrue();
 
@@ -880,11 +873,7 @@
         Assert.assertTrue(popAssetMsg(edgeImitator.getDownlinkMsgs(), UpdateMsgType.ENTITY_CREATED_RPC_MESSAGE, "Test Sync Edge Asset 1"));
         Assert.assertTrue(edgeImitator.getDownlinkMsgs().isEmpty());
 
-<<<<<<< HEAD
         edgeImitator.expectMessageAmount(18);
-=======
-        edgeImitator.expectMessageAmount(16);
->>>>>>> aa29ee4c
         doPost("/api/edge/sync/" + edge.getId());
         assertThat(edgeImitator.waitForMessages()).as("await for messages after edge sync rest api call").isTrue();
 
@@ -921,13 +910,10 @@
         Assert.assertTrue(popDeviceMsg(edgeImitator.getDownlinkMsgs(), UpdateMsgType.ENTITY_CREATED_RPC_MESSAGE, "Test Sync Edge Device 1"));
         Assert.assertTrue(popAssetProfileMsg(edgeImitator.getDownlinkMsgs(), UpdateMsgType.ENTITY_CREATED_RPC_MESSAGE, "test"));
         Assert.assertTrue(popAssetMsg(edgeImitator.getDownlinkMsgs(), UpdateMsgType.ENTITY_CREATED_RPC_MESSAGE, "Test Sync Edge Asset 1"));
-<<<<<<< HEAD
         Assert.assertTrue(popTenantMsg(edgeImitator.getDownlinkMsgs(), tenantId));
         Assert.assertTrue(popTenantProfileMsg(edgeImitator.getDownlinkMsgs(), tenantProfileId)); // from tenant update msg
         Assert.assertTrue(popTenantProfileMsg(edgeImitator.getDownlinkMsgs(), tenantProfileId)); // from tenant profile update msg
-=======
         Assert.assertTrue(popSyncCompletedMsg(edgeImitator.getDownlinkMsgs()));
->>>>>>> aa29ee4c
     }
 
     private boolean popQueueMsg(List<AbstractMessage> messages, UpdateMsgType msgType, String name) {
@@ -1058,7 +1044,6 @@
         return false;
     }
 
-<<<<<<< HEAD
     private boolean popTenantMsg(List<AbstractMessage> messages, TenantId tenantId1) {
         for (AbstractMessage message : messages) {
             if (message instanceof TenantUpdateMsg) {
@@ -1084,13 +1069,16 @@
                     messages.remove(message);
                     return true;
                 }
-=======
+            }
+        }
+        return false;
+    }
+
     private boolean popSyncCompletedMsg(List<AbstractMessage> messages) {
         for (AbstractMessage message : messages) {
             if (message instanceof SyncCompletedMsg) {
                 messages.remove(message);
                 return true;
->>>>>>> aa29ee4c
             }
         }
         return false;
