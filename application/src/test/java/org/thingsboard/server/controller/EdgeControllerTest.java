/**
 * Copyright © 2016-2023 The Thingsboard Authors
 *
 * Licensed under the Apache License, Version 2.0 (the "License");
 * you may not use this file except in compliance with the License.
 * You may obtain a copy of the License at
 *
 *     http://www.apache.org/licenses/LICENSE-2.0
 *
 * Unless required by applicable law or agreed to in writing, software
 * distributed under the License is distributed on an "AS IS" BASIS,
 * WITHOUT WARRANTIES OR CONDITIONS OF ANY KIND, either express or implied.
 * See the License for the specific language governing permissions and
 * limitations under the License.
 */
package org.thingsboard.server.controller;

import com.datastax.oss.driver.api.core.uuid.Uuids;
import com.fasterxml.jackson.core.type.TypeReference;
import com.google.common.util.concurrent.Futures;
import com.google.common.util.concurrent.ListenableFuture;
import com.google.common.util.concurrent.ListeningExecutorService;
import com.google.common.util.concurrent.MoreExecutors;
import com.google.protobuf.AbstractMessage;
import org.junit.After;
import org.junit.Assert;
import org.junit.Before;
import org.junit.Ignore;
import org.junit.Test;
import org.mockito.AdditionalAnswers;
import org.mockito.Mockito;
import org.springframework.beans.factory.annotation.Autowired;
import org.springframework.context.annotation.Bean;
import org.springframework.context.annotation.Primary;
import org.springframework.test.context.ContextConfiguration;
import org.springframework.test.context.TestPropertySource;
import org.thingsboard.common.util.ThingsBoardExecutors;
import org.thingsboard.server.common.data.Customer;
import org.thingsboard.server.common.data.Device;
import org.thingsboard.server.common.data.EntitySubtype;
import org.thingsboard.server.common.data.StringUtils;
import org.thingsboard.server.common.data.Tenant;
import org.thingsboard.server.common.data.User;
import org.thingsboard.server.common.data.asset.Asset;
import org.thingsboard.server.common.data.audit.ActionType;
import org.thingsboard.server.common.data.edge.Edge;
import org.thingsboard.server.common.data.id.CustomerId;
import org.thingsboard.server.common.data.id.EdgeId;
import org.thingsboard.server.common.data.page.PageData;
import org.thingsboard.server.common.data.page.PageLink;
import org.thingsboard.server.common.data.security.Authority;
import org.thingsboard.server.dao.edge.EdgeDao;
import org.thingsboard.server.dao.exception.DataValidationException;
import org.thingsboard.server.dao.model.ModelConstants;
import org.thingsboard.server.dao.service.DaoSqlTest;
import org.thingsboard.server.edge.imitator.EdgeImitator;
import org.thingsboard.server.gen.edge.v1.AdminSettingsUpdateMsg;
import org.thingsboard.server.gen.edge.v1.AssetProfileUpdateMsg;
import org.thingsboard.server.gen.edge.v1.AssetUpdateMsg;
import org.thingsboard.server.gen.edge.v1.CustomerUpdateMsg;
import org.thingsboard.server.gen.edge.v1.DeviceProfileUpdateMsg;
import org.thingsboard.server.gen.edge.v1.DeviceUpdateMsg;
import org.thingsboard.server.gen.edge.v1.QueueUpdateMsg;
import org.thingsboard.server.gen.edge.v1.RuleChainUpdateMsg;
<<<<<<< HEAD
import org.thingsboard.server.gen.edge.v1.TenantProfileUpdateMsg;
import org.thingsboard.server.gen.edge.v1.TenantUpdateMsg;
=======
import org.thingsboard.server.gen.edge.v1.UpdateMsgType;
>>>>>>> 8d2d8357
import org.thingsboard.server.gen.edge.v1.UserCredentialsUpdateMsg;
import org.thingsboard.server.gen.edge.v1.UserUpdateMsg;

import java.util.ArrayList;
import java.util.Collections;
import java.util.List;
import java.util.concurrent.TimeUnit;

import static org.assertj.core.api.Assertions.assertThat;
import static org.hamcrest.Matchers.containsString;
import static org.springframework.test.web.servlet.result.MockMvcResultMatchers.status;
import static org.thingsboard.server.dao.model.ModelConstants.NULL_UUID;

@TestPropertySource(properties = {
        "edges.enabled=true",
})
@ContextConfiguration(classes = {EdgeControllerTest.Config.class})
@DaoSqlTest
public class EdgeControllerTest extends AbstractControllerTest {

    public static final String EDGE_HOST = "localhost";
    public static final int EDGE_PORT = 7070;

    private IdComparator<Edge> idComparator = new IdComparator<>();

    ListeningExecutorService executor;

    List<ListenableFuture<Edge>> futures;

    @Autowired
    private EdgeDao edgeDao;

    static class Config {
        @Bean
        @Primary
        public EdgeDao edgeDao(EdgeDao edgeDao) {
            return Mockito.mock(EdgeDao.class, AdditionalAnswers.delegatesTo(edgeDao));
        }
    }

    @Before
    public void setupEdgeTest() throws Exception {
        executor = MoreExecutors.listeningDecorator(ThingsBoardExecutors.newWorkStealingPool(8, getClass()));
        loginTenantAdmin();
    }

    @After
    public void teardownEdgeTest() throws Exception {
        executor.shutdownNow();
    }

    @Test
    public void testSaveEdge() throws Exception {
        Edge edge = constructEdge("My edge", "default");

        Mockito.reset(tbClusterService, auditLogService);

        Edge savedEdge = doPost("/api/edge", edge, Edge.class);

        Assert.assertNotNull(savedEdge);
        Assert.assertNotNull(savedEdge.getId());
        Assert.assertTrue(savedEdge.getCreatedTime() > 0);
        Assert.assertEquals(tenantId, savedEdge.getTenantId());
        Assert.assertNotNull(savedEdge.getCustomerId());
        Assert.assertEquals(NULL_UUID, savedEdge.getCustomerId().getId());
        Assert.assertEquals(edge.getName(), savedEdge.getName());

        testNotifyEntityBroadcastEntityStateChangeEventOneTimeMsgToEdgeServiceNever(savedEdge, savedEdge.getId(), savedEdge.getId(),
                tenantId, tenantAdminUser.getCustomerId(), tenantAdminUser.getId(), tenantAdminUser.getEmail(),
                ActionType.ADDED);

        savedEdge.setName("My new edge");
        doPost("/api/edge", savedEdge, Edge.class);

        Edge foundEdge = doGet("/api/edge/" + savedEdge.getId().getId().toString(), Edge.class);
        Assert.assertEquals(foundEdge.getName(), savedEdge.getName());

        testNotifyEntityBroadcastEntityStateChangeEventOneTimeMsgToEdgeServiceNever(foundEdge, foundEdge.getId(), foundEdge.getId(),
                tenantId, tenantAdminUser.getCustomerId(), tenantAdminUser.getId(), tenantAdminUser.getEmail(),
                ActionType.UPDATED);
    }

    @Test
    public void testSaveEdgeWithViolationOfLengthValidation() throws Exception {
        Edge edge = constructEdge(StringUtils.randomAlphabetic(300), "default");
        String msgError = msgErrorFieldLength("name");

        Mockito.reset(tbClusterService, auditLogService);

        doPost("/api/edge", edge)
                .andExpect(status().isBadRequest())
                .andExpect(statusReason(containsString(msgError)));

        testNotifyEntityEqualsOneTimeServiceNeverError(edge, tenantId,
                tenantAdminUser.getId(), tenantAdminUser.getEmail(), ActionType.ADDED, new DataValidationException(msgError));
        Mockito.reset(tbClusterService, auditLogService);

        msgError = msgErrorFieldLength("type");
        edge.setName("normal name");
        edge.setType(StringUtils.randomAlphabetic(300));
        doPost("/api/edge", edge)
                .andExpect(status().isBadRequest())
                .andExpect(statusReason(containsString(msgError)));

        testNotifyEntityEqualsOneTimeServiceNeverError(edge, tenantId,
                tenantAdminUser.getId(), tenantAdminUser.getEmail(), ActionType.ADDED, new DataValidationException(msgError));
        Mockito.reset(tbClusterService, auditLogService);

        msgError = msgErrorFieldLength("label");
        edge.setType("normal type");
        edge.setLabel(StringUtils.randomAlphabetic(300));
        doPost("/api/edge", edge)
                .andExpect(status().isBadRequest())
                .andExpect(statusReason(containsString(msgError)));

        testNotifyEntityEqualsOneTimeServiceNeverError(edge, tenantId,
                tenantAdminUser.getId(), tenantAdminUser.getEmail(), ActionType.ADDED, new DataValidationException(msgError));
    }

    @Test
    public void testFindEdgeById() throws Exception {
        Edge edge = constructEdge("My edge", "default");
        Edge savedEdge = doPost("/api/edge", edge, Edge.class);
        Edge foundEdge = doGet("/api/edge/" + savedEdge.getId().getId().toString(), Edge.class);
        Assert.assertNotNull(foundEdge);
        Assert.assertEquals(savedEdge, foundEdge);
    }

    @Test
    public void testFindEdgeTypesByTenantId() throws Exception {
        List<Edge> edges = new ArrayList<>();

        int cntEntity = 3;

        Mockito.reset(tbClusterService, auditLogService);

        for (int i = 0; i < cntEntity; i++) {
            Edge edge = constructEdge("My edge B" + i, "typeB");
            edges.add(doPost("/api/edge", edge, Edge.class));
        }

        testNotifyManyEntityManyTimeMsgToEdgeServiceNeverAdditionalInfoAny(new Edge(), new Edge(),
                tenantId, tenantAdminUser.getCustomerId(), tenantAdminUser.getId(), tenantAdminUser.getEmail(),
                ActionType.ADDED, cntEntity, 0);

        for (int i = 0; i < 7; i++) {
            Edge edge = constructEdge("My edge C" + i, "typeC");
            edges.add(doPost("/api/edge", edge, Edge.class));
        }
        for (int i = 0; i < 9; i++) {
            Edge edge = constructEdge("My edge A" + i, "typeA");
            edges.add(doPost("/api/edge", edge, Edge.class));
        }
        List<EntitySubtype> edgeTypes = doGetTyped("/api/edge/types",
                new TypeReference<>() {
                });

        Assert.assertNotNull(edgeTypes);
        Assert.assertEquals(3, edgeTypes.size());
        Assert.assertEquals("typeA", edgeTypes.get(0).getType());
        Assert.assertEquals("typeB", edgeTypes.get(1).getType());
        Assert.assertEquals("typeC", edgeTypes.get(2).getType());
    }

    @Test
    public void testDeleteEdge() throws Exception {
        Edge edge = constructEdge("My edge", "default");
        Edge savedEdge = doPost("/api/edge", edge, Edge.class);

        Mockito.reset(tbClusterService, auditLogService);

        doDelete("/api/edge/" + savedEdge.getId().getId().toString())
                .andExpect(status().isOk());

        testNotifyEntityBroadcastEntityStateChangeEventOneTimeMsgToEdgeServiceNever(savedEdge, savedEdge.getId(), savedEdge.getId(),
                tenantId, tenantAdminUser.getCustomerId(), tenantAdminUser.getId(), tenantAdminUser.getEmail(),
                ActionType.DELETED, savedEdge.getId().getId().toString());

        doGet("/api/edge/" + savedEdge.getId().getId().toString())
                .andExpect(status().isNotFound())
                .andExpect(statusReason(containsString(msgErrorNoFound("Edge", savedEdge.getId().getId().toString()))));
    }

    @Test
    public void testSaveEdgeWithEmptyType() throws Exception {
        Edge edge = constructEdge("My edge", null);

        Mockito.reset(tbClusterService, auditLogService);

        String msgError = "Edge type " + msgErrorShouldBeSpecified;
        doPost("/api/edge", edge)
                .andExpect(status().isBadRequest())
                .andExpect(statusReason(containsString(msgError)));

        testNotifyEntityEqualsOneTimeServiceNeverError(edge, tenantId,
                tenantAdminUser.getId(), tenantAdminUser.getEmail(), ActionType.ADDED, new DataValidationException(msgError));
    }

    @Test
    public void testSaveEdgeWithEmptyName() throws Exception {
        Edge edge = constructEdge(null, "default");

        Mockito.reset(tbClusterService, auditLogService);

        String msgError = "Edge name " + msgErrorShouldBeSpecified;
        doPost("/api/edge", edge)
                .andExpect(status().isBadRequest())
                .andExpect(statusReason(containsString(msgError)));

        testNotifyEntityEqualsOneTimeServiceNeverError(edge, tenantId,
                tenantAdminUser.getId(), tenantAdminUser.getEmail(), ActionType.ADDED, new DataValidationException(msgError));
    }

    @Test
    public void testAssignUnassignEdgeToCustomer() throws Exception {
        Edge edge = constructEdge("My edge", "default");
        Edge savedEdge = doPost("/api/edge", edge, Edge.class);

        Customer customer = new Customer();
        customer.setTitle("My customer");
        Customer savedCustomer = doPost("/api/customer", customer, Customer.class);

        Mockito.reset(tbClusterService, auditLogService);

        Edge assignedEdge = doPost("/api/customer/" + savedCustomer.getId().getId().toString()
                + "/edge/" + savedEdge.getId().getId().toString(), Edge.class);
        Assert.assertEquals(savedCustomer.getId(), assignedEdge.getCustomerId());

        testNotifyEntityAllOneTimeLogEntityActionEntityEqClass(assignedEdge, assignedEdge.getId(), assignedEdge.getId(),
                tenantId, savedCustomer.getId(), tenantAdminUser.getId(), tenantAdminUser.getEmail(), ActionType.ASSIGNED_TO_CUSTOMER,
                ActionType.ASSIGNED_TO_CUSTOMER, assignedEdge.getId().getId().toString(), savedCustomer.getId().getId().toString(), savedCustomer.getTitle());

        Edge foundEdge = doGet("/api/edge/" + savedEdge.getId().getId().toString(), Edge.class);
        Assert.assertEquals(savedCustomer.getId(), foundEdge.getCustomerId());

        Edge unassignedEdge =
                doDelete("/api/customer/edge/" + savedEdge.getId().getId().toString(), Edge.class);
        Assert.assertEquals(ModelConstants.NULL_UUID, unassignedEdge.getCustomerId().getId());

        testNotifyEntityAllOneTimeLogEntityActionEntityEqClass(unassignedEdge, unassignedEdge.getId(), unassignedEdge.getId(),
                tenantId, savedCustomer.getId(), tenantAdminUser.getId(), tenantAdminUser.getEmail(), ActionType.UNASSIGNED_FROM_CUSTOMER,
                ActionType.UNASSIGNED_FROM_CUSTOMER, unassignedEdge.getId().getId().toString(), savedCustomer.getId().getId().toString(), savedCustomer.getTitle());

        foundEdge = doGet("/api/edge/" + savedEdge.getId().getId().toString(), Edge.class);
        Assert.assertEquals(ModelConstants.NULL_UUID, foundEdge.getCustomerId().getId());
    }

    @Test
    public void testAssignEdgeToNonExistentCustomer() throws Exception {
        Edge edge = constructEdge("My edge", "default");
        Edge savedEdge = doPost("/api/edge", edge, Edge.class);

        Mockito.reset(tbClusterService, auditLogService);

        CustomerId customerId = new CustomerId(Uuids.timeBased());
        String customerIdStr = customerId.getId().toString();

        String msgError = msgErrorNoFound("Customer", customerIdStr);
        doPost("/api/customer/" + customerIdStr + "/edge/" + savedEdge.getId().getId().toString())
                .andExpect(status().isNotFound())
                .andExpect(statusReason(containsString(msgError)));

        testNotifyEntityNever(savedEdge.getId(), savedEdge);
        testNotifyEntityNever(customerId, new Customer());
    }

    @Test
    public void testAssignEdgeToCustomerFromDifferentTenant() throws Exception {
        loginSysAdmin();

        Tenant tenant2 = new Tenant();
        tenant2.setTitle("Different tenant");
        Tenant savedTenant2 = doPost("/api/tenant", tenant2, Tenant.class);
        Assert.assertNotNull(savedTenant2);

        User tenantAdmin2 = new User();
        tenantAdmin2.setAuthority(Authority.TENANT_ADMIN);
        tenantAdmin2.setTenantId(savedTenant2.getId());
        tenantAdmin2.setEmail("tenant3@thingsboard.org");
        tenantAdmin2.setFirstName("Joe");
        tenantAdmin2.setLastName("Downs");

        createUserAndLogin(tenantAdmin2, "testPassword1");

        Customer customer = new Customer();
        customer.setTitle("Different customer");
        Customer savedCustomer = doPost("/api/customer", customer, Customer.class);

        loginTenantAdmin();

        Edge edge = constructEdge("My edge", "default");
        Edge savedEdge = doPost("/api/edge", edge, Edge.class);

        Mockito.reset(tbClusterService, auditLogService);

        doPost("/api/customer/" + savedCustomer.getId().getId().toString()
                + "/edge/" + savedEdge.getId().getId().toString())
                .andExpect(status().isForbidden())
                .andExpect(statusReason(containsString(msgErrorPermission)));

        testNotifyEntityNever(savedEdge.getId(), savedEdge);
        testNotifyEntityNever(savedCustomer.getId(), savedCustomer);

        loginSysAdmin();

        doDelete("/api/tenant/" + savedTenant2.getId().getId().toString())
                .andExpect(status().isOk());
    }

    @Test
    public void testFindTenantEdges() throws Exception {
        int cntEntity = 178;
        futures = new ArrayList<>(cntEntity);
        for (int i = 0; i < cntEntity; i++) {
            Edge edge = constructEdge("Edge" + i, "default");
            futures.add(executor.submit(() ->
                    doPost("/api/edge", edge, Edge.class)));
        }
        List<Edge> edges = new ArrayList<>(Futures.allAsList(futures).get(TIMEOUT, TimeUnit.SECONDS));
        List<Edge> loadedEdges = new ArrayList<>();
        PageLink pageLink = new PageLink(23);
        PageData<Edge> pageData = null;
        do {
            pageData = doGetTypedWithPageLink("/api/tenant/edges?",
                    new TypeReference<>() {
                    }, pageLink);
            loadedEdges.addAll(pageData.getData());
            if (pageData.hasNext()) {
                pageLink = pageLink.nextPageLink();
            }
        } while (pageData.hasNext());

        Collections.sort(edges, idComparator);
        Collections.sort(loadedEdges, idComparator);

        Assert.assertEquals(edges, loadedEdges);
    }

    @Test
    public void testFindTenantEdgesByName() throws Exception {
        String title1 = "Edge title 1";
        int cntEntity = 143;
        futures = new ArrayList<>(cntEntity);
        for (int i = 0; i < cntEntity; i++) {
            String suffix = StringUtils.randomAlphanumeric(15);
            String name = title1 + suffix;
            name = i % 2 == 0 ? name.toLowerCase() : name.toUpperCase();
            Edge edge = constructEdge(name, "default");
            futures.add(executor.submit(() ->
                    doPost("/api/edge", edge, Edge.class)));
        }
        List<Edge> edgesTitle1 = new ArrayList<>(Futures.allAsList(futures).get(TIMEOUT, TimeUnit.SECONDS));

        String title2 = "Edge title 2";
        cntEntity = 75;
        futures = new ArrayList<>(cntEntity);
        for (int i = 0; i < cntEntity; i++) {
            String suffix = StringUtils.randomAlphanumeric(15);
            String name = title2 + suffix;
            name = i % 2 == 0 ? name.toLowerCase() : name.toUpperCase();
            Edge edge = constructEdge(name, "default");
            futures.add(executor.submit(() ->
                    doPost("/api/edge", edge, Edge.class)));
        }
        List<Edge> edgesTitle2 = new ArrayList<>(Futures.allAsList(futures).get(TIMEOUT, TimeUnit.SECONDS));

        List<Edge> loadedEdgesTitle1 = new ArrayList<>();
        PageLink pageLink = new PageLink(15, 0, title1);
        PageData<Edge> pageData = null;
        do {
            pageData = doGetTypedWithPageLink("/api/tenant/edges?",
                    new TypeReference<PageData<Edge>>() {
                    }, pageLink);
            loadedEdgesTitle1.addAll(pageData.getData());
            if (pageData.hasNext()) {
                pageLink = pageLink.nextPageLink();
            }
        } while (pageData.hasNext());

        Collections.sort(edgesTitle1, idComparator);
        Collections.sort(loadedEdgesTitle1, idComparator);

        Assert.assertEquals(edgesTitle1, loadedEdgesTitle1);

        List<Edge> loadedEdgesTitle2 = new ArrayList<>();
        pageLink = new PageLink(4, 0, title2);
        do {
            pageData = doGetTypedWithPageLink("/api/tenant/edges?",
                    new TypeReference<PageData<Edge>>() {
                    }, pageLink);
            loadedEdgesTitle2.addAll(pageData.getData());
            if (pageData.hasNext()) {
                pageLink = pageLink.nextPageLink();
            }
        } while (pageData.hasNext());

        Collections.sort(edgesTitle2, idComparator);
        Collections.sort(loadedEdgesTitle2, idComparator);

        Assert.assertEquals(edgesTitle2, loadedEdgesTitle2);

        for (Edge edge : loadedEdgesTitle1) {
            doDelete("/api/edge/" + edge.getId().getId().toString())
                    .andExpect(status().isOk());
        }

        pageLink = new PageLink(4, 0, title1);
        pageData = doGetTypedWithPageLink("/api/tenant/edges?",
                new TypeReference<>() {
                }, pageLink);
        Assert.assertFalse(pageData.hasNext());
        Assert.assertEquals(0, pageData.getData().size());

        for (Edge edge : loadedEdgesTitle2) {
            doDelete("/api/edge/" + edge.getId().getId().toString())
                    .andExpect(status().isOk());
        }

        pageLink = new PageLink(4, 0, title2);
        pageData = doGetTypedWithPageLink("/api/tenant/edges?",
                new TypeReference<>() {
                }, pageLink);
        Assert.assertFalse(pageData.hasNext());
        Assert.assertEquals(0, pageData.getData().size());
    }

    @Test
    public void testFindTenantEdgesByType() throws Exception {
        String title1 = "Edge title 1";
        String type1 = "typeA";
        int cntEntity = 143;
        futures = new ArrayList<>(cntEntity);
        for (int i = 0; i < cntEntity; i++) {
            String suffix = StringUtils.randomAlphanumeric(15);
            String name = title1 + suffix;
            name = i % 2 == 0 ? name.toLowerCase() : name.toUpperCase();
            Edge edge = constructEdge(name, type1);
            futures.add(executor.submit(() ->
                    doPost("/api/edge", edge, Edge.class)));
        }
        List<Edge> edgesType1 = new ArrayList<>(Futures.allAsList(futures).get(TIMEOUT, TimeUnit.SECONDS));

        String title2 = "Edge title 2";
        String type2 = "typeB";
        cntEntity = 75;
        futures = new ArrayList<>(cntEntity);
        for (int i = 0; i < cntEntity; i++) {
            String suffix = StringUtils.randomAlphanumeric(15);
            String name = title2 + suffix;
            name = i % 2 == 0 ? name.toLowerCase() : name.toUpperCase();
            Edge edge = constructEdge(name, type2);
            futures.add(executor.submit(() ->
                    doPost("/api/edge", edge, Edge.class)));
        }
        List<Edge> edgesType2 = new ArrayList<>(Futures.allAsList(futures).get(TIMEOUT, TimeUnit.SECONDS));

        List<Edge> loadedEdgesType1 = new ArrayList<>();
        PageLink pageLink = new PageLink(15);
        PageData<Edge> pageData = null;
        do {
            pageData = doGetTypedWithPageLink("/api/tenant/edges?type={type}&",
                    new TypeReference<PageData<Edge>>() {
                    }, pageLink, type1);
            loadedEdgesType1.addAll(pageData.getData());
            if (pageData.hasNext()) {
                pageLink = pageLink.nextPageLink();
            }
        } while (pageData.hasNext());

        Collections.sort(edgesType1, idComparator);
        Collections.sort(loadedEdgesType1, idComparator);

        Assert.assertEquals(edgesType1, loadedEdgesType1);

        List<Edge> loadedEdgesType2 = new ArrayList<>();
        pageLink = new PageLink(4);
        do {
            pageData = doGetTypedWithPageLink("/api/tenant/edges?type={type}&",
                    new TypeReference<PageData<Edge>>() {
                    }, pageLink, type2);
            loadedEdgesType2.addAll(pageData.getData());
            if (pageData.hasNext()) {
                pageLink = pageLink.nextPageLink();
            }
        } while (pageData.hasNext());

        Collections.sort(edgesType2, idComparator);
        Collections.sort(loadedEdgesType2, idComparator);

        Assert.assertEquals(edgesType2, loadedEdgesType2);

        for (Edge edge : loadedEdgesType1) {
            doDelete("/api/edge/" + edge.getId().getId().toString())
                    .andExpect(status().isOk());
        }

        pageLink = new PageLink(4);
        pageData = doGetTypedWithPageLink("/api/tenant/edges?type={type}&",
                new TypeReference<PageData<Edge>>() {
                }, pageLink, type1);
        Assert.assertFalse(pageData.hasNext());
        Assert.assertEquals(0, pageData.getData().size());

        for (Edge edge : loadedEdgesType2) {
            doDelete("/api/edge/" + edge.getId().getId().toString())
                    .andExpect(status().isOk());
        }

        pageLink = new PageLink(4);
        pageData = doGetTypedWithPageLink("/api/tenant/edges?type={type}&",
                new TypeReference<PageData<Edge>>() {
                }, pageLink, type2);
        Assert.assertFalse(pageData.hasNext());
        Assert.assertEquals(0, pageData.getData().size());
    }

    @Test
    public void testFindCustomerEdges() throws Exception {
        Customer customer = new Customer();
        customer.setTitle("Test customer");
        customer = doPost("/api/customer", customer, Customer.class);
        CustomerId customerId = customer.getId();

        Mockito.reset(tbClusterService, auditLogService);

        int cntEntity = 128;
        futures = new ArrayList<>(cntEntity);
        for (int i = 0; i < cntEntity; i++) {
            Edge edge = constructEdge("Edge" + i, "default");
            futures.add(executor.submit(() -> {
                Edge edge1 = doPost("/api/edge", edge, Edge.class);
                return doPost("/api/customer/" + customerId.getId().toString()
                        + "/edge/" + edge1.getId().getId().toString(), Edge.class);
            }));
        }
        List<Edge> edges = new ArrayList<>(Futures.allAsList(futures).get(TIMEOUT, TimeUnit.SECONDS));

        testNotifyManyEntityManyTimeMsgToEdgeServiceEntityEqAny(new Edge(), new Edge(),
                tenantId, customerId, tenantAdminUser.getId(), tenantAdminUser.getEmail(),
                ActionType.ASSIGNED_TO_CUSTOMER, ActionType.ASSIGNED_TO_CUSTOMER, cntEntity, cntEntity, cntEntity * 2,
                new String(), new String(), new String());

        List<Edge> loadedEdges = new ArrayList<>();
        PageLink pageLink = new PageLink(23);
        PageData<Edge> pageData = null;
        do {
            pageData = doGetTypedWithPageLink("/api/customer/" + customerId.getId().toString() + "/edges?",
                    new TypeReference<PageData<Edge>>() {
                    }, pageLink);
            loadedEdges.addAll(pageData.getData());
            if (pageData.hasNext()) {
                pageLink = pageLink.nextPageLink();
            }
        } while (pageData.hasNext());

        Collections.sort(edges, idComparator);
        Collections.sort(loadedEdges, idComparator);

        Assert.assertEquals(edges, loadedEdges);
    }

    @Test
    public void testFindCustomerEdgesByName() throws Exception {
        Customer customer = new Customer();
        customer.setTitle("Test customer");
        customer = doPost("/api/customer", customer, Customer.class);
        CustomerId customerId = customer.getId();

        int cntEntity = 125;
        String title1 = "Edge title 1";
        futures = new ArrayList<>(cntEntity);
        for (int i = 0; i < cntEntity; i++) {
            String suffix = StringUtils.randomAlphanumeric(15);
            String name = title1 + suffix;
            name = i % 2 == 0 ? name.toLowerCase() : name.toUpperCase();
            Edge edge = constructEdge(name, "default");
            futures.add(executor.submit(() -> {
                Edge edge1 = doPost("/api/edge", edge, Edge.class);
                return doPost("/api/customer/" + customerId.getId().toString()
                        + "/edge/" + edge1.getId().getId().toString(), Edge.class);
            }));
        }
        List<Edge> edgesTitle1 = new ArrayList<>(Futures.allAsList(futures).get(TIMEOUT, TimeUnit.SECONDS));

        cntEntity = 143;
        String title2 = "Edge title 2";
        futures = new ArrayList<>(cntEntity);
        for (int i = 0; i < cntEntity; i++) {
            String suffix = StringUtils.randomAlphanumeric(15);
            String name = title2 + suffix;
            name = i % 2 == 0 ? name.toLowerCase() : name.toUpperCase();
            Edge edge = constructEdge(name, "default");
            futures.add(executor.submit(() -> {
                Edge edge1 = doPost("/api/edge", edge, Edge.class);
                return doPost("/api/customer/" + customerId.getId().toString()
                        + "/edge/" + edge1.getId().getId().toString(), Edge.class);
            }));
        }
        List<Edge> edgesTitle2 = new ArrayList<>(Futures.allAsList(futures).get(TIMEOUT, TimeUnit.SECONDS));

        List<Edge> loadedEdgesTitle1 = new ArrayList<>();
        PageLink pageLink = new PageLink(15, 0, title1);
        PageData<Edge> pageData = null;
        do {
            pageData = doGetTypedWithPageLink("/api/customer/" + customerId.getId().toString() + "/edges?",
                    new TypeReference<PageData<Edge>>() {
                    }, pageLink);
            loadedEdgesTitle1.addAll(pageData.getData());
            if (pageData.hasNext()) {
                pageLink = pageLink.nextPageLink();
            }
        } while (pageData.hasNext());

        Collections.sort(edgesTitle1, idComparator);
        Collections.sort(loadedEdgesTitle1, idComparator);

        Assert.assertEquals(edgesTitle1, loadedEdgesTitle1);

        List<Edge> loadedEdgesTitle2 = new ArrayList<>();
        pageLink = new PageLink(4, 0, title2);
        do {
            pageData = doGetTypedWithPageLink("/api/customer/" + customerId.getId().toString() + "/edges?",
                    new TypeReference<PageData<Edge>>() {
                    }, pageLink);
            loadedEdgesTitle2.addAll(pageData.getData());
            if (pageData.hasNext()) {
                pageLink = pageLink.nextPageLink();
            }
        } while (pageData.hasNext());

        Collections.sort(edgesTitle2, idComparator);
        Collections.sort(loadedEdgesTitle2, idComparator);

        Assert.assertEquals(edgesTitle2, loadedEdgesTitle2);

        Mockito.reset(tbClusterService, auditLogService);

        for (Edge edge : loadedEdgesTitle1) {
            doDelete("/api/customer/edge/" + edge.getId().getId().toString())
                    .andExpect(status().isOk());
        }

        cntEntity = loadedEdgesTitle1.size();
        testNotifyManyEntityManyTimeMsgToEdgeServiceEntityEqAnyAdditionalInfoAny(new Edge(), new Edge(),
                tenantId, customerId, tenantAdminUser.getId(), tenantAdminUser.getEmail(),
                ActionType.UNASSIGNED_FROM_CUSTOMER, ActionType.UNASSIGNED_FROM_CUSTOMER, cntEntity, cntEntity, 3);

        pageLink = new PageLink(4, 0, title1);
        pageData = doGetTypedWithPageLink("/api/customer/" + customerId.getId().toString() + "/edges?",
                new TypeReference<PageData<Edge>>() {
                }, pageLink);
        Assert.assertFalse(pageData.hasNext());
        Assert.assertEquals(0, pageData.getData().size());

        for (Edge edge : loadedEdgesTitle2) {
            doDelete("/api/customer/edge/" + edge.getId().getId().toString())
                    .andExpect(status().isOk());
        }

        pageLink = new PageLink(4, 0, title2);
        pageData = doGetTypedWithPageLink("/api/customer/" + customerId.getId().toString() + "/edges?",
                new TypeReference<PageData<Edge>>() {
                }, pageLink);
        Assert.assertFalse(pageData.hasNext());
        Assert.assertEquals(0, pageData.getData().size());
    }

    @Test
    public void testFindCustomerEdgesByType() throws Exception {
        Customer customer = new Customer();
        customer.setTitle("Test customer");
        customer = doPost("/api/customer", customer, Customer.class);
        CustomerId customerId = customer.getId();

        int cntEntity = 125;
        String title1 = "Edge title 1";
        String type1 = "typeC";
        futures = new ArrayList<>(cntEntity);
        for (int i = 0; i < cntEntity; i++) {
            String suffix = StringUtils.randomAlphanumeric(15);
            String name = title1 + suffix;
            name = i % 2 == 0 ? name.toLowerCase() : name.toUpperCase();
            Edge edge = constructEdge(name, type1);
            futures.add(executor.submit(() -> {
                Edge edge1 = doPost("/api/edge", edge, Edge.class);
                return doPost("/api/customer/" + customerId.getId().toString()
                        + "/edge/" + edge1.getId().getId().toString(), Edge.class);
            }));
        }
        List<Edge> edgesType1 = new ArrayList<>(Futures.allAsList(futures).get(TIMEOUT, TimeUnit.SECONDS));

        cntEntity = 143;
        String title2 = "Edge title 2";
        String type2 = "typeD";
        futures = new ArrayList<>(cntEntity);
        for (int i = 0; i < cntEntity; i++) {
            String suffix = StringUtils.randomAlphanumeric(15);
            String name = title2 + suffix;
            name = i % 2 == 0 ? name.toLowerCase() : name.toUpperCase();
            Edge edge = constructEdge(name, type2);
            futures.add(executor.submit(() -> {
                Edge edge1 = doPost("/api/edge", edge, Edge.class);
                return doPost("/api/customer/" + customerId.getId().toString()
                        + "/edge/" + edge1.getId().getId().toString(), Edge.class);
            }));
        }
        List<Edge> edgesType2 = new ArrayList<>(Futures.allAsList(futures).get(TIMEOUT, TimeUnit.SECONDS));

        List<Edge> loadedEdgesType1 = new ArrayList<>();
        PageLink pageLink = new PageLink(15, 0, title1);
        PageData<Edge> pageData = null;
        do {
            pageData = doGetTypedWithPageLink("/api/customer/" + customerId.getId().toString() + "/edges?type={type}&",
                    new TypeReference<PageData<Edge>>() {
                    }, pageLink, type1);
            loadedEdgesType1.addAll(pageData.getData());
            if (pageData.hasNext()) {
                pageLink = pageLink.nextPageLink();
            }
        } while (pageData.hasNext());

        Collections.sort(edgesType1, idComparator);
        Collections.sort(loadedEdgesType1, idComparator);

        Assert.assertEquals(edgesType1, loadedEdgesType1);

        List<Edge> loadedEdgesType2 = new ArrayList<>();
        pageLink = new PageLink(4, 0, title2);
        do {
            pageData = doGetTypedWithPageLink("/api/customer/" + customerId.getId().toString() + "/edges?type={type}&",
                    new TypeReference<PageData<Edge>>() {
                    }, pageLink, type2);
            loadedEdgesType2.addAll(pageData.getData());
            if (pageData.hasNext()) {
                pageLink = pageLink.nextPageLink();
            }
        } while (pageData.hasNext());

        Collections.sort(edgesType2, idComparator);
        Collections.sort(loadedEdgesType2, idComparator);

        Assert.assertEquals(edgesType2, loadedEdgesType2);

        for (Edge edge : loadedEdgesType1) {
            doDelete("/api/customer/edge/" + edge.getId().getId().toString())
                    .andExpect(status().isOk());
        }

        pageLink = new PageLink(4, 0, title1);
        pageData = doGetTypedWithPageLink("/api/customer/" + customerId.getId().toString() + "/edges?type={type}&",
                new TypeReference<PageData<Edge>>() {
                }, pageLink, type1);
        Assert.assertFalse(pageData.hasNext());
        Assert.assertEquals(0, pageData.getData().size());

        for (Edge edge : loadedEdgesType2) {
            doDelete("/api/customer/edge/" + edge.getId().getId().toString())
                    .andExpect(status().isOk());
        }

        pageLink = new PageLink(4, 0, title2);
        pageData = doGetTypedWithPageLink("/api/customer/" + customerId.getId().toString() + "/edges?type={type}&",
                new TypeReference<PageData<Edge>>() {
                }, pageLink, type2);
        Assert.assertFalse(pageData.hasNext());
        Assert.assertEquals(0, pageData.getData().size());
    }

    @Test
    public void testSyncEdge() throws Exception {
        Asset asset = new Asset();
        asset.setName("Test Sync Edge Asset 1");
        asset.setType("test");
        Asset savedAsset = doPost("/api/asset", asset, Asset.class);

        Device device = new Device();
        device.setName("Test Sync Edge Device 1");
        device.setType("default");
        Device savedDevice = doPost("/api/device", device, Device.class);

        Edge edge = doPost("/api/edge", constructEdge("Test Sync Edge", "test"), Edge.class);

        doPost("/api/edge/" + edge.getId().getId().toString()
                + "/device/" + savedDevice.getId().getId().toString(), Device.class);
        doPost("/api/edge/" + edge.getId().getId().toString()
                + "/asset/" + savedAsset.getId().getId().toString(), Asset.class);

        EdgeImitator edgeImitator = new EdgeImitator(EDGE_HOST, EDGE_PORT, edge.getRoutingKey(), edge.getSecret());
        edgeImitator.ignoreType(UserCredentialsUpdateMsg.class);

        edgeImitator.expectMessageAmount(20);
        edgeImitator.connect();
        assertThat(edgeImitator.waitForMessages()).as("await for messages on first connect").isTrue();

        verifyFetchersMsgs(edgeImitator);
        // verify queue msgs
        Assert.assertTrue(popRuleChainMsg(edgeImitator.getDownlinkMsgs(), UpdateMsgType.ENTITY_UPDATED_RPC_MESSAGE, "Edge Root Rule Chain"));
        Assert.assertTrue(popDeviceProfileMsg(edgeImitator.getDownlinkMsgs(), UpdateMsgType.ENTITY_CREATED_RPC_MESSAGE, "default"));
        Assert.assertTrue(popDeviceMsg(edgeImitator.getDownlinkMsgs(), UpdateMsgType.ENTITY_CREATED_RPC_MESSAGE, "Test Sync Edge Device 1"));
        Assert.assertTrue(popAssetProfileMsg(edgeImitator.getDownlinkMsgs(), UpdateMsgType.ENTITY_CREATED_RPC_MESSAGE, "test"));
        Assert.assertTrue(popAssetMsg(edgeImitator.getDownlinkMsgs(), UpdateMsgType.ENTITY_CREATED_RPC_MESSAGE, "Test Sync Edge Asset 1"));
        Assert.assertTrue(edgeImitator.getDownlinkMsgs().isEmpty());

        edgeImitator.expectMessageAmount(17);
        doPost("/api/edge/sync/" + edge.getId());
        assertThat(edgeImitator.waitForMessages()).as("await for messages after edge sync rest api call").isTrue();

<<<<<<< HEAD
        assertThat(edgeImitator.findAllMessagesByType(QueueUpdateMsg.class)).as("queue msg").hasSize(1);
        ruleChainUpdateMsgs = edgeImitator.findAllMessagesByType(RuleChainUpdateMsg.class);
        assertThat(ruleChainUpdateMsgs).as("rule chain msg").hasSize(1);
        assertThat(edgeImitator.findAllMessagesByType(DeviceProfileUpdateMsg.class)).as("device profile msg").hasSize(2);
        assertThat(edgeImitator.findAllMessagesByType(AssetProfileUpdateMsg.class)).as("asset profile msg").hasSize(3);
        assertThat(edgeImitator.findAllMessagesByType(AssetUpdateMsg.class)).as("asset update msg").hasSize(1);
        assertThat(edgeImitator.findAllMessagesByType(UserUpdateMsg.class)).as("user update msg").hasSize(1);
        assertThat(edgeImitator.findAllMessagesByType(AdminSettingsUpdateMsg.class)).as("admin setting update msg").hasSize(4);
        assertThat(edgeImitator.findAllMessagesByType(DeviceUpdateMsg.class)).as("asset update msg").hasSize(1);
        assertThat(edgeImitator.findAllMessagesByType(CustomerUpdateMsg.class)).as("one msg during sync process for 'Public' customer").hasSize(1);
        assertThat(edgeImitator.findAllMessagesByType(TenantProfileUpdateMsg.class)).as("tenant profile update msg after sync").hasSize(1);
        assertThat(edgeImitator.findAllMessagesByType(TenantUpdateMsg.class)).as("tenant update msg after sync").hasSize(1);
        verifyRuleChainMsgsAreRoot(ruleChainUpdateMsgs);
=======
        verifyFetchersMsgs(edgeImitator);
        Assert.assertTrue(edgeImitator.getDownlinkMsgs().isEmpty());
>>>>>>> 8d2d8357

        edgeImitator.allowIgnoredTypes();
        try {
            edgeImitator.disconnect();
        } catch (Exception ignored) {
        }

        doDelete("/api/device/" + savedDevice.getId().getId().toString())
                .andExpect(status().isOk());
        doDelete("/api/asset/" + savedAsset.getId().getId().toString())
                .andExpect(status().isOk());
        doDelete("/api/edge/" + edge.getId().getId().toString())
                .andExpect(status().isOk());
    }

    private void verifyFetchersMsgs(EdgeImitator edgeImitator) {
        Assert.assertTrue(popQueueMsg(edgeImitator.getDownlinkMsgs(), UpdateMsgType.ENTITY_CREATED_RPC_MESSAGE, "Main"));
        Assert.assertTrue(popRuleChainMsg(edgeImitator.getDownlinkMsgs(), UpdateMsgType.ENTITY_CREATED_RPC_MESSAGE, "Edge Root Rule Chain"));
        Assert.assertTrue(popAdminSettingsMsg(edgeImitator.getDownlinkMsgs(), "mail", true));
        Assert.assertTrue(popAdminSettingsMsg(edgeImitator.getDownlinkMsgs(), "mail", false));
        Assert.assertTrue(popAdminSettingsMsg(edgeImitator.getDownlinkMsgs(), "mailTemplates", true));
        Assert.assertTrue(popAdminSettingsMsg(edgeImitator.getDownlinkMsgs(), "mailTemplates", false));
        Assert.assertTrue(popDeviceProfileMsg(edgeImitator.getDownlinkMsgs(), UpdateMsgType.ENTITY_CREATED_RPC_MESSAGE, "default"));
        Assert.assertTrue(popAssetProfileMsg(edgeImitator.getDownlinkMsgs(), UpdateMsgType.ENTITY_CREATED_RPC_MESSAGE, "default"));
        Assert.assertTrue(popAssetProfileMsg(edgeImitator.getDownlinkMsgs(), UpdateMsgType.ENTITY_CREATED_RPC_MESSAGE, "test"));
        Assert.assertTrue(popUserMsg(edgeImitator.getDownlinkMsgs(), UpdateMsgType.ENTITY_CREATED_RPC_MESSAGE, TENANT_ADMIN_EMAIL, Authority.TENANT_ADMIN));
        Assert.assertTrue(popCustomerMsg(edgeImitator.getDownlinkMsgs(), UpdateMsgType.ENTITY_CREATED_RPC_MESSAGE, "Public"));
        Assert.assertTrue(popDeviceProfileMsg(edgeImitator.getDownlinkMsgs(), UpdateMsgType.ENTITY_CREATED_RPC_MESSAGE, "default"));
        Assert.assertTrue(popDeviceMsg(edgeImitator.getDownlinkMsgs(), UpdateMsgType.ENTITY_CREATED_RPC_MESSAGE, "Test Sync Edge Device 1"));
        Assert.assertTrue(popAssetProfileMsg(edgeImitator.getDownlinkMsgs(), UpdateMsgType.ENTITY_CREATED_RPC_MESSAGE, "test"));
        Assert.assertTrue(popAssetMsg(edgeImitator.getDownlinkMsgs(), UpdateMsgType.ENTITY_CREATED_RPC_MESSAGE, "Test Sync Edge Asset 1"));
    }

    private boolean popQueueMsg(List<AbstractMessage> messages, UpdateMsgType msgType, String name) {
        for (AbstractMessage message : messages) {
            if (message instanceof QueueUpdateMsg) {
                QueueUpdateMsg queueUpdateMsg = (QueueUpdateMsg) message;
                if (msgType.equals(queueUpdateMsg.getMsgType())
                        && name.equals(queueUpdateMsg.getName())) {
                    messages.remove(message);
                    return true;
                }
            }
        }
        return false;
    }

    private boolean popRuleChainMsg(List<AbstractMessage> messages, UpdateMsgType msgType, String name) {
        for (AbstractMessage message : messages) {
            if (message instanceof RuleChainUpdateMsg) {
                RuleChainUpdateMsg ruleChainUpdateMsg = (RuleChainUpdateMsg) message;
                if (msgType.equals(ruleChainUpdateMsg.getMsgType())
                        && name.equals(ruleChainUpdateMsg.getName())
                        && ruleChainUpdateMsg.getRoot()) {
                    messages.remove(message);
                    return true;
                }
            }
        }
        return false;
    }

    private boolean popAdminSettingsMsg(List<AbstractMessage> messages, String key, boolean isSystem) {
        for (AbstractMessage message : messages) {
            if (message instanceof AdminSettingsUpdateMsg) {
                AdminSettingsUpdateMsg adminSettingsUpdateMsg = (AdminSettingsUpdateMsg) message;
                if (key.equals(adminSettingsUpdateMsg.getKey())
                        && isSystem == adminSettingsUpdateMsg.getIsSystem()) {
                    messages.remove(message);
                    return true;
                }
            }
        }
        return false;
    }

    private boolean popDeviceProfileMsg(List<AbstractMessage> messages, UpdateMsgType msgType, String name) {
        for (AbstractMessage message : messages) {
            if (message instanceof DeviceProfileUpdateMsg) {
                DeviceProfileUpdateMsg deviceProfileUpdateMsg = (DeviceProfileUpdateMsg) message;
                if (msgType.equals(deviceProfileUpdateMsg.getMsgType())
                        && name.equals(deviceProfileUpdateMsg.getName())) {
                    messages.remove(message);
                    return true;
                }
            }
        }
        return false;
    }

    private boolean popDeviceMsg(List<AbstractMessage> messages, UpdateMsgType msgType, String name) {
        for (AbstractMessage message : messages) {
            if (message instanceof DeviceUpdateMsg) {
                DeviceUpdateMsg deviceUpdateMsg = (DeviceUpdateMsg) message;
                if (msgType.equals(deviceUpdateMsg.getMsgType())
                        && name.equals(deviceUpdateMsg.getName())) {
                    messages.remove(message);
                    return true;
                }
            }
        }
        return false;
    }

    private boolean popAssetProfileMsg(List<AbstractMessage> messages, UpdateMsgType msgType, String name) {
        for (AbstractMessage message : messages) {
            if (message instanceof AssetProfileUpdateMsg) {
                AssetProfileUpdateMsg assetProfileUpdateMsg = (AssetProfileUpdateMsg) message;
                if (msgType.equals(assetProfileUpdateMsg.getMsgType())
                        && name.equals(assetProfileUpdateMsg.getName())) {
                    messages.remove(message);
                    return true;
                }
            }
        }
        return false;
    }

    private boolean popAssetMsg(List<AbstractMessage> messages, UpdateMsgType msgType, String name) {
        for (AbstractMessage message : messages) {
            if (message instanceof AssetUpdateMsg) {
                AssetUpdateMsg assetUpdateMsg = (AssetUpdateMsg) message;
                if (msgType.equals(assetUpdateMsg.getMsgType())
                        && name.equals(assetUpdateMsg.getName())) {
                    messages.remove(message);
                    return true;
                }
            }
        }
        return false;
    }

    private boolean popUserMsg(List<AbstractMessage> messages, UpdateMsgType msgType, String email, Authority authority) {
        for (AbstractMessage message : messages) {
            if (message instanceof UserUpdateMsg) {
                UserUpdateMsg userUpdateMsg = (UserUpdateMsg) message;
                if (msgType.equals(userUpdateMsg.getMsgType())
                        && email.equals(userUpdateMsg.getEmail())
                        && authority.name().equals(userUpdateMsg.getAuthority())) {
                    messages.remove(message);
                    return true;
                }
            }
        }
        return false;
    }

    private boolean popCustomerMsg(List<AbstractMessage> messages, UpdateMsgType msgType, String title) {
        for (AbstractMessage message : messages) {
            if (message instanceof CustomerUpdateMsg) {
                CustomerUpdateMsg customerUpdateMsg = (CustomerUpdateMsg) message;
                if (msgType.equals(customerUpdateMsg.getMsgType())
                        && title.equals(customerUpdateMsg.getTitle())) {
                    messages.remove(message);
                    return true;
                }
            }
        }
        return false;
    }

    @Test
    public void testDeleteEdgeWithDeleteRelationsOk() throws Exception {
        EdgeId edgeId = savedEdge("Edge for Test WithRelationsOk").getId();
        testEntityDaoWithRelationsOk(tenantId, edgeId, "/api/edge/" + edgeId);
    }

    @Ignore
    @Test
    public void testDeleteEdgeExceptionWithRelationsTransactional() throws Exception {
        EdgeId edgeId = savedEdge("Edge for Test WithRelations Transactional Exception").getId();
        testEntityDaoWithRelationsTransactionalException(edgeDao, tenantId, edgeId, "/api/edge/" + edgeId);
    }

    private Edge savedEdge(String name) {
        Edge edge = constructEdge(name, "default");
        return doPost("/api/edge", edge, Edge.class);
    }

    @Test
    public void testGetEdgeInstallInstructions() throws Exception {
        Edge edge = constructEdge(tenantId, "Edge for Test Docker Install Instructions", "default", "7390c3a6-69b0-9910-d155-b90aca4b772e", "l7q4zsjplzwhk16geqxy");
        Edge savedEdge = doPost("/api/edge", edge, Edge.class);
        String installInstructions = doGet("/api/edge/instructions/" + savedEdge.getId().getId().toString(), String.class);
        Assert.assertTrue(installInstructions.contains("l7q4zsjplzwhk16geqxy"));
        Assert.assertTrue(installInstructions.contains("7390c3a6-69b0-9910-d155-b90aca4b772e"));
    }
}<|MERGE_RESOLUTION|>--- conflicted
+++ resolved
@@ -62,12 +62,7 @@
 import org.thingsboard.server.gen.edge.v1.DeviceUpdateMsg;
 import org.thingsboard.server.gen.edge.v1.QueueUpdateMsg;
 import org.thingsboard.server.gen.edge.v1.RuleChainUpdateMsg;
-<<<<<<< HEAD
-import org.thingsboard.server.gen.edge.v1.TenantProfileUpdateMsg;
-import org.thingsboard.server.gen.edge.v1.TenantUpdateMsg;
-=======
 import org.thingsboard.server.gen.edge.v1.UpdateMsgType;
->>>>>>> 8d2d8357
 import org.thingsboard.server.gen.edge.v1.UserCredentialsUpdateMsg;
 import org.thingsboard.server.gen.edge.v1.UserUpdateMsg;
 
@@ -875,24 +870,8 @@
         doPost("/api/edge/sync/" + edge.getId());
         assertThat(edgeImitator.waitForMessages()).as("await for messages after edge sync rest api call").isTrue();
 
-<<<<<<< HEAD
-        assertThat(edgeImitator.findAllMessagesByType(QueueUpdateMsg.class)).as("queue msg").hasSize(1);
-        ruleChainUpdateMsgs = edgeImitator.findAllMessagesByType(RuleChainUpdateMsg.class);
-        assertThat(ruleChainUpdateMsgs).as("rule chain msg").hasSize(1);
-        assertThat(edgeImitator.findAllMessagesByType(DeviceProfileUpdateMsg.class)).as("device profile msg").hasSize(2);
-        assertThat(edgeImitator.findAllMessagesByType(AssetProfileUpdateMsg.class)).as("asset profile msg").hasSize(3);
-        assertThat(edgeImitator.findAllMessagesByType(AssetUpdateMsg.class)).as("asset update msg").hasSize(1);
-        assertThat(edgeImitator.findAllMessagesByType(UserUpdateMsg.class)).as("user update msg").hasSize(1);
-        assertThat(edgeImitator.findAllMessagesByType(AdminSettingsUpdateMsg.class)).as("admin setting update msg").hasSize(4);
-        assertThat(edgeImitator.findAllMessagesByType(DeviceUpdateMsg.class)).as("asset update msg").hasSize(1);
-        assertThat(edgeImitator.findAllMessagesByType(CustomerUpdateMsg.class)).as("one msg during sync process for 'Public' customer").hasSize(1);
-        assertThat(edgeImitator.findAllMessagesByType(TenantProfileUpdateMsg.class)).as("tenant profile update msg after sync").hasSize(1);
-        assertThat(edgeImitator.findAllMessagesByType(TenantUpdateMsg.class)).as("tenant update msg after sync").hasSize(1);
-        verifyRuleChainMsgsAreRoot(ruleChainUpdateMsgs);
-=======
         verifyFetchersMsgs(edgeImitator);
         Assert.assertTrue(edgeImitator.getDownlinkMsgs().isEmpty());
->>>>>>> 8d2d8357
 
         edgeImitator.allowIgnoredTypes();
         try {
