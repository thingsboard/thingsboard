/**
 * Copyright © 2016-2024 The Thingsboard Authors
 *
 * Licensed under the Apache License, Version 2.0 (the "License");
 * you may not use this file except in compliance with the License.
 * You may obtain a copy of the License at
 *
 *     http://www.apache.org/licenses/LICENSE-2.0
 *
 * Unless required by applicable law or agreed to in writing, software
 * distributed under the License is distributed on an "AS IS" BASIS,
 * WITHOUT WARRANTIES OR CONDITIONS OF ANY KIND, either express or implied.
 * See the License for the specific language governing permissions and
 * limitations under the License.
 */
package org.thingsboard.server.controller;

import lombok.extern.slf4j.Slf4j;
import org.mockito.ArgumentMatcher;
import org.mockito.Mockito;
import org.springframework.boot.test.mock.mockito.SpyBean;
import org.thingsboard.server.cluster.TbClusterService;
import org.thingsboard.server.common.data.EdgeUtils;
import org.thingsboard.server.common.data.EntityType;
import org.thingsboard.server.common.data.HasName;
import org.thingsboard.server.common.data.HasTenantId;
import org.thingsboard.server.common.data.Tenant;
import org.thingsboard.server.common.data.audit.ActionType;
import org.thingsboard.server.common.data.edge.EdgeEventActionType;
import org.thingsboard.server.common.data.edge.EdgeEventType;
import org.thingsboard.server.common.data.id.CustomerId;
import org.thingsboard.server.common.data.id.EntityId;
import org.thingsboard.server.common.data.id.EntityIdFactory;
import org.thingsboard.server.common.data.id.TenantId;
import org.thingsboard.server.common.data.id.UserId;
import org.thingsboard.server.common.data.plugin.ComponentLifecycleEvent;
import org.thingsboard.server.common.data.relation.EntityRelation;
import org.thingsboard.server.common.msg.TbMsg;
import org.thingsboard.server.common.msg.ToDeviceActorNotificationMsg;
import org.thingsboard.server.dao.audit.AuditLogService;
import org.thingsboard.server.dao.model.ModelConstants;

import java.util.ArrayList;
import java.util.List;
import java.util.Locale;
import java.util.Objects;
import java.util.stream.Collectors;

import static org.mockito.Mockito.never;
import static org.mockito.Mockito.times;

@Slf4j
public abstract class AbstractNotifyEntityTest extends AbstractWebTest {

    @SpyBean
    protected TbClusterService tbClusterService;

    @SpyBean
    protected AuditLogService auditLogService;

    protected final String msgErrorPermission = "You don't have permission to perform this operation!";
    protected final String msgErrorShouldBeSpecified = "should be specified";
    protected final String msgErrorNotFound = "Requested item wasn't found!";


    protected void testNotifyEntityAllOneTime(HasName entity, EntityId entityId, EntityId originatorId,
                                              TenantId tenantId, CustomerId customerId, UserId userId, String userName,
                                              ActionType actionType, Object... additionalInfo) {
        int cntTime = 1;
        testNotificationMsgToEdgeServiceTime(entityId, tenantId, actionType, cntTime);
        testLogEntityAction(entity, originatorId, tenantId, customerId, userId, userName, actionType, cntTime, additionalInfo);
        ArgumentMatcher<EntityId> matcherOriginatorId = argument -> argument.equals(originatorId);
        testPushMsgToRuleEngineTime(matcherOriginatorId, tenantId, entity, cntTime);
        Mockito.reset(tbClusterService, auditLogService);
    }

    protected void testNotifyAssignUnassignEntityAllOneTime(HasName entity, EntityId entityId, EntityId originatorId,
                                                            TenantId tenantId, CustomerId customerId, UserId userId, String userName,
                                                            ActionType actionType, ActionType actionTypeEdge, Object... additionalInfo) {
        int cntTime = 1;
        testNotificationMsgToEdgeServiceTime(entityId, tenantId, actionTypeEdge, cntTime);
        testLogEntityAction(entity, originatorId, tenantId, customerId, userId, userName, actionType, cntTime, additionalInfo);
        ArgumentMatcher<EntityId> matcherOriginatorId = argument -> argument.equals(originatorId);
        testPushMsgToRuleEngineTime(matcherOriginatorId, tenantId, entity, cntTime);
        Mockito.reset(tbClusterService, auditLogService);
    }

    protected void testNotifyEntityAllOneTimeRelation(EntityRelation relation,
                                                      TenantId tenantId, CustomerId customerId, UserId userId, String userName,
                                                      ActionType actionType, Object... additionalInfo) {
        int cntTime = 1;
        Mockito.verify(tbClusterService, times(cntTime)).sendNotificationMsgToEdge(Mockito.eq(tenantId),
                Mockito.isNull(), Mockito.isNull(), Mockito.any(), Mockito.eq(EdgeEventType.RELATION),
                Mockito.eq(EdgeUtils.getEdgeEventActionTypeByActionType(actionType)), Mockito.any());
        ArgumentMatcher<EntityId> matcherOriginatorId = argument -> argument.equals(relation.getTo());
        ArgumentMatcher<HasName> matcherEntityClassEquals = Objects::isNull;
        ArgumentMatcher<CustomerId> matcherCustomerId = customerId == null ?
                argument -> argument.getClass().equals(CustomerId.class) : argument -> argument.equals(customerId);
        ArgumentMatcher<UserId> matcherUserId = userId == null ?
                argument -> argument.getClass().equals(UserId.class) : argument -> argument.equals(userId);
        testLogEntityActionAdditionalInfo(matcherEntityClassEquals, matcherOriginatorId, tenantId, matcherCustomerId, matcherUserId, userName, actionType, cntTime,
                extractMatcherAdditionalInfo(additionalInfo));
        matcherOriginatorId = argument -> argument.equals(relation.getFrom());
        testLogEntityActionAdditionalInfo(matcherEntityClassEquals, matcherOriginatorId, tenantId, matcherCustomerId, matcherUserId, userName, actionType, cntTime,
                extractMatcherAdditionalInfo(additionalInfo));
        Mockito.reset(tbClusterService, auditLogService);
    }

    protected void testNotifyEntityAllManyRelation(EntityRelation relation,
                                                   TenantId tenantId, CustomerId customerId, UserId userId, String userName,
                                                   ActionType actionType, int cntTime) {
        Mockito.verify(tbClusterService, times(cntTime)).sendNotificationMsgToEdge(Mockito.eq(tenantId),
                Mockito.isNull(), Mockito.isNull(), Mockito.any(), Mockito.eq(EdgeEventType.RELATION),
                Mockito.eq(EdgeUtils.getEdgeEventActionTypeByActionType(actionType)), Mockito.any());
        ArgumentMatcher<EntityId> matcherOriginatorId = argument -> argument.getClass().equals(relation.getFrom().getClass());
        ArgumentMatcher<HasName> matcherEntityClassEquals = Objects::isNull;
        ArgumentMatcher<CustomerId> matcherCustomerId = customerId == null ?
                argument -> argument.getClass().equals(CustomerId.class) : argument -> argument.equals(customerId);
        ArgumentMatcher<UserId> matcherUserId = userId == null ?
                argument -> argument.getClass().equals(UserId.class) : argument -> argument.equals(userId);
        testLogEntityActionAdditionalInfoAny(matcherEntityClassEquals, matcherOriginatorId, tenantId, matcherCustomerId, matcherUserId,
                userName, actionType, cntTime * 2, 1);
        testPushMsgToRuleEngineTime(matcherOriginatorId, tenantId, new Tenant(), cntTime * 3);
        Mockito.reset(tbClusterService, auditLogService);
    }

    protected void testNotifyEntityAllOneTimeLogEntityActionEntityEqClass(HasName entity, EntityId entityId, EntityId originatorId,
                                                                          TenantId tenantId, CustomerId customerId, UserId userId, String userName,
                                                                          ActionType actionType, ActionType actionTypeEdge, Object... additionalInfo) {
        int cntTime = 1;
        testNotificationMsgToEdgeServiceTime(entityId, tenantId, actionTypeEdge, cntTime);
        testLogEntityActionEntityEqClass(entity, originatorId, tenantId, customerId, userId, userName, actionType, cntTime, additionalInfo);
        ArgumentMatcher<EntityId> matcherOriginatorId = argument -> argument.equals(originatorId);
        testPushMsgToRuleEngineTime(matcherOriginatorId, tenantId, entity, cntTime);
        Mockito.reset(tbClusterService, auditLogService);
    }

    protected void testNotifyEntityNeverMsgToEdgeServiceOneTime(HasName entity, EntityId entityId, TenantId tenantId,
                                                                ActionType actionType) {
        testNotificationMsgToEdgeServiceTime(entityId, tenantId, actionType, 1);
        testLogEntityActionNever(entityId, entity);
        testPushMsgToRuleEngineNever(entityId);
        Mockito.reset(tbClusterService, auditLogService);
    }

    protected void testNotifyEntityOneTimeMsgToEdgeServiceNever(HasName entity, EntityId entityId, EntityId originatorId,
                                                                TenantId tenantId, CustomerId customerId, UserId userId,
                                                                String userName, ActionType actionType, Object... additionalInfo) {
        int cntTime = 1;
        testNotificationMsgToEdgeServiceNeverWithActionType(entityId, actionType);
        testLogEntityAction(entity, originatorId, tenantId, customerId, userId, userName, actionType, cntTime, additionalInfo);
        ArgumentMatcher<EntityId> matcherOriginatorId = argument -> argument.equals(originatorId);
        testPushMsgToRuleEngineTime(matcherOriginatorId, tenantId, entity, cntTime);
        Mockito.reset(tbClusterService, auditLogService);
    }

    protected void testNotifyManyEntityManyTimeMsgToEdgeServiceNever(HasName entity, HasName originator,
                                                                     TenantId tenantId, CustomerId customerId, UserId userId, String userName,
                                                                     ActionType actionType, int cntTime, Object... additionalInfo) {
        EntityId entityId = createEntityId_NULL_UUID(entity);
        EntityId originatorId = createEntityId_NULL_UUID(originator);
        testNotificationMsgToEdgeServiceNeverWithActionType(entityId, actionType);
        ArgumentMatcher<HasName> matcherEntityClassEquals = argument -> argument.getClass().equals(entity.getClass());
        ArgumentMatcher<EntityId> matcherOriginatorId = argument -> argument.getClass().equals(originatorId.getClass());
        ArgumentMatcher<CustomerId> matcherCustomerId = customerId == null ?
                argument -> argument.getClass().equals(CustomerId.class) : argument -> argument.equals(customerId);
        ArgumentMatcher<UserId> matcherUserId = userId == null ?
                argument -> argument.getClass().equals(UserId.class) : argument -> argument.equals(userId);
        testLogEntityActionAdditionalInfo(matcherEntityClassEquals, matcherOriginatorId, tenantId, matcherCustomerId, matcherUserId, userName, actionType, cntTime,
                extractMatcherAdditionalInfo(additionalInfo));
        testPushMsgToRuleEngineTime(matcherOriginatorId, tenantId, entity, cntTime);
        Mockito.reset(tbClusterService, auditLogService);
    }

    protected void testNotifyManyEntityManyTimeMsgToEdgeServiceEntityEqAny(HasName entity, HasName originator,
                                                                           TenantId tenantId, CustomerId customerId, UserId userId, String userName,
                                                                           ActionType actionType,
                                                                           int cntTime, int cntTimeEdge, int cntTimeRuleEngine, Object... additionalInfo) {
        EntityId originatorId = createEntityId_NULL_UUID(originator);
        testSendNotificationMsgToEdgeServiceTimeEntityEqAny(tenantId, actionType, cntTimeEdge);
        ArgumentMatcher<HasName> matcherEntityClassEquals = argument -> argument.getClass().equals(entity.getClass());
        ArgumentMatcher<EntityId> matcherOriginatorId = argument -> argument.getClass().equals(originatorId.getClass());
        ArgumentMatcher<CustomerId> matcherCustomerId = customerId == null ?
                argument -> argument.getClass().equals(CustomerId.class) : argument -> argument.equals(customerId);
        ArgumentMatcher<UserId> matcherUserId = userId == null ?
                argument -> argument.getClass().equals(UserId.class) : argument -> argument.equals(userId);
        testLogEntityActionAdditionalInfo(matcherEntityClassEquals, matcherOriginatorId, tenantId, matcherCustomerId, matcherUserId, userName, actionType, cntTime,
                extractMatcherAdditionalInfoClass(additionalInfo));
        testPushMsgToRuleEngineTime(matcherOriginatorId, tenantId, entity, cntTimeRuleEngine);
    }

    protected void testNotifyManyEntityManyTimeMsgToEdgeServiceEntityEqAnyAdditionalInfoAny(HasName entity, HasName originator,
                                                                                            TenantId tenantId, CustomerId customerId, UserId userId, String userName,
                                                                                            ActionType actionType, ActionType actionTypeEdge, int cntTime, int cntTimeEdge, int cntAdditionalInfo) {
        EntityId originatorId = createEntityId_NULL_UUID(originator);
        testSendNotificationMsgToEdgeServiceTimeEntityEqAny(tenantId, actionTypeEdge, cntTimeEdge);
        ArgumentMatcher<HasName> matcherEntityClassEquals = argument -> argument.getClass().equals(entity.getClass());
        ArgumentMatcher<EntityId> matcherOriginatorId = argument -> argument.getClass().equals(originatorId.getClass());
        ArgumentMatcher<CustomerId> matcherCustomerId = customerId == null ?
                argument -> argument.getClass().equals(CustomerId.class) : argument -> argument.equals(customerId);
        ArgumentMatcher<UserId> matcherUserId = userId == null ?
                argument -> argument.getClass().equals(UserId.class) : argument -> argument.equals(userId);
        testLogEntityActionAdditionalInfoAny(matcherEntityClassEquals, matcherOriginatorId, tenantId, matcherCustomerId, matcherUserId, userName, actionType, cntTime,
                cntAdditionalInfo);
        testPushMsgToRuleEngineTime(matcherOriginatorId, tenantId, entity, cntTimeEdge);
        Mockito.reset(tbClusterService, auditLogService);
    }

    protected void testNotifyManyEntityManyTimeMsgToEdgeServiceNeverAdditionalInfoAny(HasName entity, HasName originator,
                                                                                      TenantId tenantId, CustomerId customerId, UserId userId, String userName,
                                                                                      ActionType actionType, int cntTime, int cntAdditionalInfo) {
        EntityId entityId = createEntityId_NULL_UUID(entity);
        EntityId originatorId = createEntityId_NULL_UUID(originator);
        testNotificationMsgToEdgeServiceNeverWithActionType(entityId, actionType);
        ArgumentMatcher<HasName> matcherEntityClassEquals = argument -> argument.getClass().equals(entity.getClass());
        ArgumentMatcher<EntityId> matcherOriginatorId = argument -> argument.getClass().equals(originatorId.getClass());
        ArgumentMatcher<CustomerId> matcherCustomerId = customerId == null ?
                argument -> argument.getClass().equals(CustomerId.class) : argument -> argument.equals(customerId);
        ArgumentMatcher<UserId> matcherUserId = userId == null ?
                argument -> argument.getClass().equals(UserId.class) : argument -> argument.equals(userId);
        testLogEntityActionAdditionalInfoAny(matcherEntityClassEquals, matcherOriginatorId, tenantId, matcherCustomerId, matcherUserId, userName, actionType, cntTime,
                cntAdditionalInfo);
        testPushMsgToRuleEngineTime(matcherOriginatorId, tenantId, entity, cntTime);
        Mockito.reset(tbClusterService, auditLogService);
    }

    protected void testNotifyEntityBroadcastEntityStateChangeEventOneTime(HasName entity, EntityId entityId, EntityId originatorId,
                                                                          TenantId tenantId, CustomerId customerId, UserId userId, String userName,
                                                                          ActionType actionType, Object... additionalInfo) {
        int cntTime = 1;
        testNotificationMsgToEdgeServiceTime(entityId, tenantId, actionType, cntTime);
        testLogEntityAction(entity, originatorId, tenantId, customerId, userId, userName, actionType, cntTime, additionalInfo);
        ArgumentMatcher<EntityId> matcherOriginatorId = argument -> argument.equals(originatorId);
        testPushMsgToRuleEngineTime(matcherOriginatorId, tenantId, entity, cntTime);
        testBroadcastEntityStateChangeEventTime(entityId, tenantId, cntTime);
        Mockito.reset(tbClusterService, auditLogService);
    }

    protected void testNotifyEntityBroadcastEntityStateChangeEventManyTimeMsgToEdgeServiceNever(HasName entity, EntityId entityId, EntityId originatorId,
                                                                                                TenantId tenantId, CustomerId customerId, UserId userId, String userName,
                                                                                                ActionType actionType, int cntTimeBroadcast, Object... additionalInfo) {
        int cntTime = 1;
        testNotificationMsgToEdgeServiceNeverWithActionType(entityId, actionType);
        testLogEntityAction(entity, originatorId, tenantId, customerId, userId, userName, actionType, cntTime, additionalInfo);
        ArgumentMatcher<EntityId> matcherOriginatorId = argument -> argument.equals(originatorId);
        testPushMsgToRuleEngineTime(matcherOriginatorId, tenantId, entity, cntTime);
        testBroadcastEntityStateChangeEventTime(entityId, tenantId, cntTimeBroadcast);
        Mockito.reset(tbClusterService, auditLogService);
    }

    protected void testNotifyEntityBroadcastEntityStateChangeEventMany(HasName entity, HasName originator,
                                                                       TenantId tenantId, CustomerId customerId,
                                                                       UserId userId, String userName, ActionType actionType,
                                                                       ActionType actionTypeEdge,
                                                                       int cntTime, int cntTimeEdge, int cntTimeRuleEngine,
                                                                       int cntAdditionalInfo) {
        EntityId entityId = createEntityId_NULL_UUID(entity);
        EntityId originatorId = createEntityId_NULL_UUID(originator);
        testNotificationMsgToEdgeServiceTime(entityId, tenantId, actionTypeEdge, cntTimeEdge);
        ArgumentMatcher<HasName> matcherEntityClassEquals = argument -> argument.getClass().equals(entity.getClass());
        ArgumentMatcher<EntityId> matcherOriginatorId = argument -> argument.getClass().equals(originatorId.getClass());
        ArgumentMatcher<CustomerId> matcherCustomerId = customerId == null ?
                argument -> argument.getClass().equals(CustomerId.class) : argument -> argument.equals(customerId);
        ArgumentMatcher<UserId> matcherUserId = userId == null ?
                argument -> argument.getClass().equals(UserId.class) : argument -> argument.equals(userId);
        testLogEntityActionAdditionalInfoAny(matcherEntityClassEquals, matcherOriginatorId, tenantId, matcherCustomerId, matcherUserId, userName, actionType, cntTime,
                cntAdditionalInfo);
        testPushMsgToRuleEngineTime(matcherOriginatorId, tenantId, entity, cntTimeRuleEngine);
        testBroadcastEntityStateChangeEventTime(entityId, tenantId, cntTime * 2);
    }

    protected void testNotifyEntityMsgToEdgePushMsgToCoreOneTime(HasName entity, EntityId entityId, EntityId originatorId,
                                                                 TenantId tenantId, CustomerId customerId, UserId userId, String userName,
                                                                 ActionType actionType, Object... additionalInfo) {
        int cntTime = 1;
        testNotificationMsgToEdgeServiceTime(entityId, tenantId, actionType, cntTime);
        testLogEntityAction(entity, originatorId, tenantId, customerId, userId, userName, actionType, cntTime, additionalInfo);
        testPushMsgToCoreTime(cntTime);
        Mockito.reset(tbClusterService, auditLogService);
    }

    protected void testNotifyEntityEqualsOneTimeServiceNeverError(HasName entity, TenantId tenantId,
                                                                  UserId userId, String userName, ActionType actionType, Exception exp,
                                                                  Object... additionalInfo) {
        CustomerId customer_NULL_UUID = (CustomerId) EntityIdFactory.getByTypeAndUuid(EntityType.CUSTOMER, ModelConstants.NULL_UUID);
        EntityId entity_originator_NULL_UUID = createEntityId_NULL_UUID(entity);
        testNotificationMsgToEdgeServiceNeverWithActionType(entity_originator_NULL_UUID, actionType);
        ArgumentMatcher<HasName> matcherEntityEquals = argument -> argument.getClass().equals(entity.getClass());
        ArgumentMatcher<Exception> matcherError = argument -> argument.getMessage().contains(exp.getMessage())
                & argument.getClass().equals(exp.getClass());
        testLogEntityActionErrorAdditionalInfo(matcherEntityEquals, entity_originator_NULL_UUID, tenantId, customer_NULL_UUID, userId,
                userName, actionType, 1, matcherError, extractMatcherAdditionalInfo(additionalInfo));
        testPushMsgToRuleEngineNever(entity_originator_NULL_UUID);
    }

    protected void testNotifyEntityIsNullOneTimeEdgeServiceNeverError(HasName entity, TenantId tenantId,
                                                                      UserId userId, String userName, ActionType actionType, Exception exp,
                                                                      Object... additionalInfo) {
        CustomerId customer_NULL_UUID = (CustomerId) EntityIdFactory.getByTypeAndUuid(EntityType.CUSTOMER, ModelConstants.NULL_UUID);
        EntityId entity_originator_NULL_UUID = createEntityId_NULL_UUID(entity);
        testNotificationMsgToEdgeServiceNeverWithActionType(entity_originator_NULL_UUID, actionType);
        ArgumentMatcher<HasName> matcherEntityIsNull = Objects::isNull;
        ArgumentMatcher<Exception> matcherError = argument -> argument.getMessage().contains(exp.getMessage()) &
                argument.getClass().equals(exp.getClass());
        testLogEntityActionErrorAdditionalInfo(matcherEntityIsNull, entity_originator_NULL_UUID, tenantId, customer_NULL_UUID,
                userId, userName, actionType, 1, matcherError, extractMatcherAdditionalInfo(additionalInfo));
        testPushMsgToRuleEngineNever(entity_originator_NULL_UUID);
    }

    protected void testNotifyEntityNever(EntityId entityId, HasName entity) {
        entityId = entityId == null ? createEntityId_NULL_UUID(entity) : entityId;
        testNotificationMsgToEdgeServiceNever(entityId);
        testLogEntityActionNever(entityId, entity);
        testPushMsgToRuleEngineNever(entityId);
        Mockito.reset(tbClusterService, auditLogService);
    }

    private void testNotificationMsgToEdgeServiceNeverWithActionType(EntityId entityId, ActionType actionType) {
        EdgeEventActionType edgeEventActionType = ActionType.CREDENTIALS_UPDATED.equals(actionType) ?
                EdgeEventActionType.CREDENTIALS_UPDATED : EdgeUtils.getEdgeEventActionTypeByActionType(actionType);
<<<<<<< HEAD
        Mockito.verify(tbClusterService, never()).sendNotificationMsgToEdge(Mockito.any(),
                Mockito.any(), Mockito.any(entityId.getClass()), Mockito.any(), Mockito.any(), Mockito.eq(edgeEventActionType), Mockito.any());
=======
        Mockito.verify(tbClusterService, never()).sendNotificationMsgToEdge(Mockito.any(), Mockito.any(),
                Mockito.any(entityId.getClass()), Mockito.any(), Mockito.any(), Mockito.eq(edgeEventActionType), Mockito.any());
>>>>>>> cd5bd1ce
    }

    private void testNotificationMsgToEdgeServiceNever(EntityId entityId) {
        Mockito.verify(tbClusterService, never()).sendNotificationMsgToEdge(Mockito.any(), Mockito.any(),
                Mockito.any(entityId.getClass()), Mockito.any(), Mockito.any(), Mockito.any(), Mockito.any());
    }

    private void testLogEntityActionNever(EntityId entityId, HasName entity) {
        ArgumentMatcher<HasName> matcherEntity = entity == null ? Objects::isNull :
                argument -> argument.getClass().equals(entity.getClass());
        Mockito.verify(auditLogService, never()).logEntityAction(Mockito.any(), Mockito.any(),
                Mockito.any(), Mockito.any(), Mockito.any(entityId.getClass()), Mockito.argThat(matcherEntity),
                Mockito.any(), Mockito.any());
    }

    private void testPushMsgToRuleEngineNever(EntityId entityId) {
        Mockito.verify(tbClusterService, never()).pushMsgToRuleEngine(Mockito.any(),
                Mockito.any(entityId.getClass()), Mockito.any(), Mockito.any());
    }

    protected void testBroadcastEntityStateChangeEventNever(EntityId entityId) {
        Mockito.verify(tbClusterService, never()).broadcastEntityStateChangeEvent(Mockito.any(),
                Mockito.any(entityId.getClass()), Mockito.any(ComponentLifecycleEvent.class));
    }

    private void testPushMsgToRuleEngineTime(ArgumentMatcher<EntityId> matcherOriginatorId, TenantId tenantId, HasName entity, int cntTime) {
        tenantId = tenantId.isNullUid() && ((HasTenantId) entity).getTenantId() != null ? ((HasTenantId) entity).getTenantId() : tenantId;
        Mockito.verify(tbClusterService, times(cntTime)).pushMsgToRuleEngine(Mockito.eq(tenantId),
                Mockito.argThat(matcherOriginatorId), Mockito.any(TbMsg.class), Mockito.isNull());
    }

    private void testNotificationMsgToEdgeServiceTime(EntityId entityId, TenantId tenantId, ActionType actionType, int cntTime) {
        EdgeEventActionType edgeEventActionType = ActionType.CREDENTIALS_UPDATED.equals(actionType) ?
                EdgeEventActionType.CREDENTIALS_UPDATED : EdgeUtils.getEdgeEventActionTypeByActionType(actionType);
        ArgumentMatcher<EntityId> matcherEntityId = cntTime == 1 ? argument -> argument.equals(entityId) :
                argument -> argument.getClass().equals(entityId.getClass());
        Mockito.verify(tbClusterService, times(cntTime)).sendNotificationMsgToEdge(Mockito.eq(tenantId),
                Mockito.any(), Mockito.argThat(matcherEntityId), Mockito.any(), Mockito.isNull(),
                Mockito.eq(edgeEventActionType), Mockito.any());
    }

    private void testSendNotificationMsgToEdgeServiceTimeEntityEqAny(TenantId tenantId, ActionType actionType, int cntTime) {
        Mockito.verify(tbClusterService, times(cntTime)).sendNotificationMsgToEdge(Mockito.eq(tenantId),
                Mockito.any(), Mockito.any(EntityId.class), Mockito.any(), Mockito.isNull(),
                Mockito.eq(EdgeUtils.getEdgeEventActionTypeByActionType(actionType)), Mockito.any());
    }

    protected void testBroadcastEntityStateChangeEventTime(EntityId entityId, TenantId tenantId, int cntTime) {
        ArgumentMatcher<TenantId> matcherTenantIdId = cntTime > 1 || tenantId == null ? argument -> argument.getClass().equals(TenantId.class) :
                argument -> argument.equals(tenantId) ;
        Mockito.verify(tbClusterService, times(cntTime)).broadcastEntityStateChangeEvent(Mockito.argThat(matcherTenantIdId),
                Mockito.any(entityId.getClass()), Mockito.any(ComponentLifecycleEvent.class));
    }

    private void testPushMsgToCoreTime(int cntTime) {
        Mockito.verify(tbClusterService, times(cntTime)).pushMsgToCore(Mockito.any(ToDeviceActorNotificationMsg.class), Mockito.isNull());
    }

    protected void testLogEntityAction(HasName entity, EntityId originatorId, TenantId tenantId,
                                       CustomerId customerId, UserId userId, String userName,
                                       ActionType actionType, int cntTime, Object... additionalInfo) {
        ArgumentMatcher<HasName> matcherEntityEquals = entity == null ? Objects::isNull : argument -> argument.toString().equals(entity.toString());
        ArgumentMatcher<EntityId> matcherOriginatorId = argument -> argument.equals(originatorId);
        ArgumentMatcher<CustomerId> matcherCustomerId = customerId == null ?
                argument -> argument.getClass().equals(CustomerId.class) : argument -> argument.equals(customerId);
        ArgumentMatcher<UserId> matcherUserId = userId == null ?
                argument -> argument.getClass().equals(UserId.class) : argument -> argument.equals(userId);
        testLogEntityActionAdditionalInfo(matcherEntityEquals, matcherOriginatorId, tenantId, matcherCustomerId, matcherUserId, userName,
                actionType, cntTime, extractMatcherAdditionalInfo(additionalInfo));
    }

    protected void testLogEntityActionEntityEqClass(HasName entity, EntityId originatorId, TenantId tenantId,
                                                    CustomerId customerId, UserId userId, String userName,
                                                    ActionType actionType, int cntTime, Object... additionalInfo) {
        ArgumentMatcher<HasName> matcherEntityEquals = argument -> entity.getClass().isAssignableFrom(argument.getClass());
        ArgumentMatcher<EntityId> matcherOriginatorId = argument -> argument.equals(originatorId);
        ArgumentMatcher<CustomerId> matcherCustomerId = customerId == null ?
                argument -> argument.getClass().equals(CustomerId.class) : argument -> argument.equals(customerId);
        ArgumentMatcher<UserId> matcherUserId = userId == null ?
                argument -> argument.getClass().equals(UserId.class) : argument -> argument.equals(userId);
        testLogEntityActionAdditionalInfo(matcherEntityEquals, matcherOriginatorId, tenantId, matcherCustomerId, matcherUserId, userName,
                actionType, cntTime, extractMatcherAdditionalInfo(additionalInfo));
    }

    private void testLogEntityActionAdditionalInfo(ArgumentMatcher<HasName> matcherEntity, ArgumentMatcher<EntityId> matcherOriginatorId,
                                                   TenantId tenantId, ArgumentMatcher<CustomerId> matcherCustomerId,
                                                   ArgumentMatcher<UserId> matcherUserId, String userName, ActionType actionType,
                                                   int cntTime, List<ArgumentMatcher<Object>> matcherAdditionalInfos) {
        switch (matcherAdditionalInfos.size()) {
            case 1:
                Mockito.verify(auditLogService, times(cntTime))
                        .logEntityAction(Mockito.eq(tenantId),
                                Mockito.argThat(matcherCustomerId),
                                Mockito.argThat(matcherUserId),
                                Mockito.eq(userName),
                                Mockito.argThat(matcherOriginatorId),
                                Mockito.argThat(matcherEntity),
                                Mockito.eq(actionType),
                                Mockito.isNull(),
                                Mockito.argThat(matcherAdditionalInfos.get(0)));
                break;
            case 2:
                Mockito.verify(auditLogService, times(cntTime))
                        .logEntityAction(Mockito.eq(tenantId),
                                Mockito.argThat(matcherCustomerId),
                                Mockito.argThat(matcherUserId),
                                Mockito.eq(userName),
                                Mockito.argThat(matcherOriginatorId),
                                Mockito.argThat(matcherEntity),
                                Mockito.eq(actionType),
                                Mockito.isNull(),
                                Mockito.argThat(matcherAdditionalInfos.get(0)),
                                Mockito.argThat(matcherAdditionalInfos.get(1)));
                break;
            case 3:
                Mockito.verify(auditLogService, times(cntTime))
                        .logEntityAction(Mockito.eq(tenantId),
                                Mockito.argThat(matcherCustomerId),
                                Mockito.argThat(matcherUserId),
                                Mockito.eq(userName),
                                Mockito.argThat(matcherOriginatorId),
                                Mockito.argThat(matcherEntity),
                                Mockito.eq(actionType),
                                Mockito.isNull(),
                                Mockito.argThat(matcherAdditionalInfos.get(0)),
                                Mockito.argThat(matcherAdditionalInfos.get(1)),
                                Mockito.argThat(matcherAdditionalInfos.get(2)));
                break;
            default:
                Mockito.verify(auditLogService, times(cntTime))
                        .logEntityAction(Mockito.eq(tenantId),
                                Mockito.argThat(matcherCustomerId),
                                Mockito.argThat(matcherUserId),
                                Mockito.eq(userName),
                                Mockito.argThat(matcherOriginatorId),
                                Mockito.argThat(matcherEntity),
                                Mockito.eq(actionType),
                                Mockito.isNull());
        }
    }

    private void testLogEntityActionAdditionalInfoAny(ArgumentMatcher<HasName> matcherEntity, ArgumentMatcher<EntityId> matcherOriginatorId,
                                                      TenantId tenantId, ArgumentMatcher<CustomerId> matcherCustomerId,
                                                      ArgumentMatcher<UserId> matcherUserId, String userName,
                                                      ActionType actionType, int cntTime, int cntAdditionalInfo) {
        switch (cntAdditionalInfo) {
            case 1:
                Mockito.verify(auditLogService, times(cntTime))
                        .logEntityAction(Mockito.eq(tenantId),
                                Mockito.argThat(matcherCustomerId),
                                Mockito.argThat(matcherUserId),
                                Mockito.eq(userName),
                                Mockito.argThat(matcherOriginatorId),
                                Mockito.argThat(matcherEntity),
                                Mockito.eq(actionType),
                                Mockito.isNull(),
                                Mockito.any());
                break;
            case 2:
                Mockito.verify(auditLogService, times(cntTime))
                        .logEntityAction(Mockito.eq(tenantId),
                                Mockito.argThat(matcherCustomerId),
                                Mockito.argThat(matcherUserId),
                                Mockito.eq(userName),
                                Mockito.argThat(matcherOriginatorId),
                                Mockito.argThat(matcherEntity),
                                Mockito.eq(actionType),
                                Mockito.isNull(),
                                Mockito.any(),
                                Mockito.any());
                break;
            case 3:
                Mockito.verify(auditLogService, times(cntTime))
                        .logEntityAction(Mockito.eq(tenantId),
                                Mockito.argThat(matcherCustomerId),
                                Mockito.argThat(matcherUserId),
                                Mockito.eq(userName),
                                Mockito.argThat(matcherOriginatorId),
                                Mockito.argThat(matcherEntity),
                                Mockito.eq(actionType),
                                Mockito.isNull(),
                                Mockito.any(),
                                Mockito.any(),
                                Mockito.any());
                break;
            default:
                Mockito.verify(auditLogService, times(cntTime))
                        .logEntityAction(Mockito.eq(tenantId),
                                Mockito.argThat(matcherCustomerId),
                                Mockito.argThat(matcherUserId),
                                Mockito.eq(userName),
                                Mockito.argThat(matcherOriginatorId),
                                Mockito.argThat(matcherEntity),
                                Mockito.eq(actionType),
                                Mockito.isNull());
        }
    }

    private void testLogEntityActionErrorAdditionalInfo(ArgumentMatcher<HasName> matcherEntity, EntityId originatorId, TenantId tenantId,
                                                        CustomerId customerId, UserId userId, String userName, ActionType actionType,
                                                        int cntTime, ArgumentMatcher<Exception> matcherError,
                                                        List<ArgumentMatcher<Object>> matcherAdditionalInfos) {
        ArgumentMatcher<UserId> matcherUserId = userId == null ? argument -> argument.getClass().equals(UserId.class) :
                argument -> argument.equals(userId);
        switch (matcherAdditionalInfos.size()) {
            case 1:
                Mockito.verify(auditLogService, times(cntTime))
                        .logEntityAction(Mockito.eq(tenantId),
                                Mockito.eq(customerId),
                                Mockito.argThat(matcherUserId),
                                Mockito.eq(userName),
                                Mockito.eq(originatorId),
                                Mockito.argThat(matcherEntity),
                                Mockito.eq(actionType),
                                Mockito.argThat(matcherError),
                                Mockito.argThat(matcherAdditionalInfos.get(0)));
                break;
            case 2:
                Mockito.verify(auditLogService, times(cntTime))
                        .logEntityAction(Mockito.eq(tenantId),
                                Mockito.eq(customerId),
                                Mockito.argThat(matcherUserId),
                                Mockito.eq(userName),
                                Mockito.eq(originatorId),
                                Mockito.argThat(matcherEntity),
                                Mockito.eq(actionType),
                                Mockito.argThat(matcherError),
                                Mockito.argThat(Mockito.eq(matcherAdditionalInfos.get(0))),
                                Mockito.argThat(Mockito.eq(matcherAdditionalInfos.get(1))));
            case 3:
                Mockito.verify(auditLogService, times(cntTime))
                        .logEntityAction(Mockito.eq(tenantId),
                                Mockito.eq(customerId),
                                Mockito.argThat(matcherUserId),
                                Mockito.eq(userName),
                                Mockito.eq(originatorId),
                                Mockito.argThat(matcherEntity),
                                Mockito.eq(actionType),
                                Mockito.argThat(matcherError),
                                Mockito.argThat(Mockito.eq(matcherAdditionalInfos.get(0))),
                                Mockito.argThat(Mockito.eq(matcherAdditionalInfos.get(1))),
                                Mockito.argThat(Mockito.eq(matcherAdditionalInfos.get(2))));
                break;
            default:
                Mockito.verify(auditLogService, times(cntTime))
                        .logEntityAction(Mockito.eq(tenantId),
                                Mockito.eq(customerId),
                                Mockito.argThat(matcherUserId),
                                Mockito.eq(userName),
                                Mockito.eq(originatorId),
                                Mockito.argThat(matcherEntity),
                                Mockito.eq(actionType),
                                Mockito.argThat(matcherError));
        }
    }

    private List<ArgumentMatcher<Object>> extractMatcherAdditionalInfo(Object... additionalInfos) {
        List<ArgumentMatcher<Object>> matcherAdditionalInfos = new ArrayList<>(additionalInfos.length);
        for (Object additionalInfo : additionalInfos) {
            matcherAdditionalInfos.add(argument -> argument.equals(extractParameter(additionalInfo.getClass(), additionalInfo)));
        }
        return matcherAdditionalInfos;
    }

    private List<ArgumentMatcher<Object>> extractMatcherAdditionalInfoClass(Object... additionalInfos) {
        List<ArgumentMatcher<Object>> matcherAdditionalInfos = new ArrayList<>(additionalInfos.length);
        for (Object additionalInfo : additionalInfos) {
            matcherAdditionalInfos.add(argument -> argument.getClass().equals(extractParameter(additionalInfo.getClass(), additionalInfo).getClass()));
        }
        return matcherAdditionalInfos;
    }

    private <T> T extractParameter(Class<T> clazz, Object additionalInfo) {
        T result = null;
        if (additionalInfo != null) {
            Object paramObject = additionalInfo;
            if (clazz.isInstance(paramObject)) {
                result = clazz.cast(paramObject);
            }
        }
        return result;
    }

    protected EntityId createEntityId_NULL_UUID(HasName entity) {
        return EntityIdFactory.getByTypeAndUuid(entityClassToEntityTypeName(entity), ModelConstants.NULL_UUID);
    }

    protected String msgErrorFieldLength(String fieldName) {
        return fieldName + " length must be equal or less than 255";
    }

    protected String msgErrorNoFound(String entityClassName, String entityIdStr) {
        return entityClassName + " with id [" + entityIdStr + "] is not found";
    }

    private String entityClassToEntityTypeName(HasName entity) {
        String entityType =  entityClassToString(entity);
        return "SAVE_OTA_PACKAGE_INFO_REQUEST".equals(entityType) || "OTA_PACKAGE_INFO".equals(entityType)?
                EntityType.OTA_PACKAGE.name().toUpperCase(Locale.ENGLISH) : entityType;
    }

    private String entityClassToString(HasName entity) {
        String className = entity.getClass().toString()
                .substring(entity.getClass().toString().lastIndexOf(".") + 1);
        List str = className.chars()
                .mapToObj(x -> (Character.isUpperCase(x)) ? "_" + Character.toString(x) : Character.toString(x))
                .collect(Collectors.toList());
        return String.join("", str).toUpperCase(Locale.ENGLISH).substring(1);
    }
}<|MERGE_RESOLUTION|>--- conflicted
+++ resolved
@@ -154,24 +154,6 @@
         Mockito.reset(tbClusterService, auditLogService);
     }
 
-    protected void testNotifyManyEntityManyTimeMsgToEdgeServiceNever(HasName entity, HasName originator,
-                                                                     TenantId tenantId, CustomerId customerId, UserId userId, String userName,
-                                                                     ActionType actionType, int cntTime, Object... additionalInfo) {
-        EntityId entityId = createEntityId_NULL_UUID(entity);
-        EntityId originatorId = createEntityId_NULL_UUID(originator);
-        testNotificationMsgToEdgeServiceNeverWithActionType(entityId, actionType);
-        ArgumentMatcher<HasName> matcherEntityClassEquals = argument -> argument.getClass().equals(entity.getClass());
-        ArgumentMatcher<EntityId> matcherOriginatorId = argument -> argument.getClass().equals(originatorId.getClass());
-        ArgumentMatcher<CustomerId> matcherCustomerId = customerId == null ?
-                argument -> argument.getClass().equals(CustomerId.class) : argument -> argument.equals(customerId);
-        ArgumentMatcher<UserId> matcherUserId = userId == null ?
-                argument -> argument.getClass().equals(UserId.class) : argument -> argument.equals(userId);
-        testLogEntityActionAdditionalInfo(matcherEntityClassEquals, matcherOriginatorId, tenantId, matcherCustomerId, matcherUserId, userName, actionType, cntTime,
-                extractMatcherAdditionalInfo(additionalInfo));
-        testPushMsgToRuleEngineTime(matcherOriginatorId, tenantId, entity, cntTime);
-        Mockito.reset(tbClusterService, auditLogService);
-    }
-
     protected void testNotifyManyEntityManyTimeMsgToEdgeServiceEntityEqAny(HasName entity, HasName originator,
                                                                            TenantId tenantId, CustomerId customerId, UserId userId, String userName,
                                                                            ActionType actionType,
@@ -318,13 +300,8 @@
     private void testNotificationMsgToEdgeServiceNeverWithActionType(EntityId entityId, ActionType actionType) {
         EdgeEventActionType edgeEventActionType = ActionType.CREDENTIALS_UPDATED.equals(actionType) ?
                 EdgeEventActionType.CREDENTIALS_UPDATED : EdgeUtils.getEdgeEventActionTypeByActionType(actionType);
-<<<<<<< HEAD
-        Mockito.verify(tbClusterService, never()).sendNotificationMsgToEdge(Mockito.any(),
-                Mockito.any(), Mockito.any(entityId.getClass()), Mockito.any(), Mockito.any(), Mockito.eq(edgeEventActionType), Mockito.any());
-=======
         Mockito.verify(tbClusterService, never()).sendNotificationMsgToEdge(Mockito.any(), Mockito.any(),
                 Mockito.any(entityId.getClass()), Mockito.any(), Mockito.any(), Mockito.eq(edgeEventActionType), Mockito.any());
->>>>>>> cd5bd1ce
     }
 
     private void testNotificationMsgToEdgeServiceNever(EntityId entityId) {
