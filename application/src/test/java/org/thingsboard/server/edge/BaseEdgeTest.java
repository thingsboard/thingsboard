--- conflicted
+++ resolved
@@ -608,11 +608,6 @@
         ruleChainMetaData.addConnectionInfo(0, 2, "fail");
         ruleChainMetaData.addConnectionInfo(1, 2, "success");
 
-<<<<<<< HEAD
-        ruleChainMetaData.addRuleChainConnectionInfo(2, edge.getRootRuleChainId(), "success", JacksonUtil.newObjectNode());
-
-=======
->>>>>>> c813d41a
         doPost("/api/ruleChain/metadata", ruleChainMetaData, RuleChainMetaData.class);
     }
 
@@ -1580,15 +1575,9 @@
                 "key2", "value2");
     }
 
-<<<<<<< HEAD
-    private void sendAttributesRequest(Device device, String scope, String attributesDataStr, String expectedKey,
-                                       String expectedValue, int expectedSize) throws Exception {
-        JsonNode attributesData = JacksonUtil.toJsonNode(attributesDataStr);
-=======
     private void sendAttributesRequestAndVerify(Device device, String scope, String attributesDataStr, String expectedKey,
                                                 String expectedValue) throws Exception {
-        JsonNode attributesData = mapper.readTree(attributesDataStr);
->>>>>>> c813d41a
+        JsonNode attributesData = JacksonUtil.toJsonNode(attributesDataStr);
 
         doPost("/api/plugins/telemetry/DEVICE/" + device.getUuidId() + "/attributes/" + scope,
                 attributesData);
