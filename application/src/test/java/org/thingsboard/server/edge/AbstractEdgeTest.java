--- conflicted
+++ resolved
@@ -36,11 +36,7 @@
 import org.thingsboard.server.common.data.OtaPackageInfo;
 import org.thingsboard.server.common.data.SaveOtaPackageInfoRequest;
 import org.thingsboard.server.common.data.StringUtils;
-<<<<<<< HEAD
 import org.thingsboard.server.common.data.Tenant;
-import org.thingsboard.server.common.data.TenantProfile;
-=======
->>>>>>> 0c98b702
 import org.thingsboard.server.common.data.User;
 import org.thingsboard.server.common.data.alarm.AlarmSeverity;
 import org.thingsboard.server.common.data.asset.Asset;
@@ -89,11 +85,8 @@
 import org.thingsboard.server.gen.edge.v1.RuleChainMetadataUpdateMsg;
 import org.thingsboard.server.gen.edge.v1.RuleChainUpdateMsg;
 import org.thingsboard.server.gen.edge.v1.SyncCompletedMsg;
-<<<<<<< HEAD
 import org.thingsboard.server.gen.edge.v1.TenantProfileUpdateMsg;
 import org.thingsboard.server.gen.edge.v1.TenantUpdateMsg;
-=======
->>>>>>> 0c98b702
 import org.thingsboard.server.gen.edge.v1.UpdateMsgType;
 import org.thingsboard.server.gen.edge.v1.UplinkMsg;
 import org.thingsboard.server.gen.edge.v1.UserUpdateMsg;
@@ -267,15 +260,12 @@
         // 1 message from user fetcher
         validateUsers();
 
-<<<<<<< HEAD
         // 1 from tenant fetcher
         validateTenant();
 
         // 2 messages - 1 from tenant fetcher and 1 from tenant profile fetcher
         validateTenantProfile();
 
-=======
->>>>>>> 0c98b702
         // 1 message sync completed
         validateSyncCompleted();
     }
