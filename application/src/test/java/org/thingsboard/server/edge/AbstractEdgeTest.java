/**
 * Copyright © 2016-2023 The Thingsboard Authors
 *
 * Licensed under the Apache License, Version 2.0 (the "License");
 * you may not use this file except in compliance with the License.
 * You may obtain a copy of the License at
 *
 *     http://www.apache.org/licenses/LICENSE-2.0
 *
 * Unless required by applicable law or agreed to in writing, software
 * distributed under the License is distributed on an "AS IS" BASIS,
 * WITHOUT WARRANTIES OR CONDITIONS OF ANY KIND, either express or implied.
 * See the License for the specific language governing permissions and
 * limitations under the License.
 */
package org.thingsboard.server.edge;

import com.fasterxml.jackson.core.JsonProcessingException;
import com.fasterxml.jackson.core.type.TypeReference;
import com.fasterxml.jackson.databind.JsonNode;
import com.google.protobuf.InvalidProtocolBufferException;
import com.google.protobuf.MessageLite;
import org.junit.After;
import org.junit.Assert;
import org.junit.Before;
import org.springframework.beans.factory.annotation.Autowired;
import org.springframework.test.context.TestPropertySource;
import org.thingsboard.common.util.JacksonUtil;
import org.thingsboard.server.cluster.TbClusterService;
import org.thingsboard.server.common.data.Customer;
import org.thingsboard.server.common.data.Dashboard;
import org.thingsboard.server.common.data.DataConstants;
import org.thingsboard.server.common.data.Device;
import org.thingsboard.server.common.data.DeviceInfo;
import org.thingsboard.server.common.data.DeviceProfile;
import org.thingsboard.server.common.data.OtaPackageInfo;
import org.thingsboard.server.common.data.SaveOtaPackageInfoRequest;
import org.thingsboard.server.common.data.StringUtils;
import org.thingsboard.server.common.data.Tenant;
import org.thingsboard.server.common.data.TenantProfile;
import org.thingsboard.server.common.data.User;
import org.thingsboard.server.common.data.alarm.AlarmSeverity;
import org.thingsboard.server.common.data.asset.Asset;
import org.thingsboard.server.common.data.asset.AssetProfile;
import org.thingsboard.server.common.data.device.profile.AlarmCondition;
import org.thingsboard.server.common.data.device.profile.AlarmConditionFilter;
import org.thingsboard.server.common.data.device.profile.AlarmConditionFilterKey;
import org.thingsboard.server.common.data.device.profile.AlarmConditionKeyType;
import org.thingsboard.server.common.data.device.profile.AlarmRule;
import org.thingsboard.server.common.data.device.profile.AllowCreateNewDevicesDeviceProfileProvisionConfiguration;
import org.thingsboard.server.common.data.device.profile.DeviceProfileAlarm;
import org.thingsboard.server.common.data.device.profile.DeviceProfileData;
import org.thingsboard.server.common.data.device.profile.JsonTransportPayloadConfiguration;
import org.thingsboard.server.common.data.device.profile.SimpleAlarmConditionSpec;
import org.thingsboard.server.common.data.edge.Edge;
import org.thingsboard.server.common.data.edge.EdgeEvent;
import org.thingsboard.server.common.data.edge.EdgeEventActionType;
import org.thingsboard.server.common.data.edge.EdgeEventType;
import org.thingsboard.server.common.data.id.DashboardId;
import org.thingsboard.server.common.data.id.DeviceProfileId;
import org.thingsboard.server.common.data.id.EdgeId;
import org.thingsboard.server.common.data.id.RuleChainId;
import org.thingsboard.server.common.data.id.TenantId;
import org.thingsboard.server.common.data.ota.ChecksumAlgorithm;
import org.thingsboard.server.common.data.ota.OtaPackageType;
import org.thingsboard.server.common.data.page.PageData;
import org.thingsboard.server.common.data.page.PageLink;
import org.thingsboard.server.common.data.query.EntityKeyValueType;
import org.thingsboard.server.common.data.query.FilterPredicateValue;
import org.thingsboard.server.common.data.query.NumericFilterPredicate;
import org.thingsboard.server.common.data.queue.Queue;
import org.thingsboard.server.common.data.rule.RuleChain;
import org.thingsboard.server.common.data.rule.RuleChainType;
import org.thingsboard.server.controller.AbstractControllerTest;
import org.thingsboard.server.dao.edge.EdgeEventService;
import org.thingsboard.server.edge.imitator.EdgeImitator;
import org.thingsboard.server.gen.edge.v1.AdminSettingsUpdateMsg;
import org.thingsboard.server.gen.edge.v1.AssetProfileUpdateMsg;
import org.thingsboard.server.gen.edge.v1.AssetUpdateMsg;
import org.thingsboard.server.gen.edge.v1.CustomerUpdateMsg;
import org.thingsboard.server.gen.edge.v1.DeviceProfileUpdateMsg;
import org.thingsboard.server.gen.edge.v1.DeviceUpdateMsg;
import org.thingsboard.server.gen.edge.v1.EdgeConfiguration;
import org.thingsboard.server.gen.edge.v1.QueueUpdateMsg;
import org.thingsboard.server.gen.edge.v1.RuleChainMetadataRequestMsg;
import org.thingsboard.server.gen.edge.v1.RuleChainMetadataUpdateMsg;
import org.thingsboard.server.gen.edge.v1.RuleChainUpdateMsg;
<<<<<<< HEAD
import org.thingsboard.server.gen.edge.v1.TenantProfileUpdateMsg;
import org.thingsboard.server.gen.edge.v1.TenantUpdateMsg;
=======
import org.thingsboard.server.gen.edge.v1.SyncCompletedMsg;
>>>>>>> aa29ee4c
import org.thingsboard.server.gen.edge.v1.UpdateMsgType;
import org.thingsboard.server.gen.edge.v1.UplinkMsg;
import org.thingsboard.server.gen.edge.v1.UserUpdateMsg;
import org.thingsboard.server.queue.util.DataDecodingEncodingService;

import java.util.ArrayList;
import java.util.List;
import java.util.Optional;
import java.util.TreeMap;
import java.util.UUID;

import static org.springframework.test.web.servlet.result.MockMvcResultMatchers.status;

@TestPropertySource(properties = {
        "edges.enabled=true",
        "queue.rule-engine.stats.enabled=false"
})
abstract public class AbstractEdgeTest extends AbstractControllerTest {

    private static final String THERMOSTAT_DEVICE_PROFILE_NAME = "Thermostat";

    protected DeviceProfile thermostatDeviceProfile;

    protected EdgeImitator edgeImitator;
    protected Edge edge;

    @Autowired
    protected EdgeEventService edgeEventService;

    @Autowired
    protected DataDecodingEncodingService dataDecodingEncodingService;

    @Autowired
    protected TbClusterService clusterService;

    @Before
    public void setupEdgeTest() throws Exception {
        loginTenantAdmin();

        installation();

        edgeImitator = new EdgeImitator("localhost", 7070, edge.getRoutingKey(), edge.getSecret());
<<<<<<< HEAD
        edgeImitator.expectMessageAmount(23);
=======
        edgeImitator.expectMessageAmount(22);
>>>>>>> aa29ee4c
        edgeImitator.connect();

        requestEdgeRuleChainMetadata();

        verifyEdgeConnectionAndInitialData();
    }

    private void requestEdgeRuleChainMetadata() throws Exception {
        RuleChainId rootRuleChainId = getEdgeRootRuleChainId();
        RuleChainMetadataRequestMsg.Builder builder = RuleChainMetadataRequestMsg.newBuilder()
                .setRuleChainIdMSB(rootRuleChainId.getId().getMostSignificantBits())
                .setRuleChainIdLSB(rootRuleChainId.getId().getLeastSignificantBits());
        testAutoGeneratedCodeByProtobuf(builder);
        UplinkMsg.Builder uplinkMsgBuilder = UplinkMsg.newBuilder()
                .addRuleChainMetadataRequestMsg(builder.build());
        edgeImitator.sendUplinkMsg(uplinkMsgBuilder.build());
    }

    private RuleChainId getEdgeRootRuleChainId() throws Exception {
        List<RuleChain> edgeRuleChains = doGetTypedWithPageLink("/api/edge/" + edge.getUuidId() + "/ruleChains?",
                new TypeReference<PageData<RuleChain>>() {}, new PageLink(100)).getData();
        for (RuleChain edgeRuleChain : edgeRuleChains) {
            if (edgeRuleChain.isRoot()) {
                return edgeRuleChain.getId();
            }
        }
        throw new RuntimeException("Root rule chain not found");
    }

    @After
    public void teardownEdgeTest() {
        try {
            edgeImitator.expectMessageAmount(2);
            loginTenantAdmin();
            Assert.assertTrue(edgeImitator.waitForMessages());

            doDelete("/api/edge/" + edge.getId().toString())
                    .andExpect(status().isOk());
            edgeImitator.disconnect();
        } catch (Exception ignored) {}
    }

    private void installation() {
        thermostatDeviceProfile = this.createDeviceProfile(THERMOSTAT_DEVICE_PROFILE_NAME,
                createMqttDeviceProfileTransportConfiguration(new JsonTransportPayloadConfiguration(), false));
        extendDeviceProfileData(thermostatDeviceProfile);
        thermostatDeviceProfile = doPost("/api/deviceProfile", thermostatDeviceProfile, DeviceProfile.class);

        Device savedDevice = saveDevice("Edge Device 1", THERMOSTAT_DEVICE_PROFILE_NAME);

        Asset savedAsset = saveAsset("Edge Asset 1");

        edge = doPost("/api/edge", constructEdge("Test Edge", "test"), Edge.class);

        doPost("/api/edge/" + edge.getUuidId()
                + "/device/" + savedDevice.getUuidId(), Device.class);
        doPost("/api/edge/" + edge.getUuidId()
                + "/asset/" + savedAsset.getUuidId(), Asset.class);
    }

    protected void extendDeviceProfileData(DeviceProfile deviceProfile) {
        DeviceProfileData profileData = deviceProfile.getProfileData();
        List<DeviceProfileAlarm> alarms = new ArrayList<>();
        DeviceProfileAlarm deviceProfileAlarm = new DeviceProfileAlarm();
        deviceProfileAlarm.setAlarmType("High Temperature");
        AlarmRule alarmRule = new AlarmRule();
        alarmRule.setAlarmDetails("Alarm Details");
        AlarmCondition alarmCondition = new AlarmCondition();
        alarmCondition.setSpec(new SimpleAlarmConditionSpec());
        List<AlarmConditionFilter> condition = new ArrayList<>();
        AlarmConditionFilter alarmConditionFilter = new AlarmConditionFilter();
        alarmConditionFilter.setKey(new AlarmConditionFilterKey(AlarmConditionKeyType.ATTRIBUTE, "temperature"));
        NumericFilterPredicate predicate = new NumericFilterPredicate();
        predicate.setOperation(NumericFilterPredicate.NumericOperation.GREATER);
        predicate.setValue(new FilterPredicateValue<>(55.0));
        alarmConditionFilter.setPredicate(predicate);
        alarmConditionFilter.setValueType(EntityKeyValueType.NUMERIC);
        condition.add(alarmConditionFilter);
        alarmCondition.setCondition(condition);
        alarmRule.setCondition(alarmCondition);
        deviceProfileAlarm.setClearRule(alarmRule);
        TreeMap<AlarmSeverity, AlarmRule> createRules = new TreeMap<>();
        createRules.put(AlarmSeverity.CRITICAL, alarmRule);
        deviceProfileAlarm.setCreateRules(createRules);
        alarms.add(deviceProfileAlarm);
        profileData.setAlarms(alarms);
        profileData.setProvisionConfiguration(new AllowCreateNewDevicesDeviceProfileProvisionConfiguration("123"));
    }

    private void verifyEdgeConnectionAndInitialData() throws Exception {
        Assert.assertTrue(edgeImitator.waitForMessages());

        validateEdgeConfiguration();

        // 1 message from queue fetcher
        validateQueues();

        // 2 messages - 1 from rule chain fetcher and 1 from rule chain controller
        UUID ruleChainUUID = validateRuleChains();

        // 1 from request message
        validateRuleChainMetadataUpdates(ruleChainUUID);

        // 4 messages - 4 messages from fetcher - 2 from system level ('mail', 'mailTemplates') and 2 from admin level ('mail', 'mailTemplates')
        validateAdminSettings();

        // 4 messages
        // - 2 from device profile fetcher (default and thermostat)
        // - 1 from device fetcher
        // - 1 from device controller (thermostat)
        validateDeviceProfiles();

        // 3 messages
        // - 1 message from asset profile fetcher
        // - 1 message from asset fetcher
        // - 1 message from asset controller
        validateAssetProfiles();

        // 2 messages - 1 from device fetcher and 1 from device controller
        validateDevices();

        // 2 messages - 1 from asset fetcher and 1 from asset controller
        validateAssets();

        // 1 message from public customer fetcher
        validatePublicCustomer();

        // 1 message from user fetcher
        validateUsers();

<<<<<<< HEAD
        // 1 from tenant fetcher
        validateTenant();

        // 1 from tenant profile fetcher
        validateTenantProfile();
=======
        // 1 message sync completed
        validateSyncCompleted();
>>>>>>> aa29ee4c
    }

    private void validateEdgeConfiguration() throws Exception {
        EdgeConfiguration configuration = edgeImitator.getConfiguration();
        Assert.assertNotNull(configuration);
        testAutoGeneratedCodeByProtobuf(configuration);
    }

    private void validateTenant() throws Exception {
        Optional<TenantUpdateMsg> tenantUpdateMsgOpt = edgeImitator.findMessageByType(TenantUpdateMsg.class);
        Assert.assertTrue(tenantUpdateMsgOpt.isPresent());
        TenantUpdateMsg tenantUpdateMsg = tenantUpdateMsgOpt.get();
        Assert.assertEquals(UpdateMsgType.ENTITY_UPDATED_RPC_MESSAGE, tenantUpdateMsg.getMsgType());
        UUID tenantUUID = new UUID(tenantUpdateMsg.getIdMSB(), tenantUpdateMsg.getIdLSB());
        Tenant tenant = doGet("/api/tenant/" + tenantUUID, Tenant.class);
        Assert.assertNotNull(tenant);
        testAutoGeneratedCodeByProtobuf(tenantUpdateMsg);
    }

    private void validateTenantProfile() throws Exception {
        loginSysAdmin();

        Optional<TenantProfileUpdateMsg> tenantProfileUpdateMsgOpt = edgeImitator.findMessageByType(TenantProfileUpdateMsg.class);
        Assert.assertTrue(tenantProfileUpdateMsgOpt.isPresent());
        TenantProfileUpdateMsg tenantProfileUpdateMsg = tenantProfileUpdateMsgOpt.get();
        Assert.assertEquals(UpdateMsgType.ENTITY_UPDATED_RPC_MESSAGE, tenantProfileUpdateMsg.getMsgType());
        UUID tenantProfileUUID = new UUID(tenantProfileUpdateMsg.getIdMSB(), tenantProfileUpdateMsg.getIdLSB());
        TenantProfile tenantProfile = doGet("/api/tenantProfile/" + tenantProfileUUID, TenantProfile.class);
        Assert.assertNotNull(tenantProfile);
        testAutoGeneratedCodeByProtobuf(tenantProfileUpdateMsg);

        edgeImitator.expectMessageAmount(2);
        loginTenantAdmin();
        Assert.assertTrue(edgeImitator.waitForMessages());
    }

    private void validateDeviceProfiles() throws Exception {
        List<DeviceProfileUpdateMsg> deviceProfileUpdateMsgList = edgeImitator.findAllMessagesByType(DeviceProfileUpdateMsg.class);
        // default msg device profile from fetcher
        // thermostat msg from device profile fetcher
        // thermostat msg from device fetcher
        // thermostat msg from creation of device
        Assert.assertEquals(4, deviceProfileUpdateMsgList.size());
        Optional<DeviceProfileUpdateMsg> thermostatProfileUpdateMsgOpt =
                deviceProfileUpdateMsgList.stream().filter(dfum -> THERMOSTAT_DEVICE_PROFILE_NAME.equals(dfum.getName())).findAny();
        Assert.assertTrue(thermostatProfileUpdateMsgOpt.isPresent());
        DeviceProfileUpdateMsg thermostatProfileUpdateMsg = thermostatProfileUpdateMsgOpt.get();
        Assert.assertEquals(UpdateMsgType.ENTITY_CREATED_RPC_MESSAGE, thermostatProfileUpdateMsg.getMsgType());
        UUID deviceProfileUUID = new UUID(thermostatProfileUpdateMsg.getIdMSB(), thermostatProfileUpdateMsg.getIdLSB());
        DeviceProfile deviceProfile = doGet("/api/deviceProfile/" + deviceProfileUUID, DeviceProfile.class);
        Assert.assertNotNull(deviceProfile);
        Assert.assertNotNull(deviceProfile.getProfileData());
        Assert.assertNotNull(deviceProfile.getProfileData().getAlarms());
        Assert.assertNotNull(deviceProfile.getProfileData().getAlarms().get(0).getClearRule());

        testAutoGeneratedCodeByProtobuf(thermostatProfileUpdateMsg);
    }

    private void validateDevices() throws Exception {
        List<DeviceUpdateMsg> deviceUpdateMsgs = edgeImitator.findAllMessagesByType(DeviceUpdateMsg.class);
        Assert.assertEquals(2, deviceUpdateMsgs.size());
        validateDevice(deviceUpdateMsgs.get(0));
        validateDevice(deviceUpdateMsgs.get(1));
    }

    private void validateDevice(DeviceUpdateMsg deviceUpdateMsg) throws Exception {
        Assert.assertEquals(UpdateMsgType.ENTITY_CREATED_RPC_MESSAGE, deviceUpdateMsg.getMsgType());
        UUID deviceUUID = new UUID(deviceUpdateMsg.getIdMSB(), deviceUpdateMsg.getIdLSB());
        Device device = doGet("/api/device/" + deviceUUID, Device.class);
        Assert.assertNotNull(device);
        List<DeviceInfo> edgeDevices = doGetTypedWithPageLink("/api/edge/" + edge.getUuidId() + "/devices?",
                new TypeReference<PageData<DeviceInfo>>() {}, new PageLink(100)).getData();
        Assert.assertTrue(edgeDevices.stream().map(DeviceInfo::getId).anyMatch(id -> id.equals(device.getId())));

        testAutoGeneratedCodeByProtobuf(deviceUpdateMsg);
    }

    private void validateAssets() throws Exception {
        List<AssetUpdateMsg> assetUpdateMsgs = edgeImitator.findAllMessagesByType(AssetUpdateMsg.class);
        Assert.assertEquals(2, assetUpdateMsgs.size());
        validateAsset(assetUpdateMsgs.get(0));
        validateAsset(assetUpdateMsgs.get(1));
    }

    private void validateAsset(AssetUpdateMsg assetUpdateMsg) throws Exception {
        Assert.assertNotNull(assetUpdateMsg);
        Assert.assertEquals(UpdateMsgType.ENTITY_CREATED_RPC_MESSAGE, assetUpdateMsg.getMsgType());
        UUID assetUUID = new UUID(assetUpdateMsg.getIdMSB(), assetUpdateMsg.getIdLSB());
        Asset asset = doGet("/api/asset/" + assetUUID, Asset.class);
        Assert.assertNotNull(asset);
        List<Asset> edgeAssets = doGetTypedWithPageLink("/api/edge/" + edge.getUuidId() + "/assets?",
                new TypeReference<PageData<Asset>>() {}, new PageLink(100)).getData();
        Assert.assertTrue(edgeAssets.contains(asset));

        testAutoGeneratedCodeByProtobuf(assetUpdateMsg);
    }

    private UUID validateRuleChains() throws Exception {
        List<RuleChainUpdateMsg> ruleChainUpdateMsgs = edgeImitator.findAllMessagesByType(RuleChainUpdateMsg.class);
        Assert.assertEquals(2, ruleChainUpdateMsgs.size());
        RuleChainUpdateMsg ruleChainCreateMsg = ruleChainUpdateMsgs.get(0);
        RuleChainUpdateMsg ruleChainUpdateMsg = ruleChainUpdateMsgs.get(1);
        validateRuleChain(ruleChainCreateMsg, UpdateMsgType.ENTITY_CREATED_RPC_MESSAGE);
        validateRuleChain(ruleChainUpdateMsg, UpdateMsgType.ENTITY_UPDATED_RPC_MESSAGE);
        return new UUID(ruleChainUpdateMsg.getIdMSB(), ruleChainUpdateMsg.getIdLSB());
    }

    private void validateRuleChain(RuleChainUpdateMsg ruleChainUpdateMsg, UpdateMsgType expectedMsgType) throws Exception {
        Assert.assertEquals(expectedMsgType, ruleChainUpdateMsg.getMsgType());
        UUID ruleChainUUID = new UUID(ruleChainUpdateMsg.getIdMSB(), ruleChainUpdateMsg.getIdLSB());
        RuleChain ruleChain = doGet("/api/ruleChain/" + ruleChainUUID, RuleChain.class);
        Assert.assertNotNull(ruleChain);
        List<RuleChain> edgeRuleChains = doGetTypedWithPageLink("/api/edge/" + edge.getUuidId() + "/ruleChains?",
                new TypeReference<PageData<RuleChain>>() {}, new PageLink(100)).getData();
        Assert.assertTrue(edgeRuleChains.contains(ruleChain));
        testAutoGeneratedCodeByProtobuf(ruleChainUpdateMsg);
    }

    private void validateRuleChainMetadataUpdates(UUID expectedRuleChainUUID) {
        Optional<RuleChainMetadataUpdateMsg> ruleChainMetadataUpdateOpt = edgeImitator.findMessageByType(RuleChainMetadataUpdateMsg.class);
        Assert.assertTrue(ruleChainMetadataUpdateOpt.isPresent());
        RuleChainMetadataUpdateMsg ruleChainMetadataUpdateMsg = ruleChainMetadataUpdateOpt.get();
        Assert.assertEquals(UpdateMsgType.ENTITY_CREATED_RPC_MESSAGE, ruleChainMetadataUpdateMsg.getMsgType());
        UUID ruleChainUUID = new UUID(ruleChainMetadataUpdateMsg.getRuleChainIdMSB(), ruleChainMetadataUpdateMsg.getRuleChainIdLSB());
        Assert.assertEquals(expectedRuleChainUUID, ruleChainUUID);
    }

    private void validateAdminSettings() throws JsonProcessingException {
        List<AdminSettingsUpdateMsg> adminSettingsUpdateMsgs = edgeImitator.findAllMessagesByType(AdminSettingsUpdateMsg.class);
        Assert.assertEquals(4, adminSettingsUpdateMsgs.size());

        for (AdminSettingsUpdateMsg adminSettingsUpdateMsg : adminSettingsUpdateMsgs) {
            if (adminSettingsUpdateMsg.getKey().equals("mail")) {
                validateMailAdminSettings(adminSettingsUpdateMsg);
            }
            if (adminSettingsUpdateMsg.getKey().equals("mailTemplates")) {
                validateMailTemplatesAdminSettings(adminSettingsUpdateMsg);
            }
        }
    }

    private void validateMailAdminSettings(AdminSettingsUpdateMsg adminSettingsUpdateMsg) {
        JsonNode jsonNode = JacksonUtil.toJsonNode(adminSettingsUpdateMsg.getJsonValue());
        Assert.assertNotNull(jsonNode.get("mailFrom"));
        Assert.assertNotNull(jsonNode.get("smtpProtocol"));
        Assert.assertNotNull(jsonNode.get("smtpHost"));
        Assert.assertNotNull(jsonNode.get("smtpPort"));
        Assert.assertNotNull(jsonNode.get("timeout"));
    }

    private void validateMailTemplatesAdminSettings(AdminSettingsUpdateMsg adminSettingsUpdateMsg) {
        JsonNode jsonNode = JacksonUtil.toJsonNode(adminSettingsUpdateMsg.getJsonValue());
        Assert.assertNotNull(jsonNode.get("accountActivated"));
        Assert.assertNotNull(jsonNode.get("accountLockout"));
        Assert.assertNotNull(jsonNode.get("activation"));
        Assert.assertNotNull(jsonNode.get("passwordWasReset"));
        Assert.assertNotNull(jsonNode.get("resetPassword"));
        Assert.assertNotNull(jsonNode.get("test"));
    }

    private void validateAssetProfiles() throws Exception {
        List<AssetProfileUpdateMsg> assetProfileUpdateMsgs = edgeImitator.findAllMessagesByType(AssetProfileUpdateMsg.class);
        Assert.assertEquals(3, assetProfileUpdateMsgs.size());
        AssetProfileUpdateMsg assetProfileUpdateMsg = assetProfileUpdateMsgs.get(0);
        Assert.assertEquals(UpdateMsgType.ENTITY_CREATED_RPC_MESSAGE, assetProfileUpdateMsg.getMsgType());
        UUID assetProfileUUID = new UUID(assetProfileUpdateMsg.getIdMSB(), assetProfileUpdateMsg.getIdLSB());
        AssetProfile assetProfile = doGet("/api/assetProfile/" + assetProfileUUID, AssetProfile.class);
        Assert.assertNotNull(assetProfile);
        Assert.assertEquals("default", assetProfile.getName());
        Assert.assertTrue(assetProfile.isDefault());
        testAutoGeneratedCodeByProtobuf(assetProfileUpdateMsg);
    }

    private void validateQueues() throws Exception {
        Optional<QueueUpdateMsg> queueUpdateMsgOpt = edgeImitator.findMessageByType(QueueUpdateMsg.class);
        Assert.assertTrue(queueUpdateMsgOpt.isPresent());
        QueueUpdateMsg queueUpdateMsg = queueUpdateMsgOpt.get();
        Assert.assertEquals(UpdateMsgType.ENTITY_CREATED_RPC_MESSAGE, queueUpdateMsg.getMsgType());
        UUID queueUUID = new UUID(queueUpdateMsg.getIdMSB(), queueUpdateMsg.getIdLSB());
        Queue queue = doGet("/api/queues/" + queueUUID, Queue.class);
        Assert.assertNotNull(queue);
        Assert.assertEquals(DataConstants.MAIN_QUEUE_NAME, queueUpdateMsg.getName());
        Assert.assertEquals(DataConstants.MAIN_QUEUE_TOPIC, queueUpdateMsg.getTopic());
        Assert.assertEquals(10, queueUpdateMsg.getPartitions());
        Assert.assertEquals(25, queueUpdateMsg.getPollInterval());
        testAutoGeneratedCodeByProtobuf(queueUpdateMsg);
    }

    private void validateUsers() throws Exception {
        Optional<UserUpdateMsg> userUpdateMsgOpt = edgeImitator.findMessageByType(UserUpdateMsg.class);
        Assert.assertTrue(userUpdateMsgOpt.isPresent());
        UserUpdateMsg userUpdateMsg = userUpdateMsgOpt.get();
        Assert.assertEquals(UpdateMsgType.ENTITY_CREATED_RPC_MESSAGE, userUpdateMsg.getMsgType());
        UUID userUUID = new UUID(userUpdateMsg.getIdMSB(), userUpdateMsg.getIdLSB());
        User user = doGet("/api/user/" + userUUID, User.class);
        Assert.assertNotNull(user);
        Assert.assertEquals("testtenant@thingsboard.org", userUpdateMsg.getEmail());
        testAutoGeneratedCodeByProtobuf(userUpdateMsg);
    }

    private void validatePublicCustomer() throws Exception {
        Optional<CustomerUpdateMsg> customerUpdateMsgOpt = edgeImitator.findMessageByType(CustomerUpdateMsg.class);
        Assert.assertTrue(customerUpdateMsgOpt.isPresent());
        CustomerUpdateMsg customerUpdateMsg = customerUpdateMsgOpt.get();
        Assert.assertEquals(UpdateMsgType.ENTITY_CREATED_RPC_MESSAGE, customerUpdateMsg.getMsgType());
        UUID customerUUID = new UUID(customerUpdateMsg.getIdMSB(), customerUpdateMsg.getIdLSB());
        Customer customer = doGet("/api/customer/" + customerUUID, Customer.class);
        Assert.assertNotNull(customer);
        Assert.assertTrue(customer.isPublic());
    }

    private void validateSyncCompleted() {
        Optional<SyncCompletedMsg> syncCompletedMsgOpt = edgeImitator.findMessageByType(SyncCompletedMsg.class);
        Assert.assertTrue(syncCompletedMsgOpt.isPresent());
    }

    protected Device saveDeviceOnCloudAndVerifyDeliveryToEdge() throws Exception {
        // create device and assign to edge
        Device savedDevice = saveDevice(StringUtils.randomAlphanumeric(15), thermostatDeviceProfile.getName());
        edgeImitator.expectMessageAmount(2); // device and device profile messages
        doPost("/api/edge/" + edge.getUuidId()
                + "/device/" + savedDevice.getUuidId(), Device.class);
        Assert.assertTrue(edgeImitator.waitForMessages());
        Optional<DeviceUpdateMsg> deviceUpdateMsgOpt = edgeImitator.findMessageByType(DeviceUpdateMsg.class);
        Assert.assertTrue(deviceUpdateMsgOpt.isPresent());
        DeviceUpdateMsg deviceUpdateMsg = deviceUpdateMsgOpt.get();
        Assert.assertEquals(UpdateMsgType.ENTITY_CREATED_RPC_MESSAGE, deviceUpdateMsg.getMsgType());
        Assert.assertEquals(savedDevice.getUuidId().getMostSignificantBits(), deviceUpdateMsg.getIdMSB());
        Assert.assertEquals(savedDevice.getUuidId().getLeastSignificantBits(), deviceUpdateMsg.getIdLSB());

        Optional<DeviceProfileUpdateMsg> deviceProfileUpdateMsgOpt = edgeImitator.findMessageByType(DeviceProfileUpdateMsg.class);
        Assert.assertTrue(deviceProfileUpdateMsgOpt.isPresent());
        DeviceProfileUpdateMsg deviceProfileUpdateMsg = deviceProfileUpdateMsgOpt.get();
        Assert.assertEquals(UpdateMsgType.ENTITY_CREATED_RPC_MESSAGE, deviceProfileUpdateMsg.getMsgType());
        Assert.assertEquals(thermostatDeviceProfile.getUuidId().getMostSignificantBits(), deviceProfileUpdateMsg.getIdMSB());
        Assert.assertEquals(thermostatDeviceProfile.getUuidId().getLeastSignificantBits(), deviceProfileUpdateMsg.getIdLSB());
        return savedDevice;
    }

    protected Device findDeviceByName(String deviceName) throws Exception {
        List<DeviceInfo> edgeDevices = doGetTypedWithPageLink("/api/edge/" + edge.getUuidId() + "/devices?",
                new TypeReference<PageData<DeviceInfo>>() {
                }, new PageLink(100)).getData();
        Optional<DeviceInfo> foundDevice = edgeDevices.stream().filter(d -> d.getName().equals(deviceName)).findAny();
        Assert.assertTrue(foundDevice.isPresent());
        Device device = foundDevice.get();
        Assert.assertEquals(deviceName, device.getName());
        return device;
    }

    protected Asset findAssetByName(String assetName) throws Exception {
        List<Asset> edgeAssets = doGetTypedWithPageLink("/api/edge/" + edge.getUuidId() + "/assets?",
                new TypeReference<PageData<Asset>>() {
                }, new PageLink(100)).getData();

        Assert.assertEquals(1, edgeAssets.size());
        Asset asset = edgeAssets.get(0);
        Assert.assertEquals(assetName, asset.getName());
        return asset;
    }

    protected Device saveDevice(String deviceName, String type) {
        Device device = new Device();
        device.setName(deviceName);
        device.setType(type);
        return doPost("/api/device", device, Device.class);
    }

    protected Asset saveAsset(String assetName) {
        Asset asset = new Asset();
        asset.setName(assetName);
        return doPost("/api/asset", asset, Asset.class);
    }

    protected OtaPackageInfo saveOtaPackageInfo(DeviceProfileId deviceProfileId, OtaPackageType type) {
        SaveOtaPackageInfoRequest firmwareInfo = new SaveOtaPackageInfoRequest();
        firmwareInfo.setDeviceProfileId(deviceProfileId);
        firmwareInfo.setType(type);
        firmwareInfo.setTitle(type.name() + " Edge " + StringUtils.randomAlphanumeric(3));
        firmwareInfo.setVersion("v1.0");
        firmwareInfo.setTag("My " + type.name() + " #1 v1.0");
        firmwareInfo.setUsesUrl(true);
        firmwareInfo.setUrl("http://localhost:8080/v1/package");
        firmwareInfo.setAdditionalInfo(JacksonUtil.newObjectNode());
        firmwareInfo.setChecksumAlgorithm(ChecksumAlgorithm.SHA256);
        return doPost("/api/otaPackage", firmwareInfo, OtaPackageInfo.class);
    }

    protected EdgeEvent constructEdgeEvent(TenantId tenantId, EdgeId edgeId, EdgeEventActionType edgeEventAction,
                                           UUID entityId, EdgeEventType edgeEventType, JsonNode entityBody) {
        EdgeEvent edgeEvent = new EdgeEvent();
        edgeEvent.setEdgeId(edgeId);
        edgeEvent.setTenantId(tenantId);
        edgeEvent.setAction(edgeEventAction);
        edgeEvent.setEntityId(entityId);
        edgeEvent.setType(edgeEventType);
        edgeEvent.setBody(entityBody);
        return edgeEvent;
    }

    protected void testAutoGeneratedCodeByProtobuf(MessageLite.Builder builder) throws InvalidProtocolBufferException {
        MessageLite source = builder.build();

        testAutoGeneratedCodeByProtobuf(source);

        MessageLite target = source.getParserForType().parseFrom(source.toByteArray());
        builder.clear().mergeFrom(target);
    }

    protected void testAutoGeneratedCodeByProtobuf(MessageLite source) throws InvalidProtocolBufferException {
        MessageLite target = source.getParserForType().parseFrom(source.toByteArray());
        Assert.assertEquals(source, target);
        Assert.assertEquals(source.hashCode(), target.hashCode());
    }

    protected RuleChainId createEdgeRuleChainAndAssignToEdge(String ruleChainName) throws Exception {
        edgeImitator.expectMessageAmount(1);
        RuleChain ruleChain = new RuleChain();
        ruleChain.setName(ruleChainName);
        ruleChain.setType(RuleChainType.EDGE);
        RuleChain savedRuleChain = doPost("/api/ruleChain", ruleChain, RuleChain.class);
        doPost("/api/edge/" + edge.getUuidId()
                + "/ruleChain/" + savedRuleChain.getUuidId(), RuleChain.class);
        Assert.assertTrue(edgeImitator.waitForMessages());
        return savedRuleChain.getId();
    }

    protected void unAssignFromEdgeAndDeleteRuleChain(RuleChainId ruleChainId) throws Exception {
        edgeImitator.expectMessageAmount(1);
        doDelete("/api/edge/" + edge.getUuidId()
                + "/ruleChain/" + ruleChainId.getId(), RuleChain.class);
        Assert.assertTrue(edgeImitator.waitForMessages());

        // delete rule chain
        doDelete("/api/ruleChain/" + ruleChainId.getId())
                .andExpect(status().isOk());
    }

    protected DashboardId createDashboardAndAssignToEdge(String dashboardName) throws Exception {
        edgeImitator.expectMessageAmount(1);
        Dashboard dashboard = new Dashboard();
        dashboard.setTitle(dashboardName);
        Dashboard savedDashboard = doPost("/api/dashboard", dashboard, Dashboard.class);
        doPost("/api/edge/" + edge.getUuidId()
                + "/dashboard/" + savedDashboard.getUuidId(), Dashboard.class);
        Assert.assertTrue(edgeImitator.waitForMessages());
        return savedDashboard.getId();
    }

    protected void unAssignFromEdgeAndDeleteDashboard(DashboardId dashboardId) throws Exception {
        edgeImitator.expectMessageAmount(1);
        doDelete("/api/edge/" + edge.getUuidId()
                + "/dashboard/" + dashboardId.getId(), RuleChain.class);
        Assert.assertTrue(edgeImitator.waitForMessages());

        // delete dashboard
        doDelete("/api/dashboard/" + dashboardId.getId())
                .andExpect(status().isOk());
    }

}<|MERGE_RESOLUTION|>--- conflicted
+++ resolved
@@ -85,12 +85,9 @@
 import org.thingsboard.server.gen.edge.v1.RuleChainMetadataRequestMsg;
 import org.thingsboard.server.gen.edge.v1.RuleChainMetadataUpdateMsg;
 import org.thingsboard.server.gen.edge.v1.RuleChainUpdateMsg;
-<<<<<<< HEAD
+import org.thingsboard.server.gen.edge.v1.SyncCompletedMsg;
 import org.thingsboard.server.gen.edge.v1.TenantProfileUpdateMsg;
 import org.thingsboard.server.gen.edge.v1.TenantUpdateMsg;
-=======
-import org.thingsboard.server.gen.edge.v1.SyncCompletedMsg;
->>>>>>> aa29ee4c
 import org.thingsboard.server.gen.edge.v1.UpdateMsgType;
 import org.thingsboard.server.gen.edge.v1.UplinkMsg;
 import org.thingsboard.server.gen.edge.v1.UserUpdateMsg;
@@ -133,11 +130,7 @@
         installation();
 
         edgeImitator = new EdgeImitator("localhost", 7070, edge.getRoutingKey(), edge.getSecret());
-<<<<<<< HEAD
-        edgeImitator.expectMessageAmount(23);
-=======
-        edgeImitator.expectMessageAmount(22);
->>>>>>> aa29ee4c
+        edgeImitator.expectMessageAmount(24);
         edgeImitator.connect();
 
         requestEdgeRuleChainMetadata();
@@ -268,16 +261,14 @@
         // 1 message from user fetcher
         validateUsers();
 
-<<<<<<< HEAD
         // 1 from tenant fetcher
         validateTenant();
 
         // 1 from tenant profile fetcher
         validateTenantProfile();
-=======
+
         // 1 message sync completed
         validateSyncCompleted();
->>>>>>> aa29ee4c
     }
 
     private void validateEdgeConfiguration() throws Exception {
