/**
 * Copyright © 2016-2023 The Thingsboard Authors
 *
 * Licensed under the Apache License, Version 2.0 (the "License");
 * you may not use this file except in compliance with the License.
 * You may obtain a copy of the License at
 *
 *     http://www.apache.org/licenses/LICENSE-2.0
 *
 * Unless required by applicable law or agreed to in writing, software
 * distributed under the License is distributed on an "AS IS" BASIS,
 * WITHOUT WARRANTIES OR CONDITIONS OF ANY KIND, either express or implied.
 * See the License for the specific language governing permissions and
 * limitations under the License.
 */
package org.thingsboard.server.edge;

import com.fasterxml.jackson.core.JsonProcessingException;
import com.fasterxml.jackson.core.type.TypeReference;
import com.fasterxml.jackson.databind.JsonNode;
import com.google.protobuf.InvalidProtocolBufferException;
import com.google.protobuf.MessageLite;
import org.junit.After;
import org.junit.Assert;
import org.junit.Before;
import org.springframework.beans.factory.annotation.Autowired;
import org.springframework.test.context.TestPropertySource;
import org.thingsboard.common.util.JacksonUtil;
import org.thingsboard.server.cluster.TbClusterService;
import org.thingsboard.server.common.data.Customer;
import org.thingsboard.server.common.data.Dashboard;
import org.thingsboard.server.common.data.DataConstants;
import org.thingsboard.server.common.data.Device;
import org.thingsboard.server.common.data.DeviceInfo;
import org.thingsboard.server.common.data.DeviceProfile;
import org.thingsboard.server.common.data.OtaPackageInfo;
import org.thingsboard.server.common.data.SaveOtaPackageInfoRequest;
import org.thingsboard.server.common.data.StringUtils;
<<<<<<< HEAD
import org.thingsboard.server.common.data.Tenant;
import org.thingsboard.server.common.data.TenantProfile;
=======
>>>>>>> 469054fc
import org.thingsboard.server.common.data.User;
import org.thingsboard.server.common.data.alarm.AlarmSeverity;
import org.thingsboard.server.common.data.asset.Asset;
import org.thingsboard.server.common.data.asset.AssetProfile;
import org.thingsboard.server.common.data.device.profile.AlarmCondition;
import org.thingsboard.server.common.data.device.profile.AlarmConditionFilter;
import org.thingsboard.server.common.data.device.profile.AlarmConditionFilterKey;
import org.thingsboard.server.common.data.device.profile.AlarmConditionKeyType;
import org.thingsboard.server.common.data.device.profile.AlarmRule;
import org.thingsboard.server.common.data.device.profile.AllowCreateNewDevicesDeviceProfileProvisionConfiguration;
import org.thingsboard.server.common.data.device.profile.DeviceProfileAlarm;
import org.thingsboard.server.common.data.device.profile.DeviceProfileData;
import org.thingsboard.server.common.data.device.profile.JsonTransportPayloadConfiguration;
import org.thingsboard.server.common.data.device.profile.SimpleAlarmConditionSpec;
import org.thingsboard.server.common.data.edge.Edge;
import org.thingsboard.server.common.data.edge.EdgeEvent;
import org.thingsboard.server.common.data.edge.EdgeEventActionType;
import org.thingsboard.server.common.data.edge.EdgeEventType;
import org.thingsboard.server.common.data.id.DashboardId;
import org.thingsboard.server.common.data.id.DeviceProfileId;
import org.thingsboard.server.common.data.id.EdgeId;
import org.thingsboard.server.common.data.id.RuleChainId;
import org.thingsboard.server.common.data.id.TenantId;
import org.thingsboard.server.common.data.ota.ChecksumAlgorithm;
import org.thingsboard.server.common.data.ota.OtaPackageType;
import org.thingsboard.server.common.data.page.PageData;
import org.thingsboard.server.common.data.page.PageLink;
import org.thingsboard.server.common.data.query.EntityKeyValueType;
import org.thingsboard.server.common.data.query.FilterPredicateValue;
import org.thingsboard.server.common.data.query.NumericFilterPredicate;
import org.thingsboard.server.common.data.queue.Queue;
import org.thingsboard.server.common.data.rule.RuleChain;
import org.thingsboard.server.common.data.rule.RuleChainType;
import org.thingsboard.server.controller.AbstractControllerTest;
import org.thingsboard.server.dao.edge.EdgeEventService;
import org.thingsboard.server.edge.imitator.EdgeImitator;
import org.thingsboard.server.gen.edge.v1.AdminSettingsUpdateMsg;
import org.thingsboard.server.gen.edge.v1.AssetProfileUpdateMsg;
import org.thingsboard.server.gen.edge.v1.AssetUpdateMsg;
import org.thingsboard.server.gen.edge.v1.CustomerUpdateMsg;
import org.thingsboard.server.gen.edge.v1.DeviceProfileUpdateMsg;
import org.thingsboard.server.gen.edge.v1.DeviceUpdateMsg;
import org.thingsboard.server.gen.edge.v1.EdgeConfiguration;
import org.thingsboard.server.gen.edge.v1.QueueUpdateMsg;
import org.thingsboard.server.gen.edge.v1.RuleChainMetadataRequestMsg;
import org.thingsboard.server.gen.edge.v1.RuleChainMetadataUpdateMsg;
import org.thingsboard.server.gen.edge.v1.RuleChainUpdateMsg;
import org.thingsboard.server.gen.edge.v1.TenantProfileUpdateMsg;
import org.thingsboard.server.gen.edge.v1.TenantUpdateMsg;
import org.thingsboard.server.gen.edge.v1.UpdateMsgType;
import org.thingsboard.server.gen.edge.v1.UplinkMsg;
import org.thingsboard.server.gen.edge.v1.UserUpdateMsg;
import org.thingsboard.server.queue.util.DataDecodingEncodingService;

import java.util.ArrayList;
import java.util.List;
import java.util.Optional;
import java.util.TreeMap;
import java.util.UUID;

import static org.springframework.test.web.servlet.result.MockMvcResultMatchers.status;

@TestPropertySource(properties = {
        "edges.enabled=true",
        "queue.rule-engine.stats.enabled=false"
})
abstract public class AbstractEdgeTest extends AbstractControllerTest {

    private static final String THERMOSTAT_DEVICE_PROFILE_NAME = "Thermostat";

    protected DeviceProfile thermostatDeviceProfile;

    protected EdgeImitator edgeImitator;
    protected Edge edge;

    @Autowired
    protected EdgeEventService edgeEventService;

    @Autowired
    protected DataDecodingEncodingService dataDecodingEncodingService;

    @Autowired
    protected TbClusterService clusterService;

    @Before
    public void setupEdgeTest() throws Exception {
        loginTenantAdmin();

        installation();

        edgeImitator = new EdgeImitator("localhost", 7070, edge.getRoutingKey(), edge.getSecret());
<<<<<<< HEAD
        edgeImitator.expectMessageAmount(24);
=======
        edgeImitator.expectMessageAmount(21);
>>>>>>> 469054fc
        edgeImitator.connect();

        requestEdgeRuleChainMetadata();

        verifyEdgeConnectionAndInitialData();
    }

    private void requestEdgeRuleChainMetadata() throws Exception {
        RuleChainId rootRuleChainId = getEdgeRootRuleChainId();
        RuleChainMetadataRequestMsg.Builder builder = RuleChainMetadataRequestMsg.newBuilder()
                .setRuleChainIdMSB(rootRuleChainId.getId().getMostSignificantBits())
                .setRuleChainIdLSB(rootRuleChainId.getId().getLeastSignificantBits());
        testAutoGeneratedCodeByProtobuf(builder);
        UplinkMsg.Builder uplinkMsgBuilder = UplinkMsg.newBuilder()
                .addRuleChainMetadataRequestMsg(builder.build());
        edgeImitator.sendUplinkMsg(uplinkMsgBuilder.build());
    }

    private RuleChainId getEdgeRootRuleChainId() throws Exception {
        List<RuleChain> edgeRuleChains = doGetTypedWithPageLink("/api/edge/" + edge.getUuidId() + "/ruleChains?",
                new TypeReference<PageData<RuleChain>>() {}, new PageLink(100)).getData();
        for (RuleChain edgeRuleChain : edgeRuleChains) {
            if (edgeRuleChain.isRoot()) {
                return edgeRuleChain.getId();
            }
        }
        throw new RuntimeException("Root rule chain not found");
    }

    @After
    public void teardownEdgeTest() {
        try {
            loginTenantAdmin();
            doDelete("/api/edge/" + edge.getId().toString())
                    .andExpect(status().isOk());
            edgeImitator.disconnect();
        } catch (Exception ignored) {}
    }

    private void installation() {
        thermostatDeviceProfile = this.createDeviceProfile(THERMOSTAT_DEVICE_PROFILE_NAME,
                createMqttDeviceProfileTransportConfiguration(new JsonTransportPayloadConfiguration(), false));
        extendDeviceProfileData(thermostatDeviceProfile);
        thermostatDeviceProfile = doPost("/api/deviceProfile", thermostatDeviceProfile, DeviceProfile.class);

        Device savedDevice = saveDevice("Edge Device 1", THERMOSTAT_DEVICE_PROFILE_NAME);

        Asset savedAsset = saveAsset("Edge Asset 1");

        edge = doPost("/api/edge", constructEdge("Test Edge", "test"), Edge.class);

        doPost("/api/edge/" + edge.getUuidId()
                + "/device/" + savedDevice.getUuidId(), Device.class);
        doPost("/api/edge/" + edge.getUuidId()
                + "/asset/" + savedAsset.getUuidId(), Asset.class);
    }

    protected void extendDeviceProfileData(DeviceProfile deviceProfile) {
        DeviceProfileData profileData = deviceProfile.getProfileData();
        List<DeviceProfileAlarm> alarms = new ArrayList<>();
        DeviceProfileAlarm deviceProfileAlarm = new DeviceProfileAlarm();
        deviceProfileAlarm.setAlarmType("High Temperature");
        AlarmRule alarmRule = new AlarmRule();
        alarmRule.setAlarmDetails("Alarm Details");
        AlarmCondition alarmCondition = new AlarmCondition();
        alarmCondition.setSpec(new SimpleAlarmConditionSpec());
        List<AlarmConditionFilter> condition = new ArrayList<>();
        AlarmConditionFilter alarmConditionFilter = new AlarmConditionFilter();
        alarmConditionFilter.setKey(new AlarmConditionFilterKey(AlarmConditionKeyType.ATTRIBUTE, "temperature"));
        NumericFilterPredicate predicate = new NumericFilterPredicate();
        predicate.setOperation(NumericFilterPredicate.NumericOperation.GREATER);
        predicate.setValue(new FilterPredicateValue<>(55.0));
        alarmConditionFilter.setPredicate(predicate);
        alarmConditionFilter.setValueType(EntityKeyValueType.NUMERIC);
        condition.add(alarmConditionFilter);
        alarmCondition.setCondition(condition);
        alarmRule.setCondition(alarmCondition);
        deviceProfileAlarm.setClearRule(alarmRule);
        TreeMap<AlarmSeverity, AlarmRule> createRules = new TreeMap<>();
        createRules.put(AlarmSeverity.CRITICAL, alarmRule);
        deviceProfileAlarm.setCreateRules(createRules);
        alarms.add(deviceProfileAlarm);
        profileData.setAlarms(alarms);
        profileData.setProvisionConfiguration(new AllowCreateNewDevicesDeviceProfileProvisionConfiguration("123"));
    }

    private void verifyEdgeConnectionAndInitialData() throws Exception {
        Assert.assertTrue(edgeImitator.waitForMessages());

        validateEdgeConfiguration();

<<<<<<< HEAD
        // 1 from tenant fetcher
        validateTenant();

        // 1 from tenant profile fetcher
        validateTenantProfile();

        // 5 messages
=======
        // 4 messages
>>>>>>> 469054fc
        // - 2 from device profile fetcher (default and thermostat)
        // - 1 from device fetcher
        // - 1 from device controller (thermostat)
        validateDeviceProfiles();

        // 2 messages - 1 from device fetcher and 1 from device controller
        validateDevices();

        // 2 messages - 1 from asset fetcher and 1 from asset controller
        validateAssets();

        // 2 messages - 1 from rule chain fetcher and 1 from rule chain controller
        UUID ruleChainUUID = validateRuleChains();

        // 1 from request message
        validateRuleChainMetadataUpdates(ruleChainUUID);

        // 4 messages - 4 messages from fetcher - 2 from system level ('mail', 'mailTemplates') and 2 from admin level ('mail', 'mailTemplates')
        validateAdminSettings();

        // 3 messages
        // - 1 message from asset profile fetcher
        // - 1 message from asset fetcher
        // - 1 message from asset controller
        validateAssetProfiles();

        // 1 message from queue fetcher
        validateQueues();

        // 1 message from user fetcher
        validateUsers();

        // 1 message from public customer fetcher
        validatePublicCustomer();
    }

    private void validateEdgeConfiguration() throws Exception {
        EdgeConfiguration configuration = edgeImitator.getConfiguration();
        Assert.assertNotNull(configuration);
        testAutoGeneratedCodeByProtobuf(configuration);
    }

    private void validateTenant() throws Exception {
        // tenant msg from fetcher
        List<TenantUpdateMsg> tenantUpdateMsgs = edgeImitator.findAllMessagesByType(TenantUpdateMsg.class);
        Assert.assertEquals(1, tenantUpdateMsgs.size());

        TenantUpdateMsg tenantUpdateMsg = tenantUpdateMsgs.get(0);
        UUID tenantUUID = new UUID(tenantUpdateMsg.getIdMSB(), tenantUpdateMsg.getIdLSB());
        Tenant tenant = doGet("/api/tenant/" + tenantUUID, Tenant.class);
        Assert.assertNotNull(tenant);
        Assert.assertEquals(UpdateMsgType.ENTITY_UPDATED_RPC_MESSAGE, tenantUpdateMsg.getMsgType());

        testAutoGeneratedCodeByProtobuf(tenantUpdateMsg);
    }

    private void validateTenantProfile() throws Exception {
        loginSysAdmin();

        // tenant profile msg from fetcher
        List<TenantProfileUpdateMsg> tenantProfileUpdateMsgs = edgeImitator.findAllMessagesByType(TenantProfileUpdateMsg.class);
        Assert.assertEquals(1, tenantProfileUpdateMsgs.size());

        TenantProfileUpdateMsg tenantProfileUpdateMsg = tenantProfileUpdateMsgs.get(0);
        UUID tenantProfileUUID = new UUID(tenantProfileUpdateMsg.getIdMSB(), tenantProfileUpdateMsg.getIdLSB());
        TenantProfile tenantProfile = doGet("/api/tenantProfile/" + tenantProfileUUID, TenantProfile.class);
        Assert.assertNotNull(tenantProfile);
        Assert.assertEquals(UpdateMsgType.ENTITY_UPDATED_RPC_MESSAGE, tenantProfileUpdateMsg.getMsgType());

        testAutoGeneratedCodeByProtobuf(tenantProfileUpdateMsg);

        login("tenant2@thingsboard.org", "testPassword1");
    }

    private void validateDeviceProfiles() throws Exception {
        List<DeviceProfileUpdateMsg> deviceProfileUpdateMsgList = edgeImitator.findAllMessagesByType(DeviceProfileUpdateMsg.class);
        // default msg device profile from fetcher
        // thermostat msg from device profile fetcher
        // thermostat msg from device fetcher
        // thermostat msg from creation of device
        Assert.assertEquals(4, deviceProfileUpdateMsgList.size());
        Optional<DeviceProfileUpdateMsg> thermostatProfileUpdateMsgOpt =
                deviceProfileUpdateMsgList.stream().filter(dfum -> THERMOSTAT_DEVICE_PROFILE_NAME.equals(dfum.getName())).findAny();
        Assert.assertTrue(thermostatProfileUpdateMsgOpt.isPresent());
        DeviceProfileUpdateMsg thermostatProfileUpdateMsg = thermostatProfileUpdateMsgOpt.get();
        Assert.assertEquals(UpdateMsgType.ENTITY_CREATED_RPC_MESSAGE, thermostatProfileUpdateMsg.getMsgType());
        UUID deviceProfileUUID = new UUID(thermostatProfileUpdateMsg.getIdMSB(), thermostatProfileUpdateMsg.getIdLSB());
        DeviceProfile deviceProfile = doGet("/api/deviceProfile/" + deviceProfileUUID, DeviceProfile.class);
        Assert.assertNotNull(deviceProfile);
        Assert.assertNotNull(deviceProfile.getProfileData());
        Assert.assertNotNull(deviceProfile.getProfileData().getAlarms());
        Assert.assertNotNull(deviceProfile.getProfileData().getAlarms().get(0).getClearRule());

        testAutoGeneratedCodeByProtobuf(thermostatProfileUpdateMsg);
    }

    private void validateDevices() throws Exception {
        List<DeviceUpdateMsg> deviceUpdateMsgs = edgeImitator.findAllMessagesByType(DeviceUpdateMsg.class);
        Assert.assertEquals(2, deviceUpdateMsgs.size());
        validateDevice(deviceUpdateMsgs.get(0));
        validateDevice(deviceUpdateMsgs.get(1));
    }

    private void validateDevice(DeviceUpdateMsg deviceUpdateMsg) throws Exception {
        Assert.assertEquals(UpdateMsgType.ENTITY_CREATED_RPC_MESSAGE, deviceUpdateMsg.getMsgType());
        UUID deviceUUID = new UUID(deviceUpdateMsg.getIdMSB(), deviceUpdateMsg.getIdLSB());
        Device device = doGet("/api/device/" + deviceUUID, Device.class);
        Assert.assertNotNull(device);
        List<DeviceInfo> edgeDevices = doGetTypedWithPageLink("/api/edge/" + edge.getUuidId() + "/devices?",
                new TypeReference<PageData<DeviceInfo>>() {}, new PageLink(100)).getData();
        Assert.assertTrue(edgeDevices.stream().map(DeviceInfo::getId).anyMatch(id -> id.equals(device.getId())));

        testAutoGeneratedCodeByProtobuf(deviceUpdateMsg);
    }

    private void validateAssets() throws Exception {
        List<AssetUpdateMsg> assetUpdateMsgs = edgeImitator.findAllMessagesByType(AssetUpdateMsg.class);
        Assert.assertEquals(2, assetUpdateMsgs.size());
        validateAsset(assetUpdateMsgs.get(0));
        validateAsset(assetUpdateMsgs.get(1));
    }

    private void validateAsset(AssetUpdateMsg assetUpdateMsg) throws Exception {
        Assert.assertNotNull(assetUpdateMsg);
        Assert.assertEquals(UpdateMsgType.ENTITY_CREATED_RPC_MESSAGE, assetUpdateMsg.getMsgType());
        UUID assetUUID = new UUID(assetUpdateMsg.getIdMSB(), assetUpdateMsg.getIdLSB());
        Asset asset = doGet("/api/asset/" + assetUUID, Asset.class);
        Assert.assertNotNull(asset);
        List<Asset> edgeAssets = doGetTypedWithPageLink("/api/edge/" + edge.getUuidId() + "/assets?",
                new TypeReference<PageData<Asset>>() {}, new PageLink(100)).getData();
        Assert.assertTrue(edgeAssets.contains(asset));

        testAutoGeneratedCodeByProtobuf(assetUpdateMsg);
    }

    private UUID validateRuleChains() throws Exception {
        List<RuleChainUpdateMsg> ruleChainUpdateMsgs = edgeImitator.findAllMessagesByType(RuleChainUpdateMsg.class);
        Assert.assertEquals(2, ruleChainUpdateMsgs.size());
        RuleChainUpdateMsg ruleChainCreateMsg = ruleChainUpdateMsgs.get(0);
        RuleChainUpdateMsg ruleChainUpdateMsg = ruleChainUpdateMsgs.get(1);
        validateRuleChain(ruleChainCreateMsg, UpdateMsgType.ENTITY_CREATED_RPC_MESSAGE);
        validateRuleChain(ruleChainUpdateMsg, UpdateMsgType.ENTITY_UPDATED_RPC_MESSAGE);
        return new UUID(ruleChainUpdateMsg.getIdMSB(), ruleChainUpdateMsg.getIdLSB());
    }

    private void validateRuleChain(RuleChainUpdateMsg ruleChainUpdateMsg, UpdateMsgType expectedMsgType) throws Exception {
        Assert.assertEquals(expectedMsgType, ruleChainUpdateMsg.getMsgType());
        UUID ruleChainUUID = new UUID(ruleChainUpdateMsg.getIdMSB(), ruleChainUpdateMsg.getIdLSB());
        RuleChain ruleChain = doGet("/api/ruleChain/" + ruleChainUUID, RuleChain.class);
        Assert.assertNotNull(ruleChain);
        List<RuleChain> edgeRuleChains = doGetTypedWithPageLink("/api/edge/" + edge.getUuidId() + "/ruleChains?",
                new TypeReference<PageData<RuleChain>>() {}, new PageLink(100)).getData();
        Assert.assertTrue(edgeRuleChains.contains(ruleChain));
        testAutoGeneratedCodeByProtobuf(ruleChainUpdateMsg);
    }

    private void validateRuleChainMetadataUpdates(UUID expectedRuleChainUUID) {
        Optional<RuleChainMetadataUpdateMsg> ruleChainMetadataUpdateOpt = edgeImitator.findMessageByType(RuleChainMetadataUpdateMsg.class);
        Assert.assertTrue(ruleChainMetadataUpdateOpt.isPresent());
        RuleChainMetadataUpdateMsg ruleChainMetadataUpdateMsg = ruleChainMetadataUpdateOpt.get();
        Assert.assertEquals(UpdateMsgType.ENTITY_CREATED_RPC_MESSAGE, ruleChainMetadataUpdateMsg.getMsgType());
        UUID ruleChainUUID = new UUID(ruleChainMetadataUpdateMsg.getRuleChainIdMSB(), ruleChainMetadataUpdateMsg.getRuleChainIdLSB());
        Assert.assertEquals(expectedRuleChainUUID, ruleChainUUID);
    }

    private void validateAdminSettings() throws JsonProcessingException {
        List<AdminSettingsUpdateMsg> adminSettingsUpdateMsgs = edgeImitator.findAllMessagesByType(AdminSettingsUpdateMsg.class);
        Assert.assertEquals(4, adminSettingsUpdateMsgs.size());

        for (AdminSettingsUpdateMsg adminSettingsUpdateMsg : adminSettingsUpdateMsgs) {
            if (adminSettingsUpdateMsg.getKey().equals("mail")) {
                validateMailAdminSettings(adminSettingsUpdateMsg);
            }
            if (adminSettingsUpdateMsg.getKey().equals("mailTemplates")) {
                validateMailTemplatesAdminSettings(adminSettingsUpdateMsg);
            }
        }
    }

    private void validateMailAdminSettings(AdminSettingsUpdateMsg adminSettingsUpdateMsg) throws JsonProcessingException {
        JsonNode jsonNode = JacksonUtil.toJsonNode(adminSettingsUpdateMsg.getJsonValue());
        Assert.assertNotNull(jsonNode.get("mailFrom"));
        Assert.assertNotNull(jsonNode.get("smtpProtocol"));
        Assert.assertNotNull(jsonNode.get("smtpHost"));
        Assert.assertNotNull(jsonNode.get("smtpPort"));
        Assert.assertNotNull(jsonNode.get("timeout"));
    }

    private void validateMailTemplatesAdminSettings(AdminSettingsUpdateMsg adminSettingsUpdateMsg) throws JsonProcessingException {
        JsonNode jsonNode = JacksonUtil.toJsonNode(adminSettingsUpdateMsg.getJsonValue());
        Assert.assertNotNull(jsonNode.get("accountActivated"));
        Assert.assertNotNull(jsonNode.get("accountLockout"));
        Assert.assertNotNull(jsonNode.get("activation"));
        Assert.assertNotNull(jsonNode.get("passwordWasReset"));
        Assert.assertNotNull(jsonNode.get("resetPassword"));
        Assert.assertNotNull(jsonNode.get("test"));
    }

    private void validateAssetProfiles() throws Exception {
        List<AssetProfileUpdateMsg> assetProfileUpdateMsgs = edgeImitator.findAllMessagesByType(AssetProfileUpdateMsg.class);
        Assert.assertEquals(3, assetProfileUpdateMsgs.size());
        AssetProfileUpdateMsg assetProfileUpdateMsg = assetProfileUpdateMsgs.get(0);
        Assert.assertEquals(UpdateMsgType.ENTITY_CREATED_RPC_MESSAGE, assetProfileUpdateMsg.getMsgType());
        UUID assetProfileUUID = new UUID(assetProfileUpdateMsg.getIdMSB(), assetProfileUpdateMsg.getIdLSB());
        AssetProfile assetProfile = doGet("/api/assetProfile/" + assetProfileUUID, AssetProfile.class);
        Assert.assertNotNull(assetProfile);
        Assert.assertEquals("default", assetProfile.getName());
        Assert.assertTrue(assetProfile.isDefault());
        testAutoGeneratedCodeByProtobuf(assetProfileUpdateMsg);
    }

    private void validateQueues() throws Exception {
        Optional<QueueUpdateMsg> queueUpdateMsgOpt = edgeImitator.findMessageByType(QueueUpdateMsg.class);
        Assert.assertTrue(queueUpdateMsgOpt.isPresent());
        QueueUpdateMsg queueUpdateMsg = queueUpdateMsgOpt.get();
        Assert.assertEquals(UpdateMsgType.ENTITY_CREATED_RPC_MESSAGE, queueUpdateMsg.getMsgType());
        UUID queueUUID = new UUID(queueUpdateMsg.getIdMSB(), queueUpdateMsg.getIdLSB());
        Queue queue = doGet("/api/queues/" + queueUUID, Queue.class);
        Assert.assertNotNull(queue);
        Assert.assertEquals(DataConstants.MAIN_QUEUE_NAME, queueUpdateMsg.getName());
        Assert.assertEquals(DataConstants.MAIN_QUEUE_TOPIC, queueUpdateMsg.getTopic());
        Assert.assertEquals(10, queueUpdateMsg.getPartitions());
        Assert.assertEquals(25, queueUpdateMsg.getPollInterval());
        testAutoGeneratedCodeByProtobuf(queueUpdateMsg);
    }

    private void validateUsers() throws Exception {
        Optional<UserUpdateMsg> userUpdateMsgOpt = edgeImitator.findMessageByType(UserUpdateMsg.class);
        Assert.assertTrue(userUpdateMsgOpt.isPresent());
        UserUpdateMsg userUpdateMsg = userUpdateMsgOpt.get();
        Assert.assertEquals(UpdateMsgType.ENTITY_CREATED_RPC_MESSAGE, userUpdateMsg.getMsgType());
        UUID userUUID = new UUID(userUpdateMsg.getIdMSB(), userUpdateMsg.getIdLSB());
        User user = doGet("/api/user/" + userUUID, User.class);
        Assert.assertNotNull(user);
        Assert.assertEquals("testtenant@thingsboard.org", userUpdateMsg.getEmail());
        testAutoGeneratedCodeByProtobuf(userUpdateMsg);
    }

    private void validatePublicCustomer() throws Exception {
        Optional<CustomerUpdateMsg> customerUpdateMsgOpt = edgeImitator.findMessageByType(CustomerUpdateMsg.class);
        Assert.assertTrue(customerUpdateMsgOpt.isPresent());
        CustomerUpdateMsg customerUpdateMsg = customerUpdateMsgOpt.get();
        Assert.assertEquals(UpdateMsgType.ENTITY_CREATED_RPC_MESSAGE, customerUpdateMsg.getMsgType());
        UUID customerUUID = new UUID(customerUpdateMsg.getIdMSB(), customerUpdateMsg.getIdLSB());
        Customer customer = doGet("/api/customer/" + customerUUID, Customer.class);
        Assert.assertNotNull(customer);
        Assert.assertTrue(customer.isPublic());
    }

    protected Device saveDeviceOnCloudAndVerifyDeliveryToEdge() throws Exception {
        // create device and assign to edge
        Device savedDevice = saveDevice(StringUtils.randomAlphanumeric(15), thermostatDeviceProfile.getName());
        edgeImitator.expectMessageAmount(2); // device and device profile messages
        doPost("/api/edge/" + edge.getUuidId()
                + "/device/" + savedDevice.getUuidId(), Device.class);
        Assert.assertTrue(edgeImitator.waitForMessages());
        Optional<DeviceUpdateMsg> deviceUpdateMsgOpt = edgeImitator.findMessageByType(DeviceUpdateMsg.class);
        Assert.assertTrue(deviceUpdateMsgOpt.isPresent());
        DeviceUpdateMsg deviceUpdateMsg = deviceUpdateMsgOpt.get();
        Assert.assertEquals(UpdateMsgType.ENTITY_CREATED_RPC_MESSAGE, deviceUpdateMsg.getMsgType());
        Assert.assertEquals(savedDevice.getUuidId().getMostSignificantBits(), deviceUpdateMsg.getIdMSB());
        Assert.assertEquals(savedDevice.getUuidId().getLeastSignificantBits(), deviceUpdateMsg.getIdLSB());

        Optional<DeviceProfileUpdateMsg> deviceProfileUpdateMsgOpt = edgeImitator.findMessageByType(DeviceProfileUpdateMsg.class);
        Assert.assertTrue(deviceProfileUpdateMsgOpt.isPresent());
        DeviceProfileUpdateMsg deviceProfileUpdateMsg = deviceProfileUpdateMsgOpt.get();
        Assert.assertEquals(UpdateMsgType.ENTITY_CREATED_RPC_MESSAGE, deviceProfileUpdateMsg.getMsgType());
        Assert.assertEquals(thermostatDeviceProfile.getUuidId().getMostSignificantBits(), deviceProfileUpdateMsg.getIdMSB());
        Assert.assertEquals(thermostatDeviceProfile.getUuidId().getLeastSignificantBits(), deviceProfileUpdateMsg.getIdLSB());
        return savedDevice;
    }

    protected Device findDeviceByName(String deviceName) throws Exception {
        List<DeviceInfo> edgeDevices = doGetTypedWithPageLink("/api/edge/" + edge.getUuidId() + "/devices?",
                new TypeReference<PageData<DeviceInfo>>() {
                }, new PageLink(100)).getData();
        Optional<DeviceInfo> foundDevice = edgeDevices.stream().filter(d -> d.getName().equals(deviceName)).findAny();
        Assert.assertTrue(foundDevice.isPresent());
        Device device = foundDevice.get();
        Assert.assertEquals(deviceName, device.getName());
        return device;
    }

    protected Asset findAssetByName(String assetName) throws Exception {
        List<Asset> edgeAssets = doGetTypedWithPageLink("/api/edge/" + edge.getUuidId() + "/assets?",
                new TypeReference<PageData<Asset>>() {
                }, new PageLink(100)).getData();

        Assert.assertEquals(1, edgeAssets.size());
        Asset asset = edgeAssets.get(0);
        Assert.assertEquals(assetName, asset.getName());
        return asset;
    }

    protected Device saveDevice(String deviceName, String type) {
        Device device = new Device();
        device.setName(deviceName);
        device.setType(type);
        return doPost("/api/device", device, Device.class);
    }

    protected Asset saveAsset(String assetName) {
        Asset asset = new Asset();
        asset.setName(assetName);
        return doPost("/api/asset", asset, Asset.class);
    }

    protected OtaPackageInfo saveOtaPackageInfo(DeviceProfileId deviceProfileId, OtaPackageType type) {
        SaveOtaPackageInfoRequest firmwareInfo = new SaveOtaPackageInfoRequest();
        firmwareInfo.setDeviceProfileId(deviceProfileId);
        firmwareInfo.setType(type);
        firmwareInfo.setTitle(type.name() + " Edge " + StringUtils.randomAlphanumeric(3));
        firmwareInfo.setVersion("v1.0");
        firmwareInfo.setTag("My " + type.name() + " #1 v1.0");
        firmwareInfo.setUsesUrl(true);
        firmwareInfo.setUrl("http://localhost:8080/v1/package");
        firmwareInfo.setAdditionalInfo(JacksonUtil.newObjectNode());
        firmwareInfo.setChecksumAlgorithm(ChecksumAlgorithm.SHA256);
        return doPost("/api/otaPackage", firmwareInfo, OtaPackageInfo.class);
    }

    protected EdgeEvent constructEdgeEvent(TenantId tenantId, EdgeId edgeId, EdgeEventActionType edgeEventAction,
                                           UUID entityId, EdgeEventType edgeEventType, JsonNode entityBody) {
        EdgeEvent edgeEvent = new EdgeEvent();
        edgeEvent.setEdgeId(edgeId);
        edgeEvent.setTenantId(tenantId);
        edgeEvent.setAction(edgeEventAction);
        edgeEvent.setEntityId(entityId);
        edgeEvent.setType(edgeEventType);
        edgeEvent.setBody(entityBody);
        return edgeEvent;
    }

    protected void testAutoGeneratedCodeByProtobuf(MessageLite.Builder builder) throws InvalidProtocolBufferException {
        MessageLite source = builder.build();

        testAutoGeneratedCodeByProtobuf(source);

        MessageLite target = source.getParserForType().parseFrom(source.toByteArray());
        builder.clear().mergeFrom(target);
    }

    protected void testAutoGeneratedCodeByProtobuf(MessageLite source) throws InvalidProtocolBufferException {
        MessageLite target = source.getParserForType().parseFrom(source.toByteArray());
        Assert.assertEquals(source, target);
        Assert.assertEquals(source.hashCode(), target.hashCode());
    }

    protected RuleChainId createEdgeRuleChainAndAssignToEdge(String ruleChainName) throws Exception {
        edgeImitator.expectMessageAmount(1);
        RuleChain ruleChain = new RuleChain();
        ruleChain.setName(ruleChainName);
        ruleChain.setType(RuleChainType.EDGE);
        RuleChain savedRuleChain = doPost("/api/ruleChain", ruleChain, RuleChain.class);
        doPost("/api/edge/" + edge.getUuidId()
                + "/ruleChain/" + savedRuleChain.getUuidId(), RuleChain.class);
        Assert.assertTrue(edgeImitator.waitForMessages());
        return savedRuleChain.getId();
    }

    protected void unAssignFromEdgeAndDeleteRuleChain(RuleChainId ruleChainId) throws Exception {
        edgeImitator.expectMessageAmount(1);
        doDelete("/api/edge/" + edge.getUuidId()
                + "/ruleChain/" + ruleChainId.getId(), RuleChain.class);
        Assert.assertTrue(edgeImitator.waitForMessages());

        // delete rule chain
        doDelete("/api/ruleChain/" + ruleChainId.getId())
                .andExpect(status().isOk());
    }

    protected DashboardId createDashboardAndAssignToEdge(String dashboardName) throws Exception {
        edgeImitator.expectMessageAmount(1);
        Dashboard dashboard = new Dashboard();
        dashboard.setTitle(dashboardName);
        Dashboard savedDashboard = doPost("/api/dashboard", dashboard, Dashboard.class);
        doPost("/api/edge/" + edge.getUuidId()
                + "/dashboard/" + savedDashboard.getUuidId(), Dashboard.class);
        Assert.assertTrue(edgeImitator.waitForMessages());
        return savedDashboard.getId();
    }

    protected void unAssignFromEdgeAndDeleteDashboard(DashboardId dashboardId) throws Exception {
        edgeImitator.expectMessageAmount(1);
        doDelete("/api/edge/" + edge.getUuidId()
                + "/dashboard/" + dashboardId.getId(), RuleChain.class);
        Assert.assertTrue(edgeImitator.waitForMessages());

        // delete dashboard
        doDelete("/api/dashboard/" + dashboardId.getId())
                .andExpect(status().isOk());
    }

}<|MERGE_RESOLUTION|>--- conflicted
+++ resolved
@@ -36,11 +36,8 @@
 import org.thingsboard.server.common.data.OtaPackageInfo;
 import org.thingsboard.server.common.data.SaveOtaPackageInfoRequest;
 import org.thingsboard.server.common.data.StringUtils;
-<<<<<<< HEAD
 import org.thingsboard.server.common.data.Tenant;
 import org.thingsboard.server.common.data.TenantProfile;
-=======
->>>>>>> 469054fc
 import org.thingsboard.server.common.data.User;
 import org.thingsboard.server.common.data.alarm.AlarmSeverity;
 import org.thingsboard.server.common.data.asset.Asset;
@@ -132,11 +129,7 @@
         installation();
 
         edgeImitator = new EdgeImitator("localhost", 7070, edge.getRoutingKey(), edge.getSecret());
-<<<<<<< HEAD
-        edgeImitator.expectMessageAmount(24);
-=======
         edgeImitator.expectMessageAmount(21);
->>>>>>> 469054fc
         edgeImitator.connect();
 
         requestEdgeRuleChainMetadata();
@@ -228,7 +221,6 @@
 
         validateEdgeConfiguration();
 
-<<<<<<< HEAD
         // 1 from tenant fetcher
         validateTenant();
 
@@ -236,9 +228,6 @@
         validateTenantProfile();
 
         // 5 messages
-=======
-        // 4 messages
->>>>>>> 469054fc
         // - 2 from device profile fetcher (default and thermostat)
         // - 1 from device fetcher
         // - 1 from device controller (thermostat)
