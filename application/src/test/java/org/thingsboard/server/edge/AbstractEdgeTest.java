--- conflicted
+++ resolved
@@ -171,15 +171,12 @@
         thermostatDeviceProfile = doPost("/api/deviceProfile", thermostatDeviceProfile, DeviceProfile.class);
         //1 message
         Device savedDevice = saveDevice("Edge Device 1", THERMOSTAT_DEVICE_PROFILE_NAME);
-<<<<<<< HEAD
-        //1 message
-=======
 
         // create public customer
         doPost("/api/customer/public/device/" + savedDevice.getId().getId(), Device.class);
         doDelete("/api/customer/device/" + savedDevice.getId().getId(), Device.class);
 
->>>>>>> df0316b2
+        //1 message
         Asset savedAsset = saveAsset("Edge Asset 1");
         //2 messages
         updateRootRuleChainMetadata();
