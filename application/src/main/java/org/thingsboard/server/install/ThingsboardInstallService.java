/**
 * Copyright © 2016-2021 The Thingsboard Authors
 *
 * Licensed under the Apache License, Version 2.0 (the "License");
 * you may not use this file except in compliance with the License.
 * You may obtain a copy of the License at
 *
 *     http://www.apache.org/licenses/LICENSE-2.0
 *
 * Unless required by applicable law or agreed to in writing, software
 * distributed under the License is distributed on an "AS IS" BASIS,
 * WITHOUT WARRANTIES OR CONDITIONS OF ANY KIND, either express or implied.
 * See the License for the specific language governing permissions and
 * limitations under the License.
 */
package org.thingsboard.server.install;

import lombok.extern.slf4j.Slf4j;
import org.springframework.beans.factory.annotation.Autowired;
import org.springframework.beans.factory.annotation.Value;
import org.springframework.boot.SpringApplication;
import org.springframework.context.ApplicationContext;
import org.springframework.context.annotation.Profile;
import org.springframework.stereotype.Service;
import org.thingsboard.server.service.component.ComponentDiscoveryService;
import org.thingsboard.server.service.install.DatabaseEntitiesUpgradeService;
import org.thingsboard.server.service.install.DatabaseTsUpgradeService;
import org.thingsboard.server.service.install.EntityDatabaseSchemaService;
import org.thingsboard.server.service.install.SystemDataLoaderService;
import org.thingsboard.server.service.install.TsDatabaseSchemaService;
import org.thingsboard.server.service.install.TsLatestDatabaseSchemaService;
import org.thingsboard.server.service.install.migrate.EntitiesMigrateService;
import org.thingsboard.server.service.install.migrate.TsLatestMigrateService;
import org.thingsboard.server.service.install.update.DataUpdateService;

@Service
@Profile("install")
@Slf4j
public class ThingsboardInstallService {

    @Value("${install.upgrade:false}")
    private Boolean isUpgrade;

    @Value("${install.upgrade.from_version:1.2.3}")
    private String upgradeFromVersion;

    @Value("${install.load_demo:false}")
    private Boolean loadDemo;

    @Autowired
    private EntityDatabaseSchemaService entityDatabaseSchemaService;

    @Autowired
    private TsDatabaseSchemaService tsDatabaseSchemaService;

    @Autowired(required = false)
    private TsLatestDatabaseSchemaService tsLatestDatabaseSchemaService;

    @Autowired
    private DatabaseEntitiesUpgradeService databaseEntitiesUpgradeService;

    @Autowired(required = false)
    private DatabaseTsUpgradeService databaseTsUpgradeService;

    @Autowired
    private ComponentDiscoveryService componentDiscoveryService;

    @Autowired
    private ApplicationContext context;

    @Autowired
    private SystemDataLoaderService systemDataLoaderService;

    @Autowired
    private DataUpdateService dataUpdateService;

    @Autowired(required = false)
    private EntitiesMigrateService entitiesMigrateService;

    @Autowired(required = false)
    private TsLatestMigrateService latestMigrateService;

    public void performInstall() {
        try {
            if (isUpgrade) {
                log.info("Starting ThingsBoard Upgrade from version {} ...", upgradeFromVersion);

                if ("2.5.0-cassandra".equals(upgradeFromVersion)) {
                    log.info("Migrating ThingsBoard entities data from cassandra to SQL database ...");
                    entitiesMigrateService.migrate();
                    log.info("Updating system data...");
                    systemDataLoaderService.updateSystemWidgets();
                } else if ("3.0.1-cassandra".equals(upgradeFromVersion)) {
                    log.info("Migrating ThingsBoard latest timeseries data from cassandra to SQL database ...");
                    latestMigrateService.migrate();
                } else {
                    switch (upgradeFromVersion) {
                        case "1.2.3": //NOSONAR, Need to execute gradual upgrade starting from upgradeFromVersion
                            log.info("Upgrading ThingsBoard from version 1.2.3 to 1.3.0 ...");

                            databaseEntitiesUpgradeService.upgradeDatabase("1.2.3");

                        case "1.3.0":  //NOSONAR, Need to execute gradual upgrade starting from upgradeFromVersion
                            log.info("Upgrading ThingsBoard from version 1.3.0 to 1.3.1 ...");

                            databaseEntitiesUpgradeService.upgradeDatabase("1.3.0");

                        case "1.3.1": //NOSONAR, Need to execute gradual upgrade starting from upgradeFromVersion
                            log.info("Upgrading ThingsBoard from version 1.3.1 to 1.4.0 ...");

                            databaseEntitiesUpgradeService.upgradeDatabase("1.3.1");

                        case "1.4.0":
                            log.info("Upgrading ThingsBoard from version 1.4.0 to 2.0.0 ...");

                            databaseEntitiesUpgradeService.upgradeDatabase("1.4.0");

                            dataUpdateService.updateData("1.4.0");

                        case "2.0.0":
                            log.info("Upgrading ThingsBoard from version 2.0.0 to 2.1.1 ...");

                            databaseEntitiesUpgradeService.upgradeDatabase("2.0.0");

                        case "2.1.1":
                            log.info("Upgrading ThingsBoard from version 2.1.1 to 2.1.2 ...");

                            databaseEntitiesUpgradeService.upgradeDatabase("2.1.1");
                        case "2.1.3":
                            log.info("Upgrading ThingsBoard from version 2.1.3 to 2.2.0 ...");

                            databaseEntitiesUpgradeService.upgradeDatabase("2.1.3");

                        case "2.3.0":
                            log.info("Upgrading ThingsBoard from version 2.3.0 to 2.3.1 ...");

                            databaseEntitiesUpgradeService.upgradeDatabase("2.3.0");

                        case "2.3.1":
                            log.info("Upgrading ThingsBoard from version 2.3.1 to 2.4.0 ...");

                            databaseEntitiesUpgradeService.upgradeDatabase("2.3.1");

                        case "2.4.0":
                            log.info("Upgrading ThingsBoard from version 2.4.0 to 2.4.1 ...");

                        case "2.4.1":
                            log.info("Upgrading ThingsBoard from version 2.4.1 to 2.4.2 ...");

                            databaseEntitiesUpgradeService.upgradeDatabase("2.4.1");
                        case "2.4.2":
                            log.info("Upgrading ThingsBoard from version 2.4.2 to 2.4.3 ...");

                            databaseEntitiesUpgradeService.upgradeDatabase("2.4.2");

                        case "2.4.3":
                            log.info("Upgrading ThingsBoard from version 2.4.3 to 2.5 ...");

                            if (databaseTsUpgradeService != null) {
                                databaseTsUpgradeService.upgradeDatabase("2.4.3");
                            }
                            databaseEntitiesUpgradeService.upgradeDatabase("2.4.3");
                        case "2.5.0":
                            log.info("Upgrading ThingsBoard from version 2.5.0 to 2.5.1 ...");
                            if (databaseTsUpgradeService != null) {
                                databaseTsUpgradeService.upgradeDatabase("2.5.0");
                            }
                        case "2.5.1":
                            log.info("Upgrading ThingsBoard from version 2.5.1 to 3.0.0 ...");
                        case "3.0.1":
                            log.info("Upgrading ThingsBoard from version 3.0.1 to 3.1.0 ...");
                            databaseEntitiesUpgradeService.upgradeDatabase("3.0.1");
                            dataUpdateService.updateData("3.0.1");
                        case "3.1.0":
                            log.info("Upgrading ThingsBoard from version 3.1.0 to 3.1.1 ...");
                            databaseEntitiesUpgradeService.upgradeDatabase("3.1.0");
                        case "3.1.1":
                            log.info("Upgrading ThingsBoard from version 3.1.1 to 3.2.0 ...");
                            if (databaseTsUpgradeService != null) {
                                databaseTsUpgradeService.upgradeDatabase("3.1.1");
                            }
                            databaseEntitiesUpgradeService.upgradeDatabase("3.1.1");
                            dataUpdateService.updateData("3.1.1");
                            systemDataLoaderService.createOAuth2Templates();
                        case "3.2.0":
                            log.info("Upgrading ThingsBoard from version 3.2.0 to 3.2.1 ...");
                            databaseEntitiesUpgradeService.upgradeDatabase("3.2.0");
                        case "3.2.1":
                            log.info("Upgrading ThingsBoard from version 3.2.1 to 3.3.0 ...");
                            log.info("Updating system data...");
                            systemDataLoaderService.updateSystemWidgets();
<<<<<<< HEAD
                            systemDataLoaderService.createOAuth2Templates();
                        case "3.2.0":
                            log.info("Upgrading ThingsBoard from version 3.2.0 to 3.3.0 ...");
                            databaseEntitiesUpgradeService.upgradeDatabase("3.2.0");
                            dataUpdateService.updateData("3.2.0");
=======
>>>>>>> 67aba9e4
                            break;
                        default:
                            throw new RuntimeException("Unable to upgrade ThingsBoard, unsupported fromVersion: " + upgradeFromVersion);

                    }
                }
                log.info("Upgrade finished successfully!");

            } else {

                log.info("Starting ThingsBoard Installation...");

                log.info("Installing DataBase schema for entities...");

                entityDatabaseSchemaService.createDatabaseSchema();

                log.info("Installing DataBase schema for timeseries...");

                tsDatabaseSchemaService.createDatabaseSchema();

                if (tsLatestDatabaseSchemaService != null) {
                    tsLatestDatabaseSchemaService.createDatabaseSchema();
                }

                log.info("Loading system data...");

                componentDiscoveryService.discoverComponents();

                systemDataLoaderService.createSysAdmin();
                systemDataLoaderService.createDefaultTenantProfiles();
                systemDataLoaderService.createAdminSettings();
                systemDataLoaderService.loadSystemWidgets();
                systemDataLoaderService.createOAuth2Templates();
//                systemDataLoaderService.loadSystemPlugins();
//                systemDataLoaderService.loadSystemRules();

                if (loadDemo) {
                    log.info("Loading demo data...");
                    systemDataLoaderService.loadDemoData();
                }
                log.info("Installation finished successfully!");
            }


        } catch (Exception e) {
            log.error("Unexpected error during ThingsBoard installation!", e);
            throw new ThingsboardInstallException("Unexpected error during ThingsBoard installation!", e);
        } finally {
            SpringApplication.exit(context);
        }
    }

}<|MERGE_RESOLUTION|>--- conflicted
+++ resolved
@@ -189,14 +189,11 @@
                             log.info("Upgrading ThingsBoard from version 3.2.1 to 3.3.0 ...");
                             log.info("Updating system data...");
                             systemDataLoaderService.updateSystemWidgets();
-<<<<<<< HEAD
                             systemDataLoaderService.createOAuth2Templates();
                         case "3.2.0":
                             log.info("Upgrading ThingsBoard from version 3.2.0 to 3.3.0 ...");
                             databaseEntitiesUpgradeService.upgradeDatabase("3.2.0");
                             dataUpdateService.updateData("3.2.0");
-=======
->>>>>>> 67aba9e4
                             break;
                         default:
                             throw new RuntimeException("Unable to upgrade ThingsBoard, unsupported fromVersion: " + upgradeFromVersion);
