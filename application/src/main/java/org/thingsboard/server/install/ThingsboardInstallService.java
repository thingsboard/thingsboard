/**
 * Copyright © 2016-2022 The Thingsboard Authors
 *
 * Licensed under the Apache License, Version 2.0 (the "License");
 * you may not use this file except in compliance with the License.
 * You may obtain a copy of the License at
 *
 *     http://www.apache.org/licenses/LICENSE-2.0
 *
 * Unless required by applicable law or agreed to in writing, software
 * distributed under the License is distributed on an "AS IS" BASIS,
 * WITHOUT WARRANTIES OR CONDITIONS OF ANY KIND, either express or implied.
 * See the License for the specific language governing permissions and
 * limitations under the License.
 */
package org.thingsboard.server.install;

import lombok.extern.slf4j.Slf4j;
import org.springframework.beans.factory.annotation.Autowired;
import org.springframework.beans.factory.annotation.Value;
import org.springframework.boot.SpringApplication;
import org.springframework.context.ApplicationContext;
import org.springframework.context.annotation.Profile;
import org.springframework.stereotype.Service;
import org.thingsboard.server.service.component.ComponentDiscoveryService;
import org.thingsboard.server.service.install.DatabaseEntitiesUpgradeService;
import org.thingsboard.server.service.install.DatabaseTsUpgradeService;
import org.thingsboard.server.service.install.EntityDatabaseSchemaService;
import org.thingsboard.server.service.install.SystemDataLoaderService;
import org.thingsboard.server.service.install.TsDatabaseSchemaService;
import org.thingsboard.server.service.install.TsLatestDatabaseSchemaService;
import org.thingsboard.server.service.install.migrate.EntitiesMigrateService;
import org.thingsboard.server.service.install.migrate.TsLatestMigrateService;
import org.thingsboard.server.service.install.update.CacheCleanupService;
import org.thingsboard.server.service.install.update.DataUpdateService;

@Service
@Profile("install")
@Slf4j
public class ThingsboardInstallService {

    @Value("${install.upgrade:false}")
    private Boolean isUpgrade;

    @Value("${install.upgrade.from_version:1.2.3}")
    private String upgradeFromVersion;

    @Value("${install.load_demo:false}")
    private Boolean loadDemo;

    @Autowired
    private EntityDatabaseSchemaService entityDatabaseSchemaService;

    @Autowired
    private TsDatabaseSchemaService tsDatabaseSchemaService;

    @Autowired(required = false)
    private TsLatestDatabaseSchemaService tsLatestDatabaseSchemaService;

    @Autowired
    private DatabaseEntitiesUpgradeService databaseEntitiesUpgradeService;

    @Autowired(required = false)
    private DatabaseTsUpgradeService databaseTsUpgradeService;

    @Autowired
    private ComponentDiscoveryService componentDiscoveryService;

    @Autowired
    private ApplicationContext context;

    @Autowired
    private SystemDataLoaderService systemDataLoaderService;

    @Autowired
    private DataUpdateService dataUpdateService;

    @Autowired
    private CacheCleanupService cacheCleanupService;

    @Autowired(required = false)
    private EntitiesMigrateService entitiesMigrateService;

    @Autowired(required = false)
    private TsLatestMigrateService latestMigrateService;

    public void performInstall() {
        try {
            if (isUpgrade) {
                log.info("Starting ThingsBoard Upgrade from version {} ...", upgradeFromVersion);

                cacheCleanupService.clearCache(upgradeFromVersion);

                if ("2.5.0-cassandra".equals(upgradeFromVersion)) {
                    log.info("Migrating ThingsBoard entities data from cassandra to SQL database ...");
                    entitiesMigrateService.migrate();
                    log.info("Updating system data...");
                    systemDataLoaderService.updateSystemWidgets();
                } else if ("3.0.1-cassandra".equals(upgradeFromVersion)) {
                    log.info("Migrating ThingsBoard latest timeseries data from cassandra to SQL database ...");
                    latestMigrateService.migrate();
                } else {
                    switch (upgradeFromVersion) {
                        case "1.2.3": //NOSONAR, Need to execute gradual upgrade starting from upgradeFromVersion
                            log.info("Upgrading ThingsBoard from version 1.2.3 to 1.3.0 ...");

                            databaseEntitiesUpgradeService.upgradeDatabase("1.2.3");

                        case "1.3.0":  //NOSONAR, Need to execute gradual upgrade starting from upgradeFromVersion
                            log.info("Upgrading ThingsBoard from version 1.3.0 to 1.3.1 ...");

                            databaseEntitiesUpgradeService.upgradeDatabase("1.3.0");

                        case "1.3.1": //NOSONAR, Need to execute gradual upgrade starting from upgradeFromVersion
                            log.info("Upgrading ThingsBoard from version 1.3.1 to 1.4.0 ...");

                            databaseEntitiesUpgradeService.upgradeDatabase("1.3.1");

                        case "1.4.0":
                            log.info("Upgrading ThingsBoard from version 1.4.0 to 2.0.0 ...");

                            databaseEntitiesUpgradeService.upgradeDatabase("1.4.0");

                            dataUpdateService.updateData("1.4.0");

                        case "2.0.0":
                            log.info("Upgrading ThingsBoard from version 2.0.0 to 2.1.1 ...");

                            databaseEntitiesUpgradeService.upgradeDatabase("2.0.0");

                        case "2.1.1":
                            log.info("Upgrading ThingsBoard from version 2.1.1 to 2.1.2 ...");

                            databaseEntitiesUpgradeService.upgradeDatabase("2.1.1");
                        case "2.1.3":
                            log.info("Upgrading ThingsBoard from version 2.1.3 to 2.2.0 ...");

                            databaseEntitiesUpgradeService.upgradeDatabase("2.1.3");

                        case "2.3.0":
                            log.info("Upgrading ThingsBoard from version 2.3.0 to 2.3.1 ...");

                            databaseEntitiesUpgradeService.upgradeDatabase("2.3.0");

                        case "2.3.1":
                            log.info("Upgrading ThingsBoard from version 2.3.1 to 2.4.0 ...");

                            databaseEntitiesUpgradeService.upgradeDatabase("2.3.1");

                        case "2.4.0":
                            log.info("Upgrading ThingsBoard from version 2.4.0 to 2.4.1 ...");

                        case "2.4.1":
                            log.info("Upgrading ThingsBoard from version 2.4.1 to 2.4.2 ...");

                            databaseEntitiesUpgradeService.upgradeDatabase("2.4.1");
                        case "2.4.2":
                            log.info("Upgrading ThingsBoard from version 2.4.2 to 2.4.3 ...");

                            databaseEntitiesUpgradeService.upgradeDatabase("2.4.2");

                        case "2.4.3":
                            log.info("Upgrading ThingsBoard from version 2.4.3 to 2.5 ...");

                            if (databaseTsUpgradeService != null) {
                                databaseTsUpgradeService.upgradeDatabase("2.4.3");
                            }
                            databaseEntitiesUpgradeService.upgradeDatabase("2.4.3");
                        case "2.5.0":
                            log.info("Upgrading ThingsBoard from version 2.5.0 to 2.5.1 ...");
                            if (databaseTsUpgradeService != null) {
                                databaseTsUpgradeService.upgradeDatabase("2.5.0");
                            }
                        case "2.5.1":
                            log.info("Upgrading ThingsBoard from version 2.5.1 to 3.0.0 ...");
                        case "3.0.1":
                            log.info("Upgrading ThingsBoard from version 3.0.1 to 3.1.0 ...");
                            databaseEntitiesUpgradeService.upgradeDatabase("3.0.1");
                            dataUpdateService.updateData("3.0.1");
                        case "3.1.0":
                            log.info("Upgrading ThingsBoard from version 3.1.0 to 3.1.1 ...");
                            databaseEntitiesUpgradeService.upgradeDatabase("3.1.0");
                        case "3.1.1":
                            log.info("Upgrading ThingsBoard from version 3.1.1 to 3.2.0 ...");
                            if (databaseTsUpgradeService != null) {
                                databaseTsUpgradeService.upgradeDatabase("3.1.1");
                            }
                            databaseEntitiesUpgradeService.upgradeDatabase("3.1.1");
                            dataUpdateService.updateData("3.1.1");
                            systemDataLoaderService.createOAuth2Templates();
                        case "3.2.0":
                            log.info("Upgrading ThingsBoard from version 3.2.0 to 3.2.1 ...");
                            databaseEntitiesUpgradeService.upgradeDatabase("3.2.0");
                        case "3.2.1":
                            log.info("Upgrading ThingsBoard from version 3.2.1 to 3.2.2 ...");
                            if (databaseTsUpgradeService != null) {
                                databaseTsUpgradeService.upgradeDatabase("3.2.1");
                            }
                            databaseEntitiesUpgradeService.upgradeDatabase("3.2.1");
                        case "3.2.2":
                            log.info("Upgrading ThingsBoard from version 3.2.2 to 3.3.0 ...");
                            if (databaseTsUpgradeService != null) {
                                databaseTsUpgradeService.upgradeDatabase("3.2.2");
                            }
                            databaseEntitiesUpgradeService.upgradeDatabase("3.2.2");

                            dataUpdateService.updateData("3.2.2");
                            systemDataLoaderService.createOAuth2Templates();
                        case "3.3.0":
                            log.info("Upgrading ThingsBoard from version 3.3.0 to 3.3.1 ...");
                        case "3.3.1":
                            log.info("Upgrading ThingsBoard from version 3.3.1 to 3.3.2 ...");
                        case "3.3.2":
                            log.info("Upgrading ThingsBoard from version 3.3.2 to 3.3.3 ...");
                            databaseEntitiesUpgradeService.upgradeDatabase("3.3.2");
                            dataUpdateService.updateData("3.3.2");
                        case "3.3.3":
                            log.info("Upgrading ThingsBoard from version 3.3.3 to 3.3.4 ...");
                            databaseEntitiesUpgradeService.upgradeDatabase("3.3.3");
                        case "3.3.4":
                            log.info("Upgrading ThingsBoard from version 3.3.4 to 3.4.0 ...");
                            dataUpdateService.updateData("3.3.4");
<<<<<<< HEAD
                            databaseEntitiesUpgradeService.upgradeDatabase("3.3.4");
=======
                        case "3.4.0":
                            log.info("Upgrading ThingsBoard from version 3.4.0 to 3.4.1 ...");
                            databaseEntitiesUpgradeService.upgradeDatabase("3.4.0");
                            dataUpdateService.updateData("3.4.0");
>>>>>>> 579dc21b
                            log.info("Updating system data...");
                            systemDataLoaderService.updateSystemWidgets();
                            break;

                        //TODO update CacheCleanupService on the next version upgrade

                        default:
                            throw new RuntimeException("Unable to upgrade ThingsBoard, unsupported fromVersion: " + upgradeFromVersion);

                    }
                }
                log.info("Upgrade finished successfully!");

            } else {

                log.info("Starting ThingsBoard Installation...");

                log.info("Installing DataBase schema for entities...");

                entityDatabaseSchemaService.createDatabaseSchema();

                log.info("Installing DataBase schema for timeseries...");

                tsDatabaseSchemaService.createDatabaseSchema();

                if (tsLatestDatabaseSchemaService != null) {
                    tsLatestDatabaseSchemaService.createDatabaseSchema();
                }

                log.info("Loading system data...");

                componentDiscoveryService.discoverComponents();

                systemDataLoaderService.createSysAdmin();
                systemDataLoaderService.createDefaultTenantProfiles();
                systemDataLoaderService.createAdminSettings();
                systemDataLoaderService.loadSystemWidgets();
                systemDataLoaderService.createOAuth2Templates();
                systemDataLoaderService.createQueues();
//                systemDataLoaderService.loadSystemPlugins();
//                systemDataLoaderService.loadSystemRules();

                if (loadDemo) {
                    log.info("Loading demo data...");
                    systemDataLoaderService.loadDemoData();
                }
                log.info("Installation finished successfully!");
            }


        } catch (Exception e) {
            log.error("Unexpected error during ThingsBoard installation!", e);
            throw new ThingsboardInstallException("Unexpected error during ThingsBoard installation!", e);
        } finally {
            SpringApplication.exit(context);
        }
    }

}<|MERGE_RESOLUTION|>--- conflicted
+++ resolved
@@ -220,14 +220,10 @@
                         case "3.3.4":
                             log.info("Upgrading ThingsBoard from version 3.3.4 to 3.4.0 ...");
                             dataUpdateService.updateData("3.3.4");
-<<<<<<< HEAD
-                            databaseEntitiesUpgradeService.upgradeDatabase("3.3.4");
-=======
                         case "3.4.0":
                             log.info("Upgrading ThingsBoard from version 3.4.0 to 3.4.1 ...");
                             databaseEntitiesUpgradeService.upgradeDatabase("3.4.0");
                             dataUpdateService.updateData("3.4.0");
->>>>>>> 579dc21b
                             log.info("Updating system data...");
                             systemDataLoaderService.updateSystemWidgets();
                             break;
