--- conflicted
+++ resolved
@@ -243,17 +243,9 @@
                             log.info("Updating system data...");
                             systemDataLoaderService.updateSystemWidgets();
                             break;
-<<<<<<< HEAD
-                        case "3.4.4":
-                            log.info("Upgrading ThingsBoard from version 3.4.4 to 3.5.0 ...");
-                            databaseEntitiesUpgradeService.upgradeDatabase("3.4.4");
-                            log.info("Updating system data...");
-                            systemDataLoaderService.updateSystemWidgets();
-                            break;
-
-=======
->>>>>>> 17d1dd25
+
                         //TODO update CacheCleanupService on the next version upgrade
+
                         default:
                             throw new RuntimeException("Unable to upgrade ThingsBoard, unsupported fromVersion: " + upgradeFromVersion);
 
