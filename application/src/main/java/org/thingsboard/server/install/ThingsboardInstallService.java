--- conflicted
+++ resolved
@@ -130,20 +130,14 @@
                     case "2.4.2":
                         log.info("Upgrading ThingsBoard from version 2.4.2 to 2.4.3 ...");
 
-<<<<<<< HEAD
-                        databaseUpgradeService.upgradeDatabase("2.4.2");
+                        databaseEntitiesUpgradeService.upgradeDatabase("2.4.2");
+
                     case "2.4.3":
                         log.info("Upgrading ThingsBoard from version 2.4.3 to 2.5.0 ...");
 
-                        databaseUpgradeService.upgradeDatabase("2.4.3");
-=======
-                        databaseEntitiesUpgradeService.upgradeDatabase("2.4.2");
-
-                    case "2.4.3":
-                        log.info("Upgrading ThingsBoard from version 2.4.3 to 2.5 ...");
+                        databaseEntitiesUpgradeService.upgradeDatabase("2.4.3");
 
                         databaseTsUpgradeService.upgradeDatabase("2.4.3");
->>>>>>> fbed5655
 
                         log.info("Updating system data...");
 
