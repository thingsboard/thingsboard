--- conflicted
+++ resolved
@@ -153,20 +153,19 @@
                         }
 
                     case "2.5.5":
-<<<<<<< HEAD
+                        log.info("Upgrading ThingsBoard from version 2.5.5 to 2.5.6 ...");
+                        if (databaseTsUpgradeService != null) {
+                            databaseTsUpgradeService.upgradeDatabase("2.5.5");
+                        }
+
+                    case "2.5.6":
                         log.info("Upgrading ThingsBoard from version 2.5.5 to 2.6.0 ...");
                         if (databaseTsUpgradeService != null) {
-                            databaseTsUpgradeService.upgradeDatabase("2.5.5");
-                        }
-                        databaseEntitiesUpgradeService.upgradeDatabase("2.5.5");
-
-                        dataUpdateService.updateData("2.5.5");
-=======
-                        log.info("Upgrading ThingsBoard from version 2.5.5 to 2.5.6 ...");
-                        if (databaseTsUpgradeService != null) {
-                            databaseTsUpgradeService.upgradeDatabase("2.5.5");
-                        }
->>>>>>> 54ba2669
+                            databaseTsUpgradeService.upgradeDatabase("2.5.6");
+                        }
+                        databaseEntitiesUpgradeService.upgradeDatabase("2.5.6");
+
+                        dataUpdateService.updateData("2.5.6");
 
                         log.info("Updating system data...");
 
