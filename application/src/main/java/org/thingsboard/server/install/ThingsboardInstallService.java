/**
 * Copyright © 2016-2020 The Thingsboard Authors
 *
 * Licensed under the Apache License, Version 2.0 (the "License");
 * you may not use this file except in compliance with the License.
 * You may obtain a copy of the License at
 *
 *     http://www.apache.org/licenses/LICENSE-2.0
 *
 * Unless required by applicable law or agreed to in writing, software
 * distributed under the License is distributed on an "AS IS" BASIS,
 * WITHOUT WARRANTIES OR CONDITIONS OF ANY KIND, either express or implied.
 * See the License for the specific language governing permissions and
 * limitations under the License.
 */
package org.thingsboard.server.install;

import lombok.extern.slf4j.Slf4j;
import org.springframework.beans.factory.annotation.Autowired;
import org.springframework.beans.factory.annotation.Value;
import org.springframework.boot.SpringApplication;
import org.springframework.context.ApplicationContext;
import org.springframework.context.annotation.Profile;
import org.springframework.stereotype.Service;
import org.thingsboard.server.service.component.ComponentDiscoveryService;
import org.thingsboard.server.service.install.DatabaseTsUpgradeService;
import org.thingsboard.server.service.install.DatabaseEntitiesUpgradeService;
import org.thingsboard.server.service.install.EntityDatabaseSchemaService;
import org.thingsboard.server.service.install.SystemDataLoaderService;
import org.thingsboard.server.service.install.TsDatabaseSchemaService;
import org.thingsboard.server.service.install.update.DataUpdateService;

@Service
@Profile("install")
@Slf4j
public class ThingsboardInstallService {

    @Value("${install.upgrade:false}")
    private Boolean isUpgrade;

    @Value("${install.upgrade.from_version:1.2.3}")
    private String upgradeFromVersion;

    @Value("${install.load_demo:false}")
    private Boolean loadDemo;

    @Autowired
    private EntityDatabaseSchemaService entityDatabaseSchemaService;

    @Autowired
    private TsDatabaseSchemaService tsDatabaseSchemaService;

    @Autowired
    private DatabaseEntitiesUpgradeService databaseEntitiesUpgradeService;

    @Autowired
    private DatabaseTsUpgradeService databaseTsUpgradeService;

    @Autowired
    private ComponentDiscoveryService componentDiscoveryService;

    @Autowired
    private ApplicationContext context;

    @Autowired
    private SystemDataLoaderService systemDataLoaderService;

    @Autowired
    private DataUpdateService dataUpdateService;

    public void performInstall() {
        try {
            if (isUpgrade) {
                log.info("Starting ThingsBoard Upgrade from version {} ...", upgradeFromVersion);

                switch (upgradeFromVersion) {
                    case "1.2.3": //NOSONAR, Need to execute gradual upgrade starting from upgradeFromVersion
                        log.info("Upgrading ThingsBoard from version 1.2.3 to 1.3.0 ...");

                        databaseEntitiesUpgradeService.upgradeDatabase("1.2.3");

                    case "1.3.0":  //NOSONAR, Need to execute gradual upgrade starting from upgradeFromVersion
                        log.info("Upgrading ThingsBoard from version 1.3.0 to 1.3.1 ...");

                        databaseEntitiesUpgradeService.upgradeDatabase("1.3.0");

                    case "1.3.1": //NOSONAR, Need to execute gradual upgrade starting from upgradeFromVersion
                        log.info("Upgrading ThingsBoard from version 1.3.1 to 1.4.0 ...");

                        databaseEntitiesUpgradeService.upgradeDatabase("1.3.1");

                    case "1.4.0":
                        log.info("Upgrading ThingsBoard from version 1.4.0 to 2.0.0 ...");

                        databaseEntitiesUpgradeService.upgradeDatabase("1.4.0");

                        dataUpdateService.updateData("1.4.0");

                    case "2.0.0":
                        log.info("Upgrading ThingsBoard from version 2.0.0 to 2.1.1 ...");

                        databaseEntitiesUpgradeService.upgradeDatabase("2.0.0");

                    case "2.1.1":
                        log.info("Upgrading ThingsBoard from version 2.1.1 to 2.1.2 ...");

                        databaseEntitiesUpgradeService.upgradeDatabase("2.1.1");
                    case "2.1.3":
                        log.info("Upgrading ThingsBoard from version 2.1.3 to 2.2.0 ...");

                        databaseEntitiesUpgradeService.upgradeDatabase("2.1.3");

                    case "2.3.0":
                        log.info("Upgrading ThingsBoard from version 2.3.0 to 2.3.1 ...");

                        databaseEntitiesUpgradeService.upgradeDatabase("2.3.0");

                    case "2.3.1":
                        log.info("Upgrading ThingsBoard from version 2.3.1 to 2.4.0 ...");

                        databaseEntitiesUpgradeService.upgradeDatabase("2.3.1");

                    case "2.4.0":
                        log.info("Upgrading ThingsBoard from version 2.4.0 to 2.4.1 ...");

                    case "2.4.1":
                        log.info("Upgrading ThingsBoard from version 2.4.1 to 2.4.2 ...");

<<<<<<< HEAD
                        databaseEntitiesUpgradeService.upgradeDatabase("2.4.1");
                        databaseTsUpgradeService.upgradeDatabase("2.4.1");
=======
                        databaseUpgradeService.upgradeDatabase("2.4.1");
                    case "2.4.2":
                        log.info("Upgrading ThingsBoard from version 2.4.2 to 2.4.3 ...");

                        databaseUpgradeService.upgradeDatabase("2.4.2");
>>>>>>> feb9f07b

                        log.info("Updating system data...");

                        systemDataLoaderService.deleteSystemWidgetBundle("charts");
                        systemDataLoaderService.deleteSystemWidgetBundle("cards");
                        systemDataLoaderService.deleteSystemWidgetBundle("maps");
                        systemDataLoaderService.deleteSystemWidgetBundle("analogue_gauges");
                        systemDataLoaderService.deleteSystemWidgetBundle("digital_gauges");
                        systemDataLoaderService.deleteSystemWidgetBundle("gpio_widgets");
                        systemDataLoaderService.deleteSystemWidgetBundle("alarm_widgets");
                        systemDataLoaderService.deleteSystemWidgetBundle("control_widgets");
                        systemDataLoaderService.deleteSystemWidgetBundle("maps_v2");
                        systemDataLoaderService.deleteSystemWidgetBundle("gateway_widgets");
                        systemDataLoaderService.deleteSystemWidgetBundle("input_widgets");
                        systemDataLoaderService.deleteSystemWidgetBundle("date");
                        systemDataLoaderService.deleteSystemWidgetBundle("entity_admin_widgets");

                        systemDataLoaderService.loadSystemWidgets();
                        break;
                    default:
                        throw new RuntimeException("Unable to upgrade ThingsBoard, unsupported fromVersion: " + upgradeFromVersion);

                }
                log.info("Upgrade finished successfully!");

            } else {

                log.info("Starting ThingsBoard Installation...");

                log.info("Installing DataBase schema for entities...");

                entityDatabaseSchemaService.createDatabaseSchema();

                log.info("Installing DataBase schema for timeseries...");

                tsDatabaseSchemaService.createDatabaseSchema();

                log.info("Loading system data...");

                componentDiscoveryService.discoverComponents();

                systemDataLoaderService.createSysAdmin();
                systemDataLoaderService.createAdminSettings();
                systemDataLoaderService.loadSystemWidgets();
//                systemDataLoaderService.loadSystemPlugins();
//                systemDataLoaderService.loadSystemRules();

                if (loadDemo) {
                    log.info("Loading demo data...");
                    systemDataLoaderService.loadDemoData();
                }
                log.info("Installation finished successfully!");
            }


        } catch (Exception e) {
            log.error("Unexpected error during ThingsBoard installation!", e);
            throw new ThingsboardInstallException("Unexpected error during ThingsBoard installation!", e);
        } finally {
            SpringApplication.exit(context);
        }
    }

}<|MERGE_RESOLUTION|>--- conflicted
+++ resolved
@@ -126,16 +126,17 @@
                     case "2.4.1":
                         log.info("Upgrading ThingsBoard from version 2.4.1 to 2.4.2 ...");
 
-<<<<<<< HEAD
                         databaseEntitiesUpgradeService.upgradeDatabase("2.4.1");
-                        databaseTsUpgradeService.upgradeDatabase("2.4.1");
-=======
-                        databaseUpgradeService.upgradeDatabase("2.4.1");
                     case "2.4.2":
                         log.info("Upgrading ThingsBoard from version 2.4.2 to 2.4.3 ...");
 
-                        databaseUpgradeService.upgradeDatabase("2.4.2");
->>>>>>> feb9f07b
+                        databaseEntitiesUpgradeService.upgradeDatabase("2.4.2");
+
+                    case "2.4.3":
+                        log.info("Upgrading ThingsBoard from version 2.4.3 to 2.5 ...");
+
+                        databaseEntitiesUpgradeService.upgradeDatabase("2.4.3");
+                        databaseTsUpgradeService.upgradeDatabase("2.4.3");
 
                         log.info("Updating system data...");
 
