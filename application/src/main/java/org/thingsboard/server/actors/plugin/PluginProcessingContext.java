/**
 * Copyright © 2016-2017 The Thingsboard Authors
 *
 * Licensed under the Apache License, Version 2.0 (the "License");
 * you may not use this file except in compliance with the License.
 * You may obtain a copy of the License at
 *
 *     http://www.apache.org/licenses/LICENSE-2.0
 *
 * Unless required by applicable law or agreed to in writing, software
 * distributed under the License is distributed on an "AS IS" BASIS,
 * WITHOUT WARRANTIES OR CONDITIONS OF ANY KIND, either express or implied.
 * See the License for the specific language governing permissions and
 * limitations under the License.
 */
package org.thingsboard.server.actors.plugin;

import akka.actor.ActorRef;
import com.google.common.base.Function;
import com.google.common.util.concurrent.FutureCallback;
import com.google.common.util.concurrent.Futures;
import com.google.common.util.concurrent.ListenableFuture;
import lombok.extern.slf4j.Slf4j;
import org.thingsboard.server.common.data.Customer;
import org.thingsboard.server.common.data.Device;
import org.thingsboard.server.common.data.EntityType;
import org.thingsboard.server.common.data.Tenant;
import org.thingsboard.server.common.data.asset.Asset;
import org.thingsboard.server.common.data.id.*;
import org.thingsboard.server.common.data.kv.AttributeKey;
import org.thingsboard.server.common.data.kv.AttributeKvEntry;
import org.thingsboard.server.common.data.kv.TsKvEntry;
import org.thingsboard.server.common.data.kv.TsKvQuery;
import org.thingsboard.server.common.data.page.TextPageLink;
import org.thingsboard.server.common.data.plugin.PluginMetaData;
import org.thingsboard.server.common.data.relation.EntityRelation;
import org.thingsboard.server.common.data.relation.RelationTypeGroup;
import org.thingsboard.server.common.data.rule.RuleMetaData;
import org.thingsboard.server.common.msg.cluster.ServerAddress;
import org.thingsboard.server.extensions.api.device.DeviceAttributesEventNotificationMsg;
import org.thingsboard.server.extensions.api.plugins.PluginApiCallSecurityContext;
import org.thingsboard.server.extensions.api.plugins.PluginCallback;
import org.thingsboard.server.extensions.api.plugins.PluginContext;
import org.thingsboard.server.extensions.api.plugins.msg.PluginToRuleMsg;
import org.thingsboard.server.extensions.api.plugins.msg.TimeoutMsg;
import org.thingsboard.server.extensions.api.plugins.msg.ToDeviceRpcRequest;
import org.thingsboard.server.extensions.api.plugins.rpc.PluginRpcMsg;
import org.thingsboard.server.extensions.api.plugins.rpc.RpcMsg;
import org.thingsboard.server.extensions.api.plugins.ws.PluginWebsocketSessionRef;
import org.thingsboard.server.extensions.api.plugins.ws.msg.PluginWebsocketMsg;

import javax.annotation.Nullable;
import java.io.IOException;
import java.util.*;
import java.util.concurrent.Executor;
import java.util.concurrent.Executors;
import java.util.stream.Collectors;

@Slf4j
public final class PluginProcessingContext implements PluginContext {

    private static final Executor executor = Executors.newSingleThreadExecutor();
    public static final String CUSTOMER_USER_IS_NOT_ALLOWED_TO_PERFORM_THIS_OPERATION = "Customer user is not allowed to perform this operation!";
    public static final String SYSTEM_ADMINISTRATOR_IS_NOT_ALLOWED_TO_PERFORM_THIS_OPERATION = "System administrator is not allowed to perform this operation!";

    private final SharedPluginProcessingContext pluginCtx;
    private final Optional<PluginApiCallSecurityContext> securityCtx;

    public PluginProcessingContext(SharedPluginProcessingContext pluginCtx, PluginApiCallSecurityContext securityCtx) {
        super();
        this.pluginCtx = pluginCtx;
        this.securityCtx = Optional.ofNullable(securityCtx);
    }

    public void persistError(String method, Exception e) {
        pluginCtx.persistError(method, e);
    }

    @Override
    public void sendPluginRpcMsg(RpcMsg msg) {
        this.pluginCtx.rpcService.tell(new PluginRpcMsg(pluginCtx.tenantId, pluginCtx.pluginId, msg));
    }

    @Override
    public void send(PluginWebsocketMsg<?> wsMsg) throws IOException {
        pluginCtx.msgEndpoint.send(wsMsg);
    }

    @Override
    public void close(PluginWebsocketSessionRef sessionRef) throws IOException {
        pluginCtx.msgEndpoint.close(sessionRef);
    }

    @Override
    public void saveAttributes(final TenantId tenantId, final EntityId entityId, final String scope, final List<AttributeKvEntry> attributes, final PluginCallback<Void> callback) {
        validate(entityId, new ValidationCallback(callback, ctx -> {
            ListenableFuture<List<Void>> futures = pluginCtx.attributesService.save(entityId, scope, attributes);
            Futures.addCallback(futures, getListCallback(callback, v -> {
                if (entityId.getEntityType() == EntityType.DEVICE) {
                    onDeviceAttributesChanged(tenantId, new DeviceId(entityId.getId()), scope, attributes);
                }
                return null;
            }), executor);
        }));
    }

    @Override
    public void removeAttributes(final TenantId tenantId, final EntityId entityId, final String scope, final List<String> keys, final PluginCallback<Void> callback) {
        validate(entityId, new ValidationCallback(callback, ctx -> {
            ListenableFuture<List<Void>> futures = pluginCtx.attributesService.removeAll(entityId, scope, keys);
            Futures.addCallback(futures, getCallback(callback, v -> null), executor);
            if (entityId.getEntityType() == EntityType.DEVICE) {
                onDeviceAttributesDeleted(tenantId, new DeviceId(entityId.getId()), keys.stream().map(key -> new AttributeKey(scope, key)).collect(Collectors.toSet()));
            }
        }));
    }

    @Override
    public void loadAttribute(EntityId entityId, String attributeType, String attributeKey, final PluginCallback<Optional<AttributeKvEntry>> callback) {
        validate(entityId, new ValidationCallback(callback, ctx -> {
            ListenableFuture<Optional<AttributeKvEntry>> future = pluginCtx.attributesService.find(entityId, attributeType, attributeKey);
            Futures.addCallback(future, getCallback(callback, v -> v), executor);
        }));
    }

    @Override
    public void loadAttributes(EntityId entityId, String attributeType, Collection<String> attributeKeys, final PluginCallback<List<AttributeKvEntry>> callback) {
        validate(entityId, new ValidationCallback(callback, ctx -> {
            ListenableFuture<List<AttributeKvEntry>> future = pluginCtx.attributesService.find(entityId, attributeType, attributeKeys);
            Futures.addCallback(future, getCallback(callback, v -> v), executor);
        }));
    }

    @Override
    public void loadAttributes(EntityId entityId, String attributeType, PluginCallback<List<AttributeKvEntry>> callback) {
        validate(entityId, new ValidationCallback(callback, ctx -> {
            ListenableFuture<List<AttributeKvEntry>> future = pluginCtx.attributesService.findAll(entityId, attributeType);
            Futures.addCallback(future, getCallback(callback, v -> v), executor);
        }));
    }

    @Override
    public void loadAttributes(final EntityId entityId, final Collection<String> attributeTypes, final PluginCallback<List<AttributeKvEntry>> callback) {
        validate(entityId, new ValidationCallback(callback, ctx -> {
            List<ListenableFuture<List<AttributeKvEntry>>> futures = new ArrayList<>();
            attributeTypes.forEach(attributeType -> futures.add(pluginCtx.attributesService.findAll(entityId, attributeType)));
            convertFuturesAndAddCallback(callback, futures);
        }));
    }

    @Override
    public void loadAttributes(final EntityId entityId, final Collection<String> attributeTypes, final Collection<String> attributeKeys, final PluginCallback<List<AttributeKvEntry>> callback) {
        validate(entityId, new ValidationCallback(callback, ctx -> {
            List<ListenableFuture<List<AttributeKvEntry>>> futures = new ArrayList<>();
            attributeTypes.forEach(attributeType -> futures.add(pluginCtx.attributesService.find(entityId, attributeType, attributeKeys)));
            convertFuturesAndAddCallback(callback, futures);
        }));
    }

    @Override
    public void saveTsData(final EntityId entityId, final TsKvEntry entry, final PluginCallback<Void> callback) {
        validate(entityId, new ValidationCallback(callback, ctx -> {
            ListenableFuture<List<Void>> rsListFuture = pluginCtx.tsService.save(entityId, entry);
            Futures.addCallback(rsListFuture, getListCallback(callback, v -> null), executor);
        }));
    }

    @Override
    public void saveTsData(final EntityId entityId, final List<TsKvEntry> entries, final PluginCallback<Void> callback) {
        saveTsData(entityId, entries, 0L, callback);
    }

    @Override
    public void saveTsData(final EntityId entityId, final List<TsKvEntry> entries, long ttl, final PluginCallback<Void> callback) {
        validate(entityId, new ValidationCallback(callback, ctx -> {
            ListenableFuture<List<Void>> rsListFuture = pluginCtx.tsService.save(entityId, entries, ttl);
            Futures.addCallback(rsListFuture, getListCallback(callback, v -> null), executor);
        }));
    }


    @Override
    public void loadTimeseries(final EntityId entityId, final List<TsKvQuery> queries, final PluginCallback<List<TsKvEntry>> callback) {
        validate(entityId, new ValidationCallback(callback, ctx -> {
            ListenableFuture<List<TsKvEntry>> future = pluginCtx.tsService.findAll(entityId, queries);
            Futures.addCallback(future, getCallback(callback, v -> v), executor);
        }));
    }

    @Override
    public void loadLatestTimeseries(final EntityId entityId, final PluginCallback<List<TsKvEntry>> callback) {
        validate(entityId, new ValidationCallback(callback, ctx -> {
            ListenableFuture<List<TsKvEntry>> future = pluginCtx.tsService.findAllLatest(entityId);
            Futures.addCallback(future, getCallback(callback, v -> v), executor);
        }));
    }

    @Override
    public void loadLatestTimeseries(final EntityId entityId, final Collection<String> keys, final PluginCallback<List<TsKvEntry>> callback) {
        validate(entityId, new ValidationCallback(callback, ctx -> {
            ListenableFuture<List<TsKvEntry>> rsListFuture = pluginCtx.tsService.findLatest(entityId, keys);
            Futures.addCallback(rsListFuture, getCallback(callback, v -> v), executor);
        }));
    }

    @Override
    public void reply(PluginToRuleMsg<?> msg) {
        pluginCtx.parentActor.tell(msg, ActorRef.noSender());
    }

    @Override
    public PluginId getPluginId() {
        return pluginCtx.pluginId;
    }

    @Override
    public Optional<PluginApiCallSecurityContext> getSecurityCtx() {
        return securityCtx;
    }

    private void onDeviceAttributesDeleted(TenantId tenantId, DeviceId deviceId, Set<AttributeKey> keys) {
        pluginCtx.toDeviceActor(DeviceAttributesEventNotificationMsg.onDelete(tenantId, deviceId, keys));
    }

    private void onDeviceAttributesChanged(TenantId tenantId, DeviceId deviceId, String scope, List<AttributeKvEntry> values) {
        pluginCtx.toDeviceActor(DeviceAttributesEventNotificationMsg.onUpdate(tenantId, deviceId, scope, values));
    }

    private <T, R> FutureCallback<List<T>> getListCallback(final PluginCallback<R> callback, Function<List<T>, R> transformer) {
        return new FutureCallback<List<T>>() {
            @Override
            public void onSuccess(@Nullable List<T> result) {
                pluginCtx.self().tell(PluginCallbackMessage.onSuccess(callback, transformer.apply(result)), ActorRef.noSender());
            }

            @Override
            public void onFailure(Throwable t) {
                if (t instanceof Exception) {
                    pluginCtx.self().tell(PluginCallbackMessage.onError(callback, (Exception) t), ActorRef.noSender());
                } else {
                    log.error("Critical error: {}", t.getMessage(), t);
                }
            }
        };
    }

    private <T, R> FutureCallback<R> getCallback(final PluginCallback<T> callback, Function<R, T> transformer) {
        return new FutureCallback<R>() {
            @Override
            public void onSuccess(@Nullable R result) {
                try {
                    pluginCtx.self().tell(PluginCallbackMessage.onSuccess(callback, transformer.apply(result)), ActorRef.noSender());
                } catch (Exception e) {
                    pluginCtx.self().tell(PluginCallbackMessage.onError(callback, e), ActorRef.noSender());
                }
            }

            @Override
            public void onFailure(Throwable t) {
                if (t instanceof Exception) {
                    pluginCtx.self().tell(PluginCallbackMessage.onError(callback, (Exception) t), ActorRef.noSender());
                } else {
                    log.error("Critical error: {}", t.getMessage(), t);
                }
            }
        };
    }

    @Override
    public void checkAccess(DeviceId deviceId, PluginCallback<Void> callback) {
        validate(deviceId, new ValidationCallback(callback, ctx -> callback.onSuccess(ctx, null)));
    }

    private boolean isPublicCustomer(CustomerId customerId) {
        Customer customer = pluginCtx.systemContext.getCustomerService().findCustomerById(customerId);
        return customer.isPublic();
    }

    private void validate(EntityId entityId, ValidationCallback callback) {
        if (securityCtx.isPresent()) {
            final PluginApiCallSecurityContext ctx = securityCtx.get();
<<<<<<< HEAD
            if (ctx.isTenantAdmin() || ctx.isCustomerUser() || ctx.isSystemAdmin()) {
                switch (entityId.getEntityType()) {
                    case DEVICE:
                        if (ctx.isSystemAdmin()) {
                            callback.onSuccess(this, Boolean.FALSE);
                        } else {
                            ListenableFuture<Device> deviceFuture = pluginCtx.deviceService.findDeviceByIdAsync(new DeviceId(entityId.getId()));
                            Futures.addCallback(deviceFuture, getCallback(callback, device -> {
                                if (device == null) {
                                    return Boolean.FALSE;
                                } else {
                                    if (!device.getTenantId().equals(ctx.getTenantId())) {
                                        return Boolean.FALSE;
                                    } else if (isPublicCustomer(device.getCustomerId())) {  // Public device data should always be available
                                        return Boolean.TRUE;
                                    } else if (ctx.isCustomerUser() && !device.getCustomerId().equals(ctx.getCustomerId())) {
                                        return Boolean.FALSE;
                                    } else {
                                        return Boolean.TRUE;
                                    }
                                }
                            }));
                        }
                        return;
                    case ASSET:
                        if (ctx.isSystemAdmin()) {
                            callback.onSuccess(this, Boolean.FALSE);
                        } else {
                            ListenableFuture<Asset> assetFuture = pluginCtx.assetService.findAssetByIdAsync(new AssetId(entityId.getId()));
                            Futures.addCallback(assetFuture, getCallback(callback, asset -> {
                                if (asset == null) {
                                    return Boolean.FALSE;
                                } else {
                                    if (!asset.getTenantId().equals(ctx.getTenantId())) {
                                        return Boolean.FALSE;
                                    } else if (ctx.isCustomerUser() && !asset.getCustomerId().equals(ctx.getCustomerId())) {
                                        return Boolean.FALSE;
                                    } else {
                                        return Boolean.TRUE;
                                    }
                                }
                            }));
                        }
                        return;
                    case RULE:
                        if (ctx.isCustomerUser()) {
                            callback.onSuccess(this, Boolean.FALSE);
                        } else {
                            ListenableFuture<RuleMetaData> ruleFuture = pluginCtx.ruleService.findRuleByIdAsync(new RuleId(entityId.getId()));
                            Futures.addCallback(ruleFuture, getCallback(callback, rule -> {
                                if (rule == null) {
                                    return Boolean.FALSE;
                                } else {
                                    if (ctx.isTenantAdmin() && !rule.getTenantId().equals(ctx.getTenantId())) {
                                        return Boolean.FALSE;
                                    } else if (ctx.isSystemAdmin() && !rule.getTenantId().isNullUid()) {
                                        return Boolean.FALSE;
                                    } else {
                                        return Boolean.TRUE;
                                    }
                                }
                            }));
                        }
                        return;
                    case PLUGIN:
                        if (ctx.isCustomerUser()) {
                            callback.onSuccess(this, Boolean.FALSE);
                        } else {
                            ListenableFuture<PluginMetaData> pluginFuture = pluginCtx.pluginService.findPluginByIdAsync(new PluginId(entityId.getId()));
                            Futures.addCallback(pluginFuture, getCallback(callback, plugin -> {
                                if (plugin == null) {
                                    return Boolean.FALSE;
                                } else {
                                    if (ctx.isTenantAdmin() && !plugin.getTenantId().equals(ctx.getTenantId())) {
                                        return Boolean.FALSE;
                                    } else if (ctx.isSystemAdmin() && !plugin.getTenantId().isNullUid()) {
                                        return Boolean.FALSE;
                                    } else {
                                        return Boolean.TRUE;
                                    }
                                }
                            }));
                        }
                        return;
                    case CUSTOMER:
                        if (ctx.isSystemAdmin()) {
                            callback.onSuccess(this, Boolean.FALSE);
                        } else {
                            ListenableFuture<Customer> customerFuture = pluginCtx.customerService.findCustomerByIdAsync(new CustomerId(entityId.getId()));
                            Futures.addCallback(customerFuture, getCallback(callback, customer -> {
                                if (customer == null) {
                                    return Boolean.FALSE;
                                } else {
                                    if (!customer.getTenantId().equals(ctx.getTenantId())) {
                                        return Boolean.FALSE;
                                    } else if (ctx.isCustomerUser() && !customer.getId().equals(ctx.getCustomerId())) {
                                        return Boolean.FALSE;
                                    } else {
                                        return Boolean.TRUE;
                                    }
                                }
                            }));
                        }
                        return;
                    case TENANT:
                        if (ctx.isCustomerUser()) {
                            callback.onSuccess(this, Boolean.FALSE);
                        } else if (ctx.isSystemAdmin()) {
                            callback.onSuccess(this, Boolean.TRUE);
                        } else {
                            ListenableFuture<Tenant> tenantFuture = pluginCtx.tenantService.findTenantByIdAsync(new TenantId(entityId.getId()));
                            Futures.addCallback(tenantFuture, getCallback(callback, tenant -> tenant != null && tenant.getId().equals(ctx.getTenantId())));
                        }
                        return;
                    default:
                        //TODO: add support of other entities
                        throw new IllegalStateException("Not Implemented!");
                }
            } else {
                callback.onSuccess(this, Boolean.FALSE);
=======
            switch (entityId.getEntityType()) {
                case DEVICE:
                    validateDevice(ctx, entityId, callback);
                    return;
                case ASSET:
                    validateAsset(ctx, entityId, callback);
                    return;
                case RULE:
                    validateRule(ctx, entityId, callback);
                    return;
                case PLUGIN:
                    validatePlugin(ctx, entityId, callback);
                    return;
                case CUSTOMER:
                    validateCustomer(ctx, entityId, callback);
                    return;
                case TENANT:
                    validateTenant(ctx, entityId, callback);
                    return;
                default:
                    //TODO: add support of other entities
                    throw new IllegalStateException("Not Implemented!");
>>>>>>> 2f7f6b1a
            }
        } else {
            callback.onSuccess(this, ValidationResult.ok());
        }
    }

    private void validateDevice(final PluginApiCallSecurityContext ctx, EntityId entityId, ValidationCallback callback) {
        if (ctx.isSystemAdmin()) {
            callback.onSuccess(this, ValidationResult.accessDenied(SYSTEM_ADMINISTRATOR_IS_NOT_ALLOWED_TO_PERFORM_THIS_OPERATION));
        } else {
            ListenableFuture<Device> deviceFuture = pluginCtx.deviceService.findDeviceByIdAsync(new DeviceId(entityId.getId()));
            Futures.addCallback(deviceFuture, getCallback(callback, device -> {
                if (device == null) {
                    return ValidationResult.entityNotFound("Device with requested id wasn't found!");
                } else {
                    if (!device.getTenantId().equals(ctx.getTenantId())) {
                        return ValidationResult.accessDenied("Device doesn't belong to the current Tenant!");
                    } else if (ctx.isCustomerUser() && !device.getCustomerId().equals(ctx.getCustomerId())) {
                        return ValidationResult.accessDenied("Device doesn't belong to the current Customer!");
                    } else {
                        return ValidationResult.ok();
                    }
                }
            }));
        }
    }

    private void validateAsset(final PluginApiCallSecurityContext ctx, EntityId entityId, ValidationCallback callback) {
        if (ctx.isSystemAdmin()) {
            callback.onSuccess(this, ValidationResult.accessDenied(SYSTEM_ADMINISTRATOR_IS_NOT_ALLOWED_TO_PERFORM_THIS_OPERATION));
        } else {
            ListenableFuture<Asset> assetFuture = pluginCtx.assetService.findAssetByIdAsync(new AssetId(entityId.getId()));
            Futures.addCallback(assetFuture, getCallback(callback, asset -> {
                if (asset == null) {
                    return ValidationResult.entityNotFound("Asset with requested id wasn't found!");
                } else {
                    if (!asset.getTenantId().equals(ctx.getTenantId())) {
                        return ValidationResult.accessDenied("Asset doesn't belong to the current Tenant!");
                    } else if (ctx.isCustomerUser() && !asset.getCustomerId().equals(ctx.getCustomerId())) {
                        return ValidationResult.accessDenied("Asset doesn't belong to the current Customer!");
                    } else {
                        return ValidationResult.ok();
                    }
                }
            }));
        }
    }

    private void validateRule(final PluginApiCallSecurityContext ctx, EntityId entityId, ValidationCallback callback) {
        if (ctx.isCustomerUser()) {
            callback.onSuccess(this, ValidationResult.accessDenied(CUSTOMER_USER_IS_NOT_ALLOWED_TO_PERFORM_THIS_OPERATION));
        } else {
            ListenableFuture<RuleMetaData> ruleFuture = pluginCtx.ruleService.findRuleByIdAsync(new RuleId(entityId.getId()));
            Futures.addCallback(ruleFuture, getCallback(callback, rule -> {
                if (rule == null) {
                    return ValidationResult.entityNotFound("Rule with requested id wasn't found!");
                } else {
                    if (ctx.isTenantAdmin() && !rule.getTenantId().equals(ctx.getTenantId())) {
                        return ValidationResult.accessDenied("Rule doesn't belong to the current Tenant!");
                    } else if (ctx.isSystemAdmin() && !rule.getTenantId().isNullUid()) {
                        return ValidationResult.accessDenied("Rule is not in system scope!");
                    } else {
                        return ValidationResult.ok();
                    }
                }
            }));
        }
    }

    private void validatePlugin(final PluginApiCallSecurityContext ctx, EntityId entityId, ValidationCallback callback) {
        if (ctx.isCustomerUser()) {
            callback.onSuccess(this, ValidationResult.accessDenied(CUSTOMER_USER_IS_NOT_ALLOWED_TO_PERFORM_THIS_OPERATION));
        } else {
            ListenableFuture<PluginMetaData> pluginFuture = pluginCtx.pluginService.findPluginByIdAsync(new PluginId(entityId.getId()));
            Futures.addCallback(pluginFuture, getCallback(callback, plugin -> {
                if (plugin == null) {
                    return ValidationResult.entityNotFound("Plugin with requested id wasn't found!");
                } else {
                    if (ctx.isTenantAdmin() && !plugin.getTenantId().equals(ctx.getTenantId())) {
                        return ValidationResult.accessDenied("Plugin doesn't belong to the current Tenant!");
                    } else if (ctx.isSystemAdmin() && !plugin.getTenantId().isNullUid()) {
                        return ValidationResult.accessDenied("Plugin is not in system scope!");
                    } else {
                        return ValidationResult.ok();
                    }
                }
            }));
        }
    }

    private void validateCustomer(final PluginApiCallSecurityContext ctx, EntityId entityId, ValidationCallback callback) {
        if (ctx.isSystemAdmin()) {
            callback.onSuccess(this, ValidationResult.accessDenied(SYSTEM_ADMINISTRATOR_IS_NOT_ALLOWED_TO_PERFORM_THIS_OPERATION));
        } else {
            ListenableFuture<Customer> customerFuture = pluginCtx.customerService.findCustomerByIdAsync(new CustomerId(entityId.getId()));
            Futures.addCallback(customerFuture, getCallback(callback, customer -> {
                if (customer == null) {
                    return ValidationResult.entityNotFound("Customer with requested id wasn't found!");
                } else {
                    if (!customer.getTenantId().equals(ctx.getTenantId())) {
                        return ValidationResult.accessDenied("Customer doesn't belong to the current Tenant!");
                    } else if (ctx.isCustomerUser() && !customer.getId().equals(ctx.getCustomerId())) {
                        return ValidationResult.accessDenied("Customer doesn't relate to the currently authorized customer user!");
                    } else {
                        return ValidationResult.ok();
                    }
                }
            }));
        }
    }

    private void validateTenant(final PluginApiCallSecurityContext ctx, EntityId entityId, ValidationCallback callback) {
        if (ctx.isCustomerUser()) {
            callback.onSuccess(this, ValidationResult.accessDenied(CUSTOMER_USER_IS_NOT_ALLOWED_TO_PERFORM_THIS_OPERATION));
        } else if (ctx.isSystemAdmin()) {
            callback.onSuccess(this, ValidationResult.ok());
        } else {
            ListenableFuture<Tenant> tenantFuture = pluginCtx.tenantService.findTenantByIdAsync(new TenantId(entityId.getId()));
            Futures.addCallback(tenantFuture, getCallback(callback, tenant -> {
                if (tenant == null) {
                    return ValidationResult.entityNotFound("Tenant with requested id wasn't found!");
                } else if (!tenant.getId().equals(ctx.getTenantId())) {
                    return ValidationResult.accessDenied("Tenant doesn't relate to the currently authorized user!");
                } else {
                    return ValidationResult.ok();
                }
            }));
        }
    }

    @Override
    public ListenableFuture<List<EntityRelation>> findByFromAndType(EntityId from, String relationType) {
        return this.pluginCtx.relationService.findByFromAndType(from, relationType, RelationTypeGroup.COMMON);
    }

    @Override
    public ListenableFuture<List<EntityRelation>> findByToAndType(EntityId from, String relationType) {
        return this.pluginCtx.relationService.findByToAndType(from, relationType, RelationTypeGroup.COMMON);
    }

    @Override
    public Optional<ServerAddress> resolve(EntityId entityId) {
        return pluginCtx.routingService.resolveById(entityId);
    }

    @Override
    public void getDevice(DeviceId deviceId, PluginCallback<Device> callback) {
        ListenableFuture<Device> deviceFuture = pluginCtx.deviceService.findDeviceByIdAsync(deviceId);
        Futures.addCallback(deviceFuture, getCallback(callback, v -> v));
    }

    @Override
    public void getCustomerDevices(TenantId tenantId, CustomerId customerId, int limit, PluginCallback<List<Device>> callback) {
        //TODO: add caching here with async api.
        List<Device> devices = pluginCtx.deviceService.findDevicesByTenantIdAndCustomerId(tenantId, customerId, new TextPageLink(limit)).getData();
        pluginCtx.self().tell(PluginCallbackMessage.onSuccess(callback, devices), ActorRef.noSender());
    }

    @Override
    public void sendRpcRequest(ToDeviceRpcRequest msg) {
        pluginCtx.sendRpcRequest(msg);
    }

    @Override
    public void scheduleTimeoutMsg(TimeoutMsg msg) {
        pluginCtx.scheduleTimeoutMsg(msg);
    }


    private void convertFuturesAndAddCallback(PluginCallback<List<AttributeKvEntry>> callback, List<ListenableFuture<List<AttributeKvEntry>>> futures) {
        ListenableFuture<List<AttributeKvEntry>> future = Futures.transform(Futures.successfulAsList(futures),
                (Function<? super List<List<AttributeKvEntry>>, ? extends List<AttributeKvEntry>>) input -> {
                    List<AttributeKvEntry> result = new ArrayList<>();
                    input.forEach(r -> result.addAll(r));
                    return result;
                }, executor);
        Futures.addCallback(future, getCallback(callback, v -> v), executor);
    }
}<|MERGE_RESOLUTION|>--- conflicted
+++ resolved
@@ -279,128 +279,6 @@
     private void validate(EntityId entityId, ValidationCallback callback) {
         if (securityCtx.isPresent()) {
             final PluginApiCallSecurityContext ctx = securityCtx.get();
-<<<<<<< HEAD
-            if (ctx.isTenantAdmin() || ctx.isCustomerUser() || ctx.isSystemAdmin()) {
-                switch (entityId.getEntityType()) {
-                    case DEVICE:
-                        if (ctx.isSystemAdmin()) {
-                            callback.onSuccess(this, Boolean.FALSE);
-                        } else {
-                            ListenableFuture<Device> deviceFuture = pluginCtx.deviceService.findDeviceByIdAsync(new DeviceId(entityId.getId()));
-                            Futures.addCallback(deviceFuture, getCallback(callback, device -> {
-                                if (device == null) {
-                                    return Boolean.FALSE;
-                                } else {
-                                    if (!device.getTenantId().equals(ctx.getTenantId())) {
-                                        return Boolean.FALSE;
-                                    } else if (isPublicCustomer(device.getCustomerId())) {  // Public device data should always be available
-                                        return Boolean.TRUE;
-                                    } else if (ctx.isCustomerUser() && !device.getCustomerId().equals(ctx.getCustomerId())) {
-                                        return Boolean.FALSE;
-                                    } else {
-                                        return Boolean.TRUE;
-                                    }
-                                }
-                            }));
-                        }
-                        return;
-                    case ASSET:
-                        if (ctx.isSystemAdmin()) {
-                            callback.onSuccess(this, Boolean.FALSE);
-                        } else {
-                            ListenableFuture<Asset> assetFuture = pluginCtx.assetService.findAssetByIdAsync(new AssetId(entityId.getId()));
-                            Futures.addCallback(assetFuture, getCallback(callback, asset -> {
-                                if (asset == null) {
-                                    return Boolean.FALSE;
-                                } else {
-                                    if (!asset.getTenantId().equals(ctx.getTenantId())) {
-                                        return Boolean.FALSE;
-                                    } else if (ctx.isCustomerUser() && !asset.getCustomerId().equals(ctx.getCustomerId())) {
-                                        return Boolean.FALSE;
-                                    } else {
-                                        return Boolean.TRUE;
-                                    }
-                                }
-                            }));
-                        }
-                        return;
-                    case RULE:
-                        if (ctx.isCustomerUser()) {
-                            callback.onSuccess(this, Boolean.FALSE);
-                        } else {
-                            ListenableFuture<RuleMetaData> ruleFuture = pluginCtx.ruleService.findRuleByIdAsync(new RuleId(entityId.getId()));
-                            Futures.addCallback(ruleFuture, getCallback(callback, rule -> {
-                                if (rule == null) {
-                                    return Boolean.FALSE;
-                                } else {
-                                    if (ctx.isTenantAdmin() && !rule.getTenantId().equals(ctx.getTenantId())) {
-                                        return Boolean.FALSE;
-                                    } else if (ctx.isSystemAdmin() && !rule.getTenantId().isNullUid()) {
-                                        return Boolean.FALSE;
-                                    } else {
-                                        return Boolean.TRUE;
-                                    }
-                                }
-                            }));
-                        }
-                        return;
-                    case PLUGIN:
-                        if (ctx.isCustomerUser()) {
-                            callback.onSuccess(this, Boolean.FALSE);
-                        } else {
-                            ListenableFuture<PluginMetaData> pluginFuture = pluginCtx.pluginService.findPluginByIdAsync(new PluginId(entityId.getId()));
-                            Futures.addCallback(pluginFuture, getCallback(callback, plugin -> {
-                                if (plugin == null) {
-                                    return Boolean.FALSE;
-                                } else {
-                                    if (ctx.isTenantAdmin() && !plugin.getTenantId().equals(ctx.getTenantId())) {
-                                        return Boolean.FALSE;
-                                    } else if (ctx.isSystemAdmin() && !plugin.getTenantId().isNullUid()) {
-                                        return Boolean.FALSE;
-                                    } else {
-                                        return Boolean.TRUE;
-                                    }
-                                }
-                            }));
-                        }
-                        return;
-                    case CUSTOMER:
-                        if (ctx.isSystemAdmin()) {
-                            callback.onSuccess(this, Boolean.FALSE);
-                        } else {
-                            ListenableFuture<Customer> customerFuture = pluginCtx.customerService.findCustomerByIdAsync(new CustomerId(entityId.getId()));
-                            Futures.addCallback(customerFuture, getCallback(callback, customer -> {
-                                if (customer == null) {
-                                    return Boolean.FALSE;
-                                } else {
-                                    if (!customer.getTenantId().equals(ctx.getTenantId())) {
-                                        return Boolean.FALSE;
-                                    } else if (ctx.isCustomerUser() && !customer.getId().equals(ctx.getCustomerId())) {
-                                        return Boolean.FALSE;
-                                    } else {
-                                        return Boolean.TRUE;
-                                    }
-                                }
-                            }));
-                        }
-                        return;
-                    case TENANT:
-                        if (ctx.isCustomerUser()) {
-                            callback.onSuccess(this, Boolean.FALSE);
-                        } else if (ctx.isSystemAdmin()) {
-                            callback.onSuccess(this, Boolean.TRUE);
-                        } else {
-                            ListenableFuture<Tenant> tenantFuture = pluginCtx.tenantService.findTenantByIdAsync(new TenantId(entityId.getId()));
-                            Futures.addCallback(tenantFuture, getCallback(callback, tenant -> tenant != null && tenant.getId().equals(ctx.getTenantId())));
-                        }
-                        return;
-                    default:
-                        //TODO: add support of other entities
-                        throw new IllegalStateException("Not Implemented!");
-                }
-            } else {
-                callback.onSuccess(this, Boolean.FALSE);
-=======
             switch (entityId.getEntityType()) {
                 case DEVICE:
                     validateDevice(ctx, entityId, callback);
@@ -423,7 +301,6 @@
                 default:
                     //TODO: add support of other entities
                     throw new IllegalStateException("Not Implemented!");
->>>>>>> 2f7f6b1a
             }
         } else {
             callback.onSuccess(this, ValidationResult.ok());
