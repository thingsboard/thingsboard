/**
 * Copyright © 2016-2025 The Thingsboard Authors
 *
 * Licensed under the Apache License, Version 2.0 (the "License");
 * you may not use this file except in compliance with the License.
 * You may obtain a copy of the License at
 *
 *     http://www.apache.org/licenses/LICENSE-2.0
 *
 * Unless required by applicable law or agreed to in writing, software
 * distributed under the License is distributed on an "AS IS" BASIS,
 * WITHOUT WARRANTIES OR CONDITIONS OF ANY KIND, either express or implied.
 * See the License for the specific language governing permissions and
 * limitations under the License.
 */
package org.thingsboard.server.actors.calculatedField;

import lombok.extern.slf4j.Slf4j;
import org.thingsboard.common.util.JacksonUtil;
import org.thingsboard.server.actors.ActorSystemContext;
import org.thingsboard.server.actors.TbActorCtx;
import org.thingsboard.server.actors.TbActorRef;
import org.thingsboard.server.actors.TbCalculatedFieldEntityActorId;
import org.thingsboard.server.actors.calculatedField.EntityInitCalculatedFieldMsg.StateAction;
import org.thingsboard.server.actors.service.DefaultActorService;
import org.thingsboard.server.actors.shared.AbstractContextAwareMsgProcessor;
import org.thingsboard.server.common.data.DataConstants;
import org.thingsboard.server.common.data.EntityType;
import org.thingsboard.server.common.data.ProfileEntityIdInfo;
import org.thingsboard.server.common.data.alarm.Alarm;
import org.thingsboard.server.common.data.cf.CalculatedField;
import org.thingsboard.server.common.data.cf.CalculatedFieldLink;
import org.thingsboard.server.common.data.id.AssetId;
import org.thingsboard.server.common.data.id.CalculatedFieldId;
import org.thingsboard.server.common.data.id.DeviceId;
import org.thingsboard.server.common.data.id.EntityId;
import org.thingsboard.server.common.data.id.TenantId;
import org.thingsboard.server.common.data.page.PageDataIterable;
import org.thingsboard.server.common.msg.cf.CalculatedFieldCacheInitMsg;
import org.thingsboard.server.common.msg.cf.CalculatedFieldEntityLifecycleMsg;
import org.thingsboard.server.common.msg.cf.CalculatedFieldPartitionChangeMsg;
import org.thingsboard.server.common.msg.plugin.ComponentLifecycleMsg;
import org.thingsboard.server.common.msg.queue.ServiceType;
import org.thingsboard.server.common.msg.queue.TbCallback;
import org.thingsboard.server.dao.asset.AssetService;
import org.thingsboard.server.dao.cf.CalculatedFieldService;
import org.thingsboard.server.dao.device.DeviceService;
import org.thingsboard.server.queue.settings.TbQueueCalculatedFieldSettings;
import org.thingsboard.server.service.cf.CalculatedFieldProcessingService;
import org.thingsboard.server.service.cf.CalculatedFieldStateService;
import org.thingsboard.server.service.cf.OwnerService;
import org.thingsboard.server.service.cf.cache.TenantEntityProfileCache;
import org.thingsboard.server.service.cf.ctx.CalculatedFieldEntityCtxId;
import org.thingsboard.server.service.cf.ctx.state.CalculatedFieldCtx;
import org.thingsboard.server.service.profile.TbAssetProfileCache;
import org.thingsboard.server.service.profile.TbDeviceProfileCache;

import java.util.ArrayList;
import java.util.Collections;
import java.util.HashMap;
import java.util.HashSet;
import java.util.List;
import java.util.Map;
<<<<<<< HEAD
import java.util.Set;
import java.util.concurrent.ConcurrentHashMap;
=======
>>>>>>> eee71f2c
import java.util.concurrent.CopyOnWriteArrayList;
import java.util.function.BiConsumer;

import static org.thingsboard.server.utils.CalculatedFieldUtils.fromProto;

/**
 * @author Andrew Shvayka
 */
@Slf4j
public class CalculatedFieldManagerMessageProcessor extends AbstractContextAwareMsgProcessor {

    private final Map<CalculatedFieldId, CalculatedFieldCtx> calculatedFields = new HashMap<>();
    private final Map<EntityId, List<CalculatedFieldCtx>> entityIdCalculatedFields = new HashMap<>();
    private final Map<EntityId, List<CalculatedFieldLink>> entityIdCalculatedFieldLinks = new HashMap<>();
<<<<<<< HEAD
    private final Map<EntityId, Set<EntityId>> ownerEntities = new HashMap<>();
    private final Map<CalculatedFieldId, ScheduledFuture<?>> cfDynamicArgumentsRefreshTasks = new ConcurrentHashMap<>();
    private ScheduledFuture<?> cfsReevaluationTask;
=======
>>>>>>> eee71f2c

    private final CalculatedFieldProcessingService cfExecService;
    private final CalculatedFieldStateService cfStateService;
    private final CalculatedFieldService cfDaoService;
    private final DeviceService deviceService;
    private final AssetService assetService;
    private final TbAssetProfileCache assetProfileCache;
    private final TbDeviceProfileCache deviceProfileCache;
    private final TenantEntityProfileCache entityProfileCache;
    private final OwnerService ownerService;
    private final TbQueueCalculatedFieldSettings cfSettings;
    protected final TenantId tenantId;

    protected TbActorCtx ctx;

    CalculatedFieldManagerMessageProcessor(ActorSystemContext systemContext, TenantId tenantId) {
        super(systemContext);
        this.cfExecService = systemContext.getCalculatedFieldProcessingService();
        this.cfStateService = systemContext.getCalculatedFieldStateService();
        this.cfDaoService = systemContext.getCalculatedFieldService();
        this.deviceService = systemContext.getDeviceService();
        this.assetService = systemContext.getAssetService();
        this.assetProfileCache = systemContext.getAssetProfileCache();
        this.deviceProfileCache = systemContext.getDeviceProfileCache();
        this.entityProfileCache = new TenantEntityProfileCache();
        this.ownerService = systemContext.getOwnerService();
        this.cfSettings = systemContext.getCalculatedFieldSettings();
        this.tenantId = tenantId;
    }

    void init(TbActorCtx ctx) {
        this.ctx = ctx;
    }

    public void stop() {
        log.info("[{}] Stopping CF manager actor.", tenantId);
        calculatedFields.values().forEach(CalculatedFieldCtx::stop);
        calculatedFields.clear();
        entityIdCalculatedFields.clear();
        entityIdCalculatedFieldLinks.clear();
<<<<<<< HEAD
        cfDynamicArgumentsRefreshTasks.values().forEach(future -> future.cancel(true));
        cfDynamicArgumentsRefreshTasks.clear();
        if (cfsReevaluationTask != null) {
            cfsReevaluationTask.cancel(true);
            cfsReevaluationTask = null;
        }
=======
>>>>>>> eee71f2c
        ctx.stop(ctx.getSelf());
    }

    public void onCacheInitMsg(CalculatedFieldCacheInitMsg msg) {
        log.debug("[{}] Processing CF actor init message.", msg.getTenantId().getId());
        initEntitiesCache();
        initCalculatedFields();
        scheduleCfsReevaluation();
        msg.getCallback().onSuccess();
    }

    public void onStateRestoreMsg(CalculatedFieldStateRestoreMsg msg) {
        var cfId = msg.getId().cfId();
        var ctx = calculatedFields.get(cfId);

        if (ctx != null) {
            if (msg.getState() != null) {
                msg.getState().init(ctx);
            }
            log.debug("Pushing CF state restore msg to specific actor [{}]", msg.getId().entityId());
            getOrCreateActor(msg.getId().entityId()).tell(msg);
        } else {
            cfStateService.removeState(msg.getId(), msg.getCallback());
        }
    }

    private void scheduleCfsReevaluation() {
        cfsReevaluationTask = systemContext.getScheduler().scheduleWithFixedDelay(() -> {
            try {
                calculatedFields.values().forEach(cf -> {
                    if (cf.isRequiresScheduledReevaluation()) {
                        applyToTargetCfEntityActors(cf, TbCallback.EMPTY, (entityId, callback) -> {
                            log.debug("[{}][{}] Pushing scheduled CF reevaluate msg", entityId, cf.getCfId());
                            getOrCreateActor(entityId).tell(new CalculatedFieldReevaluateMsg(tenantId, cf));
                        });
                    }
                });
            } catch (Exception e) {
                log.warn("[{}] Failed to trigger CFs reevaluation", tenantId, e);
            }
        }, systemContext.getAlarmsReevaluationInterval(), systemContext.getAlarmsReevaluationInterval(), TimeUnit.SECONDS);
    }

    public void onEntityLifecycleMsg(CalculatedFieldEntityLifecycleMsg msg) throws CalculatedFieldException {
        log.debug("Processing entity lifecycle event: [{}] for entity: [{}]", msg.getData().getEvent(), msg.getData().getEntityId());
        var entityType = msg.getData().getEntityId().getEntityType();
        var event = msg.getData().getEvent();
        switch (entityType) {
            case CALCULATED_FIELD: {
                switch (event) {
                    case CREATED:
                        onCfCreated(msg.getData(), msg.getCallback());
                        break;
                    case UPDATED:
                        onCfUpdated(msg.getData(), msg.getCallback());
                        break;
                    case DELETED:
                        onCfDeleted(msg.getData(), msg.getCallback());
                        break;
                    default:
                        msg.getCallback().onSuccess();
                        break;
                }
                break;
            }
            case DEVICE:
            case ASSET: {
                switch (event) {
                    case CREATED:
                        onEntityCreated(msg.getData(), msg.getCallback());
                        break;
                    case UPDATED:
                        onEntityUpdated(msg.getData(), msg.getCallback());
                        break;
                    case DELETED:
                        onEntityDeleted(msg.getData(), msg.getCallback());
                        break;
                    default:
                        msg.getCallback().onSuccess();
                        break;
                }
                break;
            }
            case DEVICE_PROFILE:
            case ASSET_PROFILE: {
                switch (event) {
                    case DELETED:
                        onProfileDeleted(msg.getData(), msg.getCallback());
                        break;
                    default:
                        msg.getCallback().onSuccess();
                        break;
                }
                break;
            }
            default: {
                msg.getCallback().onSuccess();
            }
        }
    }

    public void onEntityActionEventMsg(CalculatedFieldEntityActionEventMsg msg) {
        switch (msg.getAction()) {
            case ALARM_ACK, ALARM_CLEAR, ALARM_DELETE -> {
                Alarm alarm = JacksonUtil.treeToValue(msg.getEntity(), Alarm.class);
                CalculatedFieldAlarmActionMsg alarmActionMsg = CalculatedFieldAlarmActionMsg.builder()
                        .tenantId(tenantId)
                        .alarm(alarm)
                        .action(msg.getAction())
                        .callback(msg.getCallback())
                        .build();
                getOrCreateActor(alarm.getOriginator()).tellWithHighPriority(alarmActionMsg);
            }
            default -> msg.getCallback().onSuccess();
        }
    }

    private void onProfileDeleted(ComponentLifecycleMsg msg, TbCallback callback) {
        entityProfileCache.removeProfileId(msg.getEntityId());
        callback.onSuccess();
    }

    private void onEntityCreated(ComponentLifecycleMsg msg, TbCallback callback) {
        EntityId entityId = msg.getEntityId();
        EntityId profileId = getProfileId(tenantId, entityId);
        if (profileId != null) {
            entityProfileCache.add(profileId, entityId);
        }
        updateEntityOwner(entityId);
        if (!isMyPartition(entityId, callback)) {
            return;
        }
        var entityIdFields = getCalculatedFieldsByEntityId(entityId);
        var profileIdFields = getCalculatedFieldsByEntityId(profileId);
        var fieldsCount = entityIdFields.size() + profileIdFields.size();
        if (fieldsCount > 0) {
            MultipleTbCallback multiCallback = new MultipleTbCallback(fieldsCount, callback);
            entityIdFields.forEach(ctx -> initCfForEntity(entityId, ctx, StateAction.INIT, multiCallback));
            profileIdFields.forEach(ctx -> initCfForEntity(entityId, ctx, StateAction.INIT, multiCallback));
        } else {
            callback.onSuccess();
        }
    }

    private void onEntityUpdated(ComponentLifecycleMsg msg, TbCallback callback) {
        if (msg.getOldProfileId() != null && !msg.getOldProfileId().equals(msg.getProfileId())) {
            entityProfileCache.update(msg.getOldProfileId(), msg.getProfileId(), msg.getEntityId());
            if (!isMyPartition(msg.getEntityId(), callback)) {
                return;
            }
            var oldProfileCfs = getCalculatedFieldsByEntityId(msg.getOldProfileId());
            var newProfileCfs = getCalculatedFieldsByEntityId(msg.getProfileId());
            var fieldsCount = oldProfileCfs.size() + newProfileCfs.size();
            if (fieldsCount > 0) {
                MultipleTbCallback multiCallback = new MultipleTbCallback(fieldsCount, callback);
                var entityId = msg.getEntityId();
                oldProfileCfs.forEach(ctx -> deleteCfForEntity(entityId, ctx.getCfId(), multiCallback));
                newProfileCfs.forEach(ctx -> initCfForEntity(entityId, ctx, StateAction.INIT, multiCallback));
            } else {
                callback.onSuccess();
            }
        } else if (msg.isOwnerChanged()) {
            onEntityOwnerChanged(msg, callback);
        } else {
            callback.onSuccess();
        }
    }

    private void onEntityDeleted(ComponentLifecycleMsg msg, TbCallback callback) {
        entityProfileCache.removeEntityId(msg.getEntityId());
        ownerEntities.values().forEach(entities -> entities.remove(msg.getEntityId()));
        if (isMyPartition(msg.getEntityId(), callback)) {
            log.debug("Pushing entity lifecycle msg to specific actor [{}]", msg.getEntityId());
            getOrCreateActor(msg.getEntityId()).tell(new CalculatedFieldEntityDeleteMsg(tenantId, msg.getEntityId(), callback));
        }
    }

    private void onCfCreated(ComponentLifecycleMsg msg, TbCallback callback) throws CalculatedFieldException {
        var cfId = new CalculatedFieldId(msg.getEntityId().getId());
        if (calculatedFields.containsKey(cfId)) {
            log.debug("[{}] CF was already initialized [{}]", tenantId, cfId);
            callback.onSuccess();
        } else {
            var cf = cfDaoService.findById(msg.getTenantId(), cfId);
            if (cf == null) {
                log.debug("[{}] Failed to lookup CF by id [{}]", tenantId, cfId);
                callback.onSuccess();
            } else {
                var cfCtx = getCfCtx(cf);
                try {
                    cfCtx.init();
                } catch (Exception e) {
                    throw CalculatedFieldException.builder().ctx(cfCtx).eventEntity(cf.getEntityId()).cause(e).errorMessage("Failed to initialize CF context").build();
                }
                calculatedFields.put(cf.getId(), cfCtx);
                // We use copy on write lists to safely pass the reference to another actor for the iteration.
                // Alternative approach would be to use any list but avoid modifications to the list (change the complete map value instead)
                entityIdCalculatedFields.computeIfAbsent(cf.getEntityId(), id -> new CopyOnWriteArrayList<>()).add(cfCtx);
                addLinks(cf);
<<<<<<< HEAD
                scheduleDynamicArgumentsRefreshTaskForCfIfNeeded(cfCtx);
                applyToTargetCfEntityActors(cfCtx, callback, (id, cb) -> initCfForEntity(id, cfCtx, StateAction.INIT, cb));
=======
                applyToTargetCfEntityActors(cfCtx, callback, (id, cb) -> initCfForEntity(id, cfCtx, false, cb));
>>>>>>> eee71f2c
            }
        }
    }

    private CalculatedFieldCtx getCfCtx(CalculatedField cf) {
        return new CalculatedFieldCtx(cf, systemContext);
    }

    private void onCfUpdated(ComponentLifecycleMsg msg, TbCallback callback) throws CalculatedFieldException {
        var cfId = new CalculatedFieldId(msg.getEntityId().getId());
        var oldCfCtx = calculatedFields.get(cfId);
        if (oldCfCtx == null) {
            onCfCreated(msg, callback);
        } else {
            var newCf = cfDaoService.findById(msg.getTenantId(), cfId);
            if (newCf == null) {
                log.debug("[{}] Failed to lookup CF by id [{}]", tenantId, cfId);
                callback.onSuccess();
            } else {
                var newCfCtx = getCfCtx(newCf); // fixme wtf? why isn't oldCfCtx closed properly? when to close it?
                try {
                    newCfCtx.init();
                } catch (Exception e) {
                    throw CalculatedFieldException.builder().ctx(newCfCtx).eventEntity(newCfCtx.getEntityId()).cause(e).errorMessage("Failed to initialize CF context").build();
                }
                calculatedFields.put(newCf.getId(), newCfCtx);
                List<CalculatedFieldCtx> oldCfList = entityIdCalculatedFields.get(newCf.getEntityId());

                List<CalculatedFieldCtx> newCfList = new CopyOnWriteArrayList<>();
                boolean found = false;
                for (CalculatedFieldCtx oldCtx : oldCfList) {
                    if (oldCtx.getCfId().equals(newCf.getId())) {
                        newCfList.add(newCfCtx);
                        found = true;
                    } else {
                        newCfList.add(oldCtx);
                    }
                }
                if (!found) {
                    newCfList.add(newCfCtx);
                }
                entityIdCalculatedFields.put(newCf.getEntityId(), newCfList);

                deleteLinks(oldCfCtx);
                addLinks(newCf);

                StateAction stateAction;
                if (newCfCtx.getCfType() != oldCfCtx.getCfType()) {
                    stateAction = StateAction.RECREATE;
                } else if (newCfCtx.hasStateChanges(oldCfCtx)) {
                    stateAction = StateAction.REINIT;
                } else if (newCfCtx.hasContextOnlyChanges(oldCfCtx)) {
                    stateAction = StateAction.REPROCESS;
                } else {
                    callback.onSuccess();
                    return;
                }

                // We use copy on write lists to safely pass the reference to another actor for the iteration.
                // Alternative approach would be to use any list but avoid modifications to the list (change the complete map value instead)
                applyToTargetCfEntityActors(newCfCtx, callback, (id, cb) -> initCfForEntity(id, newCfCtx, stateAction, cb));
            }
        }
    }

    private void onCfDeleted(ComponentLifecycleMsg msg, TbCallback callback) {
        var cfId = new CalculatedFieldId(msg.getEntityId().getId());
        var cfCtx = calculatedFields.remove(cfId); // fixme wtf? why isn't ctx closed properly?
        if (cfCtx == null) {
            log.debug("[{}] CF was already deleted [{}]", tenantId, cfId);
            callback.onSuccess();
            return;
        }
        entityIdCalculatedFields.get(cfCtx.getEntityId()).remove(cfCtx);
        deleteLinks(cfCtx);
        applyToTargetCfEntityActors(cfCtx, callback, (id, cb) -> deleteCfForEntity(id, cfId, cb));
    }

    public void onTelemetryMsg(CalculatedFieldTelemetryMsg msg) {
        EntityId entityId = msg.getEntityId();
        log.debug("Received telemetry msg from entity [{}]", entityId);
        // 3 = 1 for CF processing + 1 for links processing + 1 for owner entity processing
        MultipleTbCallback callback = new MultipleTbCallback(3, msg.getCallback());
        // process all cfs related to entity, or it's profile;
        var entityIdFields = getCalculatedFieldsByEntityId(entityId);
        var profileIdFields = getCalculatedFieldsByEntityId(getProfileId(tenantId, entityId));
        if (!entityIdFields.isEmpty() || !profileIdFields.isEmpty()) {
            log.debug("Pushing telemetry msg to specific actor [{}]", entityId);
            getOrCreateActor(entityId).tell(new EntityCalculatedFieldTelemetryMsg(msg, entityIdFields, profileIdFields, callback));
        } else {
            callback.onSuccess();
        }
        // process all links (if any);
        List<CalculatedFieldEntityCtxId> linkedCalculatedFields = filterCalculatedFieldLinks(msg);
        var linksSize = linkedCalculatedFields.size();
        if (linksSize > 0) {
            cfExecService.pushMsgToLinks(msg, linkedCalculatedFields, callback);
        } else {
            callback.onSuccess();
        }
        // process all cfs related to owner entity
        if (entityId.getEntityType().isOneOf(EntityType.TENANT, EntityType.CUSTOMER)) {
            List<CalculatedFieldEntityCtxId> ownerCFs = filterOwnerEntitiesCFs(msg);
            if (!ownerCFs.isEmpty()) {
                cfExecService.pushMsgToLinks(msg, ownerCFs, callback);
            } else {
                callback.onSuccess();
            }
        } else {
            callback.onSuccess();
        }
    }

    public void onLinkedTelemetryMsg(CalculatedFieldLinkedTelemetryMsg msg) {
        EntityId sourceEntityId = msg.getEntityId();
        log.debug("Received linked telemetry msg from entity [{}]", sourceEntityId);
        var proto = msg.getProto();
        var callback = msg.getCallback();
        var linksList = proto.getLinksList();
        if (linksList.isEmpty()) {
            log.debug("[{}] No CF links to process new telemetry.", msg.getTenantId());
            callback.onSuccess();
        }
        for (var linkProto : linksList) {
            var link = fromProto(linkProto);
            var cf = calculatedFields.get(link.cfId());
            withTargetEntities(link.entityId(), callback, (ids, cb) -> {
                var linkedTelemetryMsg = new EntityCalculatedFieldLinkedTelemetryMsg(tenantId, sourceEntityId, proto.getMsg(), cf, cb);
                ids.forEach(id -> linkedTelemetryMsgForEntity(id, linkedTelemetryMsg));
            });
        }
    }

    private void onEntityOwnerChanged(ComponentLifecycleMsg msg, TbCallback msgCallback) {
        EntityId entityId = msg.getEntityId();
        log.debug("Received changed owner msg from entity [{}]", entityId);
        updateEntityOwner(entityId);
        List<CalculatedFieldCtx> cfs = new ArrayList<>();
        cfs.addAll(getCalculatedFieldsByEntityId(entityId));
        cfs.addAll(getCalculatedFieldsByEntityId(getProfileId(tenantId, entityId)));
        if (cfs.isEmpty()) {
            msgCallback.onSuccess();
            return;
        }
        MultipleTbCallback callback = new MultipleTbCallback(cfs.size(), msgCallback);
        cfs.forEach(cf -> {
            if (isMyPartition(entityId, callback)) {
                if (cf.hasCurrentOwnerSourceArguments()) {
                    CalculatedFieldArgumentResetMsg argResetMsg = new CalculatedFieldArgumentResetMsg(tenantId, cf, callback);
                    log.debug("Pushing CF argument reset msg to specific actor [{}]", entityId);
                    getOrCreateActor(entityId).tell(argResetMsg);
                } else {
                    callback.onSuccess();
                }
            }
        });
    }

    private List<CalculatedFieldEntityCtxId> filterCalculatedFieldLinks(CalculatedFieldTelemetryMsg msg) {
        EntityId entityId = msg.getEntityId();
        var proto = msg.getProto();
        List<CalculatedFieldEntityCtxId> result = new ArrayList<>();
        for (var link : getCalculatedFieldLinksByEntityId(entityId)) {
            CalculatedFieldCtx ctx = calculatedFields.get(link.getCalculatedFieldId());
            if (ctx.linkMatches(entityId, proto)) {
                result.add(ctx.toCalculatedFieldEntityCtxId());
            }
        }
        return result;
    }

    private List<CalculatedFieldEntityCtxId> filterOwnerEntitiesCFs(CalculatedFieldTelemetryMsg msg) {
        Set<EntityId> entities = getOwnerEntities(msg.getEntityId());
        var proto = msg.getProto();
        List<CalculatedFieldEntityCtxId> result = new ArrayList<>();
        for (var entityId : entities) {
            var ownerEntityCFs = getCalculatedFieldsByEntityId(entityId);
            for (var ctx : ownerEntityCFs) {
                if (ctx.dynamicSourceMatches(proto)) {
                    result.add(new CalculatedFieldEntityCtxId(tenantId, ctx.getCfId(), entityId));
                }
            }
            var ownerEntityProfileCFs = getCalculatedFieldsByEntityId(getProfileId(tenantId, entityId));
            for (var ctx : ownerEntityProfileCFs) {
                if (ctx.dynamicSourceMatches(proto)) {
                    result.add(new CalculatedFieldEntityCtxId(tenantId, ctx.getCfId(), entityId));
                }
            }
        }
        return result;
    }

    private List<CalculatedFieldCtx> getCalculatedFieldsByEntityId(EntityId entityId) {
        if (entityId == null) {
            return Collections.emptyList();
        }
        var result = entityIdCalculatedFields.get(entityId);
        if (result == null) {
            result = Collections.emptyList();
        }
        return result;
    }

    private List<CalculatedFieldLink> getCalculatedFieldLinksByEntityId(EntityId entityId) {
        if (entityId == null) {
            return Collections.emptyList();
        }
        var result = entityIdCalculatedFieldLinks.get(entityId);
        if (result == null) {
            result = Collections.emptyList();
        }
        return result;
    }

<<<<<<< HEAD
    private Set<EntityId> getOwnerEntities(EntityId entityId) {
        if (entityId == null) {
            return Collections.emptySet();
        }
        var result = ownerEntities.get(entityId);
        if (result == null) {
            result = Collections.emptySet();
        }
        return result;
    }

    private void scheduleDynamicArgumentsRefreshTaskForCfIfNeeded(CalculatedFieldCtx cfCtx) {
        CalculatedField cf = cfCtx.getCalculatedField();
        if (!(cf.getConfiguration() instanceof ScheduledUpdateSupportedCalculatedFieldConfiguration scheduledCfConfig)) {
            return;
        }
        if (!scheduledCfConfig.isScheduledUpdateEnabled()) {
            return;
        }
        if (cfDynamicArgumentsRefreshTasks.containsKey(cf.getId())) {
            log.debug("[{}][{}] Dynamic arguments refresh task for CF already exists!", tenantId, cf.getId());
            return;
        }
        long refreshDynamicSourceInterval = TimeUnit.SECONDS.toMillis(scheduledCfConfig.getScheduledUpdateInterval());
        var scheduledMsg = new CalculatedFieldDynamicArgumentsRefreshMsg(tenantId, cfCtx.getCfId());

        ScheduledFuture<?> scheduledFuture = systemContext
                .schedulePeriodicMsgWithDelay(ctx, scheduledMsg, refreshDynamicSourceInterval, refreshDynamicSourceInterval);
        cfDynamicArgumentsRefreshTasks.put(cf.getId(), scheduledFuture);
        log.debug("[{}][{}] Scheduled dynamic arguments refresh task for CF!", tenantId, cf.getId());
    }

    public void onDynamicArgumentsRefreshMsg(CalculatedFieldDynamicArgumentsRefreshMsg msg) {
        log.debug("[{}] [{}] Processing CF dynamic arguments refresh task.", tenantId, msg.getCfId());
        CalculatedFieldCtx cfCtx = calculatedFields.get(msg.getCfId());
        if (cfCtx == null) {
            log.debug("[{}][{}] Failed to find CF context, going to stop dynamic arguments refresh task for CF.", tenantId, msg.getCfId());
            cancelCfDynamicArgumentsRefreshTaskIfExists(msg.getCfId(), true);
            return;
        }
        applyToTargetCfEntityActors(cfCtx, msg.getCallback(), (id, cb) -> refreshDynamicArgumentsForEntity(id, msg.getCfId(), cb));
    }

    private void refreshDynamicArgumentsForEntity(EntityId entityId, CalculatedFieldId cfId, TbCallback callback) {
        log.debug("Pushing CF dynamic arguments refresh msg to specific actor [{}]", entityId);
        getOrCreateActor(entityId).tell(new EntityCalculatedFieldDynamicArgumentsRefreshMsg(tenantId, cfId, callback));
    }

=======
>>>>>>> eee71f2c
    private void linkedTelemetryMsgForEntity(EntityId entityId, EntityCalculatedFieldLinkedTelemetryMsg msg) {
        log.debug("Pushing linked telemetry msg to specific actor [{}]", entityId);
        getOrCreateActor(entityId).tell(msg);
    }

    private void deleteCfForEntity(EntityId entityId, CalculatedFieldId cfId, TbCallback callback) {
        log.debug("Pushing delete CF msg to specific actor [{}]", entityId);
        getOrCreateActor(entityId).tell(new CalculatedFieldEntityDeleteMsg(tenantId, cfId, callback));
    }

    private void initCfForEntity(EntityId entityId, CalculatedFieldCtx cfCtx, StateAction stateAction, TbCallback callback) {
        log.debug("Pushing entity init CF msg to specific actor [{}]", entityId);
        getOrCreateActor(entityId).tell(new EntityInitCalculatedFieldMsg(tenantId, cfCtx, stateAction, callback));
    }

    private boolean isMyPartition(EntityId entityId, TbCallback callback) {
        if (!systemContext.getPartitionService().resolve(ServiceType.TB_RULE_ENGINE, DataConstants.CF_QUEUE_NAME, tenantId, entityId).isMyPartition()) {
            log.debug("[{}] Entity belongs to external partition.", entityId);
            callback.onSuccess();
            return false;
        }
        return true;
    }

    private static boolean isProfileEntity(EntityType entityType) {
        return EntityType.DEVICE_PROFILE.equals(entityType) || EntityType.ASSET_PROFILE.equals(entityType);
    }

    private EntityId getProfileId(TenantId tenantId, EntityId entityId) {
        return switch (entityId.getEntityType()) {
            case ASSET -> assetProfileCache.get(tenantId, (AssetId) entityId).getId();
            case DEVICE -> deviceProfileCache.get(tenantId, (DeviceId) entityId).getId();
            default -> null;
        };
    }

    private TbActorRef getOrCreateActor(EntityId entityId) {
        return ctx.getOrCreateChildActor(new TbCalculatedFieldEntityActorId(entityId),
                () -> DefaultActorService.CF_ENTITY_DISPATCHER_NAME,
                () -> new CalculatedFieldEntityActorCreator(systemContext, tenantId, entityId),
                () -> true);
    }

    private void addLinks(CalculatedField newCf) {
        var newLinks = newCf.getConfiguration().buildCalculatedFieldLinks(tenantId, newCf.getEntityId(), newCf.getId());
        newLinks.forEach(link -> entityIdCalculatedFieldLinks.computeIfAbsent(link.getEntityId(), id -> new CopyOnWriteArrayList<>()).add(link));
    }

    private void deleteLinks(CalculatedFieldCtx cfCtx) {
        var oldCf = cfCtx.getCalculatedField();
        var oldLinks = oldCf.getConfiguration().buildCalculatedFieldLinks(tenantId, oldCf.getEntityId(), oldCf.getId());
        oldLinks.forEach(link -> entityIdCalculatedFieldLinks.computeIfAbsent(link.getEntityId(), id -> new CopyOnWriteArrayList<>()).remove(link));
    }

    public void onPartitionChange(CalculatedFieldPartitionChangeMsg msg) {
        ctx.broadcastToChildren(msg, true);
    }

    public void initCalculatedFields() {
        PageDataIterable<CalculatedField> cfs = new PageDataIterable<>(pageLink -> cfDaoService.findCalculatedFieldsByTenantId(tenantId, pageLink), cfSettings.getInitTenantFetchPackSize());
        cfs.forEach(cf -> {
            log.trace("Processing calculated field record: {}", cf);
            try {
                initCalculatedField(cf);
            } catch (CalculatedFieldException e) {
                log.error("Failed to process calculated field record: {}", cf, e);
            }
        });
        PageDataIterable<CalculatedFieldLink> cfls = new PageDataIterable<>(pageLink -> cfDaoService.findAllCalculatedFieldLinksByTenantId(tenantId, pageLink), cfSettings.getInitTenantFetchPackSize());
        cfls.forEach(link -> {
            log.trace("Processing calculated field link record: {}", link);
            initCalculatedFieldLink(link);
        });
    }

    private void initCalculatedField(CalculatedField cf) throws CalculatedFieldException {
        var cfCtx = new CalculatedFieldCtx(cf, systemContext);
        try {
            cfCtx.init();
        } catch (Exception e) {
            throw CalculatedFieldException.builder().ctx(cfCtx).eventEntity(cf.getEntityId()).cause(e).errorMessage("Failed to initialize CF context").build();
        }
        calculatedFields.put(cf.getId(), cfCtx);
        // We use copy on write lists to safely pass the reference to another actor for the iteration.
        // Alternative approach would be to use any list but avoid modifications to the list (change the complete map value instead)
        entityIdCalculatedFields.computeIfAbsent(cf.getEntityId(), id -> new CopyOnWriteArrayList<>()).add(cfCtx);
    }

    private void initCalculatedFieldLink(CalculatedFieldLink link) {
        // We use copy on write lists to safely pass the reference to another actor for the iteration.
        // Alternative approach would be to use any list but avoid modifications to the list (change the complete map value instead)
        entityIdCalculatedFieldLinks.computeIfAbsent(link.getEntityId(), id -> new CopyOnWriteArrayList<>()).add(link);
    }

    private void initEntitiesCache() {
        PageDataIterable<ProfileEntityIdInfo> deviceIdInfos = new PageDataIterable<>(pageLink -> deviceService.findProfileEntityIdInfosByTenantId(tenantId, pageLink), cfSettings.getInitTenantFetchPackSize());
        for (ProfileEntityIdInfo idInfo : deviceIdInfos) {
            log.trace("Processing device record: {}", idInfo);
            try {
                entityProfileCache.add(idInfo.getProfileId(), idInfo.getEntityId());
                ownerEntities.computeIfAbsent(idInfo.getOwnerId(), ownerId -> new HashSet<>()).add(idInfo.getEntityId());
            } catch (Exception e) {
                log.error("Failed to process device record: {}", idInfo, e);
            }
        }
        PageDataIterable<ProfileEntityIdInfo> assetIdInfos = new PageDataIterable<>(pageLink -> assetService.findProfileEntityIdInfosByTenantId(tenantId, pageLink), cfSettings.getInitTenantFetchPackSize());
        for (ProfileEntityIdInfo idInfo : assetIdInfos) {
            log.trace("Processing asset record: {}", idInfo);
            try {
                entityProfileCache.add(idInfo.getProfileId(), idInfo.getEntityId());
                ownerEntities.computeIfAbsent(idInfo.getOwnerId(), ownerId -> new HashSet<>()).add(idInfo.getEntityId());
            } catch (Exception e) {
                log.error("Failed to process asset record: {}", idInfo, e);
            }
        }
    }

    private void updateEntityOwner(EntityId entityId) {
        ownerEntities.values().forEach(entities -> entities.remove(entityId));
        EntityId owner = ownerService.getOwner(tenantId, entityId);
        ownerEntities.computeIfAbsent(owner, ownerId -> new HashSet<>()).add(entityId);
    }

    private void applyToTargetCfEntityActors(CalculatedFieldCtx ctx,
                                             TbCallback callback,
                                             BiConsumer<EntityId, TbCallback> action) {
        withTargetEntities(ctx.getEntityId(), callback, (ids, cb) -> ids.forEach(id -> action.accept(id, cb)));
    }

    private void withTargetEntities(EntityId entityId, TbCallback parentCallback, BiConsumer<List<EntityId>, TbCallback> consumer) {
        if (isProfileEntity(entityId.getEntityType())) {
            var ids = entityProfileCache.getEntityIdsByProfileId(entityId);
            if (ids.isEmpty()) {
                parentCallback.onSuccess();
                return;
            }
            var multiCallback = new MultipleTbCallback(ids.size(), parentCallback);
            var profileEntityIds = ids.stream().filter(id -> isMyPartition(id, multiCallback)).toList();
            if (profileEntityIds.isEmpty()) {
                return;
            }
            consumer.accept(profileEntityIds, multiCallback);
            return;
        }
        if (isMyPartition(entityId, parentCallback)) {
            consumer.accept(List.of(entityId), parentCallback);
        }
    }

}<|MERGE_RESOLUTION|>--- conflicted
+++ resolved
@@ -61,12 +61,10 @@
 import java.util.HashSet;
 import java.util.List;
 import java.util.Map;
-<<<<<<< HEAD
 import java.util.Set;
-import java.util.concurrent.ConcurrentHashMap;
-=======
->>>>>>> eee71f2c
 import java.util.concurrent.CopyOnWriteArrayList;
+import java.util.concurrent.ScheduledFuture;
+import java.util.concurrent.TimeUnit;
 import java.util.function.BiConsumer;
 
 import static org.thingsboard.server.utils.CalculatedFieldUtils.fromProto;
@@ -80,12 +78,8 @@
     private final Map<CalculatedFieldId, CalculatedFieldCtx> calculatedFields = new HashMap<>();
     private final Map<EntityId, List<CalculatedFieldCtx>> entityIdCalculatedFields = new HashMap<>();
     private final Map<EntityId, List<CalculatedFieldLink>> entityIdCalculatedFieldLinks = new HashMap<>();
-<<<<<<< HEAD
     private final Map<EntityId, Set<EntityId>> ownerEntities = new HashMap<>();
-    private final Map<CalculatedFieldId, ScheduledFuture<?>> cfDynamicArgumentsRefreshTasks = new ConcurrentHashMap<>();
     private ScheduledFuture<?> cfsReevaluationTask;
-=======
->>>>>>> eee71f2c
 
     private final CalculatedFieldProcessingService cfExecService;
     private final CalculatedFieldStateService cfStateService;
@@ -126,15 +120,10 @@
         calculatedFields.clear();
         entityIdCalculatedFields.clear();
         entityIdCalculatedFieldLinks.clear();
-<<<<<<< HEAD
-        cfDynamicArgumentsRefreshTasks.values().forEach(future -> future.cancel(true));
-        cfDynamicArgumentsRefreshTasks.clear();
         if (cfsReevaluationTask != null) {
             cfsReevaluationTask.cancel(true);
             cfsReevaluationTask = null;
         }
-=======
->>>>>>> eee71f2c
         ctx.stop(ctx.getSelf());
     }
 
@@ -334,12 +323,7 @@
                 // Alternative approach would be to use any list but avoid modifications to the list (change the complete map value instead)
                 entityIdCalculatedFields.computeIfAbsent(cf.getEntityId(), id -> new CopyOnWriteArrayList<>()).add(cfCtx);
                 addLinks(cf);
-<<<<<<< HEAD
-                scheduleDynamicArgumentsRefreshTaskForCfIfNeeded(cfCtx);
                 applyToTargetCfEntityActors(cfCtx, callback, (id, cb) -> initCfForEntity(id, cfCtx, StateAction.INIT, cb));
-=======
-                applyToTargetCfEntityActors(cfCtx, callback, (id, cb) -> initCfForEntity(id, cfCtx, false, cb));
->>>>>>> eee71f2c
             }
         }
     }
@@ -554,7 +538,6 @@
         return result;
     }
 
-<<<<<<< HEAD
     private Set<EntityId> getOwnerEntities(EntityId entityId) {
         if (entityId == null) {
             return Collections.emptySet();
@@ -566,45 +549,6 @@
         return result;
     }
 
-    private void scheduleDynamicArgumentsRefreshTaskForCfIfNeeded(CalculatedFieldCtx cfCtx) {
-        CalculatedField cf = cfCtx.getCalculatedField();
-        if (!(cf.getConfiguration() instanceof ScheduledUpdateSupportedCalculatedFieldConfiguration scheduledCfConfig)) {
-            return;
-        }
-        if (!scheduledCfConfig.isScheduledUpdateEnabled()) {
-            return;
-        }
-        if (cfDynamicArgumentsRefreshTasks.containsKey(cf.getId())) {
-            log.debug("[{}][{}] Dynamic arguments refresh task for CF already exists!", tenantId, cf.getId());
-            return;
-        }
-        long refreshDynamicSourceInterval = TimeUnit.SECONDS.toMillis(scheduledCfConfig.getScheduledUpdateInterval());
-        var scheduledMsg = new CalculatedFieldDynamicArgumentsRefreshMsg(tenantId, cfCtx.getCfId());
-
-        ScheduledFuture<?> scheduledFuture = systemContext
-                .schedulePeriodicMsgWithDelay(ctx, scheduledMsg, refreshDynamicSourceInterval, refreshDynamicSourceInterval);
-        cfDynamicArgumentsRefreshTasks.put(cf.getId(), scheduledFuture);
-        log.debug("[{}][{}] Scheduled dynamic arguments refresh task for CF!", tenantId, cf.getId());
-    }
-
-    public void onDynamicArgumentsRefreshMsg(CalculatedFieldDynamicArgumentsRefreshMsg msg) {
-        log.debug("[{}] [{}] Processing CF dynamic arguments refresh task.", tenantId, msg.getCfId());
-        CalculatedFieldCtx cfCtx = calculatedFields.get(msg.getCfId());
-        if (cfCtx == null) {
-            log.debug("[{}][{}] Failed to find CF context, going to stop dynamic arguments refresh task for CF.", tenantId, msg.getCfId());
-            cancelCfDynamicArgumentsRefreshTaskIfExists(msg.getCfId(), true);
-            return;
-        }
-        applyToTargetCfEntityActors(cfCtx, msg.getCallback(), (id, cb) -> refreshDynamicArgumentsForEntity(id, msg.getCfId(), cb));
-    }
-
-    private void refreshDynamicArgumentsForEntity(EntityId entityId, CalculatedFieldId cfId, TbCallback callback) {
-        log.debug("Pushing CF dynamic arguments refresh msg to specific actor [{}]", entityId);
-        getOrCreateActor(entityId).tell(new EntityCalculatedFieldDynamicArgumentsRefreshMsg(tenantId, cfId, callback));
-    }
-
-=======
->>>>>>> eee71f2c
     private void linkedTelemetryMsgForEntity(EntityId entityId, EntityCalculatedFieldLinkedTelemetryMsg msg) {
         log.debug("Pushing linked telemetry msg to specific actor [{}]", entityId);
         getOrCreateActor(entityId).tell(msg);
