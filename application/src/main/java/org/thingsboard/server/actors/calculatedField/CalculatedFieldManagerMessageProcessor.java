--- conflicted
+++ resolved
@@ -292,16 +292,6 @@
                     newCfCtx.init();
                 } catch (Exception e) {
                     throw CalculatedFieldException.builder().ctx(newCfCtx).eventEntity(newCfCtx.getEntityId()).cause(e).errorMessage("Failed to initialize CF context").build();
-<<<<<<< HEAD
-                }
-                calculatedFields.put(newCf.getId(), newCfCtx);
-                List<CalculatedFieldCtx> oldCfList = entityIdCalculatedFields.get(newCf.getEntityId());
-
-                List<CalculatedFieldCtx> newCfList = new CopyOnWriteArrayList<>();
-                boolean found = false;
-                for (CalculatedFieldCtx oldCtx : oldCfList) {
-                    if (oldCtx.getCfId().equals(newCf.getId())) {
-=======
                 } finally {
                     calculatedFields.put(newCf.getId(), newCfCtx);
                     List<CalculatedFieldCtx> oldCfList = entityIdCalculatedFields.get(newCf.getEntityId());
@@ -316,7 +306,6 @@
                         }
                     }
                     if (!found) {
->>>>>>> 395f2625
                         newCfList.add(newCfCtx);
                     }
                     // We use copy on write lists to safely pass the reference to another actor for the iteration.
