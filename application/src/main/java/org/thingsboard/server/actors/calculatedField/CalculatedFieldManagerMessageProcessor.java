/**
 * Copyright © 2016-2025 The Thingsboard Authors
 *
 * Licensed under the Apache License, Version 2.0 (the "License");
 * you may not use this file except in compliance with the License.
 * You may obtain a copy of the License at
 *
 *     http://www.apache.org/licenses/LICENSE-2.0
 *
 * Unless required by applicable law or agreed to in writing, software
 * distributed under the License is distributed on an "AS IS" BASIS,
 * WITHOUT WARRANTIES OR CONDITIONS OF ANY KIND, either express or implied.
 * See the License for the specific language governing permissions and
 * limitations under the License.
 */
package org.thingsboard.server.actors.calculatedField;

import lombok.extern.slf4j.Slf4j;
import org.apache.logging.log4j.util.TriConsumer;
import org.thingsboard.common.util.JacksonUtil;
import org.thingsboard.server.actors.ActorSystemContext;
import org.thingsboard.server.actors.TbActorCtx;
import org.thingsboard.server.actors.TbActorRef;
import org.thingsboard.server.actors.TbCalculatedFieldEntityActorId;
import org.thingsboard.server.actors.calculatedField.EntityInitCalculatedFieldMsg.StateAction;
import org.thingsboard.server.actors.service.DefaultActorService;
import org.thingsboard.server.actors.shared.AbstractContextAwareMsgProcessor;
import org.thingsboard.server.common.data.Customer;
import org.thingsboard.server.common.data.DataConstants;
import org.thingsboard.server.common.data.EntityType;
import org.thingsboard.server.common.data.ProfileEntityIdInfo;
import org.thingsboard.server.common.data.alarm.Alarm;
import org.thingsboard.server.common.data.audit.ActionType;
import org.thingsboard.server.common.data.cf.CalculatedField;
import org.thingsboard.server.common.data.cf.CalculatedFieldLink;
import org.thingsboard.server.common.data.cf.configuration.aggregation.RelatedEntitiesAggregationCalculatedFieldConfiguration;
import org.thingsboard.server.common.data.id.AssetId;
import org.thingsboard.server.common.data.id.CalculatedFieldId;
import org.thingsboard.server.common.data.id.DeviceId;
import org.thingsboard.server.common.data.id.EntityId;
import org.thingsboard.server.common.data.id.TenantId;
import org.thingsboard.server.common.data.page.PageDataIterable;
import org.thingsboard.server.common.data.plugin.ComponentLifecycleEvent;
import org.thingsboard.server.common.data.relation.EntityRelation;
import org.thingsboard.server.common.data.relation.EntityRelationPathQuery;
import org.thingsboard.server.common.data.relation.EntitySearchDirection;
import org.thingsboard.server.common.data.relation.RelationPathLevel;
import org.thingsboard.server.common.msg.CalculatedFieldStatePartitionRestoreMsg;
import org.thingsboard.server.common.msg.cf.CalculatedFieldCacheInitMsg;
import org.thingsboard.server.common.msg.cf.CalculatedFieldEntityLifecycleMsg;
import org.thingsboard.server.common.msg.cf.CalculatedFieldPartitionChangeMsg;
import org.thingsboard.server.common.msg.plugin.ComponentLifecycleMsg;
import org.thingsboard.server.common.msg.queue.ServiceType;
import org.thingsboard.server.common.msg.queue.TbCallback;
import org.thingsboard.server.dao.asset.AssetService;
import org.thingsboard.server.dao.cf.CalculatedFieldService;
import org.thingsboard.server.dao.customer.CustomerService;
import org.thingsboard.server.dao.device.DeviceService;
import org.thingsboard.server.dao.relation.RelationService;
import org.thingsboard.server.queue.settings.TbQueueCalculatedFieldSettings;
import org.thingsboard.server.service.cf.CalculatedFieldProcessingService;
import org.thingsboard.server.service.cf.CalculatedFieldStateService;
import org.thingsboard.server.service.cf.OwnerService;
import org.thingsboard.server.service.cf.cache.TenantEntityProfileCache;
import org.thingsboard.server.service.cf.ctx.CalculatedFieldEntityCtxId;
import org.thingsboard.server.service.cf.ctx.state.CalculatedFieldCtx;
import org.thingsboard.server.service.profile.TbAssetProfileCache;
import org.thingsboard.server.service.profile.TbDeviceProfileCache;

import java.util.ArrayList;
import java.util.Collections;
import java.util.HashMap;
import java.util.HashSet;
import java.util.List;
import java.util.Map;
import java.util.Set;
import java.util.concurrent.CopyOnWriteArrayList;
import java.util.concurrent.ScheduledFuture;
import java.util.concurrent.TimeUnit;
import java.util.function.BiConsumer;
import java.util.function.Function;

import static org.thingsboard.server.utils.CalculatedFieldUtils.fromProto;

/**
 * @author Andrew Shvayka
 */
@Slf4j
public class CalculatedFieldManagerMessageProcessor extends AbstractContextAwareMsgProcessor {

    private final Map<CalculatedFieldId, CalculatedFieldCtx> calculatedFields = new HashMap<>();
    private final Map<EntityId, List<CalculatedFieldCtx>> entityIdCalculatedFields = new HashMap<>();
    private final Map<EntityId, List<CalculatedFieldLink>> entityIdCalculatedFieldLinks = new HashMap<>();
    private final Map<EntityId, Set<EntityId>> ownerEntities = new HashMap<>();
    private final Map<CalculatedFieldId, CalculatedFieldCtx> aggCalculatedFields = new HashMap<>();
    private ScheduledFuture<?> cfsReevaluationTask;

    private final CalculatedFieldProcessingService cfExecService;
    private final CalculatedFieldStateService cfStateService;
    private final CalculatedFieldService cfDaoService;
    private final DeviceService deviceService;
    private final AssetService assetService;
    private final CustomerService customerService;
    private final RelationService relationService;
    private final TbAssetProfileCache assetProfileCache;
    private final TbDeviceProfileCache deviceProfileCache;
    private final TenantEntityProfileCache entityProfileCache;
    private final OwnerService ownerService;
    private final TbQueueCalculatedFieldSettings cfSettings;
    protected final TenantId tenantId;

    protected TbActorCtx ctx;

    CalculatedFieldManagerMessageProcessor(ActorSystemContext systemContext, TenantId tenantId) {
        super(systemContext);
        this.cfExecService = systemContext.getCalculatedFieldProcessingService();
        this.cfStateService = systemContext.getCalculatedFieldStateService();
        this.cfDaoService = systemContext.getCalculatedFieldService();
        this.deviceService = systemContext.getDeviceService();
        this.assetService = systemContext.getAssetService();
        this.customerService = systemContext.getCustomerService();
        this.relationService = systemContext.getRelationService();
        this.assetProfileCache = systemContext.getAssetProfileCache();
        this.deviceProfileCache = systemContext.getDeviceProfileCache();
        this.entityProfileCache = new TenantEntityProfileCache();
        this.ownerService = systemContext.getOwnerService();
        this.cfSettings = systemContext.getCalculatedFieldSettings();
        this.tenantId = tenantId;
    }

    void init(TbActorCtx ctx) {
        this.ctx = ctx;
    }

    public void stop() {
        log.info("[{}] Stopping CF manager actor.", tenantId);
        calculatedFields.values().forEach(CalculatedFieldCtx::close);
        calculatedFields.clear();
        entityIdCalculatedFields.clear();
        entityIdCalculatedFieldLinks.clear();
        if (cfsReevaluationTask != null) {
            cfsReevaluationTask.cancel(true);
            cfsReevaluationTask = null;
        }
        aggCalculatedFields.clear();
        ctx.stop(ctx.getSelf());
    }

    public void onCacheInitMsg(CalculatedFieldCacheInitMsg msg) {
        log.debug("[{}] Processing CF actor init message.", msg.getTenantId().getId());
        initEntitiesCache();
        initCalculatedFields();
        scheduleCfsReevaluation();
        msg.getCallback().onSuccess();
    }

    public void onStateRestoreMsg(CalculatedFieldStateRestoreMsg msg) {
        var cfId = msg.getId().cfId();
        var ctx = calculatedFields.get(cfId);

        if (ctx != null) {
            msg.setCtx(ctx);
            log.debug("Pushing CF state restore msg to specific actor [{}]", msg.getId().entityId());
            getOrCreateActor(msg.getId().entityId()).tell(msg);
        } else {
            cfStateService.deleteState(msg.getId(), msg.getCallback());
        }
    }

    public void onStatePartitionRestoreMsg(CalculatedFieldStatePartitionRestoreMsg msg) {
        ctx.broadcastToChildren(msg, true);
    }

    private void scheduleCfsReevaluation() {
        cfsReevaluationTask = systemContext.getScheduler().scheduleWithFixedDelay(() -> {
            try {
                calculatedFields.values().forEach(cf -> {
                    if (cf.isRequiresScheduledReevaluation()) {
                        applyToTargetCfEntityActors(cf, TbCallback.EMPTY, (entityId, callback) -> {
                            log.debug("[{}][{}] Pushing scheduled CF reevaluate msg", entityId, cf.getCfId());
                            getOrCreateActor(entityId).tell(new CalculatedFieldReevaluateMsg(tenantId, cf));
                        });
                    }
                });
            } catch (Exception e) {
                log.warn("[{}] Failed to trigger CFs reevaluation", tenantId, e);
            }
        }, systemContext.getAlarmRulesReevaluationInterval(), systemContext.getAlarmRulesReevaluationInterval(), TimeUnit.SECONDS);
    }

    public void onEntityLifecycleMsg(CalculatedFieldEntityLifecycleMsg msg) throws CalculatedFieldException {
        var event = msg.getData().getEvent();
        if (ComponentLifecycleEvent.RELATION_UPDATED.equals(event) || ComponentLifecycleEvent.RELATION_DELETED.equals(event)) {
            log.debug("Processing relation [{}] event from entity: [{}]", event, msg.getData().getEntityId());
            onRelationChangedEvent(msg.getData(), msg.getCallback());
            return;
        }
        log.debug("Processing entity lifecycle event: [{}] for entity: [{}]", event, msg.getData().getEntityId());
        var entityType = msg.getData().getEntityId().getEntityType();
        switch (entityType) {
            case CALCULATED_FIELD -> {
                switch (event) {
                    case CREATED -> onCfCreated(msg.getData(), msg.getCallback());
                    case UPDATED -> onCfUpdated(msg.getData(), msg.getCallback());
                    case DELETED -> onCfDeleted(msg.getData(), msg.getCallback());
                    default -> msg.getCallback().onSuccess();
                }
            }
            case DEVICE, ASSET, CUSTOMER -> {
                switch (event) {
                    case CREATED -> onEntityCreated(msg.getData(), msg.getCallback());
                    case UPDATED -> onEntityUpdated(msg.getData(), msg.getCallback());
                    case DELETED -> onEntityDeleted(msg.getData(), msg.getCallback());
                    default -> msg.getCallback().onSuccess();
                }
            }
            case DEVICE_PROFILE, ASSET_PROFILE -> {
                switch (event) {
                    case DELETED -> onProfileDeleted(msg.getData(), msg.getCallback());
                    default -> msg.getCallback().onSuccess();
                }
            }
            default -> msg.getCallback().onSuccess();
        }
    }

    public void onEntityActionEventMsg(CalculatedFieldEntityActionEventMsg msg) {
        switch (msg.getAction()) {
            case ALARM_ACK, ALARM_CLEAR, ALARM_DELETE -> {
                Alarm alarm = JacksonUtil.treeToValue(msg.getEntity(), Alarm.class);
                CalculatedFieldAlarmActionMsg alarmActionMsg = CalculatedFieldAlarmActionMsg.builder()
                        .tenantId(tenantId)
                        .alarm(alarm)
                        .action(msg.getAction())
                        .callback(msg.getCallback())
                        .build();
                getOrCreateActor(alarm.getOriginator()).tellWithHighPriority(alarmActionMsg);
            }
            default -> msg.getCallback().onSuccess();
        }
    }

    private void onProfileDeleted(ComponentLifecycleMsg msg, TbCallback callback) {
        entityProfileCache.removeProfileId(msg.getEntityId());
        callback.onSuccess();
    }

    private void onEntityCreated(ComponentLifecycleMsg msg, TbCallback callback) {
        EntityId entityId = msg.getEntityId();
        EntityId profileId = getProfileId(tenantId, entityId);
        if (profileId != null) {
            entityProfileCache.add(profileId, entityId);
        }
        updateEntityOwner(entityId);

        if (!isMyPartition(entityId, callback)) {
            return;
        }
        var entityIdFields = getCalculatedFieldsByEntityId(entityId);
        var profileIdFields = getCalculatedFieldsByEntityId(profileId);
        var fieldsCount = entityIdFields.size() + profileIdFields.size();
        if (fieldsCount > 0) {
            MultipleTbCallback multiCallback = new MultipleTbCallback(fieldsCount, callback);
            entityIdFields.forEach(ctx -> initCfForEntity(entityId, ctx, StateAction.INIT, multiCallback));
            profileIdFields.forEach(ctx -> initCfForEntity(entityId, ctx, StateAction.INIT, multiCallback));
        } else {
            callback.onSuccess();
        }
    }

    private void onEntityUpdated(ComponentLifecycleMsg msg, TbCallback callback) {
        if (msg.getOldProfileId() != null && !msg.getOldProfileId().equals(msg.getProfileId())) {
            entityProfileCache.update(msg.getOldProfileId(), msg.getProfileId(), msg.getEntityId());
            if (!isMyPartition(msg.getEntityId(), callback)) {
                return;
            }
            var oldProfileCfs = getCalculatedFieldsByEntityId(msg.getOldProfileId());
            var newProfileCfs = getCalculatedFieldsByEntityId(msg.getProfileId());
            var fieldsCount = oldProfileCfs.size() + newProfileCfs.size();
            if (fieldsCount > 0) {
                MultipleTbCallback multiCallback = new MultipleTbCallback(fieldsCount, callback);
                var entityId = msg.getEntityId();
                oldProfileCfs.forEach(ctx -> deleteCfForEntity(entityId, ctx.getCfId(), multiCallback));
                newProfileCfs.forEach(ctx -> initCfForEntity(entityId, ctx, StateAction.INIT, multiCallback));
            } else {
                callback.onSuccess();
            }
        } else if (msg.isOwnerChanged()) {
            onEntityOwnerChanged(msg, callback);
        } else {
            callback.onSuccess();
        }
    }

    private void onEntityDeleted(ComponentLifecycleMsg msg, TbCallback callback) {
        switch (msg.getEntityId().getEntityType()) {
            case DEVICE, ASSET -> entityProfileCache.removeEntityId(msg.getEntityId());
            case CUSTOMER -> ownerEntities.remove(msg.getEntityId());
        }
        ownerEntities.values().forEach(entities -> entities.remove(msg.getEntityId()));
        if (isMyPartition(msg.getEntityId(), callback)) {
            log.debug("Pushing entity lifecycle msg to specific actor [{}]", msg.getEntityId());
            getOrCreateActor(msg.getEntityId()).tell(new CalculatedFieldEntityDeleteMsg(tenantId, msg.getEntityId(), callback));
        }
    }

    private void onRelationChangedEvent(ComponentLifecycleMsg msg, TbCallback callback) {
        Function<EntityId, TriConsumer<EntityId, CalculatedFieldCtx, TbCallback>> relationAction = switch (msg.getEvent()) {
            case RELATION_UPDATED -> relatedId -> (entityId, ctx, cb) -> initRelatedEntity(entityId, relatedId, ctx, cb);
            case RELATION_DELETED -> relatedId -> (entityId, ctx, cb) -> deleteRelatedEntity(entityId, relatedId, ctx, cb);
            default -> null;
        };

        if (relationAction == null) {
            callback.onSuccess();
            return;
        }

        EntityRelation entityRelation = JacksonUtil.treeToValue(msg.getInfo(), EntityRelation.class);
        EntityId toId = entityRelation.getTo();
        EntityId fromId = entityRelation.getFrom();
        String relationType = entityRelation.getType();

        MultipleTbCallback callbackForToAndFrom = new MultipleTbCallback(2, callback);
        processRelationByDirection(EntitySearchDirection.TO, relationType, toId, callbackForToAndFrom, relationAction.apply(fromId));
        processRelationByDirection(EntitySearchDirection.FROM, relationType, fromId, callbackForToAndFrom, relationAction.apply(toId));
    }


    private void processRelationByDirection(EntitySearchDirection direction,
                                            String relationType,
                                            EntityId mainId,
                                            MultipleTbCallback parentCallback,
                                            TriConsumer<EntityId, CalculatedFieldCtx, TbCallback> relationAction) {
        List<CalculatedFieldCtx> cfsByEntityIdAndProfile = getCalculatedFieldsByEntityIdAndProfile(mainId);
        if (cfsByEntityIdAndProfile.isEmpty()) {
            parentCallback.onSuccess();
            return;
        }

        List<CalculatedFieldCtx> matchingCfs = cfsByEntityIdAndProfile.stream()
                .filter(cf -> {
                    var config = (RelatedEntitiesAggregationCalculatedFieldConfiguration) cf.getCalculatedField().getConfiguration();
                    RelationPathLevel relation = config.getRelation();
                    return direction.equals(relation.direction()) && relationType.equals(relation.relationType());
                })
                .toList();

        MultipleTbCallback directionCallback = new MultipleTbCallback(matchingCfs.size(), parentCallback);

        matchingCfs.forEach(ctx ->
                applyToTargetCfEntityActors(ctx, directionCallback, (entityId, cb) -> relationAction.accept(entityId, ctx, cb))
        );
    }

    private void onCfCreated(ComponentLifecycleMsg msg, TbCallback callback) throws CalculatedFieldException {
        var cfId = new CalculatedFieldId(msg.getEntityId().getId());
        if (calculatedFields.containsKey(cfId)) {
            log.debug("[{}] CF was already initialized [{}]", tenantId, cfId);
            callback.onSuccess();
        } else {
            var cf = cfDaoService.findById(msg.getTenantId(), cfId);
            if (cf == null) {
                log.debug("[{}] Failed to lookup CF by id [{}]", tenantId, cfId);
                callback.onSuccess();
            } else {
                var cfCtx = getCfCtx(cf);
                try {
                    cfCtx.init();
                } catch (Exception e) {
                    throw CalculatedFieldException.builder().ctx(cfCtx).eventEntity(cf.getEntityId()).cause(e).errorMessage("Failed to initialize CF context").build();
                }
                calculatedFields.put(cf.getId(), cfCtx);
                if (cf.getConfiguration() instanceof RelatedEntitiesAggregationCalculatedFieldConfiguration aggConfig) {
                    aggCalculatedFields.put(cf.getId(), cfCtx);
                }
                // We use copy on write lists to safely pass the reference to another actor for the iteration.
                // Alternative approach would be to use any list but avoid modifications to the list (change the complete map value instead)
                entityIdCalculatedFields.computeIfAbsent(cf.getEntityId(), id -> new CopyOnWriteArrayList<>()).add(cfCtx);
                addLinks(cf);
                applyToTargetCfEntityActors(cfCtx, callback, (id, cb) -> initCfForEntity(id, cfCtx, StateAction.INIT, cb));
            }
        }
    }

    private CalculatedFieldCtx getCfCtx(CalculatedField cf) {
        return new CalculatedFieldCtx(cf, systemContext);
    }

    private void onCfUpdated(ComponentLifecycleMsg msg, TbCallback callback) throws CalculatedFieldException {
        var cfId = new CalculatedFieldId(msg.getEntityId().getId());
        var oldCfCtx = calculatedFields.get(cfId);
        if (oldCfCtx == null) {
            onCfCreated(msg, callback);
        } else {
            var newCf = cfDaoService.findById(msg.getTenantId(), cfId);
            if (newCf == null) {
                log.debug("[{}] Failed to lookup CF by id [{}]", tenantId, cfId);
                callback.onSuccess();
            } else {
                var newCfCtx = getCfCtx(newCf);
                try {
                    newCfCtx.init();
                } catch (Exception e) {
                    throw CalculatedFieldException.builder().ctx(newCfCtx).eventEntity(newCfCtx.getEntityId()).cause(e).errorMessage("Failed to initialize CF context").build();
                } finally {
                    calculatedFields.put(newCf.getId(), newCfCtx);
                    if (newCf.getConfiguration() instanceof RelatedEntitiesAggregationCalculatedFieldConfiguration) {
                        aggCalculatedFields.put(newCf.getId(), newCfCtx);
                    }
                    List<CalculatedFieldCtx> oldCfList = entityIdCalculatedFields.get(newCf.getEntityId());
                    List<CalculatedFieldCtx> newCfList = new CopyOnWriteArrayList<>();
                    boolean found = false;
                    for (CalculatedFieldCtx oldCtx : oldCfList) {
                        if (oldCtx.getCfId().equals(newCf.getId())) {
                            newCfList.add(newCfCtx);
                            found = true;
                        } else {
                            newCfList.add(oldCtx);
                        }
                    }
                    if (!found) {
                        newCfList.add(newCfCtx);
                    }
                    // We use copy on write lists to safely pass the reference to another actor for the iteration.
                    // Alternative approach would be to use any list but avoid modifications to the list (change the complete map value instead)
                    entityIdCalculatedFields.put(newCf.getEntityId(), newCfList);
                    deleteLinks(oldCfCtx);
                    addLinks(newCf);
                }

                StateAction stateAction;
                if (newCfCtx.getCfType() != oldCfCtx.getCfType()) {
                    stateAction = StateAction.RECREATE; // completely recreate state, then calculate
                } else if (newCfCtx.hasStateChanges(oldCfCtx)) {
                    stateAction = StateAction.REINIT; // refetch arguments, call state.init, then calculate
                } else if (newCfCtx.hasContextOnlyChanges(oldCfCtx)) {
                    stateAction = StateAction.REPROCESS; // call state.setCtx, then calculate
                } else {
                    callback.onSuccess();
                    return;
                }

                applyToTargetCfEntityActors(newCfCtx, new TbCallback() {
                    @Override
                    public void onSuccess() {
                        oldCfCtx.close();
                        callback.onSuccess();
                    }

                    @Override
                    public void onFailure(Throwable t) {
                        oldCfCtx.close();
                        callback.onFailure(t);
                    }
                }, (id, cb) -> initCfForEntity(id, newCfCtx, stateAction, cb));
            }
        }
    }

    private void onCfDeleted(ComponentLifecycleMsg msg, TbCallback callback) {
        var cfId = new CalculatedFieldId(msg.getEntityId().getId());
<<<<<<< HEAD
        var cfCtx = calculatedFields.remove(cfId); // fixme wtf? why isn't ctx closed properly?
        aggCalculatedFields.remove(cfId);
=======
        var cfCtx = calculatedFields.remove(cfId);
>>>>>>> 4c656fe8
        if (cfCtx == null) {
            log.debug("[{}] CF was already deleted [{}]", tenantId, cfId);
            callback.onSuccess();
            return;
        }
        entityIdCalculatedFields.get(cfCtx.getEntityId()).remove(cfCtx);
        deleteLinks(cfCtx);
        applyToTargetCfEntityActors(cfCtx, new TbCallback() {
            @Override
            public void onSuccess() {
                cfCtx.close();
                callback.onSuccess();
            }

            @Override
            public void onFailure(Throwable t) {
                cfCtx.close();
                callback.onFailure(t);
            }
        }, (id, cb) -> deleteCfForEntity(id, cfId, cb));
    }

    public void onTelemetryMsg(CalculatedFieldTelemetryMsg msg) {
        EntityId entityId = msg.getEntityId();
        log.debug("Received telemetry msg from entity [{}]", entityId);
        // 4 = 1 for CF processing + 1 for links processing + 1 for owner entity processing + 1 for aggregation processing
        MultipleTbCallback callback = new MultipleTbCallback(4, msg.getCallback());
        // process all cfs related to entity, or it's profile;
        var entityIdFields = getCalculatedFieldsByEntityId(entityId);
        var profileIdFields = getCalculatedFieldsByEntityId(getProfileId(tenantId, entityId));
        if (!entityIdFields.isEmpty() || !profileIdFields.isEmpty()) {
            log.debug("Pushing telemetry msg to specific actor [{}]", entityId);
            getOrCreateActor(entityId).tell(new EntityCalculatedFieldTelemetryMsg(msg, entityIdFields, profileIdFields, callback));
        } else {
            callback.onSuccess();
        }
        // process all links (if any);
        List<CalculatedFieldEntityCtxId> linkedCalculatedFields = filterCalculatedFieldLinks(msg);
        var linksSize = linkedCalculatedFields.size();
        if (linksSize > 0) {
            cfExecService.pushMsgToLinks(msg, linkedCalculatedFields, callback);
        } else {
            callback.onSuccess();
        }
        // process all cfs related to owner entity
        if (entityId.getEntityType().isOneOf(EntityType.TENANT, EntityType.CUSTOMER)) {
            List<CalculatedFieldEntityCtxId> ownedEntitiesCFs = filterOwnedEntitiesCFs(msg);
            if (!ownedEntitiesCFs.isEmpty()) {
                cfExecService.pushMsgToLinks(msg, ownedEntitiesCFs, callback);
            } else {
                callback.onSuccess();
            }
        } else {
            callback.onSuccess();
        }
        // process all aggregation cfs (if any);
        List<CalculatedFieldEntityCtxId> aggregationCalculatedFields = filterAggregationCfs(msg);
        if (!aggregationCalculatedFields.isEmpty()) {
            cfExecService.pushMsgToLinks(msg, aggregationCalculatedFields, callback);
        } else {
            callback.onSuccess();
        }
    }

    private List<CalculatedFieldEntityCtxId> filterAggregationCfs(CalculatedFieldTelemetryMsg msg) {
        EntityId entityId = msg.getEntityId();
        return aggCalculatedFields.values().stream()
                .filter(cf -> cf.relatedEntityMatches(msg.getProto()))
                .flatMap(cf -> findRelationsForCf(entityId, cf).stream())
                .toList();
    }

    private List<CalculatedFieldEntityCtxId> findRelationsForCf(EntityId entityId, CalculatedFieldCtx cf) {
        List<CalculatedFieldEntityCtxId> result = new ArrayList<>();
        if (cf.getCalculatedField().getConfiguration() instanceof RelatedEntitiesAggregationCalculatedFieldConfiguration configuration) {
            RelationPathLevel relation = configuration.getRelation();
            EntitySearchDirection inverseDirection = switch (relation.direction()) {
                case FROM -> EntitySearchDirection.TO;
                case TO -> EntitySearchDirection.FROM;
            };
            RelationPathLevel inverseRelation = new RelationPathLevel(inverseDirection, relation.relationType());
            List<EntityRelation> byRelationPathQuery = relationService.findByRelationPathQuery(tenantId, new EntityRelationPathQuery(entityId, List.of(inverseRelation)));
            if (byRelationPathQuery != null && !byRelationPathQuery.isEmpty()) {
                switch (relation.direction()) {
                    case FROM -> {
                        EntityRelation entityRelation = byRelationPathQuery.get(0); // only one supported
                        result.add(new CalculatedFieldEntityCtxId(tenantId, cf.getCfId(), entityRelation.getFrom()));
                    }
                    case TO -> {
                        byRelationPathQuery.stream()
                                .filter(entityRelation -> entityRelation.getTo().equals(cf.getEntityId()))
                                .forEach(entityRelation -> result.add(new CalculatedFieldEntityCtxId(tenantId, cf.getCfId(), entityRelation.getTo())));
                    }
                }
            }
        }
        return result;
    }

    public void onLinkedTelemetryMsg(CalculatedFieldLinkedTelemetryMsg msg) {
        EntityId sourceEntityId = msg.getEntityId();
        log.debug("Received linked telemetry msg from entity [{}]", sourceEntityId);
        var proto = msg.getProto();
        var callback = msg.getCallback();
        var linksList = proto.getLinksList();
        if (linksList.isEmpty()) {
            log.debug("[{}] No CF links to process new telemetry.", msg.getTenantId());
            callback.onSuccess();
        }
        for (var linkProto : linksList) {
            var link = fromProto(linkProto);
            var cf = calculatedFields.get(link.cfId());
            withTargetEntities(link.entityId(), callback, (ids, cb) -> {
                var linkedTelemetryMsg = new EntityCalculatedFieldLinkedTelemetryMsg(tenantId, sourceEntityId, proto.getMsg(), cf, cb);
                ids.forEach(id -> linkedTelemetryMsgForEntity(id, linkedTelemetryMsg));
            });
        }
    }

    private void onEntityOwnerChanged(ComponentLifecycleMsg msg, TbCallback msgCallback) {
        EntityId entityId = msg.getEntityId();
        log.debug("Received changed owner msg from entity [{}]", entityId);
        updateEntityOwner(entityId);
        List<CalculatedFieldCtx> cfs = getCalculatedFieldsByEntityIdAndProfile(entityId);
        if (cfs.isEmpty()) {
            msgCallback.onSuccess();
            return;
        }
        MultipleTbCallback callback = new MultipleTbCallback(cfs.size(), msgCallback);
        cfs.forEach(cf -> {
            if (isMyPartition(entityId, callback)) {
                if (cf.hasCurrentOwnerSourceArguments()) {
                    CalculatedFieldArgumentResetMsg argResetMsg = new CalculatedFieldArgumentResetMsg(tenantId, cf, callback);
                    log.debug("Pushing CF argument reset msg to specific actor [{}]", entityId);
                    getOrCreateActor(entityId).tell(argResetMsg);
                } else {
                    callback.onSuccess();
                }
            }
        });
    }

    private List<CalculatedFieldEntityCtxId> filterCalculatedFieldLinks(CalculatedFieldTelemetryMsg msg) {
        EntityId entityId = msg.getEntityId();
        var proto = msg.getProto();
        List<CalculatedFieldEntityCtxId> result = new ArrayList<>();
        for (var link : getCalculatedFieldLinksByEntityId(entityId)) {
            CalculatedFieldCtx ctx = calculatedFields.get(link.getCalculatedFieldId());
            if (ctx.linkMatches(entityId, proto)) {
                result.add(ctx.toCalculatedFieldEntityCtxId());
            }
        }
        return result;
    }

    private List<CalculatedFieldEntityCtxId> filterOwnedEntitiesCFs(CalculatedFieldTelemetryMsg msg) {
        Set<EntityId> entities = getOwnedEntities(msg.getEntityId());
        var proto = msg.getProto();
        List<CalculatedFieldEntityCtxId> result = new ArrayList<>();
        for (var entityId : entities) {
            var ownerEntityCFs = getCalculatedFieldsByEntityId(entityId);
            for (var ctx : ownerEntityCFs) {
                if (ctx.dynamicSourceMatches(proto)) {
                    result.add(new CalculatedFieldEntityCtxId(tenantId, ctx.getCfId(), entityId));
                }
            }
            var ownerEntityProfileCFs = getCalculatedFieldsByEntityId(getProfileId(tenantId, entityId));
            for (var ctx : ownerEntityProfileCFs) {
                if (ctx.dynamicSourceMatches(proto)) {
                    result.add(new CalculatedFieldEntityCtxId(tenantId, ctx.getCfId(), entityId));
                }
            }
        }
        return result;
    }

    private List<CalculatedFieldCtx> getCalculatedFieldsByEntityId(EntityId entityId) {
        if (entityId == null) {
            return Collections.emptyList();
        }
        var result = entityIdCalculatedFields.get(entityId);
        if (result == null) {
            result = Collections.emptyList();
        }
        return result;
    }

    private List<CalculatedFieldCtx> getCalculatedFieldsByEntityIdAndProfile(EntityId entityId) {
        List<CalculatedFieldCtx> cfsByEntityIdAndProfile = new ArrayList<>();
        cfsByEntityIdAndProfile.addAll(getCalculatedFieldsByEntityId(entityId));
        cfsByEntityIdAndProfile.addAll(getCalculatedFieldsByEntityId(getProfileId(tenantId, entityId)));
        return cfsByEntityIdAndProfile;
    }

    private List<CalculatedFieldLink> getCalculatedFieldLinksByEntityId(EntityId entityId) {
        if (entityId == null) {
            return Collections.emptyList();
        }
        var result = entityIdCalculatedFieldLinks.get(entityId);
        if (result == null) {
            result = Collections.emptyList();
        }
        return result;
    }

    private Set<EntityId> getOwnedEntities(EntityId entityId) {
        if (entityId == null) {
            return Collections.emptySet();
        }
        var result = ownerEntities.get(entityId);
        if (result == null) {
            result = Collections.emptySet();
        }
        return result;
    }

    private void linkedTelemetryMsgForEntity(EntityId entityId, EntityCalculatedFieldLinkedTelemetryMsg msg) {
        log.debug("Pushing linked telemetry msg to specific actor [{}]", entityId);
        getOrCreateActor(entityId).tell(msg);
    }

    private void deleteRelatedEntity(EntityId entityId, EntityId relatedEntityId, CalculatedFieldCtx cf, TbCallback callback) {
        log.debug("Pushing delete related entity msg to specific actor [{}]", relatedEntityId);
        getOrCreateActor(entityId).tell(new CalculatedFieldRelatedEntityMsg(tenantId, relatedEntityId, ActionType.DELETED, cf, callback));
    }

    private void initRelatedEntity(EntityId entityId, EntityId relatedEntityId, CalculatedFieldCtx cf, TbCallback callback) {
        log.debug("Pushing init related entity msg to specific actor [{}]", relatedEntityId);
        getOrCreateActor(entityId).tell(new CalculatedFieldRelatedEntityMsg(tenantId, relatedEntityId, ActionType.UPDATED, cf, callback));
    }

    private void deleteCfForEntity(EntityId entityId, CalculatedFieldId cfId, TbCallback callback) {
        log.debug("Pushing delete CF msg to specific actor [{}]", entityId);
        getOrCreateActor(entityId).tell(new CalculatedFieldEntityDeleteMsg(tenantId, cfId, callback));
    }

    private void initCfForEntity(EntityId entityId, CalculatedFieldCtx cfCtx, StateAction stateAction, TbCallback callback) {
        log.debug("Pushing entity init CF msg to specific actor [{}]", entityId);
        getOrCreateActor(entityId).tell(new EntityInitCalculatedFieldMsg(tenantId, cfCtx, stateAction, callback));
    }

    private boolean isMyPartition(EntityId entityId, TbCallback callback) {
        if (!systemContext.getPartitionService().resolve(ServiceType.TB_RULE_ENGINE, DataConstants.CF_QUEUE_NAME, tenantId, entityId).isMyPartition()) {
            log.debug("[{}] Entity belongs to external partition.", entityId);
            callback.onSuccess();
            return false;
        }
        return true;
    }

    private static boolean isProfileEntity(EntityType entityType) {
        return EntityType.DEVICE_PROFILE.equals(entityType) || EntityType.ASSET_PROFILE.equals(entityType);
    }

    private EntityId getProfileId(TenantId tenantId, EntityId entityId) {
        return switch (entityId.getEntityType()) {
            case ASSET -> assetProfileCache.get(tenantId, (AssetId) entityId).getId();
            case DEVICE -> deviceProfileCache.get(tenantId, (DeviceId) entityId).getId();
            default -> null;
        };
    }

    private TbActorRef getOrCreateActor(EntityId entityId) {
        return ctx.getOrCreateChildActor(new TbCalculatedFieldEntityActorId(entityId),
                () -> DefaultActorService.CF_ENTITY_DISPATCHER_NAME,
                () -> new CalculatedFieldEntityActorCreator(systemContext, tenantId, entityId),
                () -> true);
    }

    private void addLinks(CalculatedField newCf) {
        var newLinks = newCf.getConfiguration().buildCalculatedFieldLinks(tenantId, newCf.getEntityId(), newCf.getId());
        newLinks.forEach(link -> entityIdCalculatedFieldLinks.computeIfAbsent(link.getEntityId(), id -> new CopyOnWriteArrayList<>()).add(link));
    }

    private void deleteLinks(CalculatedFieldCtx cfCtx) {
        var oldCf = cfCtx.getCalculatedField();
        var oldLinks = oldCf.getConfiguration().buildCalculatedFieldLinks(tenantId, oldCf.getEntityId(), oldCf.getId());
        oldLinks.forEach(link -> entityIdCalculatedFieldLinks.computeIfAbsent(link.getEntityId(), id -> new CopyOnWriteArrayList<>()).remove(link));
    }

    public void onPartitionChange(CalculatedFieldPartitionChangeMsg msg) {
        ctx.broadcastToChildren(msg, true);
    }

    public void initCalculatedFields() {
        PageDataIterable<CalculatedField> cfs = new PageDataIterable<>(pageLink -> cfDaoService.findCalculatedFieldsByTenantId(tenantId, pageLink), cfSettings.getInitTenantFetchPackSize());
        cfs.forEach(cf -> {
            log.trace("Processing calculated field record: {}", cf);
            try {
                initCalculatedField(cf);
            } catch (CalculatedFieldException e) {
                log.error("Failed to process calculated field record: {}", cf, e);
            }
        });
        PageDataIterable<CalculatedFieldLink> cfls = new PageDataIterable<>(pageLink -> cfDaoService.findAllCalculatedFieldLinksByTenantId(tenantId, pageLink), cfSettings.getInitTenantFetchPackSize());
        cfls.forEach(link -> {
            log.trace("Processing calculated field link record: {}", link);
            initCalculatedFieldLink(link);
        });
    }

    private void initCalculatedField(CalculatedField cf) throws CalculatedFieldException {
        var cfCtx = new CalculatedFieldCtx(cf, systemContext);
        try {
            cfCtx.init();
        } catch (Exception e) {
            throw CalculatedFieldException.builder().ctx(cfCtx).eventEntity(cf.getEntityId()).cause(e).errorMessage("Failed to initialize CF context").build();
        } finally {
            calculatedFields.put(cf.getId(), cfCtx);
            if (cf.getConfiguration() instanceof RelatedEntitiesAggregationCalculatedFieldConfiguration) {
                aggCalculatedFields.put(cf.getId(), cfCtx);
            }
            // We use copy on write lists to safely pass the reference to another actor for the iteration.
            // Alternative approach would be to use any list but avoid modifications to the list (change the complete map value instead)
            entityIdCalculatedFields.computeIfAbsent(cf.getEntityId(), id -> new CopyOnWriteArrayList<>()).add(cfCtx);
        }
    }

    private void initCalculatedFieldLink(CalculatedFieldLink link) {
        // We use copy on write lists to safely pass the reference to another actor for the iteration.
        // Alternative approach would be to use any list but avoid modifications to the list (change the complete map value instead)
        entityIdCalculatedFieldLinks.computeIfAbsent(link.getEntityId(), id -> new CopyOnWriteArrayList<>()).add(link);
    }

    private void initEntitiesCache() {
        PageDataIterable<ProfileEntityIdInfo> deviceIdInfos = new PageDataIterable<>(pageLink -> deviceService.findProfileEntityIdInfosByTenantId(tenantId, pageLink), cfSettings.getInitTenantFetchPackSize());
        for (ProfileEntityIdInfo idInfo : deviceIdInfos) {
            log.trace("Processing device record: {}", idInfo);
            try {
                entityProfileCache.add(idInfo.getProfileId(), idInfo.getEntityId());
                ownerEntities.computeIfAbsent(idInfo.getOwnerId(), __ -> new HashSet<>()).add(idInfo.getEntityId());
            } catch (Exception e) {
                log.error("Failed to process device record: {}", idInfo, e);
            }
        }

        PageDataIterable<ProfileEntityIdInfo> assetIdInfos = new PageDataIterable<>(pageLink -> assetService.findProfileEntityIdInfosByTenantId(tenantId, pageLink), cfSettings.getInitTenantFetchPackSize());
        for (ProfileEntityIdInfo idInfo : assetIdInfos) {
            log.trace("Processing asset record: {}", idInfo);
            try {
                entityProfileCache.add(idInfo.getProfileId(), idInfo.getEntityId());
                ownerEntities.computeIfAbsent(idInfo.getOwnerId(), __ -> new HashSet<>()).add(idInfo.getEntityId());
            } catch (Exception e) {
                log.error("Failed to process asset record: {}", idInfo, e);
            }
        }

        PageDataIterable<Customer> customers = new PageDataIterable<>(pageLink -> customerService.findCustomersByTenantId(tenantId, pageLink), cfSettings.getInitTenantFetchPackSize());
        for (Customer customer : customers) {
            log.trace("Processing customer record: {}", customer);
            try {
                ownerEntities.computeIfAbsent(customer.getTenantId(), __ -> new HashSet<>()).add(customer.getId());
            } catch (Exception e) {
                log.error("Failed to process customer record: {}", customer, e);
            }
        }
    }

    private void updateEntityOwner(EntityId entityId) {
        ownerEntities.values().forEach(entities -> entities.remove(entityId));
        EntityId owner = ownerService.getOwner(tenantId, entityId);
        ownerEntities.computeIfAbsent(owner, ownerId -> new HashSet<>()).add(entityId);
    }

    private void applyToTargetCfEntityActors(CalculatedFieldCtx ctx,
                                             TbCallback callback,
                                             BiConsumer<EntityId, TbCallback> action) {
        withTargetEntities(ctx.getEntityId(), callback, (ids, cb) -> ids.forEach(id -> action.accept(id, cb)));
    }

    private void withTargetEntities(EntityId entityId, TbCallback parentCallback, BiConsumer<List<EntityId>, TbCallback> consumer) {
        if (isProfileEntity(entityId.getEntityType())) {
            var ids = entityProfileCache.getEntityIdsByProfileId(entityId);
            if (ids.isEmpty()) {
                parentCallback.onSuccess();
                return;
            }
            var multiCallback = new MultipleTbCallback(ids.size(), parentCallback);
            var profileEntityIds = ids.stream().filter(id -> isMyPartition(id, multiCallback)).toList();
            if (profileEntityIds.isEmpty()) {
                return;
            }
            consumer.accept(profileEntityIds, multiCallback);
            return;
        }
        if (isMyPartition(entityId, parentCallback)) {
            consumer.accept(List.of(entityId), parentCallback);
        }
    }

}<|MERGE_RESOLUTION|>--- conflicted
+++ resolved
@@ -460,12 +460,8 @@
 
     private void onCfDeleted(ComponentLifecycleMsg msg, TbCallback callback) {
         var cfId = new CalculatedFieldId(msg.getEntityId().getId());
-<<<<<<< HEAD
-        var cfCtx = calculatedFields.remove(cfId); // fixme wtf? why isn't ctx closed properly?
+        var cfCtx = calculatedFields.remove(cfId);
         aggCalculatedFields.remove(cfId);
-=======
-        var cfCtx = calculatedFields.remove(cfId);
->>>>>>> 4c656fe8
         if (cfCtx == null) {
             log.debug("[{}] CF was already deleted [{}]", tenantId, cfId);
             callback.onSuccess();
