--- conflicted
+++ resolved
@@ -862,7 +862,6 @@
     }
 
     @Override
-<<<<<<< HEAD
     public TbAlarmRuleStateService getAlarmRuleStateService() {
         return mainCtx.getAlarmRuleStateService();
     }
@@ -870,7 +869,9 @@
     @Override
     public AlarmRuleService getAlarmRuleService() {
         return mainCtx.getAlarmRuleService();
-=======
+    }
+
+    @Override
     public EventService getEventService() {
         return mainCtx.getEventService();
     }
@@ -878,7 +879,6 @@
     @Override
     public AuditLogService getAuditLogService() {
         return mainCtx.getAuditLogService();
->>>>>>> 47b74da2
     }
 
     private TbMsgMetaData getActionMetaData(RuleNodeId ruleNodeId) {
