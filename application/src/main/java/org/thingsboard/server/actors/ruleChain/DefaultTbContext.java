--- conflicted
+++ resolved
@@ -259,12 +259,8 @@
         } else {
             failureMessage = null;
         }
-<<<<<<< HEAD
-        nodeCtx.getChainActor().tell(new RuleNodeToRuleChainTellNextMsg(nodeCtx.getSelf().getId(), Collections.singleton(TbRelationTypes.FAILURE),
-=======
         nodeCtx.getChainActor().tell(new RuleNodeToRuleChainTellNextMsg(nodeCtx.getSelf().getRuleChainId(),
                 nodeCtx.getSelf().getId(), Collections.singleton(TbRelationTypes.FAILURE),
->>>>>>> 8d3e30e8
                 msg, failureMessage));
     }
 
