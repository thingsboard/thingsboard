--- conflicted
+++ resolved
@@ -856,7 +856,11 @@
     }
 
     @Override
-<<<<<<< HEAD
+    public EntityService getEntityService() {
+        return mainCtx.getEntityService();
+    }
+
+    @Override
     public TbAlarmRuleStateService getAlarmRuleStateService() {
         return mainCtx.getAlarmRuleStateService();
     }
@@ -864,10 +868,6 @@
     @Override
     public AlarmRuleService getAlarmRuleService() {
         return mainCtx.getAlarmRuleService();
-=======
-    public EntityService getEntityService() {
-        return mainCtx.getEntityService();
->>>>>>> 2c4010c5
     }
 
     private TbMsgMetaData getActionMetaData(RuleNodeId ruleNodeId) {
