/**
 * Copyright © 2016-2025 The Thingsboard Authors
 *
 * Licensed under the Apache License, Version 2.0 (the "License");
 * you may not use this file except in compliance with the License.
 * You may obtain a copy of the License at
 *
 *     http://www.apache.org/licenses/LICENSE-2.0
 *
 * Unless required by applicable law or agreed to in writing, software
 * distributed under the License is distributed on an "AS IS" BASIS,
 * WITHOUT WARRANTIES OR CONDITIONS OF ANY KIND, either express or implied.
 * See the License for the specific language governing permissions and
 * limitations under the License.
 */
package org.thingsboard.server.actors.calculatedField;

import com.google.common.util.concurrent.ListenableFuture;
import lombok.SneakyThrows;
import lombok.extern.slf4j.Slf4j;
import org.thingsboard.common.util.DebugModeUtil;
import org.thingsboard.server.actors.ActorSystemContext;
import org.thingsboard.server.actors.TbActorCtx;
import org.thingsboard.server.actors.calculatedField.EntityInitCalculatedFieldMsg.StateAction;
import org.thingsboard.server.actors.shared.AbstractContextAwareMsgProcessor;
import org.thingsboard.server.common.data.AttributeScope;
import org.thingsboard.server.common.data.DataConstants;
import org.thingsboard.server.common.data.StringUtils;
import org.thingsboard.server.common.data.alarm.Alarm;
import org.thingsboard.server.common.data.cf.configuration.Argument;
import org.thingsboard.server.common.data.cf.configuration.ArgumentType;
import org.thingsboard.server.common.data.cf.configuration.ReferencedEntityKey;
import org.thingsboard.server.common.data.id.CalculatedFieldId;
import org.thingsboard.server.common.data.id.EntityId;
import org.thingsboard.server.common.data.id.TenantId;
import org.thingsboard.server.common.data.kv.StringDataEntry;
import org.thingsboard.server.common.data.msg.TbMsgType;
import org.thingsboard.server.common.msg.cf.CalculatedFieldPartitionChangeMsg;
import org.thingsboard.server.common.msg.queue.ServiceType;
import org.thingsboard.server.common.msg.queue.TbCallback;
import org.thingsboard.server.gen.transport.TransportProtos.AttributeScopeProto;
import org.thingsboard.server.gen.transport.TransportProtos.AttributeValueProto;
import org.thingsboard.server.gen.transport.TransportProtos.CalculatedFieldTelemetryMsgProto;
import org.thingsboard.server.gen.transport.TransportProtos.TsKvProto;
import org.thingsboard.server.service.cf.CalculatedFieldProcessingService;
import org.thingsboard.server.service.cf.CalculatedFieldResult;
import org.thingsboard.server.service.cf.CalculatedFieldStateService;
import org.thingsboard.server.service.cf.ctx.CalculatedFieldEntityCtxId;
import org.thingsboard.server.service.cf.ctx.state.ArgumentEntry;
import org.thingsboard.server.service.cf.ctx.state.CalculatedFieldCtx;
import org.thingsboard.server.service.cf.ctx.state.CalculatedFieldState;
import org.thingsboard.server.service.cf.ctx.state.SingleValueArgumentEntry;
import org.thingsboard.server.service.cf.ctx.state.alarm.AlarmCalculatedFieldState;
import org.thingsboard.server.service.cf.ctx.state.geofencing.GeofencingArgumentEntry;
import org.thingsboard.server.service.cf.ctx.state.geofencing.GeofencingCalculatedFieldState;

import java.util.ArrayList;
import java.util.Collection;
import java.util.Collections;
import java.util.HashMap;
import java.util.HashSet;
import java.util.LinkedList;
import java.util.List;
import java.util.Map;
import java.util.Set;
import java.util.UUID;
import java.util.concurrent.TimeUnit;
import java.util.stream.Collectors;

import static org.thingsboard.server.utils.CalculatedFieldArgumentUtils.createStateByType;

/**
 * @author Andrew Shvayka
 */
@Slf4j
public class CalculatedFieldEntityMessageProcessor extends AbstractContextAwareMsgProcessor {
    // (1 for result persistence + 1 for the state persistence)
    public static final int CALLBACKS_PER_CF = 2;

    final TenantId tenantId;
    final EntityId entityId;
    final CalculatedFieldProcessingService cfService;
    final CalculatedFieldStateService cfStateService;

    TbActorCtx ctx;
    Map<CalculatedFieldId, CalculatedFieldState> states = new HashMap<>();

    CalculatedFieldEntityMessageProcessor(ActorSystemContext systemContext, TenantId tenantId, EntityId entityId) {
        super(systemContext);
        this.tenantId = tenantId;
        this.entityId = entityId;
        this.cfService = systemContext.getCalculatedFieldProcessingService();
        this.cfStateService = systemContext.getCalculatedFieldStateService();
    }

    void init(TbActorCtx ctx) {
        this.ctx = ctx;
    }

    public void stop(boolean partitionChanged) {
        log.info(partitionChanged ?
                        "[{}][{}] Stopping entity actor due to change partition event." :
                        "[{}][{}] Stopping entity actor.",
                tenantId, entityId);
        states.clear();
        ctx.stop(ctx.getSelf());
    }

    public void process(CalculatedFieldPartitionChangeMsg msg) {
        if (!systemContext.getPartitionService().resolve(ServiceType.TB_RULE_ENGINE, DataConstants.CF_QUEUE_NAME, tenantId, entityId).isMyPartition()) {
            stop(true);
        }
    }

    public void process(CalculatedFieldStateRestoreMsg msg) {
        CalculatedFieldId cfId = msg.getId().cfId();
        log.debug("[{}] [{}] Processing CF state restore msg.", msg.getId().entityId(), cfId);
        if (msg.getState() != null) {
            states.put(cfId, msg.getState());
        } else {
            states.remove(cfId);
        }
    }

    public void process(EntityInitCalculatedFieldMsg msg) throws CalculatedFieldException {
        log.debug("[{}] Processing entity init CF msg: {}", msg.getCtx().getCfId(), msg);
        var ctx = msg.getCtx();
        CalculatedFieldState state;
        if (msg.getStateAction() == StateAction.RECREATE) {
            states.remove(ctx.getCfId());
            state = null;
        } else {
            state = states.get(ctx.getCfId());
        }
        try {
            if (state == null) {
                state = createState(ctx);
            } else if (msg.getStateAction() == StateAction.REINIT) {
                log.debug("Force reinitialization of CF: [{}].", ctx.getCfId());
                state.reset(ctx);
                initState(state, ctx);
            } else {
                state.init(ctx);
            }
            if (state.isSizeOk()) {
                processStateIfReady(state, Collections.emptyMap(), ctx, Collections.singletonList(ctx.getCfId()), null, null, msg.getCallback());
            } else {
                throw new RuntimeException(ctx.getSizeExceedsLimitMessage());
            }
        } catch (Exception e) {
            log.debug("[{}][{}] Failed to initialize CF state", entityId, ctx.getCfId(), e);
            if (e instanceof CalculatedFieldException cfe) {
                throw cfe;
            }
            throw CalculatedFieldException.builder().ctx(ctx).eventEntity(entityId).cause(e).build();
        }
    }

    public void process(CalculatedFieldArgumentResetMsg msg) throws CalculatedFieldException {
        log.debug("[{}] Processing CF argument reset msg.", entityId);
        var ctx = msg.getCtx();
        var callback = new MultipleTbCallback(CALLBACKS_PER_CF, msg.getCallback());
        try {
            Map<String, Argument> dynamicSourceArgs = ctx.getArguments().entrySet().stream()
                    .filter(entry -> entry.getValue().hasOwnerSource())
                    .collect(Collectors.toMap(Map.Entry::getKey, Map.Entry::getValue));

            Map<String, ArgumentEntry> fetchedArgs = cfService.fetchArgsFromDb(tenantId, entityId, dynamicSourceArgs);
            fetchedArgs.values().forEach(arg -> arg.setForceResetPrevious(true));

            processArgumentValuesUpdate(ctx, Collections.singletonList(ctx.getCfId()), callback, fetchedArgs, null, null);
        } catch (Exception e) {
            throw CalculatedFieldException.builder().ctx(ctx).eventEntity(entityId).cause(e).build();
        }
    }

    public void process(CalculatedFieldEntityDeleteMsg msg) {
        log.debug("[{}] Processing CF entity delete msg.", msg.getEntityId());
        if (this.entityId.equals(msg.getEntityId())) {
            if (states.isEmpty()) {
                msg.getCallback().onSuccess();
            } else {
                MultipleTbCallback multipleTbCallback = new MultipleTbCallback(states.size(), msg.getCallback());
                states.forEach((cfId, state) -> cfStateService.removeState(new CalculatedFieldEntityCtxId(tenantId, cfId, entityId), multipleTbCallback));
                ctx.stop(ctx.getSelf());
            }
        } else {
            var cfId = new CalculatedFieldId(msg.getEntityId().getId());
            var state = states.remove(cfId);
            if (state != null) {
                cfStateService.removeState(new CalculatedFieldEntityCtxId(tenantId, cfId, entityId), msg.getCallback());
            } else {
                msg.getCallback().onSuccess();
            }
        }
    }

    public void process(EntityCalculatedFieldTelemetryMsg msg) throws CalculatedFieldException {
        log.trace("[{}] Processing CF telemetry msg: {}", msg.getEntityId(), msg);
        var proto = msg.getProto();
        var numberOfCallbacks = CALLBACKS_PER_CF * (msg.getEntityIdFields().size() + msg.getProfileIdFields().size());
        MultipleTbCallback callback = new MultipleTbCallback(numberOfCallbacks, msg.getCallback());
        List<CalculatedFieldId> cfIdList = getCalculatedFieldIds(proto);
        Set<CalculatedFieldId> cfIdSet = new HashSet<>(cfIdList);
        for (var ctx : msg.getEntityIdFields()) {
            process(ctx, proto, cfIdSet, cfIdList, callback);
        }
        for (var ctx : msg.getProfileIdFields()) {
            process(ctx, proto, cfIdSet, cfIdList, callback);
        }
    }

    public void process(EntityCalculatedFieldLinkedTelemetryMsg msg) throws CalculatedFieldException {
        log.trace("[{}] Processing CF link telemetry msg: {}", msg.getEntityId(), msg);
        var proto = msg.getProto();
        var ctx = msg.getCtx();
        var callback = new MultipleTbCallback(CALLBACKS_PER_CF, msg.getCallback());
        try {
            List<CalculatedFieldId> cfIds = getCalculatedFieldIds(proto);
            if (cfIds.contains(ctx.getCfId())) {
                callback.onSuccess(CALLBACKS_PER_CF);
            } else {
                if (proto.getTsDataCount() > 0) {
                    processArgumentValuesUpdate(ctx, cfIds, callback, mapToArguments(ctx, msg.getEntityId(), proto.getTsDataList()), toTbMsgId(proto), toTbMsgType(proto));
                } else if (proto.getAttrDataCount() > 0) {
                    processArgumentValuesUpdate(ctx, cfIds, callback, mapToArguments(ctx, msg.getEntityId(), proto.getScope(), proto.getAttrDataList()), toTbMsgId(proto), toTbMsgType(proto));
                } else if (proto.getRemovedTsKeysCount() > 0) {
                    processArgumentValuesUpdate(ctx, cfIds, callback, mapToArgumentsWithFetchedValue(ctx, proto.getRemovedTsKeysList()), toTbMsgId(proto), toTbMsgType(proto));
                } else if (proto.getRemovedAttrKeysCount() > 0) {
                    processArgumentValuesUpdate(ctx, cfIds, callback, mapToArgumentsWithDefaultValue(ctx, msg.getEntityId(), proto.getScope(), proto.getRemovedAttrKeysList()), toTbMsgId(proto), toTbMsgType(proto));
                } else {
                    callback.onSuccess(CALLBACKS_PER_CF);
                }
            }
        } catch (Exception e) {
            log.debug("[{}][{}] Failed to process linked CF telemetry msg: {}", entityId, ctx.getCfId(), msg, e);
            throw CalculatedFieldException.builder().ctx(ctx).eventEntity(entityId).cause(e).build();
        }
    }

    private void process(CalculatedFieldCtx ctx, CalculatedFieldTelemetryMsgProto proto, Collection<CalculatedFieldId> cfIds, List<CalculatedFieldId> cfIdList, MultipleTbCallback callback) throws CalculatedFieldException {
        try {
            if (cfIds.contains(ctx.getCfId())) {
                callback.onSuccess(CALLBACKS_PER_CF);
            } else {
                if (proto.getTsDataCount() > 0) {
                    processTelemetry(ctx, proto, cfIdList, callback);
                } else if (proto.getAttrDataCount() > 0) {
                    processAttributes(ctx, proto, cfIdList, callback);
                } else if (proto.getRemovedTsKeysCount() > 0) {
                    processRemovedTelemetry(ctx, proto, cfIdList, callback);
                } else if (proto.getRemovedAttrKeysCount() > 0) {
                    processRemovedAttributes(ctx, proto, cfIdList, callback);
                } else {
                    callback.onSuccess(CALLBACKS_PER_CF);
                }
            }
        } catch (Exception e) {
            log.debug("[{}][{}] Failed to process CF telemetry msg: {}", entityId, ctx.getCfId(), proto, e);
            if (e instanceof CalculatedFieldException cfe) {
                throw cfe;
            }
            throw CalculatedFieldException.builder().ctx(ctx).eventEntity(entityId).cause(e).build();
        }
    }

<<<<<<< HEAD
    public void process(EntityCalculatedFieldDynamicArgumentsRefreshMsg msg) throws CalculatedFieldException {
        log.debug("[{}][{}] Processing CF dynamic arguments refresh msg.", entityId, msg.getCfId());
        CalculatedFieldState currentState = states.get(msg.getCfId());
        if (currentState == null) {
            log.debug("[{}][{}] Failed to find CF state for entity.", entityId, msg.getCfId());
        } else {
            currentState.setDirty(true);
            log.debug("[{}][{}] CF state marked as dirty.", entityId, msg.getCfId());
        }
        msg.getCallback().onSuccess();
    }

    public void process(CalculatedFieldReevaluateMsg msg) throws CalculatedFieldException {
        CalculatedFieldId cfId = msg.getCfCtx().getCfId();
        CalculatedFieldState state = states.get(cfId);
        if (state == null) {
            log.debug("[{}][{}] Failed to find CF state for entity to handle {}", entityId, cfId, msg);
        } else {
            if (state.isSizeOk()) {
                log.debug("[{}][{}] Reevaluating CF state", entityId, cfId);
                processStateIfReady(state, null, msg.getCfCtx(), Collections.singletonList(cfId), null, null, msg.getCallback());
            } else {
                throw new RuntimeException(msg.getCfCtx().getSizeExceedsLimitMessage());
            }
        }
    }

    public void process(CalculatedFieldAlarmActionMsg msg) {
        log.debug("[{}] Processing alarm action event msg: {}", entityId, msg);
        states.values().forEach(state -> {
            if (state instanceof AlarmCalculatedFieldState alarmCfState) {
                Alarm stateAlarm = alarmCfState.getCurrentAlarm();
                if (stateAlarm != null && stateAlarm.getId().equals(msg.getAlarm().getId())) {
                    alarmCfState.processAlarmAction(msg.getAlarm(), msg.getAction());
                }
            }
        });
        msg.getCallback().onSuccess();
    }

=======
>>>>>>> eee71f2c
    private void processTelemetry(CalculatedFieldCtx ctx, CalculatedFieldTelemetryMsgProto proto, List<CalculatedFieldId> cfIdList, MultipleTbCallback callback) throws CalculatedFieldException {
        processArgumentValuesUpdate(ctx, cfIdList, callback, mapToArguments(ctx, proto.getTsDataList()), toTbMsgId(proto), toTbMsgType(proto));
    }

    private void processAttributes(CalculatedFieldCtx ctx, CalculatedFieldTelemetryMsgProto proto, List<CalculatedFieldId> cfIdList, MultipleTbCallback callback) throws CalculatedFieldException {
        processArgumentValuesUpdate(ctx, cfIdList, callback, mapToArguments(ctx, proto.getScope(), proto.getAttrDataList()), toTbMsgId(proto), toTbMsgType(proto));
    }

    private void processRemovedTelemetry(CalculatedFieldCtx ctx, CalculatedFieldTelemetryMsgProto proto, List<CalculatedFieldId> cfIdList, MultipleTbCallback callback) throws CalculatedFieldException {
        processArgumentValuesUpdate(ctx, cfIdList, callback, mapToArgumentsWithFetchedValue(ctx, proto.getRemovedTsKeysList()), toTbMsgId(proto), toTbMsgType(proto));
    }

    private void processRemovedAttributes(CalculatedFieldCtx ctx, CalculatedFieldTelemetryMsgProto proto, List<CalculatedFieldId> cfIdList, MultipleTbCallback callback) throws CalculatedFieldException {
        processArgumentValuesUpdate(ctx, cfIdList, callback, mapToArgumentsWithDefaultValue(ctx, proto.getScope(), proto.getRemovedAttrKeysList()), toTbMsgId(proto), toTbMsgType(proto));
    }

    private void processArgumentValuesUpdate(CalculatedFieldCtx ctx, List<CalculatedFieldId> cfIdList, MultipleTbCallback callback,
                                             Map<String, ArgumentEntry> newArgValues, UUID tbMsgId, TbMsgType tbMsgType) throws CalculatedFieldException {
        if (newArgValues.isEmpty()) {
            log.debug("[{}] No new argument values to process for CF.", ctx.getCfId());
            callback.onSuccess(CALLBACKS_PER_CF);
        }
        CalculatedFieldState state = states.get(ctx.getCfId());
        boolean justRestored = false;
        if (state == null) {
            state = createState(ctx);
            justRestored = true;
        } else if (ctx.shouldFetchDynamicArgumentsFromDb(state)) {
            log.debug("[{}][{}] Going to update dynamic arguments for CF.", entityId, ctx.getCfId());
            try {
                Map<String, ArgumentEntry> dynamicArgsFromDb = cfService.fetchDynamicArgsFromDb(ctx, entityId);
                dynamicArgsFromDb.forEach(newArgValues::putIfAbsent);
                var geofencingState = (GeofencingCalculatedFieldState) state;
                geofencingState.setLastDynamicArgumentsRefreshTs(System.currentTimeMillis());
            } catch (Exception e) {
                throw CalculatedFieldException.builder().ctx(ctx).eventEntity(entityId).cause(e).build();
            }
        }
        if (state.isSizeOk()) {
            Map<String, ArgumentEntry> updatedArgs = state.update(newArgValues, ctx);
            if (!updatedArgs.isEmpty() || justRestored) {
                cfIdList = new ArrayList<>(cfIdList);
                cfIdList.add(ctx.getCfId());
                processStateIfReady(state, updatedArgs, ctx, cfIdList, tbMsgId, tbMsgType, callback);
            } else {
                callback.onSuccess(CALLBACKS_PER_CF);
            }
        } else {
            throw CalculatedFieldException.builder().ctx(ctx).eventEntity(entityId).errorMessage(ctx.getSizeExceedsLimitMessage()).build();
        }
    }

    private CalculatedFieldState createState(CalculatedFieldCtx ctx) {
        CalculatedFieldState state = createStateByType(ctx, entityId);
        initState(state, ctx);
        return state;
    }

    private void initState(CalculatedFieldState state, CalculatedFieldCtx ctx) {
        state.init(ctx);

        Map<String, ArgumentEntry> arguments = fetchArguments(ctx);
        state.update(arguments, ctx);

        state.checkStateSize(new CalculatedFieldEntityCtxId(tenantId, ctx.getCfId(), entityId), ctx.getMaxStateSize());
        states.put(ctx.getCfId(), state);
    }

    @SneakyThrows
    private Map<String, ArgumentEntry> fetchArguments(CalculatedFieldCtx ctx) {
        ListenableFuture<Map<String, ArgumentEntry>> argumentsFuture = cfService.fetchArguments(ctx, entityId);
        // Ugly but necessary. We do not expect to often fetch data from DB. Only once per <Entity, CalculatedField> pair lifetime.
        // This call happens while processing the CF pack from the queue consumer. So the timeout should be relatively low.
        // Alternatively, we can fetch the state outside the actor system and push separate command to create this actor,
        // but this will significantly complicate the code.
        return argumentsFuture.get(1, TimeUnit.MINUTES);
    }

    private void processStateIfReady(CalculatedFieldState state, Map<String, ArgumentEntry> updatedArgs, CalculatedFieldCtx ctx,
                                     List<CalculatedFieldId> cfIdList, UUID tbMsgId, TbMsgType tbMsgType, TbCallback callback) throws CalculatedFieldException {
        log.trace("[{}][{}] Processing state if ready. Current args: {}, updated args: {}", entityId, ctx.getCfId(), state.getArguments(), updatedArgs);
        CalculatedFieldEntityCtxId ctxId = new CalculatedFieldEntityCtxId(tenantId, ctx.getCfId(), entityId);
        boolean stateSizeChecked = false;
        try {
            if (ctx.isInitialized() && state.isReady()) {
                log.trace("[{}][{}] Performing calculation. Updated args: {}", entityId, ctx.getCfId(), updatedArgs);
                CalculatedFieldResult calculationResult = state.performCalculation(updatedArgs, ctx).get(systemContext.getCfCalculationResultTimeout(), TimeUnit.SECONDS);
                state.checkStateSize(ctxId, ctx.getMaxStateSize());
                stateSizeChecked = true;
                if (state.isSizeOk()) {
                    if (!calculationResult.isEmpty()) {
                        cfService.pushMsgToRuleEngine(tenantId, entityId, calculationResult, cfIdList, callback);
                    } else {
                        callback.onSuccess();
                    }
                    if (DebugModeUtil.isDebugAllAvailable(ctx.getCalculatedField())) {
                        systemContext.persistCalculatedFieldDebugEvent(tenantId, ctx.getCfId(), entityId, state.getArguments(), tbMsgId, tbMsgType, calculationResult.stringValue(), null);
                    }
                }
            } else {
                callback.onSuccess();
            }
        } catch (Exception e) {
            log.debug("[{}][{}] Failed to process CF state", entityId, ctx.getCfId(), e);
            throw CalculatedFieldException.builder().ctx(ctx).eventEntity(entityId).msgId(tbMsgId).msgType(tbMsgType).arguments(state.getArguments()).cause(e).build();
        } finally {
            if (!stateSizeChecked) {
                state.checkStateSize(ctxId, ctx.getMaxStateSize());
            }
            if (state.isSizeOk()) {
                cfStateService.persistState(ctxId, state, callback);
            } else {
                removeStateAndRaiseSizeException(ctxId, CalculatedFieldException.builder().ctx(ctx).eventEntity(entityId).errorMessage(ctx.getSizeExceedsLimitMessage()).build(), callback);
            }
        }
    }

    private void removeStateAndRaiseSizeException(CalculatedFieldEntityCtxId ctxId, CalculatedFieldException ex, TbCallback callback) throws CalculatedFieldException {
        // We remove the state, but remember that it is over-sized in a local map.
        cfStateService.removeState(ctxId, new TbCallback() {
            @Override
            public void onSuccess() {
                callback.onFailure(ex);
            }

            @Override
            public void onFailure(Throwable t) {
                callback.onFailure(ex);
            }
        });
        throw ex;
    }

    private Map<String, ArgumentEntry> mapToArguments(CalculatedFieldCtx ctx, List<TsKvProto> data) {
        return mapToArguments(ctx.getMainEntityArguments(), data);
    }

    private Map<String, ArgumentEntry> mapToArguments(CalculatedFieldCtx ctx, EntityId entityId, List<TsKvProto> data) {
        return mapToArguments(ctx.getLinkedAndDynamicArgs(entityId), data);
    }

    private Map<String, ArgumentEntry> mapToArguments(Map<ReferencedEntityKey, String> argNames, List<TsKvProto> data) {
        if (argNames.isEmpty()) {
            return Collections.emptyMap();
        }
        Map<String, ArgumentEntry> arguments = new HashMap<>();
        for (TsKvProto item : data) {
            ReferencedEntityKey key = new ReferencedEntityKey(item.getKv().getKey(), ArgumentType.TS_LATEST, null);
            String argName = argNames.get(key);
            if (argName != null) {
                arguments.put(argName, new SingleValueArgumentEntry(item));
            }
            key = new ReferencedEntityKey(item.getKv().getKey(), ArgumentType.TS_ROLLING, null);
            argName = argNames.get(key);
            if (argName != null) {
                arguments.put(argName, new SingleValueArgumentEntry(item));
            }
        }
        return arguments;
    }

    private Map<String, ArgumentEntry> mapToArguments(CalculatedFieldCtx ctx, AttributeScopeProto scope, List<AttributeValueProto> attrDataList) {
        return mapToArguments(entityId, ctx.getMainEntityArguments(), ctx.getMainEntityGeofencingArgumentNames(), scope, attrDataList);
    }

    private Map<String, ArgumentEntry> mapToArguments(CalculatedFieldCtx ctx, EntityId entityId, AttributeScopeProto scope, List<AttributeValueProto> attrDataList) {
        var argNames = ctx.getLinkedAndDynamicArgs(entityId);
        if (argNames.isEmpty()) {
            return Collections.emptyMap();
        }
        List<String> geofencingArgumentNames = ctx.getLinkedEntityAndCurrentOwnerGeofencingArgumentNames();
        return mapToArguments(entityId, argNames, geofencingArgumentNames, scope, attrDataList);
    }

    private Map<String, ArgumentEntry> mapToArguments(EntityId entityId, Map<ReferencedEntityKey, String> argNames, List<String> geofencingArgNames, AttributeScopeProto scope, List<AttributeValueProto> attrDataList) {
        Map<String, ArgumentEntry> arguments = new HashMap<>();
        for (AttributeValueProto item : attrDataList) {
            ReferencedEntityKey key = new ReferencedEntityKey(item.getKey(), ArgumentType.ATTRIBUTE, AttributeScope.valueOf(scope.name()));
            String argName = argNames.get(key);
            if (argName == null) {
                continue;
            }
            if (geofencingArgNames.contains(argName)) {
                arguments.put(argName, new GeofencingArgumentEntry(entityId, item));
                continue;
            }
            arguments.put(argName, new SingleValueArgumentEntry(item));
        }
        return arguments;
    }

    private Map<String, ArgumentEntry> mapToArgumentsWithDefaultValue(CalculatedFieldCtx ctx, EntityId entityId, AttributeScopeProto scope, List<String> removedAttrKeys) {
<<<<<<< HEAD
        return mapToArgumentsWithDefaultValue(ctx.getLinkedAndDynamicArgs(entityId), ctx.getArguments(), scope, removedAttrKeys);
=======
        var argNames = ctx.getLinkedEntityArguments().get(entityId);
        if (argNames.isEmpty()) {
            return Collections.emptyMap();
        }
        List<String> geofencingArgumentNames = ctx.getLinkedEntityGeofencingArgumentNames();
        return mapToArgumentsWithDefaultValue(argNames, ctx.getArguments(), geofencingArgumentNames, scope, removedAttrKeys);
>>>>>>> eee71f2c
    }

    private Map<String, ArgumentEntry> mapToArgumentsWithDefaultValue(CalculatedFieldCtx ctx, AttributeScopeProto scope, List<String> removedAttrKeys) {
        return mapToArgumentsWithDefaultValue(ctx.getMainEntityArguments(), ctx.getArguments(), ctx.getMainEntityGeofencingArgumentNames(), scope, removedAttrKeys);
    }

    private Map<String, ArgumentEntry> mapToArgumentsWithDefaultValue(Map<ReferencedEntityKey, String> argNames, Map<String, Argument> configArguments, List<String> geofencingArgNames, AttributeScopeProto scope, List<String> removedAttrKeys) {
        Map<String, ArgumentEntry> arguments = new HashMap<>();
        for (String removedKey : removedAttrKeys) {
            ReferencedEntityKey key = new ReferencedEntityKey(removedKey, ArgumentType.ATTRIBUTE, AttributeScope.valueOf(scope.name()));
            String argName = argNames.get(key);
            if (argName == null) {
                continue;
            }
            if (geofencingArgNames.contains(argName)) {
                arguments.put(argName, new GeofencingArgumentEntry());
                continue;
            }
            Argument argument = configArguments.get(argName);
            String defaultValue = (argument != null) ? argument.getDefaultValue() : null;
            arguments.put(argName, StringUtils.isNotEmpty(defaultValue)
                    ? new SingleValueArgumentEntry(System.currentTimeMillis(), new StringDataEntry(removedKey, defaultValue), null)
                    : new SingleValueArgumentEntry());

        }
        return arguments;
    }

    private Map<String, ArgumentEntry> mapToArgumentsWithFetchedValue(CalculatedFieldCtx ctx, List<String> removedTelemetryKeys) {
        Map<String, Argument> deletedArguments = ctx.getArguments().entrySet().stream()
                .filter(entry -> removedTelemetryKeys.contains(entry.getValue().getRefEntityKey().getKey()))
                .collect(Collectors.toMap(Map.Entry::getKey, Map.Entry::getValue));

        Map<String, ArgumentEntry> fetchedArgs = cfService.fetchArgsFromDb(tenantId, entityId, deletedArguments);

        fetchedArgs.values().forEach(arg -> arg.setForceResetPrevious(true));
        return fetchedArgs;
    }

    private static List<CalculatedFieldId> getCalculatedFieldIds(CalculatedFieldTelemetryMsgProto proto) {
        List<CalculatedFieldId> cfIds = new LinkedList<>();
        for (var cfId : proto.getPreviousCalculatedFieldsList()) {
            cfIds.add(new CalculatedFieldId(new UUID(cfId.getCalculatedFieldIdMSB(), cfId.getCalculatedFieldIdLSB())));
        }
        return cfIds;
    }

    private UUID toTbMsgId(CalculatedFieldTelemetryMsgProto proto) {
        if (proto.getTbMsgIdMSB() != 0 && proto.getTbMsgIdLSB() != 0) {
            return new UUID(proto.getTbMsgIdMSB(), proto.getTbMsgIdLSB());
        }
        return null;
    }

    private TbMsgType toTbMsgType(CalculatedFieldTelemetryMsgProto proto) {
        if (!proto.getTbMsgType().isEmpty()) {
            return TbMsgType.valueOf(proto.getTbMsgType());
        }
        return null;
    }

}<|MERGE_RESOLUTION|>--- conflicted
+++ resolved
@@ -264,19 +264,6 @@
         }
     }
 
-<<<<<<< HEAD
-    public void process(EntityCalculatedFieldDynamicArgumentsRefreshMsg msg) throws CalculatedFieldException {
-        log.debug("[{}][{}] Processing CF dynamic arguments refresh msg.", entityId, msg.getCfId());
-        CalculatedFieldState currentState = states.get(msg.getCfId());
-        if (currentState == null) {
-            log.debug("[{}][{}] Failed to find CF state for entity.", entityId, msg.getCfId());
-        } else {
-            currentState.setDirty(true);
-            log.debug("[{}][{}] CF state marked as dirty.", entityId, msg.getCfId());
-        }
-        msg.getCallback().onSuccess();
-    }
-
     public void process(CalculatedFieldReevaluateMsg msg) throws CalculatedFieldException {
         CalculatedFieldId cfId = msg.getCfCtx().getCfId();
         CalculatedFieldState state = states.get(cfId);
@@ -305,8 +292,6 @@
         msg.getCallback().onSuccess();
     }
 
-=======
->>>>>>> eee71f2c
     private void processTelemetry(CalculatedFieldCtx ctx, CalculatedFieldTelemetryMsgProto proto, List<CalculatedFieldId> cfIdList, MultipleTbCallback callback) throws CalculatedFieldException {
         processArgumentValuesUpdate(ctx, cfIdList, callback, mapToArguments(ctx, proto.getTsDataList()), toTbMsgId(proto), toTbMsgType(proto));
     }
@@ -499,16 +484,12 @@
     }
 
     private Map<String, ArgumentEntry> mapToArgumentsWithDefaultValue(CalculatedFieldCtx ctx, EntityId entityId, AttributeScopeProto scope, List<String> removedAttrKeys) {
-<<<<<<< HEAD
-        return mapToArgumentsWithDefaultValue(ctx.getLinkedAndDynamicArgs(entityId), ctx.getArguments(), scope, removedAttrKeys);
-=======
-        var argNames = ctx.getLinkedEntityArguments().get(entityId);
+        var argNames = ctx.getLinkedAndDynamicArgs(entityId);
         if (argNames.isEmpty()) {
             return Collections.emptyMap();
         }
         List<String> geofencingArgumentNames = ctx.getLinkedEntityGeofencingArgumentNames();
         return mapToArgumentsWithDefaultValue(argNames, ctx.getArguments(), geofencingArgumentNames, scope, removedAttrKeys);
->>>>>>> eee71f2c
     }
 
     private Map<String, ArgumentEntry> mapToArgumentsWithDefaultValue(CalculatedFieldCtx ctx, AttributeScopeProto scope, List<String> removedAttrKeys) {
