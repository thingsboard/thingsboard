/**
 * Copyright © 2016-2025 The Thingsboard Authors
 *
 * Licensed under the Apache License, Version 2.0 (the "License");
 * you may not use this file except in compliance with the License.
 * You may obtain a copy of the License at
 *
 *     http://www.apache.org/licenses/LICENSE-2.0
 *
 * Unless required by applicable law or agreed to in writing, software
 * distributed under the License is distributed on an "AS IS" BASIS,
 * WITHOUT WARRANTIES OR CONDITIONS OF ANY KIND, either express or implied.
 * See the License for the specific language governing permissions and
 * limitations under the License.
 */
package org.thingsboard.server.actors.calculatedField;

import com.google.common.util.concurrent.ListenableFuture;
import lombok.SneakyThrows;
import lombok.extern.slf4j.Slf4j;
import org.thingsboard.common.util.DebugModeUtil;
import org.thingsboard.server.actors.ActorSystemContext;
import org.thingsboard.server.actors.TbActorCtx;
import org.thingsboard.server.actors.shared.AbstractContextAwareMsgProcessor;
import org.thingsboard.server.common.data.AttributeScope;
import org.thingsboard.server.common.data.DataConstants;
import org.thingsboard.server.common.data.StringUtils;
import org.thingsboard.server.common.data.cf.configuration.Argument;
import org.thingsboard.server.common.data.cf.configuration.ArgumentType;
import org.thingsboard.server.common.data.cf.configuration.ReferencedEntityKey;
import org.thingsboard.server.common.data.id.CalculatedFieldId;
import org.thingsboard.server.common.data.id.EntityId;
import org.thingsboard.server.common.data.id.TenantId;
import org.thingsboard.server.common.data.kv.StringDataEntry;
import org.thingsboard.server.common.data.msg.TbMsgType;
import org.thingsboard.server.common.msg.cf.CalculatedFieldPartitionChangeMsg;
import org.thingsboard.server.common.msg.queue.ServiceType;
import org.thingsboard.server.common.msg.queue.TbCallback;
import org.thingsboard.server.gen.transport.TransportProtos.AttributeScopeProto;
import org.thingsboard.server.gen.transport.TransportProtos.AttributeValueProto;
import org.thingsboard.server.gen.transport.TransportProtos.CalculatedFieldTelemetryMsgProto;
import org.thingsboard.server.gen.transport.TransportProtos.TsKvProto;
import org.thingsboard.server.service.cf.CalculatedFieldProcessingService;
import org.thingsboard.server.service.cf.CalculatedFieldResult;
import org.thingsboard.server.service.cf.CalculatedFieldStateService;
import org.thingsboard.server.service.cf.ctx.CalculatedFieldEntityCtxId;
import org.thingsboard.server.service.cf.ctx.state.ArgumentEntry;
import org.thingsboard.server.service.cf.ctx.state.CalculatedFieldCtx;
import org.thingsboard.server.service.cf.ctx.state.CalculatedFieldState;
import org.thingsboard.server.service.cf.ctx.state.SingleValueArgumentEntry;
import org.thingsboard.server.service.cf.ctx.state.geofencing.GeofencingArgumentEntry;
import org.thingsboard.server.service.cf.ctx.state.geofencing.GeofencingCalculatedFieldState;

import java.util.ArrayList;
import java.util.Collection;
import java.util.Collections;
import java.util.HashMap;
import java.util.HashSet;
import java.util.LinkedList;
import java.util.List;
import java.util.Map;
import java.util.Set;
import java.util.UUID;
import java.util.concurrent.TimeUnit;
import java.util.stream.Collectors;


/**
 * @author Andrew Shvayka
 */
@Slf4j
public class CalculatedFieldEntityMessageProcessor extends AbstractContextAwareMsgProcessor {
    // (1 for result persistence + 1 for the state persistence)
    public static final int CALLBACKS_PER_CF = 2;

    final TenantId tenantId;
    final EntityId entityId;
    final CalculatedFieldProcessingService cfService;
    final CalculatedFieldStateService cfStateService;

    TbActorCtx ctx;
    Map<CalculatedFieldId, CalculatedFieldState> states = new HashMap<>();

    CalculatedFieldEntityMessageProcessor(ActorSystemContext systemContext, TenantId tenantId, EntityId entityId) {
        super(systemContext);
        this.tenantId = tenantId;
        this.entityId = entityId;
        this.cfService = systemContext.getCalculatedFieldProcessingService();
        this.cfStateService = systemContext.getCalculatedFieldStateService();
    }

    void init(TbActorCtx ctx) {
        this.ctx = ctx;
    }

    public void stop(boolean partitionChanged) {
        log.info(partitionChanged ?
                        "[{}][{}] Stopping entity actor due to change partition event." :
                        "[{}][{}] Stopping entity actor.",
                tenantId, entityId);
        states.clear();
        ctx.stop(ctx.getSelf());
    }

    public void process(CalculatedFieldPartitionChangeMsg msg) {
        if (!systemContext.getPartitionService().resolve(ServiceType.TB_RULE_ENGINE, DataConstants.CF_QUEUE_NAME, tenantId, entityId).isMyPartition()) {
            stop(true);
        }
    }

    public void process(CalculatedFieldStateRestoreMsg msg) {
        CalculatedFieldId cfId = msg.getId().cfId();
        log.debug("[{}] [{}] Processing CF state restore msg.", msg.getId().entityId(), cfId);
        if (msg.getState() != null) {
            states.put(cfId, msg.getState());
        } else {
            states.remove(cfId);
        }
    }

    public void process(EntityInitCalculatedFieldMsg msg) throws CalculatedFieldException {
        log.debug("[{}] Processing entity init CF msg.", msg.getCtx().getCfId());
        var ctx = msg.getCtx();
        if (msg.isForceReinit()) {
            log.debug("Force reinitialization of CF: [{}].", ctx.getCfId());
            states.remove(ctx.getCfId());
        }
        try {
            var state = getOrInitState(ctx);
            if (state.isSizeOk()) {
                processStateIfReady(ctx, Collections.singletonList(ctx.getCfId()), state, null, null, msg.getCallback());
            } else {
                throw new RuntimeException(ctx.getSizeExceedsLimitMessage());
            }
        } catch (Exception e) {
            if (e instanceof CalculatedFieldException cfe) {
                throw cfe;
            }
            throw CalculatedFieldException.builder().ctx(ctx).eventEntity(entityId).cause(e).build();
        }
    }

    public void process(CalculatedFieldEntityDeleteMsg msg) {
        log.debug("[{}] Processing CF entity delete msg.", msg.getEntityId());
        if (this.entityId.equals(msg.getEntityId())) {
            if (states.isEmpty()) {
                msg.getCallback().onSuccess();
            } else {
                MultipleTbCallback multipleTbCallback = new MultipleTbCallback(states.size(), msg.getCallback());
                states.forEach((cfId, state) -> cfStateService.removeState(new CalculatedFieldEntityCtxId(tenantId, cfId, entityId), multipleTbCallback));
                ctx.stop(ctx.getSelf());
            }
        } else {
            var cfId = new CalculatedFieldId(msg.getEntityId().getId());
            var state = states.remove(cfId);
            if (state != null) {
                cfStateService.removeState(new CalculatedFieldEntityCtxId(tenantId, cfId, entityId), msg.getCallback());
            } else {
                msg.getCallback().onSuccess();
            }
        }
    }

    public void process(EntityCalculatedFieldTelemetryMsg msg) throws CalculatedFieldException {
        log.debug("[{}] Processing CF telemetry msg.", msg.getEntityId());
        var proto = msg.getProto();
        var numberOfCallbacks = CALLBACKS_PER_CF * (msg.getEntityIdFields().size() + msg.getProfileIdFields().size());
        MultipleTbCallback callback = new MultipleTbCallback(numberOfCallbacks, msg.getCallback());
        List<CalculatedFieldId> cfIdList = getCalculatedFieldIds(proto);
        Set<CalculatedFieldId> cfIdSet = new HashSet<>(cfIdList);
        for (var ctx : msg.getEntityIdFields()) {
            process(ctx, proto, cfIdSet, cfIdList, callback);
        }
        for (var ctx : msg.getProfileIdFields()) {
            process(ctx, proto, cfIdSet, cfIdList, callback);
        }
    }

    public void process(EntityCalculatedFieldLinkedTelemetryMsg msg) throws CalculatedFieldException {
        log.debug("[{}] Processing CF link telemetry msg.", msg.getEntityId());
        var proto = msg.getProto();
        var ctx = msg.getCtx();
        var callback = new MultipleTbCallback(CALLBACKS_PER_CF, msg.getCallback());
        try {
            List<CalculatedFieldId> cfIds = getCalculatedFieldIds(proto);
            if (cfIds.contains(ctx.getCfId())) {
                callback.onSuccess(CALLBACKS_PER_CF);
            } else {
                if (proto.getTsDataCount() > 0) {
                    processArgumentValuesUpdate(ctx, cfIds, callback, mapToArguments(ctx, msg.getEntityId(), proto.getTsDataList()), toTbMsgId(proto), toTbMsgType(proto));
                } else if (proto.getAttrDataCount() > 0) {
                    processArgumentValuesUpdate(ctx, cfIds, callback, mapToArguments(ctx, msg.getEntityId(), proto.getScope(), proto.getAttrDataList()), toTbMsgId(proto), toTbMsgType(proto));
                } else if (proto.getRemovedTsKeysCount() > 0) {
                    processArgumentValuesUpdate(ctx, cfIds, callback, mapToArgumentsWithFetchedValue(ctx, proto.getRemovedTsKeysList()), toTbMsgId(proto), toTbMsgType(proto));
                } else if (proto.getRemovedAttrKeysCount() > 0) {
                    processArgumentValuesUpdate(ctx, cfIds, callback, mapToArgumentsWithDefaultValue(ctx, msg.getEntityId(), proto.getScope(), proto.getRemovedAttrKeysList()), toTbMsgId(proto), toTbMsgType(proto));
                } else {
                    callback.onSuccess(CALLBACKS_PER_CF);
                }
            }
        } catch (Exception e) {
            throw CalculatedFieldException.builder().ctx(ctx).eventEntity(entityId).cause(e).build();
        }
    }

    private void process(CalculatedFieldCtx ctx, CalculatedFieldTelemetryMsgProto proto, Collection<CalculatedFieldId> cfIds, List<CalculatedFieldId> cfIdList, MultipleTbCallback callback) throws CalculatedFieldException {
        try {
            if (cfIds.contains(ctx.getCfId())) {
                callback.onSuccess(CALLBACKS_PER_CF);
            } else {
                if (proto.getTsDataCount() > 0) {
                    processTelemetry(ctx, proto, cfIdList, callback);
                } else if (proto.getAttrDataCount() > 0) {
                    processAttributes(ctx, proto, cfIdList, callback);
                } else if (proto.getRemovedTsKeysCount() > 0) {
                    processRemovedTelemetry(ctx, proto, cfIdList, callback);
                } else if (proto.getRemovedAttrKeysCount() > 0) {
                    processRemovedAttributes(ctx, proto, cfIdList, callback);
                } else {
                    callback.onSuccess(CALLBACKS_PER_CF);
                }
            }
        } catch (Exception e) {
            if (e instanceof CalculatedFieldException cfe) {
                throw cfe;
            }
            throw CalculatedFieldException.builder().ctx(ctx).eventEntity(entityId).cause(e).build();
        }
    }

    private void processTelemetry(CalculatedFieldCtx ctx, CalculatedFieldTelemetryMsgProto proto, List<CalculatedFieldId> cfIdList, MultipleTbCallback callback) throws CalculatedFieldException {
        processArgumentValuesUpdate(ctx, cfIdList, callback, mapToArguments(ctx, proto.getTsDataList()), toTbMsgId(proto), toTbMsgType(proto));
    }

    private void processAttributes(CalculatedFieldCtx ctx, CalculatedFieldTelemetryMsgProto proto, List<CalculatedFieldId> cfIdList, MultipleTbCallback callback) throws CalculatedFieldException {
        processArgumentValuesUpdate(ctx, cfIdList, callback, mapToArguments(ctx, proto.getScope(), proto.getAttrDataList()), toTbMsgId(proto), toTbMsgType(proto));
    }

    private void processRemovedTelemetry(CalculatedFieldCtx ctx, CalculatedFieldTelemetryMsgProto proto, List<CalculatedFieldId> cfIdList, MultipleTbCallback callback) throws CalculatedFieldException {
        processArgumentValuesUpdate(ctx, cfIdList, callback, mapToArgumentsWithFetchedValue(ctx, proto.getRemovedTsKeysList()), toTbMsgId(proto), toTbMsgType(proto));
    }

    private void processRemovedAttributes(CalculatedFieldCtx ctx, CalculatedFieldTelemetryMsgProto proto, List<CalculatedFieldId> cfIdList, MultipleTbCallback callback) throws CalculatedFieldException {
        processArgumentValuesUpdate(ctx, cfIdList, callback, mapToArgumentsWithDefaultValue(ctx, proto.getScope(), proto.getRemovedAttrKeysList()), toTbMsgId(proto), toTbMsgType(proto));
    }

    private void processArgumentValuesUpdate(CalculatedFieldCtx ctx, List<CalculatedFieldId> cfIdList, MultipleTbCallback callback,
                                             Map<String, ArgumentEntry> newArgValues, UUID tbMsgId, TbMsgType tbMsgType) throws CalculatedFieldException {
        if (newArgValues.isEmpty()) {
            log.debug("[{}] No new argument values to process for CF.", ctx.getCfId());
            callback.onSuccess(CALLBACKS_PER_CF);
        }
        CalculatedFieldState state = states.get(ctx.getCfId());
        boolean justRestored = false;
        if (state == null) {
            state = getOrInitState(ctx);
            justRestored = true;
        } else if (ctx.shouldFetchDynamicArgumentsFromDb(state)) {
            log.debug("[{}][{}] Going to update dynamic arguments for CF.", entityId, ctx.getCfId());
            try {
                Map<String, ArgumentEntry> dynamicArgsFromDb = cfService.fetchDynamicArgsFromDb(ctx, entityId);
                dynamicArgsFromDb.forEach(newArgValues::putIfAbsent);
                var geofencingState = (GeofencingCalculatedFieldState) state;
                geofencingState.setLastDynamicArgumentsRefreshTs(System.currentTimeMillis());
            } catch (Exception e) {
                throw CalculatedFieldException.builder().ctx(ctx).eventEntity(entityId).cause(e).build();
            }
        }
        if (state.isSizeOk()) {
            if (state.updateState(ctx, newArgValues) || justRestored) {
                cfIdList = new ArrayList<>(cfIdList);
                cfIdList.add(ctx.getCfId());
                processStateIfReady(ctx, cfIdList, state, tbMsgId, tbMsgType, callback);
            } else {
                callback.onSuccess(CALLBACKS_PER_CF);
            }
        } else {
            throw CalculatedFieldException.builder().ctx(ctx).eventEntity(entityId).errorMessage(ctx.getSizeExceedsLimitMessage()).build();
        }
    }

    @SneakyThrows
    private CalculatedFieldState getOrInitState(CalculatedFieldCtx ctx) {
        CalculatedFieldState state = states.get(ctx.getCfId());
        if (state != null) {
            return state;
        } else {
            ListenableFuture<CalculatedFieldState> stateFuture = cfService.fetchStateFromDb(ctx, entityId);
            // Ugly but necessary. We do not expect to often fetch data from DB. Only once per <Entity, CalculatedField> pair lifetime.
            // This call happens while processing the CF pack from the queue consumer. So the timeout should be relatively low.
            // Alternatively, we can fetch the state outside the actor system and push separate command to create this actor,
            // but this will significantly complicate the code.
            state = stateFuture.get(1, TimeUnit.MINUTES);
            state.checkStateSize(new CalculatedFieldEntityCtxId(tenantId, ctx.getCfId(), entityId), ctx.getMaxStateSize());
            states.put(ctx.getCfId(), state);
        }
        return state;
    }

    private void processStateIfReady(CalculatedFieldCtx ctx, List<CalculatedFieldId> cfIdList, CalculatedFieldState state, UUID tbMsgId, TbMsgType tbMsgType, TbCallback callback) throws CalculatedFieldException {
        CalculatedFieldEntityCtxId ctxId = new CalculatedFieldEntityCtxId(tenantId, ctx.getCfId(), entityId);
        boolean stateSizeChecked = false;
        try {
            if (ctx.isInitialized() && state.isReady()) {
                CalculatedFieldResult calculationResult = state.performCalculation(entityId, ctx).get(systemContext.getCfCalculationResultTimeout(), TimeUnit.SECONDS);
                state.checkStateSize(ctxId, ctx.getMaxStateSize());
                stateSizeChecked = true;
                if (state.isSizeOk()) {
                    if (!calculationResult.isEmpty()) {
                        cfService.pushMsgToRuleEngine(tenantId, entityId, calculationResult, cfIdList, callback);
                    } else {
                        callback.onSuccess();
                    }
                    if (DebugModeUtil.isDebugAllAvailable(ctx.getCalculatedField())) {
                        systemContext.persistCalculatedFieldDebugEvent(tenantId, ctx.getCfId(), entityId, state.getArguments(), tbMsgId, tbMsgType, calculationResult.toStringOrElseNull(), null);
                    }
                }
            } else {
                callback.onSuccess();
            }
        } catch (Exception e) {
            throw CalculatedFieldException.builder().ctx(ctx).eventEntity(entityId).msgId(tbMsgId).msgType(tbMsgType).arguments(state.getArguments()).cause(e).build();
        } finally {
            if (!stateSizeChecked) {
                state.checkStateSize(ctxId, ctx.getMaxStateSize());
            }
            if (state.isSizeOk()) {
                cfStateService.persistState(ctxId, state, callback);
            } else {
                removeStateAndRaiseSizeException(ctxId, CalculatedFieldException.builder().ctx(ctx).eventEntity(entityId).errorMessage(ctx.getSizeExceedsLimitMessage()).build(), callback);
            }
        }
    }

    private void removeStateAndRaiseSizeException(CalculatedFieldEntityCtxId ctxId, CalculatedFieldException ex, TbCallback callback) throws CalculatedFieldException {
        // We remove the state, but remember that it is over-sized in a local map.
        cfStateService.removeState(ctxId, new TbCallback() {
            @Override
            public void onSuccess() {
                callback.onFailure(ex);
            }

            @Override
            public void onFailure(Throwable t) {
                callback.onFailure(ex);
            }
        });
        throw ex;
    }

    private Map<String, ArgumentEntry> mapToArguments(CalculatedFieldCtx ctx, List<TsKvProto> data) {
        return mapToArguments(ctx.getMainEntityArguments(), data);
    }

    private Map<String, ArgumentEntry> mapToArguments(CalculatedFieldCtx ctx, EntityId entityId, List<TsKvProto> data) {
        var argNames = ctx.getLinkedEntityArguments().get(entityId);
        if (argNames.isEmpty()) {
            return Collections.emptyMap();
        }
        return mapToArguments(argNames, data);
    }

    private Map<String, ArgumentEntry> mapToArguments(Map<ReferencedEntityKey, Set<String>> args, List<TsKvProto> data) {
        if (args.isEmpty()) {
            return Collections.emptyMap();
        }
        Map<String, ArgumentEntry> arguments = new HashMap<>();
        for (TsKvProto item : data) {
            ReferencedEntityKey key = new ReferencedEntityKey(item.getKv().getKey(), ArgumentType.TS_LATEST, null);
            Set<String> argNames = args.get(key);
            if (argNames != null) {
<<<<<<< HEAD
                argNames.forEach(argName -> {
                    arguments.put(argName, new SingleValueArgumentEntry(item));
                });
=======
                argNames.forEach(argName -> arguments.put(argName, new SingleValueArgumentEntry(item)));
>>>>>>> bc174369
            }

            key = new ReferencedEntityKey(item.getKv().getKey(), ArgumentType.TS_ROLLING, null);
            argNames = args.get(key);
            if (argNames != null) {
<<<<<<< HEAD
                argNames.forEach(argName -> {
                    arguments.put(argName, new SingleValueArgumentEntry(item));
                });
=======
                argNames.forEach(argName -> arguments.put(argName, new SingleValueArgumentEntry(item)));
>>>>>>> bc174369
            }
        }
        return arguments;
    }

    private Map<String, ArgumentEntry> mapToArguments(CalculatedFieldCtx ctx, AttributeScopeProto scope, List<AttributeValueProto> attrDataList) {
        return mapToArguments(entityId, ctx.getMainEntityArguments(), ctx.getMainEntityGeofencingArgumentNames(), scope, attrDataList);
    }

    private Map<String, ArgumentEntry> mapToArguments(CalculatedFieldCtx ctx, EntityId entityId, AttributeScopeProto scope, List<AttributeValueProto> attrDataList) {
        var argNames = ctx.getLinkedEntityArguments().get(entityId);
        if (argNames.isEmpty()) {
            return Collections.emptyMap();
        }
        List<String> geofencingArgumentNames = ctx.getLinkedEntityGeofencingArgumentNames();
        return mapToArguments(entityId, argNames, geofencingArgumentNames, scope, attrDataList);
    }

<<<<<<< HEAD
    private Map<String, ArgumentEntry> mapToArguments(EntityId entityId, Map<ReferencedEntityKey, Set<String>> args, List<String> geofencingArgNames, AttributeScopeProto scope, List<AttributeValueProto> attrDataList) {
=======
    private Map<String, ArgumentEntry> mapToArguments(Map<ReferencedEntityKey, Set<String>> args, AttributeScopeProto scope, List<AttributeValueProto> attrDataList) {
>>>>>>> bc174369
        Map<String, ArgumentEntry> arguments = new HashMap<>();
        for (AttributeValueProto item : attrDataList) {
            ReferencedEntityKey key = new ReferencedEntityKey(item.getKey(), ArgumentType.ATTRIBUTE, AttributeScope.valueOf(scope.name()));
            Set<String> argNames = args.get(key);
<<<<<<< HEAD
            if (argNames == null) {
                continue;
=======
            if (argNames != null) {
                argNames.forEach(argName -> arguments.put(argName, new SingleValueArgumentEntry(item)));
>>>>>>> bc174369
            }
            argNames.forEach(argName -> {
                if (geofencingArgNames.contains(argName)) {
                    arguments.put(argName, new GeofencingArgumentEntry(entityId, item));
                } else {
                    arguments.put(argName, new SingleValueArgumentEntry(item));
                }
            });
        }
        return arguments;
    }

    private Map<String, ArgumentEntry> mapToArgumentsWithDefaultValue(CalculatedFieldCtx ctx, EntityId entityId, AttributeScopeProto scope, List<String> removedAttrKeys) {
        var argNames = ctx.getLinkedEntityArguments().get(entityId);
        if (argNames.isEmpty()) {
            return Collections.emptyMap();
        }
        List<String> geofencingArgumentNames = ctx.getLinkedEntityGeofencingArgumentNames();
        return mapToArgumentsWithDefaultValue(argNames, ctx.getArguments(), geofencingArgumentNames, scope, removedAttrKeys);
    }

    private Map<String, ArgumentEntry> mapToArgumentsWithDefaultValue(CalculatedFieldCtx ctx, AttributeScopeProto scope, List<String> removedAttrKeys) {
        return mapToArgumentsWithDefaultValue(ctx.getMainEntityArguments(), ctx.getArguments(), ctx.getMainEntityGeofencingArgumentNames(), scope, removedAttrKeys);
    }

<<<<<<< HEAD
    private Map<String, ArgumentEntry> mapToArgumentsWithDefaultValue(Map<ReferencedEntityKey, Set<String>> args, Map<String, Argument> configArguments, List<String> geofencingArgNames, AttributeScopeProto scope, List<String> removedAttrKeys) {
=======
    private Map<String, ArgumentEntry> mapToArgumentsWithDefaultValue(Map<ReferencedEntityKey, Set<String>> args, Map<String, Argument> configArguments, AttributeScopeProto scope, List<String> removedAttrKeys) {
>>>>>>> bc174369
        Map<String, ArgumentEntry> arguments = new HashMap<>();
        for (String removedKey : removedAttrKeys) {
            ReferencedEntityKey key = new ReferencedEntityKey(removedKey, ArgumentType.ATTRIBUTE, AttributeScope.valueOf(scope.name()));
            Set<String> argNames = args.get(key);
<<<<<<< HEAD
            if (argNames == null) {
                continue;
=======
            if (argNames != null) {
                argNames.forEach(argName -> {
                    Argument argument = configArguments.get(argName);
                    String defaultValue = (argument != null) ? argument.getDefaultValue() : null;
                    arguments.put(argName, StringUtils.isNotEmpty(defaultValue)
                            ? new SingleValueArgumentEntry(System.currentTimeMillis(), new StringDataEntry(removedKey, defaultValue), null)
                            : new SingleValueArgumentEntry());
                });
>>>>>>> bc174369
            }
            argNames.forEach(argName -> {
                if (geofencingArgNames.contains(argName)) {
                    arguments.put(argName, new GeofencingArgumentEntry());
                } else {
                    Argument argument = configArguments.get(argName);
                    String defaultValue = (argument != null) ? argument.getDefaultValue() : null;
                    arguments.put(argName, StringUtils.isNotEmpty(defaultValue)
                            ? new SingleValueArgumentEntry(System.currentTimeMillis(), new StringDataEntry(removedKey, defaultValue), null)
                            : new SingleValueArgumentEntry());
                }
            });
        }
        return arguments;
    }

    private Map<String, ArgumentEntry> mapToArgumentsWithFetchedValue(CalculatedFieldCtx ctx, List<String> removedTelemetryKeys) {
        Map<String, Argument> deletedArguments = ctx.getArguments().entrySet().stream()
                .filter(entry -> removedTelemetryKeys.contains(entry.getValue().getRefEntityKey().getKey()))
                .collect(Collectors.toMap(Map.Entry::getKey, Map.Entry::getValue));

        Map<String, ArgumentEntry> fetchedArgs = cfService.fetchArgsFromDb(tenantId, entityId, deletedArguments);

        fetchedArgs.values().forEach(arg -> arg.setForceResetPrevious(true));
        return fetchedArgs;
    }

    private static List<CalculatedFieldId> getCalculatedFieldIds(CalculatedFieldTelemetryMsgProto proto) {
        List<CalculatedFieldId> cfIds = new LinkedList<>();
        for (var cfId : proto.getPreviousCalculatedFieldsList()) {
            cfIds.add(new CalculatedFieldId(new UUID(cfId.getCalculatedFieldIdMSB(), cfId.getCalculatedFieldIdLSB())));
        }
        return cfIds;
    }

    private UUID toTbMsgId(CalculatedFieldTelemetryMsgProto proto) {
        if (proto.getTbMsgIdMSB() != 0 && proto.getTbMsgIdLSB() != 0) {
            return new UUID(proto.getTbMsgIdMSB(), proto.getTbMsgIdLSB());
        }
        return null;
    }

    private TbMsgType toTbMsgType(CalculatedFieldTelemetryMsgProto proto) {
        if (!proto.getTbMsgType().isEmpty()) {
            return TbMsgType.valueOf(proto.getTbMsgType());
        }
        return null;
    }

}<|MERGE_RESOLUTION|>--- conflicted
+++ resolved
@@ -369,25 +369,17 @@
             ReferencedEntityKey key = new ReferencedEntityKey(item.getKv().getKey(), ArgumentType.TS_LATEST, null);
             Set<String> argNames = args.get(key);
             if (argNames != null) {
-<<<<<<< HEAD
                 argNames.forEach(argName -> {
                     arguments.put(argName, new SingleValueArgumentEntry(item));
                 });
-=======
-                argNames.forEach(argName -> arguments.put(argName, new SingleValueArgumentEntry(item)));
->>>>>>> bc174369
             }
 
             key = new ReferencedEntityKey(item.getKv().getKey(), ArgumentType.TS_ROLLING, null);
             argNames = args.get(key);
             if (argNames != null) {
-<<<<<<< HEAD
                 argNames.forEach(argName -> {
                     arguments.put(argName, new SingleValueArgumentEntry(item));
                 });
-=======
-                argNames.forEach(argName -> arguments.put(argName, new SingleValueArgumentEntry(item)));
->>>>>>> bc174369
             }
         }
         return arguments;
@@ -406,22 +398,13 @@
         return mapToArguments(entityId, argNames, geofencingArgumentNames, scope, attrDataList);
     }
 
-<<<<<<< HEAD
     private Map<String, ArgumentEntry> mapToArguments(EntityId entityId, Map<ReferencedEntityKey, Set<String>> args, List<String> geofencingArgNames, AttributeScopeProto scope, List<AttributeValueProto> attrDataList) {
-=======
-    private Map<String, ArgumentEntry> mapToArguments(Map<ReferencedEntityKey, Set<String>> args, AttributeScopeProto scope, List<AttributeValueProto> attrDataList) {
->>>>>>> bc174369
         Map<String, ArgumentEntry> arguments = new HashMap<>();
         for (AttributeValueProto item : attrDataList) {
             ReferencedEntityKey key = new ReferencedEntityKey(item.getKey(), ArgumentType.ATTRIBUTE, AttributeScope.valueOf(scope.name()));
             Set<String> argNames = args.get(key);
-<<<<<<< HEAD
             if (argNames == null) {
                 continue;
-=======
-            if (argNames != null) {
-                argNames.forEach(argName -> arguments.put(argName, new SingleValueArgumentEntry(item)));
->>>>>>> bc174369
             }
             argNames.forEach(argName -> {
                 if (geofencingArgNames.contains(argName)) {
@@ -447,28 +430,13 @@
         return mapToArgumentsWithDefaultValue(ctx.getMainEntityArguments(), ctx.getArguments(), ctx.getMainEntityGeofencingArgumentNames(), scope, removedAttrKeys);
     }
 
-<<<<<<< HEAD
     private Map<String, ArgumentEntry> mapToArgumentsWithDefaultValue(Map<ReferencedEntityKey, Set<String>> args, Map<String, Argument> configArguments, List<String> geofencingArgNames, AttributeScopeProto scope, List<String> removedAttrKeys) {
-=======
-    private Map<String, ArgumentEntry> mapToArgumentsWithDefaultValue(Map<ReferencedEntityKey, Set<String>> args, Map<String, Argument> configArguments, AttributeScopeProto scope, List<String> removedAttrKeys) {
->>>>>>> bc174369
         Map<String, ArgumentEntry> arguments = new HashMap<>();
         for (String removedKey : removedAttrKeys) {
             ReferencedEntityKey key = new ReferencedEntityKey(removedKey, ArgumentType.ATTRIBUTE, AttributeScope.valueOf(scope.name()));
             Set<String> argNames = args.get(key);
-<<<<<<< HEAD
             if (argNames == null) {
                 continue;
-=======
-            if (argNames != null) {
-                argNames.forEach(argName -> {
-                    Argument argument = configArguments.get(argName);
-                    String defaultValue = (argument != null) ? argument.getDefaultValue() : null;
-                    arguments.put(argName, StringUtils.isNotEmpty(defaultValue)
-                            ? new SingleValueArgumentEntry(System.currentTimeMillis(), new StringDataEntry(removedKey, defaultValue), null)
-                            : new SingleValueArgumentEntry());
-                });
->>>>>>> bc174369
             }
             argNames.forEach(argName -> {
                 if (geofencingArgNames.contains(argName)) {
