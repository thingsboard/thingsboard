--- conflicted
+++ resolved
@@ -54,16 +54,13 @@
 import org.thingsboard.server.service.cf.ctx.state.CalculatedFieldCtx;
 import org.thingsboard.server.service.cf.ctx.state.CalculatedFieldState;
 import org.thingsboard.server.service.cf.ctx.state.SingleValueArgumentEntry;
-<<<<<<< HEAD
+import org.thingsboard.server.service.cf.ctx.state.TsRollingArgumentEntry;
 import org.thingsboard.server.service.cf.ctx.state.aggregation.RelatedEntitiesAggregationCalculatedFieldState;
 import org.thingsboard.server.service.cf.ctx.state.alarm.AlarmCalculatedFieldState;
 import org.thingsboard.server.service.cf.ctx.state.geofencing.GeofencingArgumentEntry;
 import org.thingsboard.server.service.cf.ctx.state.geofencing.GeofencingCalculatedFieldState;
 import org.thingsboard.server.service.cf.ctx.state.propagation.PropagationArgumentEntry;
 import org.thingsboard.server.service.cf.ctx.state.propagation.PropagationCalculatedFieldState;
-=======
-import org.thingsboard.server.service.cf.ctx.state.TsRollingArgumentEntry;
->>>>>>> e0357aff
 
 import java.util.ArrayList;
 import java.util.Collection;
@@ -78,14 +75,10 @@
 import java.util.concurrent.TimeUnit;
 import java.util.stream.Collectors;
 
-<<<<<<< HEAD
 import static org.thingsboard.server.common.data.DataConstants.REEVALUATION_MSG;
 import static org.thingsboard.server.common.data.cf.configuration.PropagationCalculatedFieldConfiguration.PROPAGATION_CONFIG_ARGUMENT;
+import static org.thingsboard.server.service.cf.ctx.state.TsRollingArgumentEntry.getValueForTsRecord;
 import static org.thingsboard.server.utils.CalculatedFieldArgumentUtils.createStateByType;
-=======
-import static org.thingsboard.server.service.cf.ctx.state.TsRollingArgumentEntry.getValueForTsRecord;
-
->>>>>>> e0357aff
 
 /**
  * @author Andrew Shvayka
@@ -588,71 +581,62 @@
 
     private Map<String, ArgumentEntry> mapToArguments(EntityId originator, Map<ReferencedEntityKey, Set<String>> args, Map<ReferencedEntityKey, Set<String>> relatedEntityArgs, List<TsKvProto> data) {
         Map<String, ArgumentEntry> arguments = new HashMap<>();
-<<<<<<< HEAD
         if (!relatedEntityArgs.isEmpty() || !args.isEmpty()) {
             for (TsKvProto item : data) {
                 ReferencedEntityKey key = new ReferencedEntityKey(item.getKv().getKey(), ArgumentType.TS_LATEST, null);
-                Set<String> argNames = relatedEntityArgs.get(key);
-                if (argNames != null) {
-                    argNames.forEach(argName -> {
-                        arguments.put(argName, new SingleValueArgumentEntry(originator, item));
-                    });
-                }
-                argNames = args.get(key);
-                if (argNames != null) {
-                    argNames.forEach(argName -> {
-                        arguments.put(argName, new SingleValueArgumentEntry(item));
-                    });
-                }
+
+                SingleValueArgumentEntry relatedArgIncoming = new SingleValueArgumentEntry(originator, item);
+                mapLatest(relatedArgIncoming, relatedEntityArgs.get(key), arguments);
+
+                SingleValueArgumentEntry incoming = new SingleValueArgumentEntry(item);
+                mapLatest(incoming, args.get(key), arguments);
+
                 key = new ReferencedEntityKey(item.getKv().getKey(), ArgumentType.TS_ROLLING, null);
-                argNames = args.get(key);
-                if (argNames != null) {
-                    argNames.forEach(argName -> {
-                        arguments.put(argName, new SingleValueArgumentEntry(item));
-                    });
-                }
-=======
-        for (TsKvProto item : data) {
-            ReferencedEntityKey key = new ReferencedEntityKey(item.getKv().getKey(), ArgumentType.TS_LATEST, null);
-            Set<String> argNames = args.get(key);
-            if (argNames != null) {
-                SingleValueArgumentEntry incoming = new SingleValueArgumentEntry(item);
-                argNames.forEach(argName -> arguments.compute(argName, (name, existing) -> {
-                    if (existing == null) {
-                        return incoming;
-                    }
-                    existing.updateEntry(incoming);
-                    return existing;
-                }));
-            }
-
-            key = new ReferencedEntityKey(item.getKv().getKey(), ArgumentType.TS_ROLLING, null);
-            argNames = args.get(key);
-            if (argNames != null) {
-                Double recordValue = getValueForTsRecord(ProtoUtils.fromProto(item.getKv()));
-                argNames.forEach(argName -> arguments.compute(argName, (name, existing) -> {
-                    if (existing instanceof TsRollingArgumentEntry rolling) {
-                        if (recordValue != null) {
-                            rolling.getTsRecords().put(item.getTs(), recordValue);
-                        }
-                        return rolling;
-                    }
-                    TsRollingArgumentEntry rolling = new TsRollingArgumentEntry();
+                mapRolling(item, args.get(key), arguments);
+            }
+        }
+        return arguments;
+    }
+
+    private void mapLatest(SingleValueArgumentEntry incoming,
+                           Set<String> argNames,
+                           Map<String, ArgumentEntry> arguments) {
+        if (argNames != null) {
+            argNames.forEach(argName -> arguments.compute(argName, (name, existing) -> {
+                if (existing == null) {
+                    return incoming;
+                }
+                existing.updateEntry(incoming);
+                return existing;
+            }));
+        }
+    }
+
+    private void mapRolling(TsKvProto item,
+                            Set<String> argNames,
+                            Map<String, ArgumentEntry> arguments) {
+        if (argNames != null) {
+            Double recordValue = getValueForTsRecord(ProtoUtils.fromProto(item.getKv()));
+            argNames.forEach(argName -> arguments.compute(argName, (name, existing) -> {
+                if (existing instanceof TsRollingArgumentEntry rolling) {
                     if (recordValue != null) {
                         rolling.getTsRecords().put(item.getTs(), recordValue);
                     }
-                    if (existing instanceof SingleValueArgumentEntry single) {
-                        Double existingValue = getValueForTsRecord(single.getKvEntryValue());
-                        if (existingValue != null) {
-                            rolling.getTsRecords().put(single.getTs(), existingValue);
-                        }
+                    return rolling;
+                }
+                TsRollingArgumentEntry rolling = new TsRollingArgumentEntry();
+                if (recordValue != null) {
+                    rolling.getTsRecords().put(item.getTs(), recordValue);
+                }
+                if (existing instanceof SingleValueArgumentEntry single) {
+                    Double existingValue = getValueForTsRecord(single.getKvEntryValue());
+                    if (existingValue != null) {
+                        rolling.getTsRecords().put(single.getTs(), existingValue);
                     }
-                    return rolling;
-                }));
->>>>>>> e0357aff
-            }
-        }
-        return arguments;
+                }
+                return rolling;
+            }));
+        }
     }
 
     private Map<String, ArgumentEntry> mapToArguments(CalculatedFieldCtx ctx, AttributeScopeProto scope, List<AttributeValueProto> attrDataList) {
