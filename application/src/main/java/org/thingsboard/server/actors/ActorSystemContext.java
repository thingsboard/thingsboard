--- conflicted
+++ resolved
@@ -548,37 +548,18 @@
             }
 
             event.setBody(node);
-            ListenableFuture<Event> future = eventService.saveAsync(event);
-            Futures.addCallback(future, new FutureCallback<Event>() {
+            ListenableFuture<Void> future = eventService.saveAsync(event);
+            Futures.addCallback(future, new FutureCallback<Void>() {
                 @Override
-                public void onSuccess(@Nullable Event event) {
+                public void onSuccess(@Nullable Void event) {
 
                 }
 
-<<<<<<< HEAD
                 @Override
                 public void onFailure(Throwable th) {
                     log.error("Could not save debug Event for Node", th);
                 }
             }, MoreExecutors.directExecutor());
-=======
-                event.setBody(node);
-                ListenableFuture<Void> future = eventService.saveAsync(event);
-                Futures.addCallback(future, new FutureCallback<Void>() {
-                    @Override
-                    public void onSuccess(@Nullable Void event) {
-
-                    }
-
-                    @Override
-                    public void onFailure(Throwable th) {
-                        log.error("Could not save debug Event for Node", th);
-                    }
-                }, MoreExecutors.directExecutor());
-            } catch (IOException ex) {
-                log.warn("Failed to persist rule node debug message", ex);
-            }
->>>>>>> c813d41a
         }
     }
 
