/**
 * Copyright © 2016-2025 The Thingsboard Authors
 *
 * Licensed under the Apache License, Version 2.0 (the "License");
 * you may not use this file except in compliance with the License.
 * You may obtain a copy of the License at
 *
 *     http://www.apache.org/licenses/LICENSE-2.0
 *
 * Unless required by applicable law or agreed to in writing, software
 * distributed under the License is distributed on an "AS IS" BASIS,
 * WITHOUT WARRANTIES OR CONDITIONS OF ANY KIND, either express or implied.
 * See the License for the specific language governing permissions and
 * limitations under the License.
 */
package org.thingsboard.server.actors.calculatedField;

import lombok.extern.slf4j.Slf4j;
import org.thingsboard.server.actors.ActorSystemContext;
import org.thingsboard.server.actors.TbActorCtx;
import org.thingsboard.server.actors.TbActorException;
import org.thingsboard.server.common.data.id.EntityId;
import org.thingsboard.server.common.data.id.TenantId;
import org.thingsboard.server.common.msg.TbActorStopReason;
import org.thingsboard.server.common.msg.ToCalculatedFieldSystemMsg;
import org.thingsboard.server.common.msg.cf.CalculatedFieldPartitionChangeMsg;

@Slf4j
public class CalculatedFieldEntityActor extends AbstractCalculatedFieldActor {

    private final CalculatedFieldEntityMessageProcessor processor;

    CalculatedFieldEntityActor(ActorSystemContext systemContext, TenantId tenantId, EntityId entityId) {
        super(systemContext, tenantId);
        this.processor = new CalculatedFieldEntityMessageProcessor(systemContext, tenantId, entityId);
    }

    @Override
    public void init(TbActorCtx ctx) throws TbActorException {
        super.init(ctx);
        log.debug("[{}][{}] Starting CF entity actor.", processor.tenantId, processor.entityId);
        try {
            processor.init(ctx);
            log.debug("[{}][{}] CF entity actor started.", processor.tenantId, processor.entityId);
        } catch (Exception e) {
            log.warn("[{}][{}] Unknown failure", processor.tenantId, processor.entityId, e);
            throw new TbActorException("Failed to initialize CF entity actor", e);
        }
    }

    @Override
    public void destroy(TbActorStopReason stopReason, Throwable cause) throws TbActorException {
        log.debug("[{}] Stopping CF entity actor.", processor.tenantId);
        processor.stop(false);
    }

    @Override
    protected boolean doProcessCfMsg(ToCalculatedFieldSystemMsg msg) throws CalculatedFieldException {
        switch (msg.getMsgType()) {
            case CF_PARTITIONS_CHANGE_MSG:
                processor.process((CalculatedFieldPartitionChangeMsg) msg);
                break;
            case CF_STATE_RESTORE_MSG:
                processor.process((CalculatedFieldStateRestoreMsg) msg);
                break;
            case CF_ENTITY_INIT_CF_MSG:
                processor.process((EntityInitCalculatedFieldMsg) msg);
                break;
            case CF_ENTITY_DELETE_MSG:
                processor.process((CalculatedFieldEntityDeleteMsg) msg);
                break;
            case CF_ENTITY_TELEMETRY_MSG:
                processor.process((EntityCalculatedFieldTelemetryMsg) msg);
                break;
            case CF_LINKED_TELEMETRY_MSG:
                processor.process((EntityCalculatedFieldLinkedTelemetryMsg) msg);
                break;
<<<<<<< HEAD
            case CF_ENTITY_DYNAMIC_ARGUMENTS_REFRESH_MSG:
                processor.process((EntityCalculatedFieldDynamicArgumentsRefreshMsg) msg);
                break;
            case CF_REEVALUATE_MSG:
                processor.process((CalculatedFieldReevaluateMsg) msg);
                break;
            case CF_ALARM_ACTION_MSG:
                processor.process((CalculatedFieldAlarmActionMsg) msg);
                break;
            case CF_ARGUMENT_RESET_MSG:
                processor.process((CalculatedFieldArgumentResetMsg) msg);
                break;
=======
>>>>>>> eee71f2c
            default:
                return false;
        }
        return true;
    }

    @Override
    void logProcessingException(Exception e) {
        log.warn("[{}][{}] Processing failure", tenantId, processor.entityId, e);
    }
}<|MERGE_RESOLUTION|>--- conflicted
+++ resolved
@@ -75,10 +75,6 @@
             case CF_LINKED_TELEMETRY_MSG:
                 processor.process((EntityCalculatedFieldLinkedTelemetryMsg) msg);
                 break;
-<<<<<<< HEAD
-            case CF_ENTITY_DYNAMIC_ARGUMENTS_REFRESH_MSG:
-                processor.process((EntityCalculatedFieldDynamicArgumentsRefreshMsg) msg);
-                break;
             case CF_REEVALUATE_MSG:
                 processor.process((CalculatedFieldReevaluateMsg) msg);
                 break;
@@ -88,8 +84,6 @@
             case CF_ARGUMENT_RESET_MSG:
                 processor.process((CalculatedFieldArgumentResetMsg) msg);
                 break;
-=======
->>>>>>> eee71f2c
             default:
                 return false;
         }
@@ -100,4 +94,5 @@
     void logProcessingException(Exception e) {
         log.warn("[{}][{}] Processing failure", tenantId, processor.entityId, e);
     }
+
 }