--- conflicted
+++ resolved
@@ -62,41 +62,19 @@
     }
 
     @Override
-<<<<<<< HEAD
     public void start(TbActorCtx context, ComponentLifecycleEvent reason) throws Exception {
-        tbNode = initComponent(ruleNode);
-        if (tbNode != null) {
-            state = ComponentLifecycleState.ACTIVE;
-=======
-    public void start(TbActorCtx context) throws Exception {
         if (isMyNodePartition()) {
             log.debug("[{}][{}] Starting", tenantId, entityId);
             tbNode = initComponent(ruleNode);
             if (tbNode != null) {
                 state = ComponentLifecycleState.ACTIVE;
             }
->>>>>>> e733a092
         }
     }
 
     @Override
     public void onUpdate(TbActorCtx context, ComponentLifecycleEvent reason) throws Exception {
         RuleNode newRuleNode = systemContext.getRuleChainService().findRuleNodeById(tenantId, entityId);
-<<<<<<< HEAD
-        this.info = new RuleNodeInfo(entityId, ruleChainName, newRuleNode != null ? newRuleNode.getName() : "Unknown");
-        boolean restartRequired = state != ComponentLifecycleState.ACTIVE ||
-                !(ruleNode.getType().equals(newRuleNode.getType()) && ruleNode.getConfiguration().equals(newRuleNode.getConfiguration()));
-        this.ruleNode = newRuleNode;
-        this.defaultCtx.updateSelf(newRuleNode);
-        if (restartRequired) {
-            if (tbNode != null) {
-                tbNode.destroy();
-            }
-            try {
-                start(context, reason);
-            } catch (Exception e) {
-                throw new TbRuleNodeUpdateException("Failed to update rule node", e);
-=======
         if (isMyNodePartition(newRuleNode)) {
             this.info = new RuleNodeInfo(entityId, ruleChainName, newRuleNode != null ? newRuleNode.getName() : "Unknown");
             boolean restartRequired = state != ComponentLifecycleState.ACTIVE ||
@@ -108,25 +86,20 @@
                     tbNode.destroy();
                 }
                 try {
-                    start(context);
+                    start(context, reason);
                 } catch (Exception e) {
                     throw new TbRuleNodeUpdateException("Failed to update rule node", e);
                 }
->>>>>>> e733a092
             }
         } else if (tbNode != null) {
-            stop(null);
+            stop(null, reason);
             tbNode = null;
         }
     }
 
     @Override
-<<<<<<< HEAD
     public void stop(TbActorCtx context, ComponentLifecycleEvent reason) {
-=======
-    public void stop(TbActorCtx context) {
         log.debug("[{}][{}] Stopping", tenantId, entityId);
->>>>>>> e733a092
         if (tbNode != null) {
             tbNode.destroy(defaultCtx, reason);
             state = ComponentLifecycleState.SUSPENDED;
@@ -138,13 +111,13 @@
         log.debug("[{}][{}] onPartitionChangeMsg: [{}]", tenantId, entityId, msg);
         if (tbNode != null) {
             if (!isMyNodePartition()) {
-                stop(null);
+                stop(null, null);
                 tbNode = null;
             } else {
                 tbNode.onPartitionChangeMsg(defaultCtx, msg);
             }
         } else if (isMyNodePartition()) {
-            start(null);
+            start(null, null);
         }
     }
 
