--- conflicted
+++ resolved
@@ -375,14 +375,8 @@
             case TIMESERIES_UPDATED, ALARM_ACK, ALARM_CLEAR, ALARM_ASSIGNED, ALARM_UNASSIGNED, CREDENTIALS_REQUEST,
                     ADDED_COMMENT, UPDATED_COMMENT -> true;
             default -> switch (type) {
-<<<<<<< HEAD
-                case ALARM, ALARM_COMMENT, RULE_CHAIN, RULE_CHAIN_METADATA, USER, CUSTOMER, TENANT, TENANT_PROFILE,
-                        WIDGETS_BUNDLE, WIDGET_TYPE, ADMIN_SETTINGS, OTA_PACKAGE, QUEUE, RELATION -> true;
-=======
                 case ALARM, ALARM_COMMENT, RULE_CHAIN, RULE_CHAIN_METADATA, USER, CUSTOMER, TENANT, TENANT_PROFILE, WIDGETS_BUNDLE, WIDGET_TYPE,
-                        ADMIN_SETTINGS, OTA_PACKAGE, QUEUE, RELATION, NOTIFICATION_TEMPLATE, NOTIFICATION_TARGET, NOTIFICATION_RULE ->
-                        true;
->>>>>>> 6c7ed5ee
+                        ADMIN_SETTINGS, OTA_PACKAGE, QUEUE, RELATION, NOTIFICATION_TEMPLATE, NOTIFICATION_TARGET, NOTIFICATION_RULE -> true;
                 default -> false;
             };
         };
