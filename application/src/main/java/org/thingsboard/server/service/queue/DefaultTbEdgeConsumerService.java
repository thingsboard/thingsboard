/**
 * Copyright © 2016-2025 The Thingsboard Authors
 *
 * Licensed under the Apache License, Version 2.0 (the "License");
 * you may not use this file except in compliance with the License.
 * You may obtain a copy of the License at
 *
 *     http://www.apache.org/licenses/LICENSE-2.0
 *
 * Unless required by applicable law or agreed to in writing, software
 * distributed under the License is distributed on an "AS IS" BASIS,
 * WITHOUT WARRANTIES OR CONDITIONS OF ANY KIND, either express or implied.
 * See the License for the specific language governing permissions and
 * limitations under the License.
 */
package org.thingsboard.server.service.queue;

import com.google.common.util.concurrent.FutureCallback;
import com.google.common.util.concurrent.Futures;
import com.google.common.util.concurrent.ListenableFuture;
import com.google.common.util.concurrent.MoreExecutors;
import org.checkerframework.checker.nullness.qual.Nullable;
import org.jetbrains.annotations.NotNull;
import org.springframework.beans.factory.annotation.Value;
import org.springframework.scheduling.annotation.Scheduled;
import org.springframework.stereotype.Service;
import org.thingsboard.server.actors.ActorSystemContext;
import org.thingsboard.server.common.data.DataConstants;
import org.thingsboard.server.common.data.edge.Edge;
import org.thingsboard.server.common.data.edge.EdgeEventType;
import org.thingsboard.server.common.data.id.EdgeId;
import org.thingsboard.server.common.data.id.TenantId;
import org.thingsboard.server.common.data.plugin.ComponentLifecycleEvent;
import org.thingsboard.server.common.data.queue.QueueConfig;
import org.thingsboard.server.common.msg.edge.EdgeSessionMsg;
import org.thingsboard.server.common.msg.plugin.ComponentLifecycleMsg;
import org.thingsboard.server.common.msg.queue.ServiceType;
import org.thingsboard.server.common.msg.queue.TbCallback;
import org.thingsboard.server.common.stats.StatsFactory;
import org.thingsboard.server.common.util.ProtoUtils;
import org.thingsboard.server.gen.transport.TransportProtos.EdgeNotificationMsgProto;
import org.thingsboard.server.gen.transport.TransportProtos.ToEdgeMsg;
import org.thingsboard.server.gen.transport.TransportProtos.ToEdgeNotificationMsg;
import org.thingsboard.server.queue.TbQueueConsumer;
import org.thingsboard.server.queue.common.TbProtoQueueMsg;
import org.thingsboard.server.queue.common.consumer.MainQueueConsumerManager;
import org.thingsboard.server.queue.discovery.QueueKey;
import org.thingsboard.server.queue.discovery.event.PartitionChangeEvent;
import org.thingsboard.server.queue.provider.TbCoreQueueFactory;
import org.thingsboard.server.queue.util.TbCoreComponent;
import org.thingsboard.server.service.edge.EdgeContextComponent;
import org.thingsboard.server.service.edge.rpc.EdgeRpcService;
import org.thingsboard.server.service.queue.processing.AbstractConsumerService;
import org.thingsboard.server.service.queue.processing.IdMsgPair;

import javax.annotation.PostConstruct;
import javax.annotation.PreDestroy;
import java.util.List;
import java.util.UUID;
import java.util.concurrent.ConcurrentHashMap;
import java.util.concurrent.ConcurrentMap;
import java.util.concurrent.CountDownLatch;
import java.util.concurrent.Future;
import java.util.concurrent.TimeUnit;
import java.util.stream.Collectors;

@Service
@TbCoreComponent
public class DefaultTbEdgeConsumerService extends AbstractConsumerService<ToEdgeNotificationMsg> implements TbEdgeConsumerService {

    @Value("${queue.edge.pool-interval:25}")
    private int pollInterval;
    @Value("${queue.edge.pack-processing-timeout:10000}")
    private int packProcessingTimeout;
    @Value("${queue.edge.consumer-per-partition:false}")
    private boolean consumerPerPartition;
    @Value("${queue.edge.pack-processing-retries:3}")
    private int packProcessingRetries;
    @Value("${queue.edge.stats.enabled:false}")
    private boolean statsEnabled;

    private final TbCoreQueueFactory queueFactory;
    private final EdgeContextComponent edgeCtx;
    private final EdgeConsumerStats stats;

    private MainQueueConsumerManager<TbProtoQueueMsg<ToEdgeMsg>, QueueConfig> mainConsumer;

    public DefaultTbEdgeConsumerService(TbCoreQueueFactory tbCoreQueueFactory, ActorSystemContext actorContext,
                                        StatsFactory statsFactory, EdgeContextComponent edgeCtx) {
<<<<<<< HEAD
        super(actorContext, null, null, null, null, null, null, null, null);
=======
        super(actorContext, null, null, null, null, null, null, null,
                null, null);
>>>>>>> eee71f2c
        this.edgeCtx = edgeCtx;
        this.stats = new EdgeConsumerStats(statsFactory);
        this.queueFactory = tbCoreQueueFactory;
    }

    @PostConstruct
    public void init() {
        super.init("tb-edge");

        this.mainConsumer = MainQueueConsumerManager.<TbProtoQueueMsg<ToEdgeMsg>, QueueConfig>builder()
                .queueKey(new QueueKey(ServiceType.TB_CORE).withQueueName(DataConstants.EDGE_QUEUE_NAME))
                .config(QueueConfig.of(consumerPerPartition, pollInterval))
                .msgPackProcessor(this::processMsgs)
                .consumerCreator((config, tpi) -> queueFactory.createEdgeMsgConsumer())
                .consumerExecutor(consumersExecutor)
                .scheduler(scheduler)
                .taskExecutor(mgmtExecutor)
                .build();
    }

    @PreDestroy
    public void destroy() {
        super.destroy();
    }

    @Override
    protected void startConsumers() {
        super.startConsumers();
    }

    @Override
    protected void onTbApplicationEvent(PartitionChangeEvent event) {
        var partitions = event.getEdgePartitions();
        log.debug("Subscribing to partitions: {}", partitions);
        mainConsumer.update(partitions);
    }

    private void processMsgs(List<TbProtoQueueMsg<ToEdgeMsg>> msgs, TbQueueConsumer<TbProtoQueueMsg<ToEdgeMsg>> consumer, Object consumerKey, QueueConfig edgeQueueConfig) throws InterruptedException {
        List<IdMsgPair<ToEdgeMsg>> orderedMsgList = msgs.stream().map(msg -> new IdMsgPair<>(UUID.randomUUID(), msg)).toList();
        ConcurrentMap<UUID, TbProtoQueueMsg<ToEdgeMsg>> pendingMap = orderedMsgList.stream().collect(
                Collectors.toConcurrentMap(IdMsgPair::getUuid, IdMsgPair::getMsg));
        CountDownLatch processingTimeoutLatch = new CountDownLatch(1);
        TbPackProcessingContext<TbProtoQueueMsg<ToEdgeMsg>> ctx = new TbPackProcessingContext<>(
                processingTimeoutLatch, pendingMap, new ConcurrentHashMap<>());
        PendingMsgHolder<ToEdgeMsg> pendingMsgHolder = new PendingMsgHolder<>();
        Future<?> submitFuture = consumersExecutor.submit(() -> {
            orderedMsgList.forEach((element) -> {
                UUID id = element.getUuid();
                TbProtoQueueMsg<ToEdgeMsg> msg = element.getMsg();
                TbCallback callback = new TbPackCallback<>(id, ctx);
                try {
                    ToEdgeMsg toEdgeMsg = msg.getValue();
                    pendingMsgHolder.setMsg(toEdgeMsg);
                    if (toEdgeMsg.hasEdgeNotificationMsg()) {
                        pushNotificationToEdge(toEdgeMsg.getEdgeNotificationMsg(), 0, packProcessingRetries, callback);
                    }
                    if (statsEnabled) {
                        stats.log(toEdgeMsg);
                    }
                } catch (Throwable e) {
                    log.warn("[{}] Failed to process message: {}", id, msg, e);
                    callback.onFailure(e);
                }
            });
        });
        if (!processingTimeoutLatch.await(packProcessingTimeout, TimeUnit.MILLISECONDS)) {
            if (!submitFuture.isDone()) {
                submitFuture.cancel(true);
                log.info("Timeout to process message: {}", pendingMsgHolder.getMsg());
            }
            ctx.getFailedMap().forEach((id, msg) -> log.warn("[{}] Failed to process message: {}", id, msg.getValue()));
        }
        consumer.commit();
    }

    @Override
    protected ServiceType getServiceType() {
        return ServiceType.TB_CORE;
    }

    @Override
    protected long getNotificationPollDuration() {
        return pollInterval;
    }

    @Override
    protected long getNotificationPackProcessingTimeout() {
        return packProcessingTimeout;
    }

    @Override
    protected int getMgmtThreadPoolSize() {
        return Math.max(Runtime.getRuntime().availableProcessors(), 4);
    }

    @Override
    protected TbQueueConsumer<TbProtoQueueMsg<ToEdgeNotificationMsg>> createNotificationsConsumer() {
        return queueFactory.createToEdgeNotificationsMsgConsumer();
    }

    @Override
    protected void handleNotification(UUID id, TbProtoQueueMsg<ToEdgeNotificationMsg> msg, TbCallback callback) {
        ToEdgeNotificationMsg toEdgeNotificationMsg = msg.getValue();
        try {
            EdgeRpcService edgeRpcService = edgeCtx.getEdgeRpcService();
            if (edgeRpcService == null) {
                log.debug("No EdgeRpcService available (edge functionality disabled), ignoring msg: {}", toEdgeNotificationMsg);
                callback.onSuccess();
                return;
            }
            if (toEdgeNotificationMsg.hasEdgeHighPriority()) {
                EdgeSessionMsg edgeSessionMsg = ProtoUtils.fromProto(toEdgeNotificationMsg.getEdgeHighPriority());
                edgeRpcService.onToEdgeSessionMsg(edgeSessionMsg.getTenantId(), edgeSessionMsg);
                callback.onSuccess();
            } else if (toEdgeNotificationMsg.hasEdgeEventUpdate()) {
                EdgeSessionMsg edgeSessionMsg = ProtoUtils.fromProto(toEdgeNotificationMsg.getEdgeEventUpdate());
                edgeRpcService.onToEdgeSessionMsg(edgeSessionMsg.getTenantId(), edgeSessionMsg);
                callback.onSuccess();
            } else if (toEdgeNotificationMsg.hasToEdgeSyncRequest()) {
                EdgeSessionMsg edgeSessionMsg = ProtoUtils.fromProto(toEdgeNotificationMsg.getToEdgeSyncRequest());
                edgeRpcService.onToEdgeSessionMsg(edgeSessionMsg.getTenantId(), edgeSessionMsg);
                callback.onSuccess();
            } else if (toEdgeNotificationMsg.hasFromEdgeSyncResponse()) {
                EdgeSessionMsg edgeSessionMsg = ProtoUtils.fromProto(toEdgeNotificationMsg.getFromEdgeSyncResponse());
                edgeRpcService.onToEdgeSessionMsg(edgeSessionMsg.getTenantId(), edgeSessionMsg);
                callback.onSuccess();
            } else if (toEdgeNotificationMsg.hasComponentLifecycle()) {
                ComponentLifecycleMsg componentLifecycle = ProtoUtils.fromProto(toEdgeNotificationMsg.getComponentLifecycle());
                TenantId tenantId = componentLifecycle.getTenantId();
                EdgeId edgeId = new EdgeId(componentLifecycle.getEntityId().getId());
                if (ComponentLifecycleEvent.DELETED.equals(componentLifecycle.getEvent())) {
                    edgeRpcService.deleteEdge(tenantId, edgeId);
                } else if (ComponentLifecycleEvent.UPDATED.equals(componentLifecycle.getEvent())) {
                    Edge edge = edgeCtx.getEdgeService().findEdgeById(tenantId, edgeId);
                    edgeRpcService.updateEdge(tenantId, edge);
                }
                callback.onSuccess();
            }
        } catch (Exception e) {
            log.error("Error processing edge notification message {}", toEdgeNotificationMsg, e);
            callback.onFailure(e);
        }

        if (statsEnabled) {
            stats.log(msg.getValue());
        }
    }

    private void pushNotificationToEdge(EdgeNotificationMsgProto edgeNotificationMsg, int retryCount, int retryLimit, TbCallback callback) {
        TenantId tenantId = TenantId.fromUUID(new UUID(edgeNotificationMsg.getTenantIdMSB(), edgeNotificationMsg.getTenantIdLSB()));
        log.debug("[{}] Pushing notification to edge {}", tenantId, edgeNotificationMsg);
        try {
            EdgeEventType type = EdgeEventType.valueOf(edgeNotificationMsg.getType());
            ListenableFuture<Void> future = edgeCtx.getProcessor(type).processEntityNotification(tenantId, edgeNotificationMsg);
            Futures.addCallback(future, new FutureCallback<>() {
                @Override
                public void onSuccess(@Nullable Void unused) {
                    callback.onSuccess();
                }

                @Override
                public void onFailure(@NotNull Throwable throwable) {
                    if (retryCount < retryLimit) {
                        log.warn("[{}] Retry {} for message due to failure: {}", tenantId, retryCount + 1, throwable.getMessage());
                        pushNotificationToEdge(edgeNotificationMsg, retryCount + 1, retryLimit, callback);
                    } else {
                        callBackFailure(tenantId, edgeNotificationMsg, callback, throwable);
                    }
                }
            }, MoreExecutors.directExecutor());
        } catch (Exception e) {
            if (retryCount < retryLimit) {
                log.warn("[{}] Retry {} for message due to exception: {}", tenantId, retryCount + 1, e.getMessage());
                pushNotificationToEdge(edgeNotificationMsg, retryCount + 1, retryLimit, callback);
            } else {
                callBackFailure(tenantId, edgeNotificationMsg, callback, e);
            }
        }
    }

    private void callBackFailure(TenantId tenantId, EdgeNotificationMsgProto edgeNotificationMsg, TbCallback callback, Throwable throwable) {
        log.error("[{}] Can't push to edge updates, edgeNotificationMsg [{}]", tenantId, edgeNotificationMsg, throwable);
        callback.onFailure(throwable);
    }

    @Scheduled(fixedDelayString = "${queue.edge.stats.print-interval-ms}")
    public void printStats() {
        if (statsEnabled) {
            stats.printStats();
            stats.reset();
        }
    }

    @Override
    protected void stopConsumers() {
        super.stopConsumers();
        mainConsumer.stop();
        mainConsumer.awaitStop();
    }

}<|MERGE_RESOLUTION|>--- conflicted
+++ resolved
@@ -87,12 +87,7 @@
 
     public DefaultTbEdgeConsumerService(TbCoreQueueFactory tbCoreQueueFactory, ActorSystemContext actorContext,
                                         StatsFactory statsFactory, EdgeContextComponent edgeCtx) {
-<<<<<<< HEAD
-        super(actorContext, null, null, null, null, null, null, null, null);
-=======
-        super(actorContext, null, null, null, null, null, null, null,
-                null, null);
->>>>>>> eee71f2c
+        super(actorContext, null, null, null, null, null, null, null, null, null);
         this.edgeCtx = edgeCtx;
         this.stats = new EdgeConsumerStats(statsFactory);
         this.queueFactory = tbCoreQueueFactory;
