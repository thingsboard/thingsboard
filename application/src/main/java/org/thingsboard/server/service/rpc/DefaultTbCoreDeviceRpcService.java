--- conflicted
+++ resolved
@@ -16,11 +16,11 @@
 package org.thingsboard.server.service.rpc;
 
 import com.fasterxml.jackson.core.JsonProcessingException;
+import com.fasterxml.jackson.databind.ObjectMapper;
 import com.fasterxml.jackson.databind.node.ObjectNode;
 import lombok.extern.slf4j.Slf4j;
 import org.springframework.beans.factory.annotation.Autowired;
 import org.springframework.stereotype.Service;
-import org.thingsboard.common.util.JacksonUtil;
 import org.thingsboard.common.util.ThingsBoardThreadFactory;
 import org.thingsboard.server.actors.ActorSystemContext;
 import org.thingsboard.server.cluster.TbClusterService;
@@ -57,6 +57,8 @@
 @TbCoreComponent
 public class DefaultTbCoreDeviceRpcService implements TbCoreDeviceRpcService {
 
+    private static final ObjectMapper json = new ObjectMapper();
+
     private final DeviceService deviceService;
     private final TbClusterService clusterService;
     private final TbServiceInfoProvider serviceInfoProvider;
@@ -157,7 +159,7 @@
     }
 
     private void sendRpcRequestToRuleEngine(ToDeviceRpcRequest msg, SecurityUser currentUser) {
-        ObjectNode entityNode = JacksonUtil.getObjectMapper().createObjectNode();
+        ObjectNode entityNode = json.createObjectNode();
         TbMsgMetaData metaData = new TbMsgMetaData();
         metaData.putValue("requestUUID", msg.getId().toString());
         metaData.putValue("originServiceId", serviceId);
@@ -182,11 +184,7 @@
         entityNode.put(DataConstants.ADDITIONAL_INFO, msg.getAdditionalInfo());
 
         try {
-<<<<<<< HEAD
-            TbMsg tbMsg = TbMsg.newMsg(DataConstants.RPC_CALL_FROM_SERVER_TO_DEVICE, msg.getDeviceId(), currentUser.getCustomerId(), metaData, TbMsgDataType.JSON, JacksonUtil.getObjectMapper().writeValueAsString(entityNode));
-=======
             TbMsg tbMsg = TbMsg.newMsg(DataConstants.RPC_CALL_FROM_SERVER_TO_DEVICE, msg.getDeviceId(), Optional.ofNullable(currentUser).map(User::getCustomerId).orElse(null), metaData, TbMsgDataType.JSON, json.writeValueAsString(entityNode));
->>>>>>> 8fa4dd18
             clusterService.pushMsgToRuleEngine(msg.getTenantId(), msg.getDeviceId(), tbMsg, null);
         } catch (JsonProcessingException e) {
             throw new RuntimeException(e);
