--- conflicted
+++ resolved
@@ -67,13 +67,6 @@
     void notifyCreateOrUpdateOrDeleteEdge(TenantId tenantId, EdgeId edgeId, CustomerId customerId, Edge edge, ActionType actionType,
                                           User user, Object... additionalInfo);
 
-<<<<<<< HEAD
-    void logCreateOrUpdateAlarm(AlarmInfo alarm, ActionType actionType, User user, Object... additionalInfo);
-
-    void logAlarmComment(Alarm alarm, AlarmComment alarmComment, ActionType actionType, User user);
-
-=======
->>>>>>> aa29ee4c
     void logEntityRelationAction(TenantId tenantId, CustomerId customerId, EntityRelation relation, User user,
                                  ActionType actionType, Exception e, Object... additionalInfo);
 }