--- conflicted
+++ resolved
@@ -131,14 +131,6 @@
     }
 
     @Override
-<<<<<<< HEAD
-    public void logCreateOrUpdateAlarm(AlarmInfo alarm, ActionType actionType, User user, Object... additionalInfo) {
-        logEntityAction(alarm.getTenantId(), alarm.getOriginator(), alarm, alarm.getCustomerId(), actionType, user, additionalInfo);
-    }
-
-    @Override
-=======
->>>>>>> aa29ee4c
     public void notifyCreateOrUpdateOrDeleteEdge(TenantId tenantId, EdgeId edgeId, CustomerId customerId, Edge edge,
                                                  ActionType actionType, User user, Object... additionalInfo) {
         ComponentLifecycleEvent lifecycleEvent;
