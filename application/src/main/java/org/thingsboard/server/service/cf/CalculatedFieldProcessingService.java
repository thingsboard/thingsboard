--- conflicted
+++ resolved
@@ -41,13 +41,9 @@
 
     Map<String, ArgumentEntry> fetchArgsFromDb(TenantId tenantId, EntityId entityId, Map<String, Argument> arguments);
 
-<<<<<<< HEAD
     void processResult(TenantId tenantId, EntityId entityId, CalculatedFieldResult result, List<CalculatedFieldId> cfIds, TbCallback callback);
-=======
+
     ArgumentEntry fetchMetricDuringInterval(TenantId tenantId, EntityId entityId, String argKey, AggMetric metric, AggIntervalEntry interval);
-
-    void pushMsgToRuleEngine(TenantId tenantId, EntityId entityId, CalculatedFieldResult result, List<CalculatedFieldId> cfIds, TbCallback callback);
->>>>>>> 77e7a623
 
     void pushMsgToLinks(CalculatedFieldTelemetryMsg msg, List<CalculatedFieldEntityCtxId> linkedCalculatedFields, TbCallback callback);
 
