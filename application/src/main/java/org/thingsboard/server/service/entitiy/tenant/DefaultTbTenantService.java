--- conflicted
+++ resolved
@@ -46,25 +46,9 @@
     private final EntitiesVersionControlService versionControlService;
 
     @Override
-<<<<<<< HEAD
     public Tenant save(Tenant tenant) throws Exception {
         boolean created = tenant.getId() == null;
         Tenant oldTenant = !created ? tenantService.findTenantById(tenant.getId()) : null;
-=======
-    public Tenant save(Tenant tenant) throws ThingsboardException {
-        try {
-            boolean created = tenant.getId() == null;
-            Tenant oldTenant = !created ? tenantService.findTenantById(tenant.getId()) : null;
-
-            Tenant savedTenant = checkNotNull(tenantService.saveTenant(tenant));
-            if (created) {
-                installScripts.createDefaultRuleChains(savedTenant.getId());
-                installScripts.createDefaultEdgeRuleChains(savedTenant.getId());
-            }
-            tenantProfileCache.evict(savedTenant.getId());
-            notificationEntityService.notifyCreateOrUpdateTenant(savedTenant, created ?
-                    ComponentLifecycleEvent.CREATED : ComponentLifecycleEvent.UPDATED);
->>>>>>> 48c3ce70
 
         Tenant savedTenant = checkNotNull(tenantService.saveTenant(tenant));
         if (created) {
@@ -83,14 +67,10 @@
 
     @Override
     public void delete(Tenant tenant) throws Exception {
-        try {
-            TenantId tenantId = tenant.getId();
-            tenantService.deleteTenant(tenantId);
-            tenantProfileCache.evict(tenantId);
-            notificationEntityService.notifyDeleteTenant(tenant);
-            versionControlService.deleteVersionControlSettings(tenantId).get(1, TimeUnit.MINUTES);
-        } catch (Exception e) {
-            throw e;
-        }
+        TenantId tenantId = tenant.getId();
+        tenantService.deleteTenant(tenantId);
+        tenantProfileCache.evict(tenantId);
+        notificationEntityService.notifyDeleteTenant(tenant);
+        versionControlService.deleteVersionControlSettings(tenantId).get(1, TimeUnit.MINUTES);
     }
 }