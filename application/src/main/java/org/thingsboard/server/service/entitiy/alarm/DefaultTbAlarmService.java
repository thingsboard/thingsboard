/**
 * Copyright © 2016-2023 The Thingsboard Authors
 *
 * Licensed under the Apache License, Version 2.0 (the "License");
 * you may not use this file except in compliance with the License.
 * You may obtain a copy of the License at
 *
 *     http://www.apache.org/licenses/LICENSE-2.0
 *
 * Unless required by applicable law or agreed to in writing, software
 * distributed under the License is distributed on an "AS IS" BASIS,
 * WITHOUT WARRANTIES OR CONDITIONS OF ANY KIND, either express or implied.
 * See the License for the specific language governing permissions and
 * limitations under the License.
 */
package org.thingsboard.server.service.entitiy.alarm;

import lombok.AllArgsConstructor;
import lombok.extern.slf4j.Slf4j;
import org.springframework.beans.factory.annotation.Autowired;
import org.springframework.stereotype.Service;
import org.thingsboard.common.util.JacksonUtil;
import org.thingsboard.server.common.data.EntityType;
import org.thingsboard.server.common.data.User;
import org.thingsboard.server.common.data.alarm.Alarm;
import org.thingsboard.server.common.data.alarm.AlarmApiCallResult;
import org.thingsboard.server.common.data.alarm.AlarmAssignee;
import org.thingsboard.server.common.data.alarm.AlarmComment;
import org.thingsboard.server.common.data.alarm.AlarmCommentType;
import org.thingsboard.server.common.data.alarm.AlarmCreateOrUpdateActiveRequest;
import org.thingsboard.server.common.data.alarm.AlarmInfo;
import org.thingsboard.server.common.data.alarm.AlarmQueryV2;
import org.thingsboard.server.common.data.alarm.AlarmUpdateRequest;
import org.thingsboard.server.common.data.audit.ActionType;
import org.thingsboard.server.common.data.exception.ThingsboardErrorCode;
import org.thingsboard.server.common.data.exception.ThingsboardException;
import org.thingsboard.server.common.data.id.TenantId;
import org.thingsboard.server.common.data.id.UserId;
import org.thingsboard.server.common.data.page.TimePageLink;
import org.thingsboard.server.service.entitiy.AbstractTbEntityService;

import java.util.List;
import java.util.concurrent.ExecutionException;
import java.util.concurrent.TimeUnit;
import java.util.concurrent.TimeoutException;

@Service
@AllArgsConstructor
@Slf4j
public class DefaultTbAlarmService extends AbstractTbEntityService implements TbAlarmService {

    @Autowired
    protected TbAlarmCommentService alarmCommentService;

    @Override
    public Alarm save(Alarm alarm, User user) throws ThingsboardException {
        ActionType actionType = alarm.getId() == null ? ActionType.ADDED : ActionType.UPDATED;
        TenantId tenantId = alarm.getTenantId();
        try {
            AlarmApiCallResult result;
            if (alarm.getId() == null) {
                result = alarmSubscriptionService.createAlarm(AlarmCreateOrUpdateActiveRequest.fromAlarm(alarm, user.getId()));
            } else {
                result = alarmSubscriptionService.updateAlarm(AlarmUpdateRequest.fromAlarm(alarm, user.getId()));
            }
            if (!result.isSuccessful()) {
                throw new ThingsboardException(ThingsboardErrorCode.ITEM_NOT_FOUND);
            }
<<<<<<< HEAD
            actionType = result.isCreated() ? ActionType.ADDED : ActionType.UPDATED;
            if (result.isModified()) {
                notificationEntityService.logCreateOrUpdateAlarm(result.getAlarm(), actionType, user);
            }
=======
>>>>>>> aa29ee4c
            AlarmInfo resultAlarm = result.getAlarm();
            if (alarm.isAcknowledged() && !resultAlarm.isAcknowledged()) {
                resultAlarm = ack(resultAlarm, alarm.getAckTs(), user);
            }
            if (alarm.isCleared() && !resultAlarm.isCleared()) {
                resultAlarm = clear(resultAlarm, alarm.getClearTs(), user);
            }
            UserId newAssignee = alarm.getAssigneeId();
            UserId curAssignee = resultAlarm.getAssigneeId();
            if (newAssignee != null && !newAssignee.equals(curAssignee)) {
                resultAlarm = assign(resultAlarm, newAssignee, alarm.getAssignTs(), user);
            } else if (newAssignee == null && curAssignee != null) {
                resultAlarm = unassign(alarm, alarm.getAssignTs(), user);
            }
            if (result.isModified()) {
                notificationEntityService.logEntityAction(tenantId, alarm.getOriginator(), resultAlarm,
                        resultAlarm.getCustomerId(), actionType, user);
            }
            return new Alarm(resultAlarm);
        } catch (Exception e) {
            notificationEntityService.logEntityAction(tenantId, emptyId(EntityType.ALARM), alarm, actionType, user, e);
            throw e;
        }
    }

    @Override
    public AlarmInfo ack(Alarm alarm, User user) throws ThingsboardException {
        return ack(alarm, System.currentTimeMillis(), user);
    }

    @Override
    public AlarmInfo ack(Alarm alarm, long ackTs, User user) throws ThingsboardException {
        AlarmApiCallResult result = alarmSubscriptionService.acknowledgeAlarm(alarm.getTenantId(), alarm.getId(), getOrDefault(ackTs));
        if (!result.isSuccessful()) {
            throw new ThingsboardException(ThingsboardErrorCode.ITEM_NOT_FOUND);
        }
        AlarmInfo alarmInfo = result.getAlarm();
        if (result.isModified()) {
            AlarmComment alarmComment = AlarmComment.builder()
                    .alarmId(alarm.getId())
                    .type(AlarmCommentType.SYSTEM)
                    .comment(JacksonUtil.newObjectNode().put("text", String.format("Alarm was acknowledged by user %s",
                                    (user.getFirstName() == null || user.getLastName() == null) ? user.getName() : user.getFirstName() + " " + user.getLastName()))
                            .put("userId", user.getId().toString())
                            .put("subtype", "ACK"))
                    .build();
            try {
                alarmCommentService.saveAlarmComment(alarm, alarmComment, user);
            } catch (ThingsboardException e) {
                log.error("Failed to save alarm comment", e);
            }
<<<<<<< HEAD
            notificationEntityService.logCreateOrUpdateAlarm(result.getAlarm(), ActionType.ALARM_ACK, user);
=======
            notificationEntityService.logEntityAction(alarm.getTenantId(), alarm.getOriginator(), alarmInfo,
                    alarmInfo.getCustomerId(), ActionType.ALARM_ACK, user);
>>>>>>> aa29ee4c
        } else {
            throw new ThingsboardException("Alarm was already acknowledged!", ThingsboardErrorCode.BAD_REQUEST_PARAMS);
        }
        return alarmInfo;
    }

    @Override
    public AlarmInfo clear(Alarm alarm, User user) throws ThingsboardException {
        return clear(alarm, System.currentTimeMillis(), user);
    }

    @Override
    public AlarmInfo clear(Alarm alarm, long clearTs, User user) throws ThingsboardException {
        AlarmApiCallResult result = alarmSubscriptionService.clearAlarm(alarm.getTenantId(), alarm.getId(), getOrDefault(clearTs), null);
        if (!result.isSuccessful()) {
            throw new ThingsboardException(ThingsboardErrorCode.ITEM_NOT_FOUND);
        }
        AlarmInfo alarmInfo = result.getAlarm();
        if (result.isCleared()) {
            AlarmComment alarmComment = AlarmComment.builder()
                    .alarmId(alarm.getId())
                    .type(AlarmCommentType.SYSTEM)
                    .comment(JacksonUtil.newObjectNode().put("text", String.format("Alarm was cleared by user %s",
                                    (user.getFirstName() == null || user.getLastName() == null) ? user.getName() : user.getFirstName() + " " + user.getLastName()))
                            .put("userId", user.getId().toString())
                            .put("subtype", "CLEAR"))
                    .build();
            try {
                alarmCommentService.saveAlarmComment(alarm, alarmComment, user);
            } catch (ThingsboardException e) {
                log.error("Failed to save alarm comment", e);
            }
<<<<<<< HEAD
            notificationEntityService.logCreateOrUpdateAlarm(result.getAlarm(), ActionType.ALARM_CLEAR, user);
=======
            notificationEntityService.logEntityAction(alarm.getTenantId(), alarm.getOriginator(), alarmInfo,
                    alarmInfo.getCustomerId(), ActionType.ALARM_CLEAR, user);
>>>>>>> aa29ee4c
        } else {
            throw new ThingsboardException("Alarm was already cleared!", ThingsboardErrorCode.BAD_REQUEST_PARAMS);
        }
        return alarmInfo;
    }

    @Override
    public AlarmInfo assign(Alarm alarm, UserId assigneeId, long assignTs, User user) throws ThingsboardException {
        AlarmApiCallResult result = alarmSubscriptionService.assignAlarm(alarm.getTenantId(), alarm.getId(), assigneeId, getOrDefault(assignTs));
        if (!result.isSuccessful()) {
            throw new ThingsboardException(ThingsboardErrorCode.ITEM_NOT_FOUND);
        }
        AlarmInfo alarmInfo = result.getAlarm();
        if (result.isModified()) {
            AlarmAssignee assignee = alarmInfo.getAssignee();
            AlarmComment alarmComment = AlarmComment.builder()
                    .alarmId(alarm.getId())
                    .type(AlarmCommentType.SYSTEM)
                    .comment(JacksonUtil.newObjectNode().put("text", String.format("Alarm was assigned by user %s to user %s",
                                    (user.getFirstName() == null || user.getLastName() == null) ? user.getName() : user.getFirstName() + " " + user.getLastName(),
                                    (assignee.getFirstName() == null || assignee.getLastName() == null) ? assignee.getEmail() : assignee.getFirstName() + " " + assignee.getLastName()))
                            .put("userId", user.getId().toString())
                            .put("assigneeId", assignee.getId().toString())
                            .put("subtype", "ASSIGN"))
                    .build();
            try {
                alarmCommentService.saveAlarmComment(alarm, alarmComment, user);
            } catch (ThingsboardException e) {
                log.error("Failed to save alarm comment", e);
            }
<<<<<<< HEAD
            notificationEntityService.logCreateOrUpdateAlarm(result.getAlarm(), ActionType.ALARM_ASSIGNED, user);
=======
            notificationEntityService.logEntityAction(alarm.getTenantId(), alarm.getOriginator(), alarmInfo,
                    alarmInfo.getCustomerId(), ActionType.ALARM_ASSIGNED, user);
>>>>>>> aa29ee4c
        } else {
            throw new ThingsboardException("Alarm was already assigned to this user!", ThingsboardErrorCode.BAD_REQUEST_PARAMS);
        }
        return alarmInfo;
    }

    @Override
    public AlarmInfo unassign(Alarm alarm, long unassignTs, User user) throws ThingsboardException {
        AlarmApiCallResult result = alarmSubscriptionService.unassignAlarm(alarm.getTenantId(), alarm.getId(), getOrDefault(unassignTs));
        if (!result.isSuccessful()) {
            throw new ThingsboardException(ThingsboardErrorCode.ITEM_NOT_FOUND);
        }
        AlarmInfo alarmInfo = result.getAlarm();
        if (result.isModified()) {
            AlarmComment alarmComment = AlarmComment.builder()
                    .alarmId(alarm.getId())
                    .type(AlarmCommentType.SYSTEM)
                    .comment(JacksonUtil.newObjectNode().put("text", String.format("Alarm was unassigned by user %s",
                                    (user.getFirstName() == null || user.getLastName() == null) ? user.getName() : user.getFirstName() + " " + user.getLastName()))
                            .put("userId", user.getId().toString())
                            .put("subtype", "ASSIGN"))
                    .build();
            try {
                alarmCommentService.saveAlarmComment(alarm, alarmComment, user);
            } catch (ThingsboardException e) {
                log.error("Failed to save alarm comment", e);
            }
<<<<<<< HEAD
            notificationEntityService.logCreateOrUpdateAlarm(result.getAlarm(), ActionType.ALARM_UNASSIGNED, user);
=======
            notificationEntityService.logEntityAction(alarm.getTenantId(), alarm.getOriginator(), alarmInfo,
                    alarmInfo.getCustomerId(), ActionType.ALARM_UNASSIGNED, user);
>>>>>>> aa29ee4c
        } else {
            throw new ThingsboardException("Alarm was already unassigned!", ThingsboardErrorCode.BAD_REQUEST_PARAMS);
        }
        return alarmInfo;
    }

    @Override
    public void unassignUserAlarms(TenantId tenantId, User user, long unassignTs) {
        AlarmQueryV2 alarmQuery = AlarmQueryV2.builder().assigneeId(user.getId()).pageLink(new TimePageLink(Integer.MAX_VALUE)).build();
        try {
            List<AlarmInfo> alarms = alarmService.findAlarmsV2(tenantId, alarmQuery).get(30, TimeUnit.SECONDS).getData();
            for (AlarmInfo alarm : alarms) {
                AlarmApiCallResult result = alarmSubscriptionService.unassignAlarm(tenantId, alarm.getId(), getOrDefault(unassignTs));
                if (!result.isSuccessful()) {
                    continue;
                }
                if (result.isModified()) {
                    AlarmComment alarmComment = AlarmComment.builder()
                            .alarmId(alarm.getId())
                            .type(AlarmCommentType.SYSTEM)
                            .comment(JacksonUtil.newObjectNode().put("text", String.format("Alarm was unassigned because user %s - was deleted",
                                            (user.getFirstName() == null || user.getLastName() == null) ? user.getName() : user.getFirstName() + " " + user.getLastName()))
                                    .put("userId", user.getId().toString())
                                    .put("subtype", "ASSIGN"))
                            .build();
                    try {
                        alarmCommentService.saveAlarmComment(alarm, alarmComment, user);
                    } catch (ThingsboardException e) {
                        log.error("Failed to save alarm comment", e);
                    }
<<<<<<< HEAD
                    notificationEntityService.logCreateOrUpdateAlarm(result.getAlarm(), ActionType.ALARM_UNASSIGNED, user);
=======
                    notificationEntityService.logEntityAction(alarm.getTenantId(), alarm.getOriginator(), result.getAlarm(),
                            alarm.getCustomerId(), ActionType.ALARM_UNASSIGNED, user);
>>>>>>> aa29ee4c
                }
            }

        } catch (InterruptedException | ExecutionException | TimeoutException e) {
            throw new RuntimeException(e);
        }
    }

    @Override
    public Boolean delete(Alarm alarm, User user) {
        TenantId tenantId = alarm.getTenantId();
        notificationEntityService.logEntityAction(tenantId, alarm.getOriginator(), alarm, alarm.getCustomerId(),
                ActionType.DELETED, user);
        return alarmSubscriptionService.deleteAlarm(tenantId, alarm.getId());
    }

    private static long getOrDefault(long ts) {
        return ts > 0 ? ts : System.currentTimeMillis();
    }
}<|MERGE_RESOLUTION|>--- conflicted
+++ resolved
@@ -66,13 +66,6 @@
             if (!result.isSuccessful()) {
                 throw new ThingsboardException(ThingsboardErrorCode.ITEM_NOT_FOUND);
             }
-<<<<<<< HEAD
-            actionType = result.isCreated() ? ActionType.ADDED : ActionType.UPDATED;
-            if (result.isModified()) {
-                notificationEntityService.logCreateOrUpdateAlarm(result.getAlarm(), actionType, user);
-            }
-=======
->>>>>>> aa29ee4c
             AlarmInfo resultAlarm = result.getAlarm();
             if (alarm.isAcknowledged() && !resultAlarm.isAcknowledged()) {
                 resultAlarm = ack(resultAlarm, alarm.getAckTs(), user);
@@ -124,12 +117,8 @@
             } catch (ThingsboardException e) {
                 log.error("Failed to save alarm comment", e);
             }
-<<<<<<< HEAD
-            notificationEntityService.logCreateOrUpdateAlarm(result.getAlarm(), ActionType.ALARM_ACK, user);
-=======
             notificationEntityService.logEntityAction(alarm.getTenantId(), alarm.getOriginator(), alarmInfo,
                     alarmInfo.getCustomerId(), ActionType.ALARM_ACK, user);
->>>>>>> aa29ee4c
         } else {
             throw new ThingsboardException("Alarm was already acknowledged!", ThingsboardErrorCode.BAD_REQUEST_PARAMS);
         }
@@ -162,12 +151,8 @@
             } catch (ThingsboardException e) {
                 log.error("Failed to save alarm comment", e);
             }
-<<<<<<< HEAD
-            notificationEntityService.logCreateOrUpdateAlarm(result.getAlarm(), ActionType.ALARM_CLEAR, user);
-=======
             notificationEntityService.logEntityAction(alarm.getTenantId(), alarm.getOriginator(), alarmInfo,
                     alarmInfo.getCustomerId(), ActionType.ALARM_CLEAR, user);
->>>>>>> aa29ee4c
         } else {
             throw new ThingsboardException("Alarm was already cleared!", ThingsboardErrorCode.BAD_REQUEST_PARAMS);
         }
@@ -198,12 +183,8 @@
             } catch (ThingsboardException e) {
                 log.error("Failed to save alarm comment", e);
             }
-<<<<<<< HEAD
-            notificationEntityService.logCreateOrUpdateAlarm(result.getAlarm(), ActionType.ALARM_ASSIGNED, user);
-=======
             notificationEntityService.logEntityAction(alarm.getTenantId(), alarm.getOriginator(), alarmInfo,
                     alarmInfo.getCustomerId(), ActionType.ALARM_ASSIGNED, user);
->>>>>>> aa29ee4c
         } else {
             throw new ThingsboardException("Alarm was already assigned to this user!", ThingsboardErrorCode.BAD_REQUEST_PARAMS);
         }
@@ -231,12 +212,8 @@
             } catch (ThingsboardException e) {
                 log.error("Failed to save alarm comment", e);
             }
-<<<<<<< HEAD
-            notificationEntityService.logCreateOrUpdateAlarm(result.getAlarm(), ActionType.ALARM_UNASSIGNED, user);
-=======
             notificationEntityService.logEntityAction(alarm.getTenantId(), alarm.getOriginator(), alarmInfo,
                     alarmInfo.getCustomerId(), ActionType.ALARM_UNASSIGNED, user);
->>>>>>> aa29ee4c
         } else {
             throw new ThingsboardException("Alarm was already unassigned!", ThingsboardErrorCode.BAD_REQUEST_PARAMS);
         }
@@ -267,12 +244,8 @@
                     } catch (ThingsboardException e) {
                         log.error("Failed to save alarm comment", e);
                     }
-<<<<<<< HEAD
-                    notificationEntityService.logCreateOrUpdateAlarm(result.getAlarm(), ActionType.ALARM_UNASSIGNED, user);
-=======
                     notificationEntityService.logEntityAction(alarm.getTenantId(), alarm.getOriginator(), result.getAlarm(),
                             alarm.getCustomerId(), ActionType.ALARM_UNASSIGNED, user);
->>>>>>> aa29ee4c
                 }
             }
 
