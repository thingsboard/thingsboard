/**
 * Copyright © 2016-2023 The Thingsboard Authors
 *
 * Licensed under the Apache License, Version 2.0 (the "License");
 * you may not use this file except in compliance with the License.
 * You may obtain a copy of the License at
 *
 *     http://www.apache.org/licenses/LICENSE-2.0
 *
 * Unless required by applicable law or agreed to in writing, software
 * distributed under the License is distributed on an "AS IS" BASIS,
 * WITHOUT WARRANTIES OR CONDITIONS OF ANY KIND, either express or implied.
 * See the License for the specific language governing permissions and
 * limitations under the License.
 */
package org.thingsboard.server.service.entitiy.alarm;

import lombok.AllArgsConstructor;
import lombok.extern.slf4j.Slf4j;
import org.springframework.beans.factory.annotation.Autowired;
import org.springframework.stereotype.Service;
import org.thingsboard.common.util.JacksonUtil;
import org.thingsboard.server.common.data.EntityType;
import org.thingsboard.server.common.data.User;
import org.thingsboard.server.common.data.alarm.Alarm;
import org.thingsboard.server.common.data.alarm.AlarmApiCallResult;
import org.thingsboard.server.common.data.alarm.AlarmAssignee;
import org.thingsboard.server.common.data.alarm.AlarmComment;
import org.thingsboard.server.common.data.alarm.AlarmCommentType;
import org.thingsboard.server.common.data.alarm.AlarmCreateOrUpdateActiveRequest;
import org.thingsboard.server.common.data.alarm.AlarmInfo;
import org.thingsboard.server.common.data.alarm.AlarmQueryV2;
import org.thingsboard.server.common.data.alarm.AlarmUpdateRequest;
import org.thingsboard.server.common.data.audit.ActionType;
import org.thingsboard.server.common.data.exception.ThingsboardErrorCode;
import org.thingsboard.server.common.data.exception.ThingsboardException;
import org.thingsboard.server.common.data.id.TenantId;
import org.thingsboard.server.common.data.id.UserId;
import org.thingsboard.server.common.data.page.TimePageLink;
import org.thingsboard.server.service.entitiy.AbstractTbEntityService;

<<<<<<< HEAD
=======
import java.util.List;
import java.util.concurrent.ExecutionException;
import java.util.concurrent.TimeUnit;
import java.util.concurrent.TimeoutException;

>>>>>>> 15b192aa
@Service
@AllArgsConstructor
@Slf4j
public class DefaultTbAlarmService extends AbstractTbEntityService implements TbAlarmService {

    @Autowired
    protected TbAlarmCommentService alarmCommentService;

    @Override
    public Alarm save(Alarm alarm, User user) throws ThingsboardException {
        ActionType actionType = alarm.getId() == null ? ActionType.ADDED : ActionType.UPDATED;
        TenantId tenantId = alarm.getTenantId();
        try {
            AlarmApiCallResult result;
            if (alarm.getId() == null) {
                result = alarmSubscriptionService.createAlarm(AlarmCreateOrUpdateActiveRequest.fromAlarm(alarm, user.getId()));
            } else {
                result = alarmSubscriptionService.updateAlarm(AlarmUpdateRequest.fromAlarm(alarm, user.getId()));
            }
            if (!result.isSuccessful()) {
                throw new ThingsboardException(ThingsboardErrorCode.ITEM_NOT_FOUND);
            }
            actionType = result.isCreated() ? ActionType.ADDED : ActionType.UPDATED;
            if (result.isModified()) {
                notificationEntityService.logCreateOrUpdateAlarm(result.getAlarm(), actionType, user);
            }
            AlarmInfo resultAlarm = result.getAlarm();
            if (alarm.isAcknowledged() && !resultAlarm.isAcknowledged()) {
                resultAlarm = ack(resultAlarm, alarm.getAckTs(), user);
            }
            if (alarm.isCleared() && !resultAlarm.isCleared()) {
                resultAlarm = clear(resultAlarm, alarm.getClearTs(), user);
            }
            UserId newAssignee = alarm.getAssigneeId();
            UserId curAssignee = resultAlarm.getAssigneeId();
            if (newAssignee != null && !newAssignee.equals(curAssignee)) {
                resultAlarm = assign(resultAlarm, newAssignee, alarm.getAssignTs(), user);
            } else if (newAssignee == null && curAssignee != null) {
                resultAlarm = unassign(alarm, alarm.getAssignTs(), user);
            }
            return new Alarm(resultAlarm);
        } catch (Exception e) {
            notificationEntityService.logEntityAction(tenantId, emptyId(EntityType.ALARM), alarm, actionType, user, e);
            throw e;
        }
    }

    @Override
    public AlarmInfo ack(Alarm alarm, User user) throws ThingsboardException {
        return ack(alarm, System.currentTimeMillis(), user);
    }

    @Override
    public AlarmInfo ack(Alarm alarm, long ackTs, User user) throws ThingsboardException {
        AlarmApiCallResult result = alarmSubscriptionService.acknowledgeAlarm(alarm.getTenantId(), alarm.getId(), getOrDefault(ackTs));
        if (!result.isSuccessful()) {
            throw new ThingsboardException(ThingsboardErrorCode.ITEM_NOT_FOUND);
        }
        if (result.isModified()) {
            AlarmComment alarmComment = AlarmComment.builder()
                    .alarmId(alarm.getId())
                    .type(AlarmCommentType.SYSTEM)
                    .comment(JacksonUtil.newObjectNode().put("text", String.format("Alarm was acknowledged by user %s",
                                    (user.getFirstName() == null || user.getLastName() == null) ? user.getName() : user.getFirstName() + " " + user.getLastName()))
                            .put("userId", user.getId().toString())
                            .put("subtype", "ACK"))
                    .build();
            try {
                alarmCommentService.saveAlarmComment(alarm, alarmComment, user);
            } catch (ThingsboardException e) {
                log.error("Failed to save alarm comment", e);
            }
            notificationEntityService.logCreateOrUpdateAlarm(result.getAlarm(), ActionType.ALARM_ACK, user);
        } else {
            throw new ThingsboardException("Alarm was already acknowledged!", ThingsboardErrorCode.BAD_REQUEST_PARAMS);
        }
        return result.getAlarm();
    }

    @Override
    public AlarmInfo clear(Alarm alarm, User user) throws ThingsboardException {
        return clear(alarm, System.currentTimeMillis(), user);
    }

    @Override
    public AlarmInfo clear(Alarm alarm, long clearTs, User user) throws ThingsboardException {
        AlarmApiCallResult result = alarmSubscriptionService.clearAlarm(alarm.getTenantId(), alarm.getId(), getOrDefault(clearTs), null);
        if (!result.isSuccessful()) {
            throw new ThingsboardException(ThingsboardErrorCode.ITEM_NOT_FOUND);
        }
        if (result.isCleared()) {
            AlarmComment alarmComment = AlarmComment.builder()
                    .alarmId(alarm.getId())
                    .type(AlarmCommentType.SYSTEM)
                    .comment(JacksonUtil.newObjectNode().put("text", String.format("Alarm was cleared by user %s",
                                    (user.getFirstName() == null || user.getLastName() == null) ? user.getName() : user.getFirstName() + " " + user.getLastName()))
                            .put("userId", user.getId().toString())
                            .put("subtype", "CLEAR"))
                    .build();
            try {
                alarmCommentService.saveAlarmComment(alarm, alarmComment, user);
            } catch (ThingsboardException e) {
                log.error("Failed to save alarm comment", e);
            }
            notificationEntityService.logCreateOrUpdateAlarm(result.getAlarm(), ActionType.ALARM_CLEAR, user);
        } else {
            throw new ThingsboardException("Alarm was already cleared!", ThingsboardErrorCode.BAD_REQUEST_PARAMS);
        }
        return result.getAlarm();
    }

    @Override
    public AlarmInfo assign(Alarm alarm, UserId assigneeId, long assignTs, User user) throws ThingsboardException {
        AlarmApiCallResult result = alarmSubscriptionService.assignAlarm(alarm.getTenantId(), alarm.getId(), assigneeId, getOrDefault(assignTs));
        if (!result.isSuccessful()) {
            throw new ThingsboardException(ThingsboardErrorCode.ITEM_NOT_FOUND);
        }
        AlarmInfo alarmInfo = result.getAlarm();
        if (result.isModified()) {
            AlarmAssignee assignee = alarmInfo.getAssignee();
            AlarmComment alarmComment = AlarmComment.builder()
                    .alarmId(alarm.getId())
                    .type(AlarmCommentType.SYSTEM)
                    .comment(JacksonUtil.newObjectNode().put("text", String.format("Alarm was assigned by user %s to user %s",
                                    (user.getFirstName() == null || user.getLastName() == null) ? user.getName() : user.getFirstName() + " " + user.getLastName(),
                                    (assignee.getFirstName() == null || assignee.getLastName() == null) ? assignee.getEmail() : assignee.getFirstName() + " " + assignee.getLastName()))
                            .put("userId", user.getId().toString())
                            .put("assigneeId", assignee.getId().toString())
                            .put("subtype", "ASSIGN"))
                    .build();
            try {
                alarmCommentService.saveAlarmComment(alarm, alarmComment, user);
            } catch (ThingsboardException e) {
                log.error("Failed to save alarm comment", e);
            }
            notificationEntityService.logCreateOrUpdateAlarm(result.getAlarm(), ActionType.ALARM_ASSIGNED, user);
        } else {
            throw new ThingsboardException("Alarm was already assigned to this user!", ThingsboardErrorCode.BAD_REQUEST_PARAMS);
        }
        return alarmInfo;
    }

    @Override
    public AlarmInfo unassign(Alarm alarm, long unassignTs, User user) throws ThingsboardException {
        AlarmApiCallResult result = alarmSubscriptionService.unassignAlarm(alarm.getTenantId(), alarm.getId(), getOrDefault(unassignTs));
        if (!result.isSuccessful()) {
            throw new ThingsboardException(ThingsboardErrorCode.ITEM_NOT_FOUND);
        }
        AlarmInfo alarmInfo = result.getAlarm();
        if (result.isModified()) {
            AlarmComment alarmComment = AlarmComment.builder()
                    .alarmId(alarm.getId())
                    .type(AlarmCommentType.SYSTEM)
                    .comment(JacksonUtil.newObjectNode().put("text", String.format("Alarm was unassigned by user %s",
                                    (user.getFirstName() == null || user.getLastName() == null) ? user.getName() : user.getFirstName() + " " + user.getLastName()))
                            .put("userId", user.getId().toString())
                            .put("subtype", "ASSIGN"))
                    .build();
            try {
                alarmCommentService.saveAlarmComment(alarm, alarmComment, user);
            } catch (ThingsboardException e) {
                log.error("Failed to save alarm comment", e);
            }
            notificationEntityService.logCreateOrUpdateAlarm(result.getAlarm(), ActionType.ALARM_UNASSIGNED, user);
        } else {
            throw new ThingsboardException("Alarm was already unassigned!", ThingsboardErrorCode.BAD_REQUEST_PARAMS);
        }
        return alarmInfo;
    }

    @Override
    public void unassignUserAlarms(TenantId tenantId, User user, long unassignTs) {
        AlarmQueryV2 alarmQuery = AlarmQueryV2.builder().assigneeId(user.getId()).pageLink(new TimePageLink(Integer.MAX_VALUE)).build();
        try {
            List<AlarmInfo> alarms = alarmService.findAlarmsV2(tenantId, alarmQuery).get(30, TimeUnit.SECONDS).getData();
            for (AlarmInfo alarm : alarms) {
                AlarmApiCallResult result = alarmSubscriptionService.unassignAlarm(tenantId, alarm.getId(), getOrDefault(unassignTs));
                if (!result.isSuccessful()) {
                    continue;
                }
                if (result.isModified()) {
                    AlarmComment alarmComment = AlarmComment.builder()
                            .alarmId(alarm.getId())
                            .type(AlarmCommentType.SYSTEM)
                            .comment(JacksonUtil.newObjectNode().put("text", String.format("Alarm was unassigned because user %s - was deleted",
                                            (user.getFirstName() == null || user.getLastName() == null) ? user.getName() : user.getFirstName() + " " + user.getLastName()))
                                    .put("userId", user.getId().toString())
                                    .put("subtype", "ASSIGN"))
                            .build();
                    try {
                        alarmCommentService.saveAlarmComment(alarm, alarmComment, user);
                    } catch (ThingsboardException e) {
                        log.error("Failed to save alarm comment", e);
                    }
                    notificationEntityService.notifyCreateOrUpdateAlarm(result.getAlarm(), ActionType.ALARM_UNASSIGNED, user);
                }
            }

        } catch (InterruptedException | ExecutionException | TimeoutException e) {
            throw new RuntimeException(e);
        }
    }

    @Override
    public Boolean delete(Alarm alarm, User user) {
        ActionType actionType = ActionType.DELETED;
        TenantId tenantId = alarm.getTenantId();
        notificationEntityService.logEntityAction(tenantId, alarm.getOriginator(), alarm, alarm.getCustomerId(),
                actionType, user);
        return alarmSubscriptionService.deleteAlarm(tenantId, alarm.getId());
    }

    private static long getOrDefault(long ts) {
        return ts > 0 ? ts : System.currentTimeMillis();
    }
}<|MERGE_RESOLUTION|>--- conflicted
+++ resolved
@@ -39,14 +39,11 @@
 import org.thingsboard.server.common.data.page.TimePageLink;
 import org.thingsboard.server.service.entitiy.AbstractTbEntityService;
 
-<<<<<<< HEAD
-=======
 import java.util.List;
 import java.util.concurrent.ExecutionException;
 import java.util.concurrent.TimeUnit;
 import java.util.concurrent.TimeoutException;
 
->>>>>>> 15b192aa
 @Service
 @AllArgsConstructor
 @Slf4j
@@ -241,7 +238,7 @@
                     } catch (ThingsboardException e) {
                         log.error("Failed to save alarm comment", e);
                     }
-                    notificationEntityService.notifyCreateOrUpdateAlarm(result.getAlarm(), ActionType.ALARM_UNASSIGNED, user);
+                    notificationEntityService.logCreateOrUpdateAlarm(result.getAlarm(), ActionType.ALARM_UNASSIGNED, user);
                 }
             }
 
