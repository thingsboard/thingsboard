--- conflicted
+++ resolved
@@ -149,24 +149,6 @@
         } else {
             resultFuture = tsService.saveWithoutLatest(tenantId, entityId, request.getEntries(), request.getTtl());
         }
-<<<<<<< HEAD
-        // We need to guarantee, that the message is successfully pushed to the calculated fields service before we execute any callbacks.
-//        saveFuture = Futures.transformAsync(saveFuture, new AsyncFunction<Integer, Integer>() {
-//            @Override
-//            public ListenableFuture<Integer> apply(Integer input) throws Exception {
-//                calculatedFieldExecutionService.onTelemetryUpdate(new CalculatedFieldTimeSeriesUpdateRequest(request));
-//                return input;
-//            }
-//        });
-        addMainCallback(saveFuture, request.getCallback());
-        addWsCallback(saveFuture, success -> onTimeSeriesUpdate(tenantId, entityId, request.getEntries()));
-        if (request.isSaveLatest() && !request.isOnlyLatest()) {
-            addEntityViewCallback(tenantId, entityId, request.getEntries());
-        }
-        addCallback(saveFuture, success -> calculatedFieldExecutionService.onTelemetryUpdate(new CalculatedFieldTimeSeriesUpdateRequest(request)), tsCallBackExecutor);
-        return saveFuture;
-=======
-
         addMainCallback(resultFuture, request.getCallback());
         addWsCallback(resultFuture, success -> onTimeSeriesUpdate(tenantId, entityId, request.getEntries()));
         if (request.isSaveLatest() && !request.isOnlyLatest()) {
@@ -176,7 +158,6 @@
         //CalculatedFieldTimeSeriesUpdateRequest - add constructor that accepts the TimeseriesSaveRequest
         addCallback(resultFuture, success -> calculatedFieldExecutionService.onTelemetryUpdate(new CalculatedFieldTimeSeriesUpdateRequest(tenantId, entityId, request.getEntries(), request.getPreviousCalculatedFieldIds())), tsCallBackExecutor);
         return resultFuture;
->>>>>>> 0f34f131
     }
 
     @Override
@@ -347,11 +328,7 @@
         }
     }
 
-<<<<<<< HEAD
-    private FutureCallback<Integer> getApiUsageCallback(TenantId tenantId, CustomerId customerId, boolean sysTenant) {
-=======
     private FutureCallback<TimeseriesSaveResult> getApiUsageCallback(TenantId tenantId, CustomerId customerId, boolean sysTenant) {
->>>>>>> 0f34f131
         return new FutureCallback<>() {
             @Override
             public void onSuccess(TimeseriesSaveResult result) {
@@ -363,10 +340,6 @@
 
             @Override
             public void onFailure(Throwable t) {
-<<<<<<< HEAD
-
-=======
->>>>>>> 0f34f131
             }
         };
     }
