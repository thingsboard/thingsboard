/**
 * Copyright © 2016-2024 The Thingsboard Authors
 *
 * Licensed under the Apache License, Version 2.0 (the "License");
 * you may not use this file except in compliance with the License.
 * You may obtain a copy of the License at
 *
 *     http://www.apache.org/licenses/LICENSE-2.0
 *
 * Unless required by applicable law or agreed to in writing, software
 * distributed under the License is distributed on an "AS IS" BASIS,
 * WITHOUT WARRANTIES OR CONDITIONS OF ANY KIND, either express or implied.
 * See the License for the specific language governing permissions and
 * limitations under the License.
 */
package org.thingsboard.server.service.install.update;

import lombok.RequiredArgsConstructor;
import lombok.extern.slf4j.Slf4j;
import org.springframework.cache.Cache;
import org.springframework.cache.CacheManager;
import org.springframework.context.annotation.Profile;
import org.springframework.data.redis.core.RedisCallback;
import org.springframework.data.redis.core.RedisTemplate;
import org.springframework.stereotype.Service;

import java.util.Objects;
import java.util.Optional;

import static org.thingsboard.server.common.data.CacheConstants.RESOURCE_INFO_CACHE;
import static org.thingsboard.server.common.data.CacheConstants.SECURITY_SETTINGS_CACHE;

@RequiredArgsConstructor
@Service
@Profile("install")
@Slf4j
public class DefaultCacheCleanupService implements CacheCleanupService {

    private final CacheManager cacheManager;
    private final Optional<RedisTemplate<String, Object>> redisTemplate;


    /**
     * Cleanup caches that can not deserialize anymore due to schema upgrade or data update using sql scripts.
     * Refer to SqlDatabaseUpgradeService and /data/upgrage/*.sql
     * to discover which tables were changed
     * */
    @Override
    public void clearCache(String fromVersion) throws Exception {
        switch (fromVersion) {
            case "3.6.1":
                log.info("Clearing cache to upgrade from version 3.6.1 to 3.6.2");
                clearCacheByName(SECURITY_SETTINGS_CACHE);
                clearCacheByName(RESOURCE_INFO_CACHE);
                break;
            case "3.6.3":
                log.info("Clearing cache to upgrade from version 3.6.3 to 3.6.4");
                clearAll();
                break;
            case "3.6.4":
                log.info("Clearing cache to upgrade from version 3.6.4 to 3.7.0");
                clearAll();
                break;
<<<<<<< HEAD
            case "3.7.1":
                log.info("Clearing cache to upgrade from version 3.7.1 to 3.8.0");
=======
            case "3.7.0":
                log.info("Clearing cache to upgrade from version 3.7.0 to 3.7.1");
>>>>>>> 1b890ac0
                clearAll();
                break;
            default:
                //Do nothing, since cache cleanup is optional.
        }
    }

    void clearAllCaches() {
        cacheManager.getCacheNames().forEach(this::clearCacheByName);
    }

    void clearCacheByName(final String cacheName) {
        log.info("Clearing cache [{}]", cacheName);
        Cache cache = cacheManager.getCache(cacheName);
        Objects.requireNonNull(cache, "Cache does not exist for name " + cacheName);
        cache.clear();
    }

    void clearAll() {
        if (redisTemplate.isPresent()) {
            log.info("Flushing all caches");
            redisTemplate.get().execute((RedisCallback<Object>) connection -> {
                connection.serverCommands().flushAll();
                return null;
            });
            return;
        }
        cacheManager.getCacheNames().forEach(this::clearCacheByName);
    }

}<|MERGE_RESOLUTION|>--- conflicted
+++ resolved
@@ -61,13 +61,12 @@
                 log.info("Clearing cache to upgrade from version 3.6.4 to 3.7.0");
                 clearAll();
                 break;
-<<<<<<< HEAD
-            case "3.7.1":
-                log.info("Clearing cache to upgrade from version 3.7.1 to 3.8.0");
-=======
             case "3.7.0":
                 log.info("Clearing cache to upgrade from version 3.7.0 to 3.7.1");
->>>>>>> 1b890ac0
+                clearAll();
+                break;
+            case "3.8.0":
+                log.info("Clearing cache to upgrade from version 3.8.0 to 3.9.0");
                 clearAll();
                 break;
             default:
