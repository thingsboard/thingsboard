--- conflicted
+++ resolved
@@ -22,26 +22,21 @@
 import lombok.RequiredArgsConstructor;
 import lombok.extern.slf4j.Slf4j;
 import org.checkerframework.checker.nullness.qual.Nullable;
-import org.springframework.beans.factory.annotation.Autowired;
 import org.springframework.stereotype.Service;
-import org.thingsboard.server.cluster.TbClusterService;
 import org.thingsboard.common.util.JacksonUtil;
 import org.thingsboard.server.common.data.ApiUsageRecordKey;
 import org.thingsboard.server.common.data.alarm.Alarm;
 import org.thingsboard.server.common.data.alarm.AlarmComment;
 import org.thingsboard.server.common.data.alarm.AlarmCommentType;
+import org.thingsboard.server.common.data.alarm.AlarmCreateOrUpdateActiveRequest;
 import org.thingsboard.server.common.data.alarm.AlarmInfo;
 import org.thingsboard.server.common.data.alarm.AlarmModificationRequest;
 import org.thingsboard.server.common.data.alarm.AlarmQuery;
 import org.thingsboard.server.common.data.alarm.AlarmSearchStatus;
 import org.thingsboard.server.common.data.alarm.AlarmSeverity;
 import org.thingsboard.server.common.data.alarm.AlarmStatus;
-<<<<<<< HEAD
+import org.thingsboard.server.common.data.alarm.AlarmUpdateRequest;
 import org.thingsboard.server.common.data.exception.ThingsboardException;
-=======
-import org.thingsboard.server.common.data.alarm.AlarmUpdateRequest;
-import org.thingsboard.server.common.data.alarm.AlarmCreateOrUpdateActiveRequest;
->>>>>>> 6cc8b8e6
 import org.thingsboard.server.common.data.id.AlarmId;
 import org.thingsboard.server.common.data.id.CustomerId;
 import org.thingsboard.server.common.data.id.EntityId;
@@ -53,17 +48,13 @@
 import org.thingsboard.server.common.msg.queue.TbCallback;
 import org.thingsboard.server.common.stats.TbApiUsageReportClient;
 import org.thingsboard.server.dao.alarm.AlarmApiCallResult;
-import org.thingsboard.server.dao.alarm.AlarmCommentService;
 import org.thingsboard.server.dao.alarm.AlarmOperationResult;
 import org.thingsboard.server.dao.alarm.AlarmService;
-import org.thingsboard.server.queue.discovery.PartitionService;
 import org.thingsboard.server.service.apiusage.TbApiUsageStateService;
 import org.thingsboard.server.service.entitiy.alarm.TbAlarmCommentService;
-import org.thingsboard.server.service.subscription.SubscriptionManagerService;
 import org.thingsboard.server.service.subscription.TbSubscriptionUtils;
 
 import java.util.Collection;
-import java.util.Optional;
 
 /**
  * Created by ashvayka on 27.03.18.
@@ -218,20 +209,14 @@
     @Deprecated
     private void onAlarmUpdated(AlarmOperationResult result) {
         wsCallBackExecutor.submit(() -> {
-            Alarm alarm = result.getAlarm();
+            AlarmInfo alarm = new AlarmInfo(result.getAlarm());
             TenantId tenantId = alarm.getTenantId();
             for (EntityId entityId : result.getPropagatedEntitiesList()) {
-                TopicPartitionInfo tpi = partitionService.resolve(ServiceType.TB_CORE, tenantId, entityId);
-                if (currentPartitions.contains(tpi)) {
-                    if (subscriptionManagerService.isPresent()) {
-                        subscriptionManagerService.get().onAlarmUpdate(tenantId, entityId, new AlarmInfo(alarm), TbCallback.EMPTY);
-                    } else {
-                        log.warn("Possible misconfiguration because subscriptionManagerService is null!");
-                    }
-                } else {
-                    TransportProtos.ToCoreMsg toCoreMsg = TbSubscriptionUtils.toAlarmUpdateProto(tenantId, entityId, new AlarmInfo(alarm));
-                    clusterService.pushMsgToCore(tpi, entityId.getId(), toCoreMsg, null);
-                }
+                forwardToSubscriptionManagerService(tenantId, entityId, subscriptionManagerService -> {
+                    subscriptionManagerService.onAlarmUpdate(tenantId, entityId, alarm, TbCallback.EMPTY);
+                }, () -> {
+                    return TbSubscriptionUtils.toAlarmUpdateProto(tenantId, entityId, alarm);
+                });
             }
         });
     }
@@ -293,7 +278,11 @@
                 if (request != null && request.getUserId() != null) {
                     alarmComment.userId(request.getUserId());
                 }
-                alarmCommentService.createOrUpdateAlarmComment(alarm.getTenantId(), alarmComment.build());
+                try {
+                    alarmCommentService.saveAlarmComment(alarm, alarmComment.build(), null);
+                } catch (ThingsboardException e) {
+                    log.error("Failed to save alarm comment", e);
+                }
             }
         }
         return result;
