--- conflicted
+++ resolved
@@ -16,11 +16,6 @@
 package org.thingsboard.server.service.edge.instructions;
 
 import jakarta.servlet.http.HttpServletRequest;
-<<<<<<< HEAD
-import lombok.RequiredArgsConstructor;
-import lombok.Setter;
-=======
->>>>>>> 54438971
 import lombok.extern.slf4j.Slf4j;
 import org.springframework.beans.factory.annotation.Value;
 import org.springframework.boot.autoconfigure.condition.ConditionalOnProperty;
@@ -31,14 +26,6 @@
 import org.thingsboard.server.queue.util.TbCoreComponent;
 import org.thingsboard.server.service.install.InstallScripts;
 
-<<<<<<< HEAD
-import java.io.IOException;
-import java.nio.file.Files;
-import java.nio.file.Path;
-import java.nio.file.Paths;
-
-=======
->>>>>>> 54438971
 @Service
 @Slf4j
 @ConditionalOnProperty(prefix = "edges", value = "enabled", havingValue = "true")
@@ -61,15 +48,9 @@
     public EdgeInstructions getInstallInstructions(Edge edge, String installationMethod, HttpServletRequest request) {
         return switch (installationMethod.toLowerCase()) {
             case "docker" -> getDockerInstallInstructions(edge, request);
-<<<<<<< HEAD
-            case "ubuntu" -> getUbuntuInstallInstructions(edge, request);
-            case "centos" -> getCentosInstallInstructions(edge, request);
-            default -> throw new IllegalArgumentException("Unsupported installation method for Edge: " + installationMethod);
-=======
             case "ubuntu", "centos" -> getLinuxInstallInstructions(edge, request, installationMethod.toLowerCase());
             default ->
                     throw new IllegalArgumentException("Unsupported installation method for Edge: " + installationMethod);
->>>>>>> 54438971
         };
     }
 
