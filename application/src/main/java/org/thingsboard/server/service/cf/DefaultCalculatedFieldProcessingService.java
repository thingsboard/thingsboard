/**
 * Copyright © 2016-2025 The Thingsboard Authors
 *
 * Licensed under the Apache License, Version 2.0 (the "License");
 * you may not use this file except in compliance with the License.
 * You may obtain a copy of the License at
 *
 *     http://www.apache.org/licenses/LICENSE-2.0
 *
 * Unless required by applicable law or agreed to in writing, software
 * distributed under the License is distributed on an "AS IS" BASIS,
 * WITHOUT WARRANTIES OR CONDITIONS OF ANY KIND, either express or implied.
 * See the License for the specific language governing permissions and
 * limitations under the License.
 */
package org.thingsboard.server.service.cf;

import com.google.common.util.concurrent.ListenableFuture;
import lombok.extern.slf4j.Slf4j;
import org.apache.commons.lang3.function.TriConsumer;
import org.springframework.stereotype.Service;
import org.thingsboard.server.actors.calculatedField.CalculatedFieldTelemetryMsg;
import org.thingsboard.server.actors.calculatedField.MultipleTbCallback;
import org.thingsboard.server.cluster.TbClusterService;
import org.thingsboard.server.common.data.DataConstants;
import org.thingsboard.server.common.data.EntityType;
import org.thingsboard.server.common.data.cf.configuration.Argument;
import org.thingsboard.server.common.data.cf.configuration.aggregation.AggMetric;
import org.thingsboard.server.common.data.cf.configuration.aggregation.RelatedEntitiesAggregationCalculatedFieldConfiguration;
import org.thingsboard.server.common.data.id.CalculatedFieldId;
import org.thingsboard.server.common.data.id.EntityId;
import org.thingsboard.server.common.data.id.TenantId;
import org.thingsboard.server.common.msg.TbMsg;
import org.thingsboard.server.common.msg.queue.ServiceType;
import org.thingsboard.server.common.msg.queue.TbCallback;
import org.thingsboard.server.common.msg.queue.TopicPartitionInfo;
import org.thingsboard.server.dao.attributes.AttributesService;
import org.thingsboard.server.dao.relation.RelationService;
import org.thingsboard.server.dao.timeseries.TimeseriesService;
import org.thingsboard.server.dao.usagerecord.ApiLimitService;
import org.thingsboard.server.gen.transport.TransportProtos.CalculatedFieldLinkedTelemetryMsgProto;
import org.thingsboard.server.gen.transport.TransportProtos.CalculatedFieldLinkedTelemetryMsgProto.Builder;
import org.thingsboard.server.gen.transport.TransportProtos.CalculatedFieldTelemetryMsgProto;
import org.thingsboard.server.gen.transport.TransportProtos.ToCalculatedFieldMsg;
import org.thingsboard.server.gen.transport.TransportProtos.ToCalculatedFieldNotificationMsg;
import org.thingsboard.server.queue.TbQueueCallback;
import org.thingsboard.server.queue.TbQueueMsgMetadata;
import org.thingsboard.server.queue.discovery.PartitionService;
import org.thingsboard.server.queue.util.TbRuleEngineComponent;
import org.thingsboard.server.service.cf.ctx.CalculatedFieldEntityCtxId;
import org.thingsboard.server.service.cf.ctx.state.ArgumentEntry;
import org.thingsboard.server.service.cf.ctx.state.CalculatedFieldCtx;
<<<<<<< HEAD
import org.thingsboard.server.service.telemetry.TelemetrySubscriptionService;
=======
import org.thingsboard.server.service.cf.ctx.state.aggregation.single.AggIntervalEntry;
>>>>>>> 77e7a623

import java.util.ArrayList;
import java.util.Collections;
import java.util.HashMap;
import java.util.List;
import java.util.Map;
import java.util.UUID;
import java.util.concurrent.ExecutionException;

import static org.thingsboard.server.common.data.cf.configuration.PropagationCalculatedFieldConfiguration.PROPAGATION_CONFIG_ARGUMENT;
import static org.thingsboard.server.utils.CalculatedFieldUtils.toProto;

@TbRuleEngineComponent
@Service
@Slf4j
public class DefaultCalculatedFieldProcessingService extends AbstractCalculatedFieldProcessingService implements CalculatedFieldProcessingService {

    private final TbClusterService clusterService;
    private final PartitionService partitionService;

    public DefaultCalculatedFieldProcessingService(AttributesService attributesService,
                                                   TimeseriesService timeseriesService,
                                                   ApiLimitService apiLimitService,
                                                   RelationService relationService,
                                                   OwnerService ownerService,
                                                   TbClusterService clusterService,
                                                   TelemetrySubscriptionService tsSubService,
                                                   PartitionService partitionService) {
        super(attributesService, timeseriesService, tsSubService, apiLimitService, relationService, ownerService);
        this.clusterService = clusterService;
        this.partitionService = partitionService;
    }

    @Override
    protected String getExecutorNamePrefix() {
        return "calculated-field-callback";
    }

    @Override
    public ListenableFuture<Map<String, ArgumentEntry>> fetchArguments(CalculatedFieldCtx ctx, EntityId entityId) {
        return super.fetchArguments(ctx, entityId, System.currentTimeMillis());
    }

    @Override
    public Map<String, ArgumentEntry> fetchDynamicArgsFromDb(CalculatedFieldCtx ctx, EntityId entityId) {
        return switch (ctx.getCfType()) {
            case GEOFENCING -> resolveArgumentFutures(fetchGeofencingCalculatedFieldArguments(ctx, entityId, true, System.currentTimeMillis()));
            case PROPAGATION -> resolveArgumentFutures(Map.of(PROPAGATION_CONFIG_ARGUMENT, fetchPropagationCalculatedFieldArgument(ctx, entityId)));
            default -> Collections.emptyMap();
        };
    }

    @Override
    public List<EntityId> fetchRelatedEntities(CalculatedFieldCtx ctx, EntityId entityId) {
        try {
            if (ctx.getCalculatedField().getConfiguration() instanceof RelatedEntitiesAggregationCalculatedFieldConfiguration config) {
                return resolveRelatedEntities(ctx.getTenantId(), entityId, config.getRelation()).get();
            }
            return Collections.emptyList();
        } catch (ExecutionException | InterruptedException e) {
            Throwable cause = e.getCause();
            throw new RuntimeException("Failed to fetch related entities for entity [" + entityId + "]: " + cause.getMessage(), cause);
        }
    }

    @Override
    public Map<String, ArgumentEntry> fetchArgsFromDb(TenantId tenantId, EntityId entityId, Map<String, Argument> arguments) {
        Map<String, ListenableFuture<ArgumentEntry>> argFutures = new HashMap<>();
        for (var entry : arguments.entrySet()) {
            if (entry.getValue().hasRelationQuerySource()) {
                continue;
            }
            var argEntityId = resolveEntityId(tenantId, entityId, entry.getValue());
            var argValueFuture = fetchArgumentValue(tenantId, argEntityId, entry.getValue(), System.currentTimeMillis());
            argFutures.put(entry.getKey(), argValueFuture);
        }
        return resolveArgumentFutures(argFutures);
    }

    @Override
<<<<<<< HEAD
    public void processResult(TenantId tenantId, EntityId entityId, CalculatedFieldResult result, List<CalculatedFieldId> cfIds, TbCallback callback) {
        if (result instanceof AlarmCalculatedFieldResult) {
            sendMsgToRuleEngine(tenantId, entityId, callback, result.toTbMsg(entityId, cfIds));
=======
    public ArgumentEntry fetchMetricDuringInterval(TenantId tenantId, EntityId entityId, String argKey, AggMetric metric, AggIntervalEntry interval) {
        return super.fetchMetricDuringInterval(tenantId, entityId, argKey, metric, interval);
    }

    @Override
    public void pushMsgToRuleEngine(TenantId tenantId, EntityId entityId, CalculatedFieldResult result, List<CalculatedFieldId> cfIds, TbCallback callback) {
        if (!(result instanceof PropagationCalculatedFieldResult propagationCalculatedFieldResult)) {
            TbMsg msg = result.toTbMsg(entityId, cfIds);
            sendMsgToRuleEngine(tenantId, entityId, callback, msg);
>>>>>>> 77e7a623
            return;
        }
        TelemetryCalculatedFieldResult telemetryResult = result instanceof TelemetryCalculatedFieldResult telemetryRes
                ? telemetryRes : ((PropagationCalculatedFieldResult) result).getResult();
        switch (telemetryResult.getOutputStrategy().getType()) {
            case IMMEDIATE -> processImmediately(tenantId, entityId, result, cfIds, callback);
            case RULE_CHAIN -> pushMsgToRuleEngine(tenantId, entityId, result, cfIds, callback);
        }
    }

    private void processImmediately(TenantId tenantId, EntityId entityId, CalculatedFieldResult result, List<CalculatedFieldId> cfIds, TbCallback callback) {
        if (result instanceof TelemetryCalculatedFieldResult telemetryResult) {
            saveTelemetryResult(tenantId, entityId, telemetryResult, cfIds, callback);
            return;
        }
        if (result instanceof PropagationCalculatedFieldResult propagationResult) {
            handlePropagationResults(propagationResult, callback,
                    (entity, res, cb) -> saveTelemetryResult(tenantId, entityId, res, cfIds, cb));
            return;
        }
        callback.onSuccess();
    }

    private void pushMsgToRuleEngine(TenantId tenantId, EntityId entityId, CalculatedFieldResult result, List<CalculatedFieldId> cfIds, TbCallback callback) {
        if (result instanceof PropagationCalculatedFieldResult propagationResult) {
            handlePropagationResults(propagationResult, callback,
                    (entity, res, cb) -> sendMsgToRuleEngine(tenantId, entityId, cb, res.toTbMsg(entity, cfIds)));
            return;
        }

        sendMsgToRuleEngine(tenantId, entityId, callback, result.toTbMsg(entityId, cfIds));
    }

    private void handlePropagationResults(PropagationCalculatedFieldResult propagationResult, TbCallback callback,
                                          TriConsumer<EntityId, TelemetryCalculatedFieldResult, TbCallback> telemetryResultHandler) {
        List<EntityId> propagationEntityIds = propagationResult.getPropagationEntityIds();
        if (propagationEntityIds.isEmpty()) {
            callback.onSuccess();
            return;
        }
        if (propagationEntityIds.size() == 1) {
            EntityId propagationEntityId = propagationEntityIds.get(0);
            telemetryResultHandler.accept(propagationEntityId, propagationResult.getResult(), callback);
            return;
        }
        MultipleTbCallback multipleTbCallback = new MultipleTbCallback(propagationEntityIds.size(), callback);
        for (var propagationEntityId : propagationEntityIds) {
            telemetryResultHandler.accept(propagationEntityId, propagationResult.getResult(), multipleTbCallback);
        }
    }

    private void sendMsgToRuleEngine(TenantId tenantId, EntityId entityId, TbCallback callback, TbMsg msg) {
        try {
            clusterService.pushMsgToRuleEngine(tenantId, entityId, msg, new TbQueueCallback() {
                @Override
                public void onSuccess(TbQueueMsgMetadata metadata) {
                    log.trace("[{}][{}] Pushed message to rule engine: {} ", tenantId, entityId, msg);
                    callback.onSuccess();
                }

                @Override
                public void onFailure(Throwable t) {
                    callback.onFailure(t);
                }
            });
        } catch (Exception e) {
            log.warn("[{}][{}] Failed to push message to rule engine: {}", tenantId, entityId, msg, e);
            callback.onFailure(e);
        }
    }

    @Override
    public void pushMsgToLinks(CalculatedFieldTelemetryMsg msg, List<CalculatedFieldEntityCtxId> linkedCalculatedFields, TbCallback callback) {
        Map<TopicPartitionInfo, List<CalculatedFieldEntityCtxId>> unicasts = new HashMap<>();
        List<CalculatedFieldEntityCtxId> broadcasts = new ArrayList<>();
        for (CalculatedFieldEntityCtxId link : linkedCalculatedFields) {
            var linkEntityId = link.entityId();
            var linkEntityType = linkEntityId.getEntityType();
            // Let's assume number of entities in profile is N, and number of partitions is P. If N > P, we save by broadcasting to all partitions. Usually N >> P.
            boolean broadcast = EntityType.DEVICE_PROFILE.equals(linkEntityType) || EntityType.ASSET_PROFILE.equals(linkEntityType);
            if (broadcast) {
                broadcasts.add(link);
            } else {
                TopicPartitionInfo tpi = partitionService.resolve(ServiceType.TB_RULE_ENGINE, DataConstants.CF_QUEUE_NAME, link.tenantId(), link.entityId());
                unicasts.computeIfAbsent(tpi, k -> new ArrayList<>()).add(link);
            }
        }
        MultipleTbCallback linkCallback = new MultipleTbCallback(2, callback);
        if (!broadcasts.isEmpty()) {
            broadcast(broadcasts, msg, linkCallback);
        } else {
            linkCallback.onSuccess();
        }
        if (!unicasts.isEmpty()) {
            unicast(unicasts, msg, linkCallback);
        } else {
            linkCallback.onSuccess();
        }
    }

    private void unicast(Map<TopicPartitionInfo, List<CalculatedFieldEntityCtxId>> unicasts, CalculatedFieldTelemetryMsg msg, MultipleTbCallback mainCallback) {
        TbQueueCallback callback = new TbCallbackWrapper(new MultipleTbCallback(unicasts.size(), mainCallback));
        unicasts.forEach((topicPartitionInfo, ctxIds) -> {
            CalculatedFieldLinkedTelemetryMsgProto linkedTelemetryMsgProto = buildLinkedTelemetryMsgProto(msg.getProto(), ctxIds);
            clusterService.pushMsgToCalculatedFields(topicPartitionInfo, UUID.randomUUID(),
                    ToCalculatedFieldMsg.newBuilder().setLinkedTelemetryMsg(linkedTelemetryMsgProto).build(), callback);
        });
    }

    private void broadcast(List<CalculatedFieldEntityCtxId> broadcasts, CalculatedFieldTelemetryMsg msg, MultipleTbCallback mainCallback) {
        TbQueueCallback callback = new TbCallbackWrapper(mainCallback);
        CalculatedFieldLinkedTelemetryMsgProto linkedTelemetryMsgProto = buildLinkedTelemetryMsgProto(msg.getProto(), broadcasts);
        clusterService.broadcastToCalculatedFields(ToCalculatedFieldNotificationMsg.newBuilder().setLinkedTelemetryMsg(linkedTelemetryMsgProto).build(), callback);
    }

    private CalculatedFieldLinkedTelemetryMsgProto buildLinkedTelemetryMsgProto(CalculatedFieldTelemetryMsgProto telemetryProto, List<CalculatedFieldEntityCtxId> links) {
        Builder builder = CalculatedFieldLinkedTelemetryMsgProto.newBuilder();
        builder.setMsg(telemetryProto);
        for (CalculatedFieldEntityCtxId link : links) {
            builder.addLinks(toProto(link));
        }
        return builder.build();
    }

    private static class TbCallbackWrapper implements TbQueueCallback {
        private final TbCallback callback;

        public TbCallbackWrapper(TbCallback callback) {
            this.callback = callback;
        }

        @Override
        public void onSuccess(TbQueueMsgMetadata metadata) {
            callback.onSuccess();
        }

        @Override
        public void onFailure(Throwable t) {
            callback.onFailure(t);
        }

    }

}<|MERGE_RESOLUTION|>--- conflicted
+++ resolved
@@ -50,11 +50,8 @@
 import org.thingsboard.server.service.cf.ctx.CalculatedFieldEntityCtxId;
 import org.thingsboard.server.service.cf.ctx.state.ArgumentEntry;
 import org.thingsboard.server.service.cf.ctx.state.CalculatedFieldCtx;
-<<<<<<< HEAD
+import org.thingsboard.server.service.cf.ctx.state.aggregation.single.AggIntervalEntry;
 import org.thingsboard.server.service.telemetry.TelemetrySubscriptionService;
-=======
-import org.thingsboard.server.service.cf.ctx.state.aggregation.single.AggIntervalEntry;
->>>>>>> 77e7a623
 
 import java.util.ArrayList;
 import java.util.Collections;
@@ -135,21 +132,13 @@
     }
 
     @Override
-<<<<<<< HEAD
+    public ArgumentEntry fetchMetricDuringInterval(TenantId tenantId, EntityId entityId, String argKey, AggMetric metric, AggIntervalEntry interval) {
+        return super.fetchMetricDuringInterval(tenantId, entityId, argKey, metric, interval);
+    }
+
     public void processResult(TenantId tenantId, EntityId entityId, CalculatedFieldResult result, List<CalculatedFieldId> cfIds, TbCallback callback) {
         if (result instanceof AlarmCalculatedFieldResult) {
             sendMsgToRuleEngine(tenantId, entityId, callback, result.toTbMsg(entityId, cfIds));
-=======
-    public ArgumentEntry fetchMetricDuringInterval(TenantId tenantId, EntityId entityId, String argKey, AggMetric metric, AggIntervalEntry interval) {
-        return super.fetchMetricDuringInterval(tenantId, entityId, argKey, metric, interval);
-    }
-
-    @Override
-    public void pushMsgToRuleEngine(TenantId tenantId, EntityId entityId, CalculatedFieldResult result, List<CalculatedFieldId> cfIds, TbCallback callback) {
-        if (!(result instanceof PropagationCalculatedFieldResult propagationCalculatedFieldResult)) {
-            TbMsg msg = result.toTbMsg(entityId, cfIds);
-            sendMsgToRuleEngine(tenantId, entityId, callback, msg);
->>>>>>> 77e7a623
             return;
         }
         TelemetryCalculatedFieldResult telemetryResult = result instanceof TelemetryCalculatedFieldResult telemetryRes
