/**
 * Copyright © 2016-2025 The Thingsboard Authors
 *
 * Licensed under the Apache License, Version 2.0 (the "License");
 * you may not use this file except in compliance with the License.
 * You may obtain a copy of the License at
 *
 *     http://www.apache.org/licenses/LICENSE-2.0
 *
 * Unless required by applicable law or agreed to in writing, software
 * distributed under the License is distributed on an "AS IS" BASIS,
 * WITHOUT WARRANTIES OR CONDITIONS OF ANY KIND, either express or implied.
 * See the License for the specific language governing permissions and
 * limitations under the License.
 */
package org.thingsboard.server.service.cf;

import com.google.common.util.concurrent.Futures;
import com.google.common.util.concurrent.ListenableFuture;
import com.google.common.util.concurrent.ListeningExecutorService;
import com.google.common.util.concurrent.MoreExecutors;
import jakarta.annotation.PostConstruct;
import jakarta.annotation.PreDestroy;
import lombok.Data;
import lombok.extern.slf4j.Slf4j;
import org.thingsboard.common.util.ThingsBoardExecutors;
import org.thingsboard.server.common.data.cf.configuration.Argument;
import org.thingsboard.server.common.data.cf.configuration.ArgumentType;
import org.thingsboard.server.common.data.cf.configuration.RelationPathQueryDynamicSourceConfiguration;
import org.thingsboard.server.common.data.cf.configuration.aggregation.LatestValuesAggregationCalculatedFieldConfiguration;
import org.thingsboard.server.common.data.id.EntityId;
import org.thingsboard.server.common.data.id.TenantId;
import org.thingsboard.server.common.data.kv.Aggregation;
import org.thingsboard.server.common.data.kv.AttributeKvEntry;
import org.thingsboard.server.common.data.kv.BaseAttributeKvEntry;
import org.thingsboard.server.common.data.kv.BaseReadTsKvQuery;
import org.thingsboard.server.common.data.kv.BasicTsKvEntry;
import org.thingsboard.server.common.data.kv.ReadTsKvQuery;
import org.thingsboard.server.common.data.kv.TsKvEntry;
import org.thingsboard.server.common.data.relation.EntityRelation;
import org.thingsboard.server.common.data.relation.EntityRelationPathQuery;
import org.thingsboard.server.common.data.relation.RelationPathLevel;
import org.thingsboard.server.common.data.tenant.profile.DefaultTenantProfileConfiguration;
import org.thingsboard.server.dao.attributes.AttributesService;
import org.thingsboard.server.dao.relation.RelationService;
import org.thingsboard.server.dao.timeseries.TimeseriesService;
import org.thingsboard.server.dao.usagerecord.ApiLimitService;
import org.thingsboard.server.service.cf.ctx.state.ArgumentEntry;
import org.thingsboard.server.service.cf.ctx.state.CalculatedFieldCtx;
import org.thingsboard.server.service.cf.ctx.state.SingleValueArgumentEntry;

import java.util.ArrayList;
import java.util.HashMap;
import java.util.List;
import java.util.Map;
import java.util.Optional;
import java.util.Set;
import java.util.concurrent.ExecutionException;
import java.util.stream.Collectors;

import static org.thingsboard.server.common.data.cf.CalculatedFieldType.PROPAGATION;
import static org.thingsboard.server.common.data.cf.configuration.PropagationCalculatedFieldConfiguration.PROPAGATION_CONFIG_ARGUMENT;
import static org.thingsboard.server.common.data.cf.configuration.geofencing.EntityCoordinates.ENTITY_ID_LATITUDE_ARGUMENT_KEY;
import static org.thingsboard.server.common.data.cf.configuration.geofencing.EntityCoordinates.ENTITY_ID_LONGITUDE_ARGUMENT_KEY;
import static org.thingsboard.server.utils.CalculatedFieldArgumentUtils.createDefaultAttributeEntry;
import static org.thingsboard.server.utils.CalculatedFieldArgumentUtils.createDefaultKvEntry;
import static org.thingsboard.server.utils.CalculatedFieldArgumentUtils.transformAggSingleArgument;
import static org.thingsboard.server.utils.CalculatedFieldArgumentUtils.transformSingleValueArgument;

@Data
@Slf4j
public abstract class AbstractCalculatedFieldProcessingService {

    protected final AttributesService attributesService;
    protected final TimeseriesService timeseriesService;
    protected final ApiLimitService apiLimitService;
    protected final RelationService relationService;
    protected final OwnerService ownerService;

    protected ListeningExecutorService calculatedFieldCallbackExecutor;

    @PostConstruct
    public void init() {
        calculatedFieldCallbackExecutor = MoreExecutors.listeningDecorator(ThingsBoardExecutors.newWorkStealingPool(
                Math.max(4, Runtime.getRuntime().availableProcessors()), getExecutorNamePrefix()));
    }

    @PreDestroy
    public void stop() {
        if (calculatedFieldCallbackExecutor != null) {
            calculatedFieldCallbackExecutor.shutdownNow();
        }
    }

    protected abstract String getExecutorNamePrefix();

    protected ListenableFuture<Map<String, ArgumentEntry>> fetchArguments(CalculatedFieldCtx ctx, EntityId entityId, long ts) {
        Map<String, ListenableFuture<ArgumentEntry>> argFutures = switch (ctx.getCfType()) {
            case GEOFENCING -> fetchGeofencingCalculatedFieldArguments(ctx, entityId, false, ts);
<<<<<<< HEAD
            case SIMPLE, SCRIPT, ALARM -> {
                Map<String, ListenableFuture<ArgumentEntry>> futures = new HashMap<>();
                for (var entry : ctx.getArguments().entrySet()) {
                    var argEntityId = resolveEntityId(ctx.getTenantId(), entityId, entry.getValue());
                    var argValueFuture = fetchArgumentValue(ctx.getTenantId(), argEntityId, entry.getValue(), ts);
                    futures.put(entry.getKey(), argValueFuture);
                }
                yield futures;
            }
            case LATEST_VALUES_AGGREGATION -> fetchAggArguments(ctx, entityId, ts);
=======
            case SIMPLE, SCRIPT, ALARM, PROPAGATION -> getBaseCalculatedFieldArguments(ctx, entityId, ts);
>>>>>>> ec48cacb
        };
        if (ctx.getCfType() == PROPAGATION) {
            argFutures.put(PROPAGATION_CONFIG_ARGUMENT, fetchPropagationCalculatedFieldArgument(ctx, entityId));
        }
        return Futures.whenAllComplete(argFutures.values())
                .call(() -> resolveArgumentFutures(argFutures),
                        MoreExecutors.directExecutor());
    }

    private Map<String, ListenableFuture<ArgumentEntry>> getBaseCalculatedFieldArguments(CalculatedFieldCtx ctx, EntityId entityId, long ts) {
        Map<String, ListenableFuture<ArgumentEntry>> futures = new HashMap<>();
        for (var entry : ctx.getArguments().entrySet()) {
            var argEntityId = resolveEntityId(ctx.getTenantId(), entityId, entry.getValue());
            var argValueFuture = fetchArgumentValue(ctx.getTenantId(), argEntityId, entry.getValue(), ts);
            futures.put(entry.getKey(), argValueFuture);
        }
        return futures;
    }

    protected EntityId resolveEntityId(TenantId tenantId, EntityId entityId, Argument argument) {
        if (argument.getRefEntityId() != null) {
            return argument.getRefEntityId();
        }
        if (!argument.hasOwnerSource()) {
            return entityId;
        }
        return resolveOwnerArgument(tenantId, entityId);
    }

    private ListenableFuture<List<EntityId>> resolveRelatedEntities(TenantId tenantId, EntityId entityId, RelationPathLevel relation) {
        ListenableFuture<List<EntityRelation>> relationsFut = relationService.findByRelationPathQueryAsync(tenantId, new EntityRelationPathQuery(entityId, List.of(relation)));

        return Futures.transform(relationsFut, relations -> {
            if (relations == null) {
                return new ArrayList<>();
            }

            return switch (relation.direction()) {
                        case FROM -> relations.stream()
                            .map(EntityRelation::getTo)
                            .toList();
                        case TO -> relations.isEmpty() ? List.of() : List.of(relations.get(0).getFrom());
                    };
            }, calculatedFieldCallbackExecutor);
    }

    protected Map<String, ArgumentEntry> resolveArgumentFutures(Map<String, ListenableFuture<ArgumentEntry>> argFutures) {
        return argFutures.entrySet().stream()
                .collect(Collectors.toMap(
                        Map.Entry::getKey, // Keep the key as is
                        entry -> {
                            try {
                                return entry.getValue().get();
                            } catch (ExecutionException e) {
                                Throwable cause = e.getCause();
                                throw new RuntimeException("Failed to fetch " + entry.getKey() + ": " + cause.getMessage(), cause);
                            } catch (InterruptedException e) {
                                throw new RuntimeException("Failed to fetch" + entry.getKey(), e);
                            }
                        }
                ));
    }

    protected ListenableFuture<ArgumentEntry> fetchPropagationCalculatedFieldArgument(CalculatedFieldCtx ctx, EntityId entityId) {
        ListenableFuture<List<EntityId>> propagationEntityIds = fromDynamicSource(ctx.getTenantId(), entityId, ctx.getPropagationArgument());
        return Futures.transform(propagationEntityIds, ArgumentEntry::createPropagationArgument, MoreExecutors.directExecutor());
    }

    protected Map<String, ListenableFuture<ArgumentEntry>> fetchGeofencingCalculatedFieldArguments(CalculatedFieldCtx ctx, EntityId entityId, boolean dynamicArgumentsOnly, long startTs) {
        Map<String, ListenableFuture<ArgumentEntry>> argFutures = new HashMap<>();
        Set<Map.Entry<String, Argument>> entries = ctx.getArguments().entrySet();
        if (dynamicArgumentsOnly) {
            entries = entries.stream()
                    .filter(entry -> entry.getValue().hasRelationQuerySource())
                    .collect(Collectors.toSet());
        }
        for (var entry : entries) {
            switch (entry.getKey()) {
                case ENTITY_ID_LATITUDE_ARGUMENT_KEY, ENTITY_ID_LONGITUDE_ARGUMENT_KEY ->
                        argFutures.put(entry.getKey(), fetchArgumentValue(ctx.getTenantId(), entityId, entry.getValue(), startTs));
                default -> {
                    var resolvedEntityIdsFuture = resolveGeofencingEntityIds(ctx.getTenantId(), entityId, entry);
                    argFutures.put(entry.getKey(), Futures.transformAsync(resolvedEntityIdsFuture, resolvedEntityIds ->
                            fetchGeofencingKvEntry(ctx.getTenantId(), resolvedEntityIds, entry.getValue()), MoreExecutors.directExecutor()));
                }
            }
        }
        return argFutures;
    }

    protected Map<String, ListenableFuture<ArgumentEntry>> fetchAggArguments(CalculatedFieldCtx ctx, EntityId entityId, long ts) {
        LatestValuesAggregationCalculatedFieldConfiguration aggConfig = (LatestValuesAggregationCalculatedFieldConfiguration) ctx.getCalculatedField().getConfiguration();

        ListenableFuture<List<EntityId>> relatedEntitiesFut = resolveRelatedEntities(ctx.getTenantId(), entityId, aggConfig.getRelation());

        return aggConfig.getArguments().entrySet().stream()
                .collect(Collectors.toMap(
                        Map.Entry::getKey,
                        entry -> Futures.transformAsync(relatedEntitiesFut, relatedEntities -> fetchAggArgumentEntry(ctx.getTenantId(), relatedEntities, entry.getValue(), ts), MoreExecutors.directExecutor())
                ));
    }

    protected ListenableFuture<Map<String, ArgumentEntry>> fetchEntityAggArguments(CalculatedFieldCtx ctx, EntityId entityId, long ts) {
        LatestValuesAggregationCalculatedFieldConfiguration aggConfig = (LatestValuesAggregationCalculatedFieldConfiguration) ctx.getCalculatedField().getConfiguration();

        Map<String, ListenableFuture<ArgumentEntry>> argsFutures = aggConfig.getArguments().entrySet().stream()
                .collect(Collectors.toMap(
                        Map.Entry::getKey,
                        entry -> fetchSingleAggArgumentEntry(ctx.getTenantId(), entityId, entry.getValue(), ts)
                ));

        return Futures.whenAllComplete(argsFutures.values())
                .call(() -> resolveArgumentFutures(argsFutures),
                        MoreExecutors.directExecutor());
    }

    private ListenableFuture<List<EntityId>> resolveGeofencingEntityIds(TenantId tenantId, EntityId entityId, Map.Entry<String, Argument> entry) {
        Argument value = entry.getValue();
        if (value.getRefEntityId() != null) {
            return Futures.immediateFuture(List.of(value.getRefEntityId()));
        }
        if (!value.hasDynamicSource()) {
            return Futures.immediateFuture(List.of(entityId));
        }
        return fromDynamicSource(tenantId, entityId, value);
    }

    private ListenableFuture<List<EntityId>> fromDynamicSource(TenantId tenantId, EntityId entityId, Argument value) {
        var refDynamicSourceConfiguration = value.getRefDynamicSourceConfiguration();
        return switch (refDynamicSourceConfiguration.getType()) {
            case CURRENT_OWNER -> Futures.immediateFuture(List.of(resolveOwnerArgument(tenantId, entityId)));
            case RELATION_PATH_QUERY -> {
                var configuration = (RelationPathQueryDynamicSourceConfiguration) refDynamicSourceConfiguration;
                yield Futures.transform(relationService.findByRelationPathQueryAsync(tenantId, configuration.toRelationPathQuery(entityId)),
                        configuration::resolveEntityIds, calculatedFieldCallbackExecutor);
            }
        };
    }

    private EntityId resolveOwnerArgument(TenantId tenantId, EntityId entityId) {
        return ownerService.getOwner(tenantId, entityId);
    }

    private ListenableFuture<ArgumentEntry> fetchGeofencingKvEntry(TenantId tenantId, List<EntityId> geofencingEntities, Argument argument) {
        if (argument.getRefEntityKey().getType() != ArgumentType.ATTRIBUTE) {
            throw new IllegalStateException("Unsupported argument key type: " + argument.getRefEntityKey().getType());
        }
        List<ListenableFuture<Map.Entry<EntityId, AttributeKvEntry>>> kvFutures = geofencingEntities.stream()
                .map(entityId -> {
                    var attributesFuture = attributesService.find(
                            tenantId,
                            entityId,
                            argument.getRefEntityKey().getScope(),
                            argument.getRefEntityKey().getKey()
                    );
                    return Futures.transform(attributesFuture, resultOpt ->
                                    Map.entry(entityId, resultOpt.orElseGet(() -> createDefaultAttributeEntry(argument, System.currentTimeMillis()))),
                            calculatedFieldCallbackExecutor
                    );
                }).collect(Collectors.toList());

        ListenableFuture<List<Map.Entry<EntityId, AttributeKvEntry>>> allFutures = Futures.allAsList(kvFutures);

        return Futures.transform(allFutures, entries -> ArgumentEntry.createGeofencingValueArgument(entries.stream()
                .collect(Collectors.toMap(Map.Entry::getKey, Map.Entry::getValue))), MoreExecutors.directExecutor());
    }

    public ListenableFuture<ArgumentEntry> fetchAggArgumentEntry(TenantId tenantId, List<EntityId> aggEntities, Argument argument, long startTs) {
        List<ListenableFuture<Map.Entry<EntityId, ArgumentEntry>>> futures = aggEntities.stream()
                .map(entityId -> {
                    ListenableFuture<ArgumentEntry> singleAggEntryFut = fetchSingleAggArgumentEntry(tenantId, entityId, argument, startTs);
                    return Futures.transform(singleAggEntryFut, singleAggEntry -> Map.entry(entityId, singleAggEntry), MoreExecutors.directExecutor());
                })
                .toList();

        ListenableFuture<List<Map.Entry<EntityId, ? extends ArgumentEntry>>> allFutures = Futures.allAsList(futures);

        return Futures.transform(allFutures,
                entries -> ArgumentEntry.createAggArgument(
                        entries.stream().collect(Collectors.toMap(Map.Entry::getKey, Map.Entry::getValue))
                ),
                MoreExecutors.directExecutor());
    }

    protected ListenableFuture<ArgumentEntry> fetchArgumentValue(TenantId tenantId, EntityId entityId, Argument argument, long startTs) {
        return switch (argument.getRefEntityKey().getType()) {
            case TS_ROLLING -> fetchTsRolling(tenantId, entityId, argument, startTs);
            case ATTRIBUTE -> fetchAttribute(tenantId, entityId, argument, startTs);
            case TS_LATEST -> fetchTsLatest(tenantId, entityId, argument, startTs);
        };
    }

    private ListenableFuture<ArgumentEntry> fetchTsRolling(TenantId tenantId, EntityId entityId, Argument argument, long queryEndTs) {
        long argTimeWindow = argument.getTimeWindow() == 0 ? queryEndTs : argument.getTimeWindow();
        long startInterval = queryEndTs - argTimeWindow;
        ReadTsKvQuery query = buildTsRollingQuery(tenantId, argument, startInterval, queryEndTs);

        log.trace("[{}][{}] Fetching timeseries for query {}", tenantId, entityId, query);
        ListenableFuture<List<TsKvEntry>> tsRollingFuture = timeseriesService.findAll(tenantId, entityId, List.of(query));
        return Futures.transform(tsRollingFuture, tsRolling -> {
            log.debug("[{}][{}] Fetched {} timeseries for query {}", tenantId, entityId, tsRolling == null ? 0 : tsRolling.size(), query);
            return ArgumentEntry.createTsRollingArgument(tsRolling, query.getLimit(), argTimeWindow);
        }, calculatedFieldCallbackExecutor);
    }

    private ListenableFuture<ArgumentEntry> fetchAttribute(TenantId tenantId, EntityId entityId, Argument argument, long defaultLastUpdateTs) {
        log.trace("[{}][{}] Fetching attribute for key {}", tenantId, entityId, argument.getRefEntityKey());
        var attributeOptFuture = attributesService.find(tenantId, entityId, argument.getRefEntityKey().getScope(), argument.getRefEntityKey().getKey());

        return Futures.transform(attributeOptFuture, attrOpt -> {
            log.debug("[{}][{}] Fetched attribute for key {}: {}", tenantId, entityId, argument.getRefEntityKey(), attrOpt);
            AttributeKvEntry attributeKvEntry = attrOpt.orElseGet(() -> new BaseAttributeKvEntry(createDefaultKvEntry(argument), defaultLastUpdateTs, SingleValueArgumentEntry.DEFAULT_VERSION));
            return transformSingleValueArgument(Optional.of(attributeKvEntry));
        }, calculatedFieldCallbackExecutor);
    }

    protected ListenableFuture<ArgumentEntry> fetchTsLatest(TenantId tenantId, EntityId entityId, Argument argument, long defaultTs) {
        String timeseriesKey = argument.getRefEntityKey().getKey();
        log.trace("[{}][{}] Fetching latest timeseries {}", tenantId, entityId, timeseriesKey);
        return transformSingleValueArgument(
                Futures.transform(
                        timeseriesService.findLatest(tenantId, entityId, timeseriesKey),
                        result -> {
                            log.debug("[{}][{}] Fetched latest timeseries {}: {}", tenantId, entityId, timeseriesKey, result);
                            return result.or(() -> Optional.of(new BasicTsKvEntry(defaultTs, createDefaultKvEntry(argument), SingleValueArgumentEntry.DEFAULT_VERSION)));
                        }, calculatedFieldCallbackExecutor));
    }

    private ReadTsKvQuery buildTsRollingQuery(TenantId tenantId, Argument argument, long startTs, long endTs) {
        long maxDataPoints = apiLimitService.getLimit(
                tenantId, DefaultTenantProfileConfiguration::getMaxDataPointsPerRollingArg);
        int argumentLimit = argument.getLimit();
        int limit = argumentLimit == 0 || argumentLimit > maxDataPoints ? (int) maxDataPoints : argumentLimit;
        return new BaseReadTsKvQuery(argument.getRefEntityKey().getKey(), startTs, endTs, 0, limit, Aggregation.NONE);
    }

    private ListenableFuture<ArgumentEntry> fetchSingleAggArgumentEntry(TenantId tenantId, EntityId entityId, Argument argument, long startTs) {
        return switch (argument.getRefEntityKey().getType()) {
            case TS_ROLLING -> throw new IllegalStateException("TS_ROLLING is not supported for aggregation");
            case ATTRIBUTE -> fetchAttributeAggEntry(tenantId, entityId, argument, startTs);
            case TS_LATEST -> fetchTsLatestAggEntry(tenantId, entityId, argument, startTs);
        };
    }

    private ListenableFuture<ArgumentEntry> fetchAttributeAggEntry(TenantId tenantId, EntityId entityId, Argument argument, long defaultLastUpdateTs) {
        log.trace("[{}][{}] Fetching attribute for key {}", tenantId, entityId, argument.getRefEntityKey());
        var attributeOptFuture = attributesService.find(tenantId, entityId, argument.getRefEntityKey().getScope(), argument.getRefEntityKey().getKey());
        return Futures.transform(attributeOptFuture, attrOpt -> {
            log.debug("[{}][{}] Fetched attribute for key {}: {}", tenantId, entityId, argument.getRefEntityKey(), attrOpt);
            AttributeKvEntry attributeKvEntry = attrOpt.orElseGet(() -> new BaseAttributeKvEntry(createDefaultKvEntry(argument), defaultLastUpdateTs, SingleValueArgumentEntry.DEFAULT_VERSION));
            return transformAggSingleArgument(entityId, Optional.of(attributeKvEntry));
        }, calculatedFieldCallbackExecutor);
    }

    private ListenableFuture<ArgumentEntry> fetchTsLatestAggEntry(TenantId tenantId, EntityId entityId, Argument argument, long defaultTs) {
        String key = argument.getRefEntityKey().getKey();
        log.trace("[{}][{}] Fetching latest timeseries {}", tenantId, entityId, key);
        return Futures.transform(
                timeseriesService.findLatest(tenantId, entityId, key),
                result -> {
                    log.debug("[{}][{}] Fetched latest timeseries {}: {}", tenantId, entityId, key, result);
                    Optional<TsKvEntry> tsKvEntry = result.or(() -> Optional.of(new BasicTsKvEntry(defaultTs, createDefaultKvEntry(argument), SingleValueArgumentEntry.DEFAULT_VERSION)));
                    return transformAggSingleArgument(entityId, tsKvEntry);
                }, calculatedFieldCallbackExecutor);
    }

}<|MERGE_RESOLUTION|>--- conflicted
+++ resolved
@@ -97,20 +97,8 @@
     protected ListenableFuture<Map<String, ArgumentEntry>> fetchArguments(CalculatedFieldCtx ctx, EntityId entityId, long ts) {
         Map<String, ListenableFuture<ArgumentEntry>> argFutures = switch (ctx.getCfType()) {
             case GEOFENCING -> fetchGeofencingCalculatedFieldArguments(ctx, entityId, false, ts);
-<<<<<<< HEAD
-            case SIMPLE, SCRIPT, ALARM -> {
-                Map<String, ListenableFuture<ArgumentEntry>> futures = new HashMap<>();
-                for (var entry : ctx.getArguments().entrySet()) {
-                    var argEntityId = resolveEntityId(ctx.getTenantId(), entityId, entry.getValue());
-                    var argValueFuture = fetchArgumentValue(ctx.getTenantId(), argEntityId, entry.getValue(), ts);
-                    futures.put(entry.getKey(), argValueFuture);
-                }
-                yield futures;
-            }
+            case SIMPLE, SCRIPT, ALARM, PROPAGATION -> getBaseCalculatedFieldArguments(ctx, entityId, ts);
             case LATEST_VALUES_AGGREGATION -> fetchAggArguments(ctx, entityId, ts);
-=======
-            case SIMPLE, SCRIPT, ALARM, PROPAGATION -> getBaseCalculatedFieldArguments(ctx, entityId, ts);
->>>>>>> ec48cacb
         };
         if (ctx.getCfType() == PROPAGATION) {
             argFutures.put(PROPAGATION_CONFIG_ARGUMENT, fetchPropagationCalculatedFieldArgument(ctx, entityId));
