--- conflicted
+++ resolved
@@ -36,7 +36,6 @@
 import org.thingsboard.server.common.data.kv.BasicTsKvEntry;
 import org.thingsboard.server.common.data.kv.ReadTsKvQuery;
 import org.thingsboard.server.common.data.kv.TsKvEntry;
-import org.thingsboard.server.common.data.relation.RelationTypeGroup;
 import org.thingsboard.server.common.data.tenant.profile.DefaultTenantProfileConfiguration;
 import org.thingsboard.server.dao.attributes.AttributesService;
 import org.thingsboard.server.dao.relation.RelationService;
@@ -44,11 +43,6 @@
 import org.thingsboard.server.dao.usagerecord.ApiLimitService;
 import org.thingsboard.server.service.cf.ctx.state.ArgumentEntry;
 import org.thingsboard.server.service.cf.ctx.state.CalculatedFieldCtx;
-<<<<<<< HEAD
-=======
-import org.thingsboard.server.service.cf.ctx.state.CalculatedFieldState;
-import org.thingsboard.server.service.cf.ctx.state.geofencing.GeofencingCalculatedFieldState;
->>>>>>> eee71f2c
 
 import java.util.HashMap;
 import java.util.List;
@@ -104,21 +98,9 @@
                 yield futures;
             }
         };
-<<<<<<< HEAD
         return Futures.whenAllComplete(argFutures.values())
                 .call(() -> resolveArgumentFutures(argFutures),
                         MoreExecutors.directExecutor());
-=======
-        return Futures.whenAllComplete(argFutures.values()).call(() -> {
-            var result = createStateByType(ctx);
-            result.updateState(ctx, resolveArgumentFutures(argFutures));
-            // TODO: move to state.init() method after merge with alarm rules 2.0
-            if (ctx.hasRelationQueryDynamicArguments() && result instanceof GeofencingCalculatedFieldState geofencingCalculatedFieldState) {
-                geofencingCalculatedFieldState.setLastDynamicArgumentsRefreshTs(System.currentTimeMillis());
-            }
-            return result;
-        }, MoreExecutors.directExecutor());
->>>>>>> eee71f2c
     }
 
     protected EntityId resolveEntityId(TenantId tenantId, EntityId entityId, Argument argument) {
@@ -180,26 +162,10 @@
         }
         var refDynamicSourceConfiguration = value.getRefDynamicSourceConfiguration();
         return switch (refDynamicSourceConfiguration.getType()) {
-<<<<<<< HEAD
             case CURRENT_OWNER -> Futures.immediateFuture(List.of(resolveOwnerArgument(tenantId, entityId)));
-            case RELATION_QUERY -> {
-                var configuration = (RelationQueryDynamicSourceConfiguration) refDynamicSourceConfiguration;
-                if (configuration.isSimpleRelation()) {
-                    yield switch (configuration.getDirection()) {
-                        case FROM ->
-                                Futures.transform(relationService.findByFromAndTypeAsync(tenantId, entityId, configuration.getRelationType(), RelationTypeGroup.COMMON),
-                                        configuration::resolveEntityIds, calculatedFieldCallbackExecutor);
-                        case TO ->
-                                Futures.transform(relationService.findByToAndTypeAsync(tenantId, entityId, configuration.getRelationType(), RelationTypeGroup.COMMON),
-                                        configuration::resolveEntityIds, calculatedFieldCallbackExecutor);
-                    };
-                }
-                yield Futures.transform(relationService.findByQuery(tenantId, configuration.toEntityRelationsQuery(entityId)),
-=======
             case RELATION_PATH_QUERY -> {
                 var configuration = (RelationPathQueryDynamicSourceConfiguration) refDynamicSourceConfiguration;
                 yield Futures.transform(relationService.findByRelationPathQueryAsync(tenantId, configuration.toRelationPathQuery(entityId)),
->>>>>>> eee71f2c
                         configuration::resolveEntityIds, calculatedFieldCallbackExecutor);
             }
         };
