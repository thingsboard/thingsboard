--- conflicted
+++ resolved
@@ -939,7 +939,11 @@
                     result.add(ctx.getCalculatedFieldProcessor().processCalculatedFieldMsgFromEdge(edge.getTenantId(), edge, calculatedFieldUpdateMsg));
                 }
             }
-<<<<<<< HEAD
+            if (uplinkMsg.getAiModelUpdateMsgCount() > 0) {
+                for (AiModelUpdateMsg aiModelUpdateMsg : uplinkMsg.getAiModelUpdateMsgList()) {
+                    result.add(ctx.getAiModelProcessor().processAiModelMsgFromEdge(edge.getTenantId(), edge, aiModelUpdateMsg));
+                }
+            }
             if (uplinkMsg.getUserUpdateMsgCount() > 0) {
                 for (UserUpdateMsg userUpdateMsg : uplinkMsg.getUserUpdateMsgList()) {
                     sequenceDependencyLock.lock();
@@ -958,11 +962,6 @@
                     } finally {
                         sequenceDependencyLock.unlock();
                     }
-=======
-            if (uplinkMsg.getAiModelUpdateMsgCount() > 0) {
-                for (AiModelUpdateMsg aiModelUpdateMsg : uplinkMsg.getAiModelUpdateMsgList()) {
-                    result.add(ctx.getAiModelProcessor().processAiModelMsgFromEdge(edge.getTenantId(), edge, aiModelUpdateMsg));
->>>>>>> 2e63d0da
                 }
             }
         } catch (Exception e) {
