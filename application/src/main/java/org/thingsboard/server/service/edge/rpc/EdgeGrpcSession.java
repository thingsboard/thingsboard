/**
 * Copyright © 2016-2024 The Thingsboard Authors
 *
 * Licensed under the Apache License, Version 2.0 (the "License");
 * you may not use this file except in compliance with the License.
 * You may obtain a copy of the License at
 *
 *     http://www.apache.org/licenses/LICENSE-2.0
 *
 * Unless required by applicable law or agreed to in writing, software
 * distributed under the License is distributed on an "AS IS" BASIS,
 * WITHOUT WARRANTIES OR CONDITIONS OF ANY KIND, either express or implied.
 * See the License for the specific language governing permissions and
 * limitations under the License.
 */
package org.thingsboard.server.service.edge.rpc;

import com.datastax.oss.driver.api.core.uuid.Uuids;
import com.google.common.util.concurrent.FutureCallback;
import com.google.common.util.concurrent.Futures;
import com.google.common.util.concurrent.ListenableFuture;
import com.google.common.util.concurrent.SettableFuture;
import io.grpc.stub.StreamObserver;
import lombok.Data;
import lombok.extern.slf4j.Slf4j;
import org.checkerframework.checker.nullness.qual.Nullable;
import org.springframework.data.util.Pair;
import org.thingsboard.server.common.data.AttributeScope;
import org.thingsboard.server.common.data.DataConstants;
import org.thingsboard.server.common.data.EdgeUtils;
import org.thingsboard.server.common.data.edge.Edge;
import org.thingsboard.server.common.data.edge.EdgeEvent;
import org.thingsboard.server.common.data.id.EdgeId;
import org.thingsboard.server.common.data.id.TenantId;
import org.thingsboard.server.common.data.kv.AttributeKvEntry;
import org.thingsboard.server.common.data.kv.BaseAttributeKvEntry;
import org.thingsboard.server.common.data.kv.LongDataEntry;
import org.thingsboard.server.common.data.kv.StringDataEntry;
import org.thingsboard.server.common.data.limit.LimitedApi;
import org.thingsboard.server.common.data.notification.rule.trigger.EdgeCommunicationFailureTrigger;
import org.thingsboard.server.common.data.page.PageData;
import org.thingsboard.server.common.data.page.PageLink;
import org.thingsboard.server.common.data.page.SortOrder;
import org.thingsboard.server.common.data.page.TimePageLink;
import org.thingsboard.server.common.msg.edge.EdgeEventUpdateMsg;
import org.thingsboard.server.gen.edge.v1.AlarmCommentUpdateMsg;
import org.thingsboard.server.gen.edge.v1.AlarmUpdateMsg;
import org.thingsboard.server.gen.edge.v1.AssetProfileUpdateMsg;
import org.thingsboard.server.gen.edge.v1.AssetUpdateMsg;
import org.thingsboard.server.gen.edge.v1.AttributesRequestMsg;
import org.thingsboard.server.gen.edge.v1.ConnectRequestMsg;
import org.thingsboard.server.gen.edge.v1.ConnectResponseCode;
import org.thingsboard.server.gen.edge.v1.ConnectResponseMsg;
import org.thingsboard.server.gen.edge.v1.DashboardUpdateMsg;
import org.thingsboard.server.gen.edge.v1.DeviceCredentialsRequestMsg;
import org.thingsboard.server.gen.edge.v1.DeviceCredentialsUpdateMsg;
import org.thingsboard.server.gen.edge.v1.DeviceProfileUpdateMsg;
import org.thingsboard.server.gen.edge.v1.DeviceRpcCallMsg;
import org.thingsboard.server.gen.edge.v1.DeviceUpdateMsg;
import org.thingsboard.server.gen.edge.v1.DownlinkMsg;
import org.thingsboard.server.gen.edge.v1.DownlinkResponseMsg;
import org.thingsboard.server.gen.edge.v1.EdgeConfiguration;
import org.thingsboard.server.gen.edge.v1.EdgeUpdateMsg;
import org.thingsboard.server.gen.edge.v1.EdgeVersion;
import org.thingsboard.server.gen.edge.v1.EntityDataProto;
import org.thingsboard.server.gen.edge.v1.EntityViewUpdateMsg;
import org.thingsboard.server.gen.edge.v1.EntityViewsRequestMsg;
import org.thingsboard.server.gen.edge.v1.RelationRequestMsg;
import org.thingsboard.server.gen.edge.v1.RelationUpdateMsg;
import org.thingsboard.server.gen.edge.v1.RequestMsg;
import org.thingsboard.server.gen.edge.v1.RequestMsgType;
import org.thingsboard.server.gen.edge.v1.ResourceUpdateMsg;
import org.thingsboard.server.gen.edge.v1.ResponseMsg;
import org.thingsboard.server.gen.edge.v1.RuleChainMetadataRequestMsg;
import org.thingsboard.server.gen.edge.v1.SyncCompletedMsg;
import org.thingsboard.server.gen.edge.v1.UplinkMsg;
import org.thingsboard.server.gen.edge.v1.UplinkResponseMsg;
import org.thingsboard.server.gen.edge.v1.UserCredentialsRequestMsg;
import org.thingsboard.server.gen.edge.v1.WidgetBundleTypesRequestMsg;
import org.thingsboard.server.service.edge.EdgeContextComponent;
import org.thingsboard.server.service.edge.rpc.fetch.EdgeEventFetcher;
import org.thingsboard.server.service.edge.rpc.fetch.GeneralEdgeEventFetcher;
import org.thingsboard.server.service.edge.rpc.processor.alarm.AlarmProcessor;
import org.thingsboard.server.service.edge.rpc.processor.asset.AssetProcessor;
import org.thingsboard.server.service.edge.rpc.processor.asset.profile.AssetProfileProcessor;
import org.thingsboard.server.service.edge.rpc.processor.dashboard.DashboardProcessor;
import org.thingsboard.server.service.edge.rpc.processor.device.DeviceProcessor;
import org.thingsboard.server.service.edge.rpc.processor.device.profile.DeviceProfileProcessor;
import org.thingsboard.server.service.edge.rpc.processor.entityview.EntityViewProcessor;
import org.thingsboard.server.service.edge.rpc.processor.relation.RelationProcessor;
import org.thingsboard.server.service.edge.rpc.processor.resource.ResourceProcessor;

import java.io.Closeable;
import java.util.ArrayList;
import java.util.Arrays;
import java.util.Collections;
import java.util.List;
import java.util.Optional;
import java.util.UUID;
import java.util.concurrent.ConcurrentLinkedQueue;
import java.util.concurrent.ScheduledExecutorService;
import java.util.concurrent.TimeUnit;
import java.util.concurrent.locks.ReentrantLock;
import java.util.function.BiConsumer;

@Slf4j
@Data
public final class EdgeGrpcSession implements Closeable {

    private static final ReentrantLock downlinkMsgLock = new ReentrantLock();
    private static final ConcurrentLinkedQueue<EdgeEvent> highPriorityQueue = new ConcurrentLinkedQueue<>();

    private static final int MAX_DOWNLINK_ATTEMPTS = 10; // max number of attemps to send downlink message if edge connected

    private static final String QUEUE_START_TS_ATTR_KEY = "queueStartTs";
    private static final String QUEUE_START_SEQ_ID_ATTR_KEY = "queueStartSeqId";
    private static final String RATE_LIMIT_REACHED = "Rate limit reached";

    private final UUID sessionId;
    private final BiConsumer<EdgeId, EdgeGrpcSession> sessionOpenListener;
    private final BiConsumer<Edge, UUID> sessionCloseListener;

    private final EdgeSessionState sessionState = new EdgeSessionState();

    private EdgeContextComponent ctx;
    private Edge edge;
    private TenantId tenantId;
    private StreamObserver<RequestMsg> inputStream;
    private StreamObserver<ResponseMsg> outputStream;
    private boolean connected;
    private volatile boolean syncCompleted;

    private Long newStartTs;
    private Long previousStartTs;
    private Long newStartSeqId;
    private Long previousStartSeqId;
    private Long seqIdEnd;

    private EdgeVersion edgeVersion;

    private int maxInboundMessageSize;
    private int clientMaxInboundMessageSize;

    private ScheduledExecutorService sendDownlinkExecutorService;

    EdgeGrpcSession(EdgeContextComponent ctx, StreamObserver<ResponseMsg> outputStream, BiConsumer<EdgeId, EdgeGrpcSession> sessionOpenListener,
                    BiConsumer<Edge, UUID> sessionCloseListener, ScheduledExecutorService sendDownlinkExecutorService, int maxInboundMessageSize) {
        this.sessionId = UUID.randomUUID();
        this.ctx = ctx;
        this.outputStream = outputStream;
        this.sessionOpenListener = sessionOpenListener;
        this.sessionCloseListener = sessionCloseListener;
        this.sendDownlinkExecutorService = sendDownlinkExecutorService;
        this.maxInboundMessageSize = maxInboundMessageSize;
        initInputStream();
    }

    private void initInputStream() {
        this.inputStream = new StreamObserver<>() {
            @Override
            public void onNext(RequestMsg requestMsg) {
                if (!connected && requestMsg.getMsgType().equals(RequestMsgType.CONNECT_RPC_MESSAGE)) {
                    ConnectResponseMsg responseMsg = processConnect(requestMsg.getConnectRequestMsg());
                    outputStream.onNext(ResponseMsg.newBuilder()
                            .setConnectResponseMsg(responseMsg)
                            .build());
                    if (ConnectResponseCode.ACCEPTED != responseMsg.getResponseCode()) {
                        outputStream.onError(new RuntimeException(responseMsg.getErrorMsg()));
                    } else {
                        if (requestMsg.getConnectRequestMsg().hasMaxInboundMessageSize()) {
                            log.debug("[{}][{}] Client max inbound message size: {}", tenantId, sessionId, requestMsg.getConnectRequestMsg().getMaxInboundMessageSize());
                            clientMaxInboundMessageSize = requestMsg.getConnectRequestMsg().getMaxInboundMessageSize();
                        }
                        connected = true;
                    }
                }
                if (connected) {
                    if (requestMsg.getMsgType().equals(RequestMsgType.SYNC_REQUEST_RPC_MESSAGE)) {
                        if (requestMsg.hasSyncRequestMsg()) {
                            boolean fullSync = false;
                            if (requestMsg.getSyncRequestMsg().hasFullSync()) {
                                fullSync = requestMsg.getSyncRequestMsg().getFullSync();
                            }
                            startSyncProcess(fullSync);
                        } else {
                            syncCompleted = true;
                        }
                    }
                    if (requestMsg.getMsgType().equals(RequestMsgType.UPLINK_RPC_MESSAGE)) {
                        if (requestMsg.hasUplinkMsg()) {
                            onUplinkMsg(requestMsg.getUplinkMsg());
                        }
                        if (requestMsg.hasDownlinkResponseMsg()) {
                            onDownlinkResponse(requestMsg.getDownlinkResponseMsg());
                        }
                    }
                }
            }

            @Override
            public void onError(Throwable t) {
                log.error("[{}][{}] Stream was terminated due to error:", tenantId, sessionId, t);
                closeSession();
            }

            @Override
            public void onCompleted() {
                log.info("[{}][{}] Stream was closed and completed successfully!", tenantId, sessionId);
                closeSession();
            }

            private void closeSession() {
                connected = false;
                if (edge != null) {
                    try {
                        sessionCloseListener.accept(edge, sessionId);
                    } catch (Exception ignored) {
                    }
                }
                try {
                    outputStream.onCompleted();
                } catch (Exception ignored) {
                }
            }
        };
    }

    public void startSyncProcess(boolean fullSync) {
        log.info("[{}][{}][{}] Staring edge sync process", this.tenantId, edge.getId(), this.sessionId);
        syncCompleted = false;
        interruptGeneralProcessingOnSync();
        doSync(new EdgeSyncCursor(ctx, edge, fullSync));
    }

    private void doSync(EdgeSyncCursor cursor) {
        if (cursor.hasNext()) {
            EdgeEventFetcher next = cursor.getNext();
            log.info("[{}][{}] starting sync process, cursor current idx = {}, class = {}",
                    this.tenantId, edge.getId(), cursor.getCurrentIdx(), next.getClass().getSimpleName());
            ListenableFuture<Pair<Long, Long>> future = startProcessingEdgeEvents(next);
            Futures.addCallback(future, new FutureCallback<>() {
                @Override
                public void onSuccess(@Nullable Pair<Long, Long> result) {
                    doSync(cursor);
                }

                @Override
                public void onFailure(Throwable t) {
                    log.error("[{}][{}] Exception during sync process", tenantId, edge.getId(), t);
                }
            }, ctx.getGrpcCallbackExecutorService());
        } else {
            log.info("[{}][{}] sync process completed", this.tenantId, edge.getId());
            DownlinkMsg syncCompleteDownlinkMsg = DownlinkMsg.newBuilder()
                    .setDownlinkMsgId(EdgeUtils.nextPositiveInt())
                    .setSyncCompletedMsg(SyncCompletedMsg.newBuilder().build())
                    .build();
            Futures.addCallback(sendDownlinkMsgsPack(Collections.singletonList(syncCompleteDownlinkMsg)), new FutureCallback<>() {
                @Override
                public void onSuccess(Boolean isInterrupted) {
                    markSyncCompletedSendEdgeEventUpdate();
                }

                @Override
                public void onFailure(Throwable t) {
                    log.error("[{}][{}] Exception during sending sync complete", tenantId, edge.getId(), t);
                    markSyncCompletedSendEdgeEventUpdate();
                }
            }, ctx.getGrpcCallbackExecutorService());
        }
    }

    private void markSyncCompletedSendEdgeEventUpdate() {
        syncCompleted = true;
        ctx.getClusterService().onEdgeEventUpdate(new EdgeEventUpdateMsg(edge.getTenantId(), edge.getId()));
    }

    private void onUplinkMsg(UplinkMsg uplinkMsg) {
        if (isRateLimitViolated(uplinkMsg)) {
            return;
        }
        ListenableFuture<List<Void>> future = processUplinkMsg(uplinkMsg);
        Futures.addCallback(future, new FutureCallback<>() {
            @Override
            public void onSuccess(@Nullable List<Void> result) {
                sendResponseMessage(uplinkMsg.getUplinkMsgId(), true, null);
            }

            @Override
            public void onFailure(Throwable t) {
                String errorMsg = EdgeUtils.createErrorMsgFromRootCauseAndStackTrace(t);
                sendResponseMessage(uplinkMsg.getUplinkMsgId(), false, errorMsg);
            }
        }, ctx.getGrpcCallbackExecutorService());
    }

    private boolean isRateLimitViolated(UplinkMsg uplinkMsg) {
        if (!ctx.getRateLimitService().checkRateLimit(LimitedApi.EDGE_UPLINK_MESSAGES, tenantId) ||
                !ctx.getRateLimitService().checkRateLimit(LimitedApi.EDGE_UPLINK_MESSAGES_PER_EDGE, tenantId, edge.getId())) {
            String errorMsg = String.format("Failed to process uplink message. %s", RATE_LIMIT_REACHED);
            sendResponseMessage(uplinkMsg.getUplinkMsgId(), false, errorMsg);
            return true;
        }
        return false;
    }

    private void sendResponseMessage(int uplinkMsgId, boolean success, String errorMsg) {
        UplinkResponseMsg.Builder responseBuilder = UplinkResponseMsg.newBuilder()
                .setUplinkMsgId(uplinkMsgId)
                .setSuccess(success);
        if (errorMsg != null) {
            responseBuilder.setErrorMsg(errorMsg);
        }
        sendDownlinkMsg(ResponseMsg.newBuilder()
                .setUplinkResponseMsg(responseBuilder.build())
                .build());
    }

    private void onDownlinkResponse(DownlinkResponseMsg msg) {
        try {
            if (msg.getSuccess()) {
                sessionState.getPendingMsgsMap().remove(msg.getDownlinkMsgId());
                log.debug("[{}][{}] Msg has been processed successfully! Msg Id: [{}], Msg: {}", this.tenantId, edge.getRoutingKey(), msg.getDownlinkMsgId(), msg);
            } else {
                log.error("[{}][{}] Msg processing failed! Msg Id: [{}], Error msg: {}", this.tenantId, edge.getRoutingKey(), msg.getDownlinkMsgId(), msg.getErrorMsg());
            }
            if (sessionState.getPendingMsgsMap().isEmpty()) {
                log.debug("[{}][{}] Pending msgs map is empty. Stopping current iteration", this.tenantId, edge.getRoutingKey());
                stopCurrentSendDownlinkMsgsTask(false);
            }
        } catch (Exception e) {
            log.error("[{}][{}] Can't process downlink response message [{}]", this.tenantId, this.sessionId, msg, e);
        }
    }

    private void sendDownlinkMsg(ResponseMsg downlinkMsg) {
        if (downlinkMsg.getDownlinkMsg().getWidgetTypeUpdateMsgCount() > 0) {
            log.trace("[{}][{}] Sending downlink widgetTypeUpdateMsg, downlinkMsgId = {}", this.tenantId, this.sessionId, downlinkMsg.getDownlinkMsg().getDownlinkMsgId());
        } else {
            log.trace("[{}][{}] Sending downlink msg [{}]", this.tenantId, this.sessionId, downlinkMsg);
        }
        if (isConnected()) {
            downlinkMsgLock.lock();
            try {
                outputStream.onNext(downlinkMsg);
            } catch (Exception e) {
                log.error("[{}][{}] Failed to send downlink message [{}]", this.tenantId, this.sessionId, downlinkMsg, e);
                connected = false;
                sessionCloseListener.accept(edge, sessionId);
            } finally {
                downlinkMsgLock.unlock();
            }
            log.trace("[{}][{}] Response msg successfully sent. downlinkMsgId = {}", this.tenantId, this.sessionId, downlinkMsg.getDownlinkMsg().getDownlinkMsgId());
        }
    }

    void onConfigurationUpdate(Edge edge) {
        log.debug("[{}] onConfigurationUpdate [{}]", this.sessionId, edge);
        this.edge = edge;
        this.tenantId = edge.getTenantId();
        EdgeUpdateMsg edgeConfig = EdgeUpdateMsg.newBuilder()
                .setConfiguration(ctx.getEdgeMsgConstructor().constructEdgeConfiguration(edge)).build();
        ResponseMsg edgeConfigMsg = ResponseMsg.newBuilder()
                .setEdgeUpdateMsg(edgeConfig)
                .build();
        sendDownlinkMsg(edgeConfigMsg);
    }

    ListenableFuture<Boolean> processEdgeEvents() throws Exception {
        SettableFuture<Boolean> result = SettableFuture.create();
        log.trace("[{}][{}] starting processing edge events", this.tenantId, this.sessionId);
        if (isConnected() && isSyncCompleted()) {
            Pair<Long, Long> startTsAndSeqId = getQueueStartTsAndSeqId().get();
            this.previousStartTs = startTsAndSeqId.getFirst();
            this.previousStartSeqId = startTsAndSeqId.getSecond();
            GeneralEdgeEventFetcher fetcher = new GeneralEdgeEventFetcher(
                    this.previousStartTs,
                    this.previousStartSeqId,
                    this.seqIdEnd,
                    false,
                    Integer.toUnsignedLong(ctx.getEdgeEventStorageSettings().getMaxReadRecordsCount()),
                    ctx.getEdgeEventService());
            Futures.addCallback(startProcessingEdgeEvents(fetcher), new FutureCallback<>() {
                @Override
                public void onSuccess(@Nullable Pair<Long, Long> newStartTsAndSeqId) {
                    if (newStartTsAndSeqId != null) {
                        ListenableFuture<List<Long>> updateFuture = updateQueueStartTsAndSeqId(newStartTsAndSeqId);
                        Futures.addCallback(updateFuture, new FutureCallback<>() {
                            @Override
                            public void onSuccess(@Nullable List<Long> list) {
                                log.debug("[{}][{}] queue offset was updated [{}]", tenantId, sessionId, newStartTsAndSeqId);
                                if (fetcher.isSeqIdNewCycleStarted()) {
                                    seqIdEnd = fetcher.getSeqIdEnd();
                                    boolean newEventsAvailable = isNewEdgeEventsAvailable();
                                    result.set(newEventsAvailable);
                                } else {
                                    seqIdEnd = null;
                                    boolean newEventsAvailable = isSeqIdStartedNewCycle();
                                    if (!newEventsAvailable) {
                                        newEventsAvailable = isNewEdgeEventsAvailable();
                                    }
                                    result.set(newEventsAvailable);
                                }
                            }

                            @Override
                            public void onFailure(Throwable t) {
                                log.error("[{}][{}] Failed to update queue offset [{}]", tenantId, sessionId, newStartTsAndSeqId, t);
                                result.setException(t);
                            }
                        }, ctx.getGrpcCallbackExecutorService());
                    } else {
                        log.trace("[{}][{}] newStartTsAndSeqId is null. Skipping iteration without db update", tenantId, sessionId);
                        result.set(null);
                    }
                }

                @Override
                public void onFailure(Throwable t) {
                    log.error("[{}][{}] Failed to process events", tenantId, sessionId, t);
                    result.setException(t);
                }
            }, ctx.getGrpcCallbackExecutorService());
        } else {
            log.trace("[{}][{}] edge is not connected or sync is not completed. Skipping iteration", tenantId, sessionId);
            result.set(null);
        }
        return result;
    }

    private ListenableFuture<Pair<Long, Long>> startProcessingEdgeEvents(EdgeEventFetcher fetcher) {
        SettableFuture<Pair<Long, Long>> result = SettableFuture.create();
        PageLink pageLink = fetcher.getPageLink(ctx.getEdgeEventStorageSettings().getMaxReadRecordsCount());
        processEdgeEvents(fetcher, pageLink, result);
        return result;
    }

    private void processEdgeEvents(EdgeEventFetcher fetcher, PageLink pageLink, SettableFuture<Pair<Long, Long>> result) {
        try {
            if (!highPriorityQueue.isEmpty()) {
                processHighPriorityEvents();
            }
            PageData<EdgeEvent> pageData = fetcher.fetchEdgeEvents(edge.getTenantId(), edge, pageLink);
            if (isConnected() && !pageData.getData().isEmpty()) {
                log.trace("[{}][{}][{}] event(s) are going to be processed.", this.tenantId, this.sessionId, pageData.getData().size());
                List<DownlinkMsg> downlinkMsgsPack = convertToDownlinkMsgsPack(pageData.getData());
                Futures.addCallback(sendDownlinkMsgsPack(downlinkMsgsPack), new FutureCallback<>() {
                    @Override
                    public void onSuccess(@Nullable Boolean isInterrupted) {
                        if (Boolean.TRUE.equals(isInterrupted)) {
                            log.debug("[{}][{}][{}] Send downlink messages task was interrupted", tenantId, edge.getId(), sessionId);
                            result.set(null);
                        } else {
                            if (isConnected() && pageData.hasNext()) {
                                processEdgeEvents(fetcher, pageLink.nextPageLink(), result);
                            } else {
                                EdgeEvent latestEdgeEvent = pageData.getData().get(pageData.getData().size() - 1);
                                UUID idOffset = latestEdgeEvent.getUuidId();
                                if (idOffset != null) {
                                    Long newStartTs = Uuids.unixTimestamp(idOffset);
                                    long newStartSeqId = latestEdgeEvent.getSeqId();
                                    result.set(Pair.of(newStartTs, newStartSeqId));
                                } else {
                                    result.set(null);
                                }
                            }
                        }
                    }

                    @Override
                    public void onFailure(Throwable t) {
                        log.error("[{}] Failed to send downlink msgs pack", sessionId, t);
                        result.setException(t);
                    }
                }, ctx.getGrpcCallbackExecutorService());
            } else {
                log.trace("[{}] no event(s) found. Stop processing edge events", this.sessionId);
                result.set(null);
            }
        } catch (Exception e) {
            log.error("[{}] Failed to fetch edge events", this.sessionId, e);
            result.setException(e);
        }
    }

    private void processHighPriorityEvents() {
        try {
            List<EdgeEvent> highPriorityEvents = new ArrayList<>();
            EdgeEvent event;
            while ((event = highPriorityQueue.poll()) != null) {
                highPriorityEvents.add(event);
            }
            List<DownlinkMsg> downlinkMsgsPack = convertToDownlinkMsgsPack(highPriorityEvents);
            sendDownlinkMsgsPack(downlinkMsgsPack).get();
        } catch (Exception e) {
            log.error("[{}] Failed to process high priority events", this.sessionId, e);
        }
    }

    private ListenableFuture<Boolean> sendDownlinkMsgsPack(List<DownlinkMsg> downlinkMsgsPack) {
        interruptPreviousSendDownlinkMsgsTask();

        sessionState.setSendDownlinkMsgsFuture(SettableFuture.create());
        sessionState.getPendingMsgsMap().clear();

        downlinkMsgsPack.forEach(msg -> sessionState.getPendingMsgsMap().put(msg.getDownlinkMsgId(), msg));
        scheduleDownlinkMsgsPackSend(1);

        return sessionState.getSendDownlinkMsgsFuture();
    }

    private void scheduleDownlinkMsgsPackSend(int attempt) {
        Runnable sendDownlinkMsgsTask = () -> {
            try {
                if (isConnected() && sessionState.getPendingMsgsMap().values().size() > 0) {
                    List<DownlinkMsg> copy = new ArrayList<>(sessionState.getPendingMsgsMap().values());
                    if (attempt > 1) {
                        String error = "Failed to deliver the batch";
                        String failureMsg = String.format("{%s}: {%s}", error, copy);
                        if (attempt == 2) {
                            // Send a failure notification only on the second attempt.
                            // This ensures that failure alerts are sent just once to avoid redundant notifications.
                            ctx.getNotificationRuleProcessor().process(EdgeCommunicationFailureTrigger.builder().tenantId(tenantId)
                                    .edgeId(edge.getId()).customerId(edge.getCustomerId()).edgeName(edge.getName()).failureMsg(failureMsg).error(error).build());
                        }
                        log.warn("[{}][{}] {}, attempt: {}", this.tenantId, this.sessionId, failureMsg, attempt);
                    }
                    log.trace("[{}][{}][{}] downlink msg(s) are going to be send.", this.tenantId, this.sessionId, copy.size());
                    for (DownlinkMsg downlinkMsg : copy) {
                        if (this.clientMaxInboundMessageSize != 0 && downlinkMsg.getSerializedSize() > this.clientMaxInboundMessageSize) {
                            String error = String.format("Client max inbound message size %s is exceeded. Please increase value of CLOUD_RPC_MAX_INBOUND_MESSAGE_SIZE " +
                                    "env variable on the edge and restart it.", this.clientMaxInboundMessageSize);
                            String message = String.format("Downlink msg size %s exceeds client max inbound message size %s. " +
                                    "Please increase value of CLOUD_RPC_MAX_INBOUND_MESSAGE_SIZE env variable on the edge and restart it.", downlinkMsg.getSerializedSize(), this.clientMaxInboundMessageSize);
                            log.error("[{}][{}][{}] {} Message {}", this.tenantId, edge.getId(), this.sessionId, message, downlinkMsg);
                            ctx.getNotificationRuleProcessor().process(EdgeCommunicationFailureTrigger.builder().tenantId(tenantId)
                                    .edgeId(edge.getId()).customerId(edge.getCustomerId()).edgeName(edge.getName()).failureMsg(message).error(error).build());
                            sessionState.getPendingMsgsMap().remove(downlinkMsg.getDownlinkMsgId());
                        } else {
                            sendDownlinkMsg(ResponseMsg.newBuilder()
                                    .setDownlinkMsg(downlinkMsg)
                                    .build());
                        }
                    }
                    if (attempt < MAX_DOWNLINK_ATTEMPTS) {
                        scheduleDownlinkMsgsPackSend(attempt + 1);
                    } else {
                        String failureMsg = String.format("Failed to deliver messages: %s", copy);
                        log.warn("[{}][{}] Failed to deliver the batch after {} attempts. Next messages are going to be discarded {}",
                                this.tenantId, this.sessionId, MAX_DOWNLINK_ATTEMPTS, copy);
                        ctx.getNotificationRuleProcessor().process(EdgeCommunicationFailureTrigger.builder().tenantId(tenantId).edgeId(edge.getId())
                                .customerId(edge.getCustomerId()).edgeName(edge.getName()).failureMsg(failureMsg)
                                .error("Failed to deliver messages after " + MAX_DOWNLINK_ATTEMPTS + " attempts").build());
                        stopCurrentSendDownlinkMsgsTask(false);
                    }
                } else {
                    stopCurrentSendDownlinkMsgsTask(false);
                }
            } catch (Exception e) {
                log.warn("[{}][{}] Failed to send downlink msgs. Error msg {}", this.tenantId, this.sessionId, e.getMessage(), e);
                stopCurrentSendDownlinkMsgsTask(true);
            }
        };

        if (attempt == 1) {
            sendDownlinkExecutorService.submit(sendDownlinkMsgsTask);
        } else {
            sessionState.setScheduledSendDownlinkTask(
                    sendDownlinkExecutorService.schedule(
                            sendDownlinkMsgsTask,
                            ctx.getEdgeEventStorageSettings().getSleepIntervalBetweenBatches(),
                            TimeUnit.MILLISECONDS)
            );
        }
    }

    private List<DownlinkMsg> convertToDownlinkMsgsPack(List<EdgeEvent> edgeEvents) {
        List<DownlinkMsg> result = new ArrayList<>();
        for (EdgeEvent edgeEvent : edgeEvents) {
            log.trace("[{}][{}] converting edge event to downlink msg [{}]", this.tenantId, this.sessionId, edgeEvent);
            DownlinkMsg downlinkMsg = null;
            try {
                switch (edgeEvent.getAction()) {
<<<<<<< HEAD
                    case UPDATED, ADDED, DELETED, ASSIGNED_TO_EDGE, UNASSIGNED_FROM_EDGE, ALARM_ACK, ALARM_CLEAR, ALARM_DELETE,
                            CREDENTIALS_UPDATED, RELATION_ADD_OR_UPDATE, RELATION_DELETED, CREDENTIALS_REQUEST, RPC_CALL,
                            ASSIGNED_TO_CUSTOMER, UNASSIGNED_FROM_CUSTOMER, ADDED_COMMENT, UPDATED_COMMENT, DELETED_COMMENT -> {
=======
                    case UPDATED, ADDED, DELETED, ASSIGNED_TO_EDGE, UNASSIGNED_FROM_EDGE, ALARM_ACK, ALARM_CLEAR, ALARM_DELETE, CREDENTIALS_UPDATED, RELATION_ADD_OR_UPDATE, RELATION_DELETED, RPC_CALL, ASSIGNED_TO_CUSTOMER, UNASSIGNED_FROM_CUSTOMER, ADDED_COMMENT, UPDATED_COMMENT, DELETED_COMMENT -> {
>>>>>>> f4cc6b35
                        downlinkMsg = convertEntityEventToDownlink(edgeEvent);
                        if (downlinkMsg != null && downlinkMsg.getWidgetTypeUpdateMsgCount() > 0) {
                            log.trace("[{}][{}] widgetTypeUpdateMsg message processed, downlinkMsgId = {}", this.tenantId, this.sessionId, downlinkMsg.getDownlinkMsgId());
                        } else {
                            log.trace("[{}][{}] entity message processed [{}]", this.tenantId, this.sessionId, downlinkMsg);
                        }
                    }
                    case ATTRIBUTES_UPDATED, POST_ATTRIBUTES, ATTRIBUTES_DELETED, TIMESERIES_UPDATED ->
                            downlinkMsg = ctx.getTelemetryProcessor().convertTelemetryEventToDownlink(edge, edgeEvent);
                    default -> log.warn("[{}][{}] Unsupported action type [{}]", this.tenantId, this.sessionId, edgeEvent.getAction());
                }
            } catch (Exception e) {
                log.error("[{}][{}] Exception during converting edge event to downlink msg", this.tenantId, this.sessionId, e);
            }
            if (downlinkMsg != null) {
                result.add(downlinkMsg);
            }
        }
        return result;
    }

    private ListenableFuture<Pair<Long, Long>> getQueueStartTsAndSeqId() {
        ListenableFuture<List<AttributeKvEntry>> future =
                ctx.getAttributesService().find(edge.getTenantId(), edge.getId(), AttributeScope.SERVER_SCOPE, Arrays.asList(QUEUE_START_TS_ATTR_KEY, QUEUE_START_SEQ_ID_ATTR_KEY));
        return Futures.transform(future, attributeKvEntries -> {
            long startTs = 0L;
            long startSeqId = 0L;
            for (AttributeKvEntry attributeKvEntry : attributeKvEntries) {
                if (QUEUE_START_TS_ATTR_KEY.equals(attributeKvEntry.getKey())) {
                    startTs = attributeKvEntry.getLongValue().isPresent() ? attributeKvEntry.getLongValue().get() : 0L;
                }
                if (QUEUE_START_SEQ_ID_ATTR_KEY.equals(attributeKvEntry.getKey())) {
                    startSeqId = attributeKvEntry.getLongValue().isPresent() ? attributeKvEntry.getLongValue().get() : 0L;
                }
            }
            if (startSeqId == 0L) {
                startSeqId = findStartSeqIdFromOldestEventIfAny();
            }
            return Pair.of(startTs, startSeqId);
        }, ctx.getGrpcCallbackExecutorService());
    }

    private boolean isSeqIdStartedNewCycle() {
        try {
            TimePageLink pageLink = new TimePageLink(ctx.getEdgeEventStorageSettings().getMaxReadRecordsCount(), 0, null, null, this.newStartTs, System.currentTimeMillis());
            PageData<EdgeEvent> edgeEvents = ctx.getEdgeEventService().findEdgeEvents(edge.getTenantId(), edge.getId(), 0L, this.previousStartSeqId == 0 ? null : this.previousStartSeqId - 1, pageLink);
            return !edgeEvents.getData().isEmpty();
        } catch (Exception e) {
            log.error("[{}][{}][{}] Failed to execute isSeqIdStartedNewCycle", this.tenantId, edge.getId(), sessionId, e);
        }
        return false;
    }

    private boolean isNewEdgeEventsAvailable() {
        try {
            TimePageLink pageLink = new TimePageLink(ctx.getEdgeEventStorageSettings().getMaxReadRecordsCount(), 0, null, null, this.newStartTs, System.currentTimeMillis());
            PageData<EdgeEvent> edgeEvents = ctx.getEdgeEventService().findEdgeEvents(edge.getTenantId(), edge.getId(), this.newStartSeqId, null, pageLink);
            return !edgeEvents.getData().isEmpty();
        } catch (Exception e) {
            log.error("[{}][{}][{}] Failed to execute isNewEdgeEventsAvailable", this.tenantId, edge.getId(), sessionId, e);
        }
        return false;
    }

    private long findStartSeqIdFromOldestEventIfAny() {
        long startSeqId = 0L;
        try {
            TimePageLink pageLink = new TimePageLink(1, 0, null, new SortOrder("createdTime"), null, null);
            PageData<EdgeEvent> edgeEvents = ctx.getEdgeEventService().findEdgeEvents(edge.getTenantId(), edge.getId(), null, null, pageLink);
            if (!edgeEvents.getData().isEmpty()) {
                startSeqId = edgeEvents.getData().get(0).getSeqId() - 1;
            }
        } catch (Exception e) {
            log.error("[{}][{}][{}] Failed to execute findStartSeqIdFromOldestEventIfAny", this.tenantId, edge.getId(), sessionId, e);
        }
        return startSeqId;
    }

    private ListenableFuture<List<Long>> updateQueueStartTsAndSeqId(Pair<Long, Long> pair) {
        this.newStartTs = pair.getFirst();
        this.newStartSeqId = pair.getSecond();
        log.trace("[{}] updateQueueStartTsAndSeqId [{}][{}][{}]", this.sessionId, edge.getId(), this.newStartTs, this.newStartSeqId);
        List<AttributeKvEntry> attributes = Arrays.asList(
                new BaseAttributeKvEntry(new LongDataEntry(QUEUE_START_TS_ATTR_KEY, this.newStartTs), System.currentTimeMillis()),
                new BaseAttributeKvEntry(new LongDataEntry(QUEUE_START_SEQ_ID_ATTR_KEY, this.newStartSeqId), System.currentTimeMillis()));
        return ctx.getAttributesService().save(edge.getTenantId(), edge.getId(), AttributeScope.SERVER_SCOPE, attributes);
    }

    private DownlinkMsg convertEntityEventToDownlink(EdgeEvent edgeEvent) {
        log.trace("[{}] Executing convertEntityEventToDownlink, edgeEvent [{}], action [{}]", this.tenantId, edgeEvent, edgeEvent.getAction());
        switch (edgeEvent.getType()) {
            case EDGE:
                return ctx.getEdgeProcessor().convertEdgeEventToDownlink(edgeEvent);
            case DEVICE:
                return ctx.getDeviceProcessor().convertDeviceEventToDownlink(edgeEvent, this.edge.getId(), this.edgeVersion);
            case DEVICE_PROFILE:
                return ctx.getDeviceProfileProcessor().convertDeviceProfileEventToDownlink(edgeEvent, this.edge.getId(), this.edgeVersion);
            case ASSET_PROFILE:
                return ctx.getAssetProfileProcessor().convertAssetProfileEventToDownlink(edgeEvent, this.edge.getId(), this.edgeVersion);
            case ASSET:
                return ctx.getAssetProcessor().convertAssetEventToDownlink(edgeEvent, this.edge.getId(), this.edgeVersion);
            case ENTITY_VIEW:
                return ctx.getEntityViewProcessor().convertEntityViewEventToDownlink(edgeEvent, this.edgeVersion);
            case DASHBOARD:
                return ctx.getDashboardProcessor().convertDashboardEventToDownlink(edgeEvent, this.edgeVersion);
            case CUSTOMER:
                return ctx.getCustomerProcessor().convertCustomerEventToDownlink(edgeEvent, this.edgeVersion);
            case RULE_CHAIN:
                return ctx.getRuleChainProcessor().convertRuleChainEventToDownlink(edgeEvent, this.edgeVersion);
            case RULE_CHAIN_METADATA:
                return ctx.getRuleChainProcessor().convertRuleChainMetadataEventToDownlink(edgeEvent, this.edgeVersion);
            case ALARM:
                return ctx.getAlarmProcessor().convertAlarmEventToDownlink(edgeEvent, this.edgeVersion);
            case ALARM_COMMENT:
                return ctx.getAlarmProcessor().convertAlarmCommentEventToDownlink(edgeEvent, this.edgeVersion);
            case USER:
                return ctx.getUserProcessor().convertUserEventToDownlink(edgeEvent, this.edgeVersion);
            case RELATION:
                return ctx.getRelationProcessor().convertRelationEventToDownlink(edgeEvent, this.edgeVersion);
            case WIDGETS_BUNDLE:
                return ctx.getWidgetBundleProcessor().convertWidgetsBundleEventToDownlink(edgeEvent, this.edgeVersion);
            case WIDGET_TYPE:
                return ctx.getWidgetTypeProcessor().convertWidgetTypeEventToDownlink(edgeEvent, this.edgeVersion);
            case ADMIN_SETTINGS:
                return ctx.getAdminSettingsProcessor().convertAdminSettingsEventToDownlink(edgeEvent, this.edgeVersion);
            case OTA_PACKAGE:
                return ctx.getOtaPackageProcessor().convertOtaPackageEventToDownlink(edgeEvent, this.edgeVersion);
            case TB_RESOURCE:
                return ctx.getResourceProcessor().convertResourceEventToDownlink(edgeEvent, this.edgeVersion);
            case QUEUE:
                return ctx.getQueueProcessor().convertQueueEventToDownlink(edgeEvent, this.edgeVersion);
            case TENANT:
                return ctx.getTenantProcessor().convertTenantEventToDownlink(edgeEvent, this.edgeVersion);
            case TENANT_PROFILE:
                return ctx.getTenantProfileProcessor().convertTenantProfileEventToDownlink(edgeEvent, this.edgeVersion);
            case NOTIFICATION_RULE:
                return ctx.getNotificationEdgeProcessor().convertNotificationRuleToDownlink(edgeEvent);
            case NOTIFICATION_TARGET:
                return ctx.getNotificationEdgeProcessor().convertNotificationTargetToDownlink(edgeEvent);
            case NOTIFICATION_TEMPLATE:
                return ctx.getNotificationEdgeProcessor().convertNotificationTemplateToDownlink(edgeEvent);
            case OAUTH2:
                return ctx.getOAuth2EdgeProcessor().convertOAuth2EventToDownlink(edgeEvent);
            default:
                log.warn("[{}] Unsupported edge event type [{}]", this.tenantId, edgeEvent);
                return null;
        }
    }

    private ListenableFuture<List<Void>> processUplinkMsg(UplinkMsg uplinkMsg) {
        List<ListenableFuture<Void>> result = new ArrayList<>();
        try {
            if (uplinkMsg.getDeviceProfileUpdateMsgCount() > 0) {
                for (DeviceProfileUpdateMsg deviceProfileUpdateMsg : uplinkMsg.getDeviceProfileUpdateMsgList()) {
                    result.add(((DeviceProfileProcessor) ctx.getDeviceProfileEdgeProcessorFactory().getProcessorByEdgeVersion(this.edgeVersion))
                            .processDeviceProfileMsgFromEdge(edge.getTenantId(), edge, deviceProfileUpdateMsg));
                }
            }
            if (uplinkMsg.getDeviceUpdateMsgCount() > 0) {
                for (DeviceUpdateMsg deviceUpdateMsg : uplinkMsg.getDeviceUpdateMsgList()) {
                    result.add(((DeviceProcessor) ctx.getDeviceEdgeProcessorFactory().getProcessorByEdgeVersion(this.edgeVersion))
                            .processDeviceMsgFromEdge(edge.getTenantId(), edge, deviceUpdateMsg));
                }
            }
            if (uplinkMsg.getDeviceCredentialsUpdateMsgCount() > 0) {
                for (DeviceCredentialsUpdateMsg deviceCredentialsUpdateMsg : uplinkMsg.getDeviceCredentialsUpdateMsgList()) {
                    result.add(((DeviceProcessor) ctx.getDeviceEdgeProcessorFactory().getProcessorByEdgeVersion(this.edgeVersion))
                            .processDeviceCredentialsMsgFromEdge(edge.getTenantId(), edge.getId(), deviceCredentialsUpdateMsg));
                }
            }
            if (uplinkMsg.getAssetProfileUpdateMsgCount() > 0) {
                for (AssetProfileUpdateMsg assetProfileUpdateMsg : uplinkMsg.getAssetProfileUpdateMsgList()) {
                    result.add(((AssetProfileProcessor) ctx.getAssetProfileEdgeProcessorFactory().getProcessorByEdgeVersion(this.edgeVersion))
                            .processAssetProfileMsgFromEdge(edge.getTenantId(), edge, assetProfileUpdateMsg));
                }
            }
            if (uplinkMsg.getAssetUpdateMsgCount() > 0) {
                for (AssetUpdateMsg assetUpdateMsg : uplinkMsg.getAssetUpdateMsgList()) {
                    result.add(((AssetProcessor) ctx.getAssetEdgeProcessorFactory().getProcessorByEdgeVersion(edgeVersion))
                            .processAssetMsgFromEdge(edge.getTenantId(), edge, assetUpdateMsg));
                }
            }
            if (uplinkMsg.getEntityViewUpdateMsgCount() > 0) {
                for (EntityViewUpdateMsg entityViewUpdateMsg : uplinkMsg.getEntityViewUpdateMsgList()) {
                    result.add(((EntityViewProcessor) ctx.getEntityViewProcessorFactory().getProcessorByEdgeVersion(this.edgeVersion))
                            .processEntityViewMsgFromEdge(edge.getTenantId(), edge, entityViewUpdateMsg));
                }
            }
            if (uplinkMsg.getEntityDataCount() > 0) {
                for (EntityDataProto entityData : uplinkMsg.getEntityDataList()) {
                    result.addAll(ctx.getTelemetryProcessor().processTelemetryMsg(edge.getTenantId(), entityData));
                }
            }
            if (uplinkMsg.getAlarmUpdateMsgCount() > 0) {
                for (AlarmUpdateMsg alarmUpdateMsg : uplinkMsg.getAlarmUpdateMsgList()) {
                    result.add(((AlarmProcessor) ctx.getAlarmEdgeProcessorFactory().getProcessorByEdgeVersion(this.edgeVersion))
                            .processAlarmMsgFromEdge(edge.getTenantId(), edge.getId(), alarmUpdateMsg));
                }
            }
            if (uplinkMsg.getAlarmCommentUpdateMsgCount() > 0) {
                for (AlarmCommentUpdateMsg alarmCommentUpdateMsg : uplinkMsg.getAlarmCommentUpdateMsgList()) {
                    result.add(((AlarmProcessor) ctx.getAlarmEdgeProcessorFactory().getProcessorByEdgeVersion(this.edgeVersion))
                            .processAlarmCommentMsgFromEdge(edge.getTenantId(), edge.getId(), alarmCommentUpdateMsg));
                }
            }
            if (uplinkMsg.getRelationUpdateMsgCount() > 0) {
                for (RelationUpdateMsg relationUpdateMsg : uplinkMsg.getRelationUpdateMsgList()) {
                    result.add(((RelationProcessor) ctx.getRelationEdgeProcessorFactory().getProcessorByEdgeVersion(this.edgeVersion))
                            .processRelationMsgFromEdge(edge.getTenantId(), edge, relationUpdateMsg));
                }
            }
            if (uplinkMsg.getDashboardUpdateMsgCount() > 0) {
                for (DashboardUpdateMsg dashboardUpdateMsg : uplinkMsg.getDashboardUpdateMsgList()) {
                    result.add(((DashboardProcessor) ctx.getDashboardEdgeProcessorFactory().getProcessorByEdgeVersion(this.edgeVersion))
                            .processDashboardMsgFromEdge(edge.getTenantId(), edge, dashboardUpdateMsg));
                }
            }
            if (uplinkMsg.getResourceUpdateMsgCount() > 0) {
                for (ResourceUpdateMsg resourceUpdateMsg : uplinkMsg.getResourceUpdateMsgList()) {
                    result.add(((ResourceProcessor) ctx.getResourceEdgeProcessorFactory().getProcessorByEdgeVersion(this.edgeVersion))
                            .processResourceMsgFromEdge(edge.getTenantId(), edge, resourceUpdateMsg));
                }
            }
            if (uplinkMsg.getRuleChainMetadataRequestMsgCount() > 0) {
                for (RuleChainMetadataRequestMsg ruleChainMetadataRequestMsg : uplinkMsg.getRuleChainMetadataRequestMsgList()) {
                    result.add(ctx.getEdgeRequestsService().processRuleChainMetadataRequestMsg(edge.getTenantId(), edge, ruleChainMetadataRequestMsg));
                }
            }
            if (uplinkMsg.getAttributesRequestMsgCount() > 0) {
                for (AttributesRequestMsg attributesRequestMsg : uplinkMsg.getAttributesRequestMsgList()) {
                    result.add(ctx.getEdgeRequestsService().processAttributesRequestMsg(edge.getTenantId(), edge, attributesRequestMsg));
                }
            }
            if (uplinkMsg.getRelationRequestMsgCount() > 0) {
                for (RelationRequestMsg relationRequestMsg : uplinkMsg.getRelationRequestMsgList()) {
                    result.add(ctx.getEdgeRequestsService().processRelationRequestMsg(edge.getTenantId(), edge, relationRequestMsg));
                }
            }
            if (uplinkMsg.getUserCredentialsRequestMsgCount() > 0) {
                for (UserCredentialsRequestMsg userCredentialsRequestMsg : uplinkMsg.getUserCredentialsRequestMsgList()) {
                    result.add(ctx.getEdgeRequestsService().processUserCredentialsRequestMsg(edge.getTenantId(), edge, userCredentialsRequestMsg));
                }
            }
            if (uplinkMsg.getDeviceCredentialsRequestMsgCount() > 0) {
                for (DeviceCredentialsRequestMsg deviceCredentialsRequestMsg : uplinkMsg.getDeviceCredentialsRequestMsgList()) {
                    result.add(ctx.getEdgeRequestsService().processDeviceCredentialsRequestMsg(edge.getTenantId(), edge, deviceCredentialsRequestMsg));
                }
            }
            if (uplinkMsg.getDeviceRpcCallMsgCount() > 0) {
                for (DeviceRpcCallMsg deviceRpcCallMsg : uplinkMsg.getDeviceRpcCallMsgList()) {
                    result.add(((DeviceProcessor) ctx.getDeviceEdgeProcessorFactory().getProcessorByEdgeVersion(this.edgeVersion))
                            .processDeviceRpcCallFromEdge(edge.getTenantId(), edge, deviceRpcCallMsg));
                }
            }
            if (uplinkMsg.getWidgetBundleTypesRequestMsgCount() > 0) {
                for (WidgetBundleTypesRequestMsg widgetBundleTypesRequestMsg : uplinkMsg.getWidgetBundleTypesRequestMsgList()) {
                    result.add(ctx.getEdgeRequestsService().processWidgetBundleTypesRequestMsg(edge.getTenantId(), edge, widgetBundleTypesRequestMsg));
                }
            }
            if (uplinkMsg.getEntityViewsRequestMsgCount() > 0) {
                for (EntityViewsRequestMsg entityViewRequestMsg : uplinkMsg.getEntityViewsRequestMsgList()) {
                    result.add(ctx.getEdgeRequestsService().processEntityViewsRequestMsg(edge.getTenantId(), edge, entityViewRequestMsg));
                }
            }
        } catch (Exception e) {
            String failureMsg = String.format("Can't process uplink msg [%s] from edge", uplinkMsg);
            log.error("[{}][{}] Can't process uplink msg [{}]", this.tenantId, this.sessionId, uplinkMsg, e);
            ctx.getNotificationRuleProcessor().process(EdgeCommunicationFailureTrigger.builder().tenantId(tenantId).edgeId(edge.getId())
                    .customerId(edge.getCustomerId()).edgeName(edge.getName()).failureMsg(failureMsg).error(e.getMessage()).build());
            return Futures.immediateFailedFuture(e);
        }
        return Futures.allAsList(result);
    }

    private ConnectResponseMsg processConnect(ConnectRequestMsg request) {
        log.trace("[{}] processConnect [{}]", this.sessionId, request);
        Optional<Edge> optional = ctx.getEdgeService().findEdgeByRoutingKey(TenantId.SYS_TENANT_ID, request.getEdgeRoutingKey());
        if (optional.isPresent()) {
            edge = optional.get();
            this.tenantId = edge.getTenantId();
            try {
                if (edge.getSecret().equals(request.getEdgeSecret())) {
                    sessionOpenListener.accept(edge.getId(), this);
                    this.edgeVersion = request.getEdgeVersion();
                    processSaveEdgeVersionAsAttribute(request.getEdgeVersion().name());
                    return ConnectResponseMsg.newBuilder()
                            .setResponseCode(ConnectResponseCode.ACCEPTED)
                            .setErrorMsg("")
                            .setConfiguration(ctx.getEdgeMsgConstructor().constructEdgeConfiguration(edge))
                            .setMaxInboundMessageSize(maxInboundMessageSize)
                            .build();
                }
                String error = "Failed to validate the edge!";
                String failureMsg = String.format("%s Provided request secret: %s", error, request.getEdgeSecret());
                ctx.getNotificationRuleProcessor().process(EdgeCommunicationFailureTrigger.builder().tenantId(tenantId).edgeId(edge.getId())
                        .customerId(edge.getCustomerId()).edgeName(edge.getName()).failureMsg(failureMsg).error(error).build());
                return ConnectResponseMsg.newBuilder()
                        .setResponseCode(ConnectResponseCode.BAD_CREDENTIALS)
                        .setErrorMsg(failureMsg)
                        .setConfiguration(EdgeConfiguration.getDefaultInstance()).build();
            } catch (Exception e) {
                String failureMsg = "Failed to process edge connection!";
                ctx.getNotificationRuleProcessor().process(EdgeCommunicationFailureTrigger.builder().tenantId(tenantId).edgeId(edge.getId())
                        .customerId(edge.getCustomerId()).edgeName(edge.getName()).failureMsg(failureMsg).error(e.getMessage()).build());
                log.error(failureMsg, e);
                return ConnectResponseMsg.newBuilder()
                        .setResponseCode(ConnectResponseCode.SERVER_UNAVAILABLE)
                        .setErrorMsg(failureMsg)
                        .setConfiguration(EdgeConfiguration.getDefaultInstance()).build();
            }
        }
        return ConnectResponseMsg.newBuilder()
                .setResponseCode(ConnectResponseCode.BAD_CREDENTIALS)
                .setErrorMsg("Failed to find the edge! Routing key: " + request.getEdgeRoutingKey())
                .setConfiguration(EdgeConfiguration.getDefaultInstance()).build();
    }

    private void processSaveEdgeVersionAsAttribute(String edgeVersion) {
        AttributeKvEntry attributeKvEntry = new BaseAttributeKvEntry(new StringDataEntry(DataConstants.EDGE_VERSION_ATTR_KEY, edgeVersion), System.currentTimeMillis());
        ctx.getAttributesService().save(this.tenantId, this.edge.getId(), AttributeScope.SERVER_SCOPE, attributeKvEntry);
    }

    @Override
    public void close() {
        log.debug("[{}][{}] Closing session", this.tenantId, sessionId);
        connected = false;
        try {
            outputStream.onCompleted();
        } catch (Exception e) {
            log.debug("[{}][{}] Failed to close output stream: {}", this.tenantId, sessionId, e.getMessage());
        }
    }

    private void interruptPreviousSendDownlinkMsgsTask() {
        if (sessionState.getSendDownlinkMsgsFuture() != null && !sessionState.getSendDownlinkMsgsFuture().isDone()
                || sessionState.getScheduledSendDownlinkTask() != null && !sessionState.getScheduledSendDownlinkTask().isCancelled()) {
            log.debug("[{}][{}][{}] Previous send downlink future was not properly completed, stopping it now!", this.tenantId, edge.getId(), this.sessionId);
            stopCurrentSendDownlinkMsgsTask(true);
        }
    }

    private void interruptGeneralProcessingOnSync() {
        log.debug("[{}][{}][{}] Sync process started. General processing interrupted!", this.tenantId, edge.getId(), this.sessionId);
        stopCurrentSendDownlinkMsgsTask(true);
    }

    public void stopCurrentSendDownlinkMsgsTask(Boolean isInterrupted) {
        if (sessionState.getSendDownlinkMsgsFuture() != null && !sessionState.getSendDownlinkMsgsFuture().isDone()) {
            sessionState.getSendDownlinkMsgsFuture().set(isInterrupted);
        }
        if (sessionState.getScheduledSendDownlinkTask() != null) {
            sessionState.getScheduledSendDownlinkTask().cancel(true);
        }
    }

    public void addEventToHighPriorityQueue(EdgeEvent edgeEvent) {
        highPriorityQueue.add(edgeEvent);
    }

}<|MERGE_RESOLUTION|>--- conflicted
+++ resolved
@@ -581,13 +581,9 @@
             DownlinkMsg downlinkMsg = null;
             try {
                 switch (edgeEvent.getAction()) {
-<<<<<<< HEAD
                     case UPDATED, ADDED, DELETED, ASSIGNED_TO_EDGE, UNASSIGNED_FROM_EDGE, ALARM_ACK, ALARM_CLEAR, ALARM_DELETE,
-                            CREDENTIALS_UPDATED, RELATION_ADD_OR_UPDATE, RELATION_DELETED, CREDENTIALS_REQUEST, RPC_CALL,
+                            CREDENTIALS_UPDATED, RELATION_ADD_OR_UPDATE, RELATION_DELETED, RPC_CALL,
                             ASSIGNED_TO_CUSTOMER, UNASSIGNED_FROM_CUSTOMER, ADDED_COMMENT, UPDATED_COMMENT, DELETED_COMMENT -> {
-=======
-                    case UPDATED, ADDED, DELETED, ASSIGNED_TO_EDGE, UNASSIGNED_FROM_EDGE, ALARM_ACK, ALARM_CLEAR, ALARM_DELETE, CREDENTIALS_UPDATED, RELATION_ADD_OR_UPDATE, RELATION_DELETED, RPC_CALL, ASSIGNED_TO_CUSTOMER, UNASSIGNED_FROM_CUSTOMER, ADDED_COMMENT, UPDATED_COMMENT, DELETED_COMMENT -> {
->>>>>>> f4cc6b35
                         downlinkMsg = convertEntityEventToDownlink(edgeEvent);
                         if (downlinkMsg != null && downlinkMsg.getWidgetTypeUpdateMsgCount() > 0) {
                             log.trace("[{}][{}] widgetTypeUpdateMsg message processed, downlinkMsgId = {}", this.tenantId, this.sessionId, downlinkMsg.getDownlinkMsgId());
