/**
 * Copyright © 2016-2023 The Thingsboard Authors
 *
 * Licensed under the Apache License, Version 2.0 (the "License");
 * you may not use this file except in compliance with the License.
 * You may obtain a copy of the License at
 *
 *     http://www.apache.org/licenses/LICENSE-2.0
 *
 * Unless required by applicable law or agreed to in writing, software
 * distributed under the License is distributed on an "AS IS" BASIS,
 * WITHOUT WARRANTIES OR CONDITIONS OF ANY KIND, either express or implied.
 * See the License for the specific language governing permissions and
 * limitations under the License.
 */
package org.thingsboard.server.service.entitiy;

import com.google.common.util.concurrent.Futures;
import com.google.common.util.concurrent.ListenableFuture;
import lombok.Getter;
import lombok.extern.slf4j.Slf4j;
import org.springframework.beans.factory.annotation.Autowired;
import org.springframework.beans.factory.annotation.Value;
import org.springframework.context.annotation.Lazy;
import org.thingsboard.server.cluster.TbClusterService;
import org.thingsboard.server.common.data.EntityType;
import org.thingsboard.server.common.data.User;
import org.thingsboard.server.common.data.alarm.AlarmInfo;
import org.thingsboard.server.common.data.alarm.AlarmQuery;
import org.thingsboard.server.common.data.exception.ThingsboardErrorCode;
import org.thingsboard.server.common.data.exception.ThingsboardException;
import org.thingsboard.server.common.data.id.AlarmId;
import org.thingsboard.server.common.data.id.EntityId;
import org.thingsboard.server.common.data.id.EntityIdFactory;
import org.thingsboard.server.common.data.id.TenantId;
import org.thingsboard.server.common.data.page.PageData;
import org.thingsboard.server.common.data.page.TimePageLink;
import org.thingsboard.server.dao.alarm.AlarmService;
import org.thingsboard.server.dao.alarm.rule.AlarmRuleService;
import org.thingsboard.server.dao.customer.CustomerService;
import org.thingsboard.server.dao.edge.EdgeService;
import org.thingsboard.server.dao.model.ModelConstants;
import org.thingsboard.server.service.executors.DbCallbackExecutorService;
import org.thingsboard.server.service.sync.vc.EntitiesVersionControlService;
import org.thingsboard.server.service.telemetry.AlarmSubscriptionService;

import java.util.List;
import java.util.Optional;
import java.util.UUID;
import java.util.stream.Collectors;

@Slf4j
public abstract class AbstractTbEntityService {

    @Value("${server.log_controller_error_stack_trace}")
    @Getter
    private boolean logControllerErrorStackTrace;

    @Autowired
    protected DbCallbackExecutorService dbExecutor;
    @Autowired(required = false)
    protected TbNotificationEntityService notificationEntityService;
    @Autowired(required = false)
    protected EdgeService edgeService;
    @Autowired
    protected AlarmService alarmService;
    @Autowired @Lazy
    protected AlarmSubscriptionService alarmSubscriptionService;
    @Autowired
<<<<<<< HEAD
    protected AlarmRuleService alarmRuleService;
    @Autowired
    protected AlarmCommentService alarmCommentService;
    @Autowired
=======
>>>>>>> 2f0eb0be
    protected CustomerService customerService;
    @Autowired
    protected TbClusterService tbClusterService;
    @Autowired(required = false) @Lazy
    private EntitiesVersionControlService vcService;

    protected ListenableFuture<Void> removeAlarmsByEntityId(TenantId tenantId, EntityId entityId) {
        ListenableFuture<PageData<AlarmInfo>> alarmsFuture =
                alarmService.findAlarms(tenantId, new AlarmQuery(entityId, new TimePageLink(Integer.MAX_VALUE), null, null, null, false));

        ListenableFuture<List<AlarmId>> alarmIdsFuture = Futures.transform(alarmsFuture, page ->
                page.getData().stream().map(AlarmInfo::getId).collect(Collectors.toList()), dbExecutor);

        return Futures.transform(alarmIdsFuture, ids -> {
            ids.stream().map(alarmId -> alarmService.deleteAlarm(tenantId, alarmId)).collect(Collectors.toList());
            return null;
        }, dbExecutor);
    }

    protected <T> T checkNotNull(T reference) throws ThingsboardException {
        return checkNotNull(reference, "Requested item wasn't found!");
    }

    protected <T> T checkNotNull(T reference, String notFoundMessage) throws ThingsboardException {
        if (reference == null) {
            throw new ThingsboardException(notFoundMessage, ThingsboardErrorCode.ITEM_NOT_FOUND);
        }
        return reference;
    }

    protected <T> T checkNotNull(Optional<T> reference) throws ThingsboardException {
        return checkNotNull(reference, "Requested item wasn't found!");
    }

    protected <T> T checkNotNull(Optional<T> reference, String notFoundMessage) throws ThingsboardException {
        if (reference.isPresent()) {
            return reference.get();
        } else {
            throw new ThingsboardException(notFoundMessage, ThingsboardErrorCode.ITEM_NOT_FOUND);
        }
    }

    protected <I extends EntityId> I emptyId(EntityType entityType) {
        return (I) EntityIdFactory.getByTypeAndUuid(entityType, ModelConstants.NULL_UUID);
    }

    protected ListenableFuture<UUID> autoCommit(User user, EntityId entityId) throws Exception {
        if (vcService != null) {
            return vcService.autoCommit(user, entityId);
        } else {
            // We do not support auto-commit for rule engine
            return Futures.immediateFailedFuture(new RuntimeException("Operation not supported!"));
        }
    }

    protected ListenableFuture<UUID> autoCommit(User user, EntityType entityType, List<UUID> entityIds) throws Exception {
        if (vcService != null) {
            return vcService.autoCommit(user, entityType, entityIds);
        } else {
            // We do not support auto-commit for rule engine
            return Futures.immediateFailedFuture(new RuntimeException("Operation not supported!"));
        }
    }
}<|MERGE_RESOLUTION|>--- conflicted
+++ resolved
@@ -35,6 +35,7 @@
 import org.thingsboard.server.common.data.id.TenantId;
 import org.thingsboard.server.common.data.page.PageData;
 import org.thingsboard.server.common.data.page.TimePageLink;
+import org.thingsboard.server.dao.alarm.AlarmCommentService;
 import org.thingsboard.server.dao.alarm.AlarmService;
 import org.thingsboard.server.dao.alarm.rule.AlarmRuleService;
 import org.thingsboard.server.dao.customer.CustomerService;
@@ -59,6 +60,7 @@
     @Autowired
     protected DbCallbackExecutorService dbExecutor;
     @Autowired(required = false)
+    @Lazy
     protected TbNotificationEntityService notificationEntityService;
     @Autowired(required = false)
     protected EdgeService edgeService;
@@ -67,13 +69,10 @@
     @Autowired @Lazy
     protected AlarmSubscriptionService alarmSubscriptionService;
     @Autowired
-<<<<<<< HEAD
     protected AlarmRuleService alarmRuleService;
     @Autowired
     protected AlarmCommentService alarmCommentService;
     @Autowired
-=======
->>>>>>> 2f0eb0be
     protected CustomerService customerService;
     @Autowired
     protected TbClusterService tbClusterService;
