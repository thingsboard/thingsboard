--- conflicted
+++ resolved
@@ -15,6 +15,7 @@
  */
 package org.thingsboard.server.service.cf.ctx.state;
 
+import com.google.protobuf.InvalidProtocolBufferException;
 import lombok.RequiredArgsConstructor;
 import lombok.extern.slf4j.Slf4j;
 import org.springframework.boot.autoconfigure.condition.ConditionalOnExpression;
@@ -64,18 +65,12 @@
             cfRocksDb.forEach((key, value) -> {
                 CalculatedFieldStateProto stateMsg;
                 try {
-<<<<<<< HEAD
-                    processRestoredState(CalculatedFieldStateProto.parseFrom(value), null);
-                } catch (Exception e) {
-                    log.error("[{}] Failed to process restored state", key, e);
-=======
                     stateMsg = CalculatedFieldStateProto.parseFrom(value);
                 } catch (InvalidProtocolBufferException e) {
                     log.error("Failed to parse CalculatedFieldStateProto for key {}", key, e);
                     return;
->>>>>>> 5a6a2a36
                 }
-                processRestoredState(stateMsg, new TbCallback() {
+                processRestoredState(stateMsg, null, new TbCallback() {
                     @Override
                     public void onSuccess() {}
 
