--- conflicted
+++ resolved
@@ -65,19 +65,11 @@
                 CalculatedFieldStateProto stateMsg;
                 try {
                     stateMsg = CalculatedFieldStateProto.parseFrom(value);
-<<<<<<< HEAD
-                } catch (InvalidProtocolBufferException e) {
+                } catch (Exception e) {
                     log.error("Failed to parse CalculatedFieldStateProto for key {}", key, e);
                     return;
                 }
                 processRestoredState(stateMsg, null, new TbCallback() {
-=======
-                } catch (Exception e) {
-                    log.error("Failed to parse CalculatedFieldStateProto for key {}", key, e);
-                    return;
-                }
-                processRestoredState(stateMsg, new TbCallback() {
->>>>>>> a6889ece
                     @Override
                     public void onSuccess() {}
 
