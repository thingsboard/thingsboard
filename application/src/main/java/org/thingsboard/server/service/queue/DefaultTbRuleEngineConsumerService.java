/**
 * Copyright © 2016-2024 The Thingsboard Authors
 *
 * Licensed under the Apache License, Version 2.0 (the "License");
 * you may not use this file except in compliance with the License.
 * You may obtain a copy of the License at
 *
 *     http://www.apache.org/licenses/LICENSE-2.0
 *
 * Unless required by applicable law or agreed to in writing, software
 * distributed under the License is distributed on an "AS IS" BASIS,
 * WITHOUT WARRANTIES OR CONDITIONS OF ANY KIND, either express or implied.
 * See the License for the specific language governing permissions and
 * limitations under the License.
 */
package org.thingsboard.server.service.queue;

import jakarta.annotation.PostConstruct;
import lombok.extern.slf4j.Slf4j;
import org.springframework.context.ApplicationEventPublisher;
import org.springframework.context.event.EventListener;
import org.springframework.scheduling.annotation.Scheduled;
import org.springframework.stereotype.Service;
import org.thingsboard.server.actors.ActorSystemContext;
import org.thingsboard.server.common.data.EntityType;
import org.thingsboard.server.common.data.id.QueueId;
import org.thingsboard.server.common.data.id.TenantId;
import org.thingsboard.server.common.data.plugin.ComponentLifecycleEvent;
import org.thingsboard.server.common.data.queue.Queue;
import org.thingsboard.server.common.data.rpc.RpcError;
import org.thingsboard.server.common.msg.plugin.ComponentLifecycleMsg;
import org.thingsboard.server.common.msg.queue.ServiceType;
import org.thingsboard.server.common.msg.queue.TbCallback;
import org.thingsboard.server.common.msg.rpc.FromDeviceRpcResponse;
import org.thingsboard.server.common.util.ProtoUtils;
import org.thingsboard.server.dao.queue.QueueService;
import org.thingsboard.server.dao.tenant.TbTenantProfileCache;
import org.thingsboard.server.gen.transport.TransportProtos;
import org.thingsboard.server.gen.transport.TransportProtos.QueueDeleteMsg;
import org.thingsboard.server.gen.transport.TransportProtos.QueueUpdateMsg;
import org.thingsboard.server.gen.transport.TransportProtos.ToRuleEngineNotificationMsg;
import org.thingsboard.server.queue.TbQueueConsumer;
import org.thingsboard.server.queue.common.TbProtoQueueMsg;
import org.thingsboard.server.queue.discovery.PartitionService;
import org.thingsboard.server.queue.discovery.QueueKey;
import org.thingsboard.server.queue.discovery.event.PartitionChangeEvent;
import org.thingsboard.server.queue.util.TbRuleEngineComponent;
import org.thingsboard.server.service.apiusage.TbApiUsageStateService;
import org.thingsboard.server.service.profile.TbAssetProfileCache;
import org.thingsboard.server.service.profile.TbDeviceProfileCache;
import org.thingsboard.server.service.queue.processing.AbstractConsumerService;
import org.thingsboard.server.service.queue.ruleengine.TbRuleEngineConsumerContext;
import org.thingsboard.server.service.queue.ruleengine.TbRuleEngineQueueConsumerManager;
import org.thingsboard.server.service.rpc.TbRuleEngineDeviceRpcService;
import org.thingsboard.server.service.security.auth.jwt.settings.JwtSettingsService;

import java.util.ArrayList;
import java.util.List;
import java.util.Optional;
import java.util.UUID;
import java.util.concurrent.ConcurrentHashMap;
import java.util.concurrent.ConcurrentMap;
import java.util.stream.Collectors;

@Service
@TbRuleEngineComponent
@Slf4j
public class DefaultTbRuleEngineConsumerService extends AbstractConsumerService<ToRuleEngineNotificationMsg> implements TbRuleEngineConsumerService {

    private final TbRuleEngineConsumerContext ctx;
    private final QueueService queueService;
    private final TbRuleEngineDeviceRpcService tbDeviceRpcService;

    private final ConcurrentMap<QueueKey, TbRuleEngineQueueConsumerManager> consumers = new ConcurrentHashMap<>();

    public DefaultTbRuleEngineConsumerService(TbRuleEngineConsumerContext ctx,
                                              ActorSystemContext actorContext,
                                              TbRuleEngineDeviceRpcService tbDeviceRpcService,
                                              QueueService queueService,
                                              TbDeviceProfileCache deviceProfileCache,
                                              TbAssetProfileCache assetProfileCache,
                                              TbTenantProfileCache tenantProfileCache,
                                              TbApiUsageStateService apiUsageStateService,
                                              PartitionService partitionService,
                                              ApplicationEventPublisher eventPublisher,
                                              JwtSettingsService jwtSettingsService) {
        super(actorContext, tenantProfileCache, deviceProfileCache, assetProfileCache, apiUsageStateService, partitionService, eventPublisher, jwtSettingsService);
        this.ctx = ctx;
        this.tbDeviceRpcService = tbDeviceRpcService;
        this.queueService = queueService;
    }

    @PostConstruct
    public void init() {
        super.init("tb-rule-engine");
        List<Queue> queues = queueService.findAllQueues();
        for (Queue configuration : queues) {
            if (partitionService.isManagedByCurrentService(configuration.getTenantId())) {
                QueueKey queueKey = new QueueKey(ServiceType.TB_RULE_ENGINE, configuration);
                createConsumer(queueKey, configuration);
            }
        }
    }

    @Override
    protected void onTbApplicationEvent(PartitionChangeEvent event) {
        event.getPartitionsMap().forEach((queueKey, partitions) -> {
            if (partitionService.isManagedByCurrentService(queueKey.getTenantId())) {
                var consumer = getConsumer(queueKey).orElseGet(() -> {
                    Queue config = queueService.findQueueByTenantIdAndName(queueKey.getTenantId(), queueKey.getQueueName());
                    if (config == null) {
                        if (!partitions.isEmpty()) {
                            log.error("[{}] Queue configuration is missing", queueKey, new RuntimeException("stacktrace"));
                        }
                        return null;
                    }
                    return createConsumer(queueKey, config);
                });
                if (consumer != null) {
                    consumer.update(partitions);
                }
            }
        });
        consumers.keySet().stream()
                .collect(Collectors.groupingBy(QueueKey::getTenantId))
                .forEach((tenantId, queueKeys) -> {
                    if (!partitionService.isManagedByCurrentService(tenantId)) {
                        queueKeys.forEach(queueKey -> {
                            removeConsumer(queueKey).ifPresent(TbRuleEngineQueueConsumerManager::stop);
                        });
                    }
                });
    }

    @Override
    protected void stopConsumers() {
        super.stopConsumers();
        consumers.values().forEach(TbRuleEngineQueueConsumerManager::stop);
        consumers.values().forEach(TbRuleEngineQueueConsumerManager::awaitStop);
    }

    @Override
    protected ServiceType getServiceType() {
        return ServiceType.TB_RULE_ENGINE;
    }

    @Override
    protected long getNotificationPollDuration() {
        return ctx.getPollDuration();
    }

    @Override
    protected long getNotificationPackProcessingTimeout() {
        return ctx.getPackProcessingTimeout();
    }

    @Override
<<<<<<< HEAD
    protected void handleNotification(UUID id, TbProtoQueueMsg<ToRuleEngineNotificationMsg> msg, TbCallback callback) {
=======
    protected int getMgmtThreadPoolSize() {
        return ctx.getMgmtThreadPoolSize();
    }

    @Override
    protected TbQueueConsumer<TbProtoQueueMsg<ToRuleEngineNotificationMsg>> createNotificationsConsumer() {
        return ctx.getQueueFactory().createToRuleEngineNotificationsMsgConsumer();
    }

    @Override
    protected void handleNotification(UUID id, TbProtoQueueMsg<ToRuleEngineNotificationMsg> msg, TbCallback callback) throws Exception {
>>>>>>> 54438971
        ToRuleEngineNotificationMsg nfMsg = msg.getValue();
        if (nfMsg.hasComponentLifecycle()) {
            handleComponentLifecycleMsg(id, ProtoUtils.fromProto(nfMsg.getComponentLifecycle()));
            callback.onSuccess();
        } else if (nfMsg.hasFromDeviceRpcResponse()) {
            TransportProtos.FromDeviceRPCResponseProto proto = nfMsg.getFromDeviceRpcResponse();
            RpcError error = proto.getError() > 0 ? RpcError.values()[proto.getError()] : null;
            FromDeviceRpcResponse response = new FromDeviceRpcResponse(new UUID(proto.getRequestIdMSB(), proto.getRequestIdLSB())
                    , proto.getResponse(), error);
            tbDeviceRpcService.processRpcResponseFromDevice(response);
            callback.onSuccess();
        } else if (nfMsg.getQueueUpdateMsgsCount() > 0) {
            updateQueues(nfMsg.getQueueUpdateMsgsList());
            callback.onSuccess();
        } else if (nfMsg.getQueueDeleteMsgsCount() > 0) {
            deleteQueues(nfMsg.getQueueDeleteMsgsList());
            callback.onSuccess();
        } else {
            log.trace("Received notification with missing handler");
            callback.onSuccess();
        }
    }

    private void updateQueues(List<QueueUpdateMsg> queueUpdateMsgs) {
        for (QueueUpdateMsg queueUpdateMsg : queueUpdateMsgs) {
            log.info("Received queue update msg: [{}]", queueUpdateMsg);
            TenantId tenantId = new TenantId(new UUID(queueUpdateMsg.getTenantIdMSB(), queueUpdateMsg.getTenantIdLSB()));
            if (partitionService.isManagedByCurrentService(tenantId)) {
                QueueId queueId = new QueueId(new UUID(queueUpdateMsg.getQueueIdMSB(), queueUpdateMsg.getQueueIdLSB()));
                String queueName = queueUpdateMsg.getQueueName();
                QueueKey queueKey = new QueueKey(ServiceType.TB_RULE_ENGINE, queueName, tenantId);
                Queue queue = queueService.findQueueById(tenantId, queueId);

                getConsumer(queueKey).ifPresentOrElse(consumer -> consumer.update(queue),
                        () -> createConsumer(queueKey, queue));
            }
        }

        partitionService.updateQueues(queueUpdateMsgs);
        partitionService.recalculatePartitions(ctx.getServiceInfoProvider().getServiceInfo(),
                new ArrayList<>(partitionService.getOtherServices(ServiceType.TB_RULE_ENGINE)));
    }

    private void deleteQueues(List<QueueDeleteMsg> queueDeleteMsgs) {
        for (QueueDeleteMsg queueDeleteMsg : queueDeleteMsgs) {
            log.info("Received queue delete msg: [{}]", queueDeleteMsg);
            TenantId tenantId = new TenantId(new UUID(queueDeleteMsg.getTenantIdMSB(), queueDeleteMsg.getTenantIdLSB()));
            QueueKey queueKey = new QueueKey(ServiceType.TB_RULE_ENGINE, queueDeleteMsg.getQueueName(), tenantId);
            removeConsumer(queueKey).ifPresent(consumer -> consumer.delete(true));
        }

        partitionService.removeQueues(queueDeleteMsgs);
        partitionService.recalculatePartitions(ctx.getServiceInfoProvider().getServiceInfo(), new ArrayList<>(partitionService.getOtherServices(ServiceType.TB_RULE_ENGINE)));
    }

    @EventListener
    public void handleComponentLifecycleEvent(ComponentLifecycleMsg event) {
        if (event.getEntityId().getEntityType() == EntityType.TENANT) {
            if (event.getEvent() == ComponentLifecycleEvent.DELETED) {
                List<QueueKey> toRemove = consumers.keySet().stream()
                        .filter(queueKey -> queueKey.getTenantId().equals(event.getTenantId()))
                        .collect(Collectors.toList());
                toRemove.forEach(queueKey -> {
                    removeConsumer(queueKey).ifPresent(consumer -> consumer.delete(false));
                });
            }
        }
    }

    private Optional<TbRuleEngineQueueConsumerManager> getConsumer(QueueKey queueKey) {
        return Optional.ofNullable(consumers.get(queueKey));
    }

    private TbRuleEngineQueueConsumerManager createConsumer(QueueKey queueKey, Queue queue) {
        var consumer = TbRuleEngineQueueConsumerManager.create()
                .ctx(ctx)
                .queueKey(queueKey)
                .consumerExecutor(consumersExecutor)
                .scheduler(scheduler)
                .taskExecutor(mgmtExecutor)
                .build();
        consumers.put(queueKey, consumer);
        consumer.init(queue);
        return consumer;
    }

    private Optional<TbRuleEngineQueueConsumerManager> removeConsumer(QueueKey queueKey) {
        return Optional.ofNullable(consumers.remove(queueKey));
    }

    @Scheduled(fixedDelayString = "${queue.rule-engine.stats.print-interval-ms}")
    public void printStats() {
        if (ctx.isStatsEnabled()) {
            long ts = System.currentTimeMillis();
            consumers.values().forEach(manager -> manager.printStats(ts));
        }
    }

}<|MERGE_RESOLUTION|>--- conflicted
+++ resolved
@@ -155,9 +155,6 @@
     }
 
     @Override
-<<<<<<< HEAD
-    protected void handleNotification(UUID id, TbProtoQueueMsg<ToRuleEngineNotificationMsg> msg, TbCallback callback) {
-=======
     protected int getMgmtThreadPoolSize() {
         return ctx.getMgmtThreadPoolSize();
     }
@@ -168,8 +165,7 @@
     }
 
     @Override
-    protected void handleNotification(UUID id, TbProtoQueueMsg<ToRuleEngineNotificationMsg> msg, TbCallback callback) throws Exception {
->>>>>>> 54438971
+    protected void handleNotification(UUID id, TbProtoQueueMsg<ToRuleEngineNotificationMsg> msg, TbCallback callback) {
         ToRuleEngineNotificationMsg nfMsg = msg.getValue();
         if (nfMsg.hasComponentLifecycle()) {
             handleComponentLifecycleMsg(id, ProtoUtils.fromProto(nfMsg.getComponentLifecycle()));
