--- conflicted
+++ resolved
@@ -43,12 +43,9 @@
 import org.thingsboard.server.queue.settings.TbQueueRuleEngineSettings;
 import org.thingsboard.server.queue.settings.TbRuleEngineQueueConfiguration;
 import org.thingsboard.server.queue.util.TbRuleEngineComponent;
-<<<<<<< HEAD
 import org.thingsboard.server.common.transport.util.DataDecodingEncodingService;
 import org.thingsboard.server.service.attributes.TbAttributesCache;
-=======
 import org.thingsboard.server.service.apiusage.TbApiUsageStateService;
->>>>>>> 2fcc4855
 import org.thingsboard.server.service.profile.TbDeviceProfileCache;
 import org.thingsboard.server.dao.tenant.TbTenantProfileCache;
 import org.thingsboard.server.service.queue.processing.AbstractConsumerService;
@@ -64,12 +61,7 @@
 
 import javax.annotation.PostConstruct;
 import javax.annotation.PreDestroy;
-import java.util.Collections;
-import java.util.HashSet;
-import java.util.List;
-import java.util.Map;
-import java.util.Set;
-import java.util.UUID;
+import java.util.*;
 import java.util.concurrent.ConcurrentHashMap;
 import java.util.concurrent.ConcurrentMap;
 import java.util.concurrent.ExecutorService;
@@ -110,17 +102,12 @@
                                               ActorSystemContext actorContext,
                                               DataDecodingEncodingService encodingService,
                                               TbRuleEngineDeviceRpcService tbDeviceRpcService,
-<<<<<<< HEAD
-                                              StatsFactory statsFactory, TbDeviceProfileCache deviceProfileCache,
-                                              Optional<TbAttributesCache> attributesCacheOpt) {
-        super(actorContext, encodingService, deviceProfileCache, attributesCacheOpt, tbRuleEngineQueueFactory.createToRuleEngineNotificationsMsgConsumer());
-=======
                                               StatsFactory statsFactory,
                                               TbDeviceProfileCache deviceProfileCache,
                                               TbTenantProfileCache tenantProfileCache,
-                                              TbApiUsageStateService apiUsageStateService) {
-        super(actorContext, encodingService, tenantProfileCache, deviceProfileCache, apiUsageStateService, tbRuleEngineQueueFactory.createToRuleEngineNotificationsMsgConsumer());
->>>>>>> 2fcc4855
+                                              TbApiUsageStateService apiUsageStateService,
+                                              Optional<TbAttributesCache> attributesCacheOpt) {
+        super(actorContext, encodingService, tenantProfileCache, deviceProfileCache, apiUsageStateService, attributesCacheOpt, tbRuleEngineQueueFactory.createToRuleEngineNotificationsMsgConsumer());
         this.statisticsService = statisticsService;
         this.ruleEngineSettings = ruleEngineSettings;
         this.tbRuleEngineQueueFactory = tbRuleEngineQueueFactory;
