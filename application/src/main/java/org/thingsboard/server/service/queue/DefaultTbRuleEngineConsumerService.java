/**
 * Copyright © 2016-2020 The Thingsboard Authors
 *
 * Licensed under the Apache License, Version 2.0 (the "License");
 * you may not use this file except in compliance with the License.
 * You may obtain a copy of the License at
 *
 *     http://www.apache.org/licenses/LICENSE-2.0
 *
 * Unless required by applicable law or agreed to in writing, software
 * distributed under the License is distributed on an "AS IS" BASIS,
 * WITHOUT WARRANTIES OR CONDITIONS OF ANY KIND, either express or implied.
 * See the License for the specific language governing permissions and
 * limitations under the License.
 */
package org.thingsboard.server.service.queue;

import com.google.protobuf.ProtocolStringList;
import lombok.Getter;
import lombok.extern.slf4j.Slf4j;
import org.springframework.beans.factory.annotation.Value;
import org.springframework.scheduling.annotation.Scheduled;
import org.springframework.stereotype.Service;
import org.thingsboard.rule.engine.api.RpcError;
import org.thingsboard.server.actors.ActorSystemContext;
import org.thingsboard.server.common.data.id.TenantId;
<<<<<<< HEAD
import org.thingsboard.server.common.data.queue.Queue;
=======
>>>>>>> 92f088b5
import org.thingsboard.server.common.msg.TbMsg;
import org.thingsboard.server.common.msg.queue.QueueToRuleEngineMsg;
import org.thingsboard.server.common.msg.queue.RuleEngineException;
import org.thingsboard.server.common.msg.queue.RuleNodeInfo;
import org.thingsboard.server.common.msg.queue.ServiceQueue;
import org.thingsboard.server.common.msg.queue.ServiceType;
import org.thingsboard.server.common.msg.queue.TbCallback;
import org.thingsboard.server.common.msg.queue.TbMsgCallback;
<<<<<<< HEAD
import org.thingsboard.server.common.msg.queue.TopicPartitionInfo;
import org.thingsboard.server.common.stats.StatsFactory;
import org.thingsboard.server.common.transport.util.DataDecodingEncodingService;
import org.thingsboard.server.dao.queue.QueueService;
=======
import org.thingsboard.server.common.stats.StatsFactory;
import org.thingsboard.server.common.transport.util.DataDecodingEncodingService;
>>>>>>> 92f088b5
import org.thingsboard.server.gen.transport.TransportProtos;
import org.thingsboard.server.gen.transport.TransportProtos.ToRuleEngineMsg;
import org.thingsboard.server.gen.transport.TransportProtos.ToRuleEngineNotificationMsg;
import org.thingsboard.server.queue.TbQueueConsumer;
import org.thingsboard.server.queue.common.TbProtoQueueMsg;
import org.thingsboard.server.queue.discovery.PartitionChangeEvent;
import org.thingsboard.server.queue.discovery.PartitionService;
import org.thingsboard.server.queue.discovery.TbServiceInfoProvider;
import org.thingsboard.server.queue.provider.TbRuleEngineQueueFactory;
import org.thingsboard.server.queue.util.TbRuleEngineComponent;
<<<<<<< HEAD
import org.thingsboard.server.service.profile.TbDeviceProfileCache;
=======
import org.thingsboard.server.service.apiusage.TbApiUsageStateService;
import org.thingsboard.server.service.profile.TbDeviceProfileCache;
import org.thingsboard.server.dao.tenant.TbTenantProfileCache;
>>>>>>> 92f088b5
import org.thingsboard.server.service.queue.processing.AbstractConsumerService;
import org.thingsboard.server.service.queue.processing.TbRuleEngineProcessingDecision;
import org.thingsboard.server.service.queue.processing.TbRuleEngineProcessingResult;
import org.thingsboard.server.service.queue.processing.TbRuleEngineProcessingStrategy;
import org.thingsboard.server.service.queue.processing.TbRuleEngineProcessingStrategyFactory;
import org.thingsboard.server.service.queue.processing.TbRuleEngineSubmitStrategy;
import org.thingsboard.server.service.queue.processing.TbRuleEngineSubmitStrategyFactory;
import org.thingsboard.server.service.rpc.FromDeviceRpcResponse;
import org.thingsboard.server.service.rpc.TbRuleEngineDeviceRpcService;
import org.thingsboard.server.service.stats.RuleEngineStatisticsService;

import javax.annotation.PostConstruct;
import javax.annotation.PreDestroy;
<<<<<<< HEAD
import java.util.ArrayList;
=======
>>>>>>> 92f088b5
import java.util.Collections;
import java.util.HashSet;
import java.util.List;
import java.util.Map;
import java.util.Set;
import java.util.UUID;
import java.util.concurrent.ConcurrentHashMap;
import java.util.concurrent.ConcurrentMap;
import java.util.concurrent.ExecutorService;
import java.util.concurrent.Executors;
<<<<<<< HEAD
import java.util.concurrent.Future;
import java.util.concurrent.TimeUnit;
import java.util.concurrent.locks.Lock;
import java.util.concurrent.locks.ReentrantLock;
=======
import java.util.concurrent.TimeUnit;
>>>>>>> 92f088b5

@Service
@TbRuleEngineComponent
@Slf4j
public class DefaultTbRuleEngineConsumerService extends AbstractConsumerService<ToRuleEngineNotificationMsg> implements TbRuleEngineConsumerService {

    public static final String SUCCESSFUL_STATUS = "successful";
    public static final String FAILED_STATUS = "failed";
    @Value("${queue.rule-engine.poll-interval}")
    private long pollDuration;
    @Value("${queue.rule-engine.pack-processing-timeout}")
    private long packProcessingTimeout;
    @Value("${queue.rule-engine.stats.enabled:true}")
    private boolean statsEnabled;

    private final StatsFactory statsFactory;
    private final TbRuleEngineSubmitStrategyFactory submitStrategyFactory;
    private final TbRuleEngineProcessingStrategyFactory processingStrategyFactory;
    private final TbRuleEngineQueueFactory tbRuleEngineQueueFactory;
    private final RuleEngineStatisticsService statisticsService;
    private final TbRuleEngineDeviceRpcService tbDeviceRpcService;
    private final ConcurrentMap<String, ConsumerManager> consumerManagers = new ConcurrentHashMap<>();
    private ExecutorService submitExecutor;
    private final QueueService queueService;
    private final PartitionService partitionService;
    private final TbServiceInfoProvider serviceInfoProvider;
    private final TenantId tenantId;

    private final Lock consumerLock;

    public DefaultTbRuleEngineConsumerService(TbRuleEngineProcessingStrategyFactory processingStrategyFactory,
                                              TbRuleEngineSubmitStrategyFactory submitStrategyFactory,
<<<<<<< HEAD
=======
                                              TbQueueRuleEngineSettings ruleEngineSettings,
>>>>>>> 92f088b5
                                              TbRuleEngineQueueFactory tbRuleEngineQueueFactory,
                                              RuleEngineStatisticsService statisticsService,
                                              ActorSystemContext actorContext,
                                              DataDecodingEncodingService encodingService,
                                              TbRuleEngineDeviceRpcService tbDeviceRpcService,
                                              StatsFactory statsFactory,
<<<<<<< HEAD
                                              QueueService queueService,
                                              PartitionService partitionService,
                                              TbServiceInfoProvider serviceInfoProvider,
                                              TbDeviceProfileCache deviceProfileCache) {
        super(actorContext, encodingService, deviceProfileCache, tbRuleEngineQueueFactory.createToRuleEngineNotificationsMsgConsumer());
=======
                                              TbDeviceProfileCache deviceProfileCache,
                                              TbTenantProfileCache tenantProfileCache,
                                              TbApiUsageStateService apiUsageStateService) {
        super(actorContext, encodingService, tenantProfileCache, deviceProfileCache, apiUsageStateService, tbRuleEngineQueueFactory.createToRuleEngineNotificationsMsgConsumer());
>>>>>>> 92f088b5
        this.statisticsService = statisticsService;
        this.tbRuleEngineQueueFactory = tbRuleEngineQueueFactory;
        this.submitStrategyFactory = submitStrategyFactory;
        this.processingStrategyFactory = processingStrategyFactory;
        this.tbDeviceRpcService = tbDeviceRpcService;
        this.statsFactory = statsFactory;
        this.queueService = queueService;
        this.partitionService = partitionService;
        this.serviceInfoProvider = serviceInfoProvider;
        this.tenantId = actorContext.getServiceInfoProvider().getIsolatedTenant().orElse(TenantId.SYS_TENANT_ID);
        this.consumerLock = new ReentrantLock();
    }

    @PostConstruct
    public void init() {
        super.init("tb-rule-engine-consumer", "tb-rule-engine-notifications-consumer");
        queueService.findQueues(tenantId).forEach(this::initQueue);
        submitExecutor = Executors.newSingleThreadExecutor();
    }

    private ConsumerManager initQueue(Queue queue) {
        ConsumerManager manager =
                new ConsumerManager(tbRuleEngineQueueFactory.createToRuleEngineMsgConsumer(queue), new TbRuleEngineConsumerStats(queue.getName(), statsFactory), queue);
        consumerManagers.put(queue.getName(), manager);
        return manager;
    }

    @PreDestroy
    public void stop() {
        super.destroy();
        if (submitExecutor != null) {
            submitExecutor.shutdownNow();
        }
    }

    @Override
    public void onApplicationEvent(PartitionChangeEvent partitionChangeEvent) {
        if (partitionChangeEvent.getServiceType().equals(getServiceType())) {
            ServiceQueue serviceQueue = partitionChangeEvent.getServiceQueueKey().getServiceQueue();
            log.info("[{}] Subscribing to partitions: {}", serviceQueue.getQueue(), partitionChangeEvent.getPartitions());
            ConsumerManager manager = consumerManagers.get(serviceQueue.getQueue());
            manager.subscribe(partitionChangeEvent.getPartitions());
        }
    }

    @Override
    protected void launchMainConsumers() {
        consumerManagers.values().forEach(ConsumerManager::start);
    }

    @Override
    protected void stopMainConsumers() {
        consumerManagers.values().forEach(ConsumerManager::unsubscribe);
//        consumerManagers.values().forEach(ConsumerManager::stop);
    }

    private void printFirstOrAll(Queue queue, TbMsgPackProcessingContext ctx, Map<UUID, TbProtoQueueMsg<ToRuleEngineMsg>> map, String prefix) {
        boolean printAll = log.isTraceEnabled();
        log.info("{} to process [{}] messages", prefix, map.size());
        for (Map.Entry<UUID, TbProtoQueueMsg<ToRuleEngineMsg>> pending : map.entrySet()) {
            ToRuleEngineMsg tmp = pending.getValue().getValue();
            TbMsg tmpMsg = TbMsg.fromBytes(queue.getName(), tmp.getTbMsg().toByteArray(), TbMsgCallback.EMPTY);
            RuleNodeInfo ruleNodeInfo = ctx.getLastVisitedRuleNode(pending.getKey());
            if (printAll) {
                log.trace("[{}] {} to process message: {}, Last Rule Node: {}", new TenantId(new UUID(tmp.getTenantIdMSB(), tmp.getTenantIdLSB())), prefix, tmpMsg, ruleNodeInfo);
            } else {
                log.info("[{}] {} to process message: {}, Last Rule Node: {}", new TenantId(new UUID(tmp.getTenantIdMSB(), tmp.getTenantIdLSB())), prefix, tmpMsg, ruleNodeInfo);
                break;
            }
        }
    }

    @Override
    protected ServiceType getServiceType() {
        return ServiceType.TB_RULE_ENGINE;
    }

    @Override
    protected long getNotificationPollDuration() {
        return pollDuration;
    }

    @Override
    protected long getNotificationPackProcessingTimeout() {
        return packProcessingTimeout;
    }

    @Override
    protected void handleNotification(UUID id, TbProtoQueueMsg<ToRuleEngineNotificationMsg> msg, TbCallback callback) throws Exception {
        ToRuleEngineNotificationMsg nfMsg = msg.getValue();
        if (nfMsg.getComponentLifecycleMsg() != null && !nfMsg.getComponentLifecycleMsg().isEmpty()) {
            handleComponentLifecycleMsg(id, nfMsg.getComponentLifecycleMsg());
            callback.onSuccess();
        } else if (nfMsg.hasFromDeviceRpcResponse()) {
            TransportProtos.FromDeviceRPCResponseProto proto = nfMsg.getFromDeviceRpcResponse();
            RpcError error = proto.getError() > 0 ? RpcError.values()[proto.getError()] : null;
            FromDeviceRpcResponse response = new FromDeviceRpcResponse(new UUID(proto.getRequestIdMSB(), proto.getRequestIdLSB())
                    , proto.getResponse(), error);
            tbDeviceRpcService.processRpcResponseFromDevice(response);
            callback.onSuccess();
        } else if (nfMsg.hasQueueUpdateMsg()) {
            updateQueue(nfMsg.getQueueUpdateMsg());
            callback.onSuccess();
        } else if (nfMsg.hasQueueDeleteMsg()) {
            deleteQueue(nfMsg.getQueueDeleteMsg());
            callback.onSuccess();
        } else {
            log.trace("Received notification with missing handler");
            callback.onSuccess();
        }
    }

    private void updateQueue(TransportProtos.QueueUpdateMsg queueUpdateMsg) {
        try {
            consumerLock.lock();
            String queueName = queueUpdateMsg.getQueueName();
            ConsumerManager manager = consumerManagers.get(queueName);
            Queue queue = queueService.findQueueByTenantIdAndName(tenantId, queueName);
            if (manager == null) {
                manager = initQueue(queue);
                manager.start();
                partitionService.addNewQueue(queueUpdateMsg);
                partitionService.recalculatePartitions(serviceInfoProvider.getServiceInfo(), new ArrayList<>(partitionService.getOtherServices(ServiceType.TB_RULE_ENGINE)));
            } else {
                manager.stop();
                manager.setQueue(queue);
                manager.start();
            }
        } finally {
            consumerLock.unlock();
        }
    }

    private void deleteQueue(TransportProtos.QueueDeleteMsg queueDeleteMsg) {
        try {
            consumerLock.lock();
            partitionService.removeQueue(queueDeleteMsg);
            String queueName = queueDeleteMsg.getQueueName();
            ConsumerManager manager = consumerManagers.remove(queueName);
            manager.unsubscribe();
            manager.stop();
        } finally {
            consumerLock.unlock();
        }
    }

    private void forwardToRuleEngineActor(String queueName, TenantId tenantId, ToRuleEngineMsg toRuleEngineMsg, TbMsgCallback callback) {
        TbMsg tbMsg = TbMsg.fromBytes(queueName, toRuleEngineMsg.getTbMsg().toByteArray(), callback);
        QueueToRuleEngineMsg msg;
        ProtocolStringList relationTypesList = toRuleEngineMsg.getRelationTypesList();
        Set<String> relationTypes = null;
        if (relationTypesList != null) {
            if (relationTypesList.size() == 1) {
                relationTypes = Collections.singleton(relationTypesList.get(0));
            } else {
                relationTypes = new HashSet<>(relationTypesList);
            }
        }
        msg = new QueueToRuleEngineMsg(tenantId, tbMsg, relationTypes, toRuleEngineMsg.getFailureMessage());
        actorContext.tell(msg);
    }

    @Scheduled(fixedDelayString = "${queue.rule-engine.stats.print-interval-ms}")
    public void printStats() {
        if (statsEnabled) {
            long ts = System.currentTimeMillis();
            consumerManagers.forEach((queue, manager) -> {
                manager.printStats();
                statisticsService.reportQueueStats(ts, manager.getStats());
                manager.resetStats();
            });
        }
    }

    private class ConsumerManager {
        private final TbQueueConsumer<TbProtoQueueMsg<ToRuleEngineMsg>> consumer;
        @Getter
        private final TbRuleEngineConsumerStats stats;
        @Getter
        private Queue queue;
        private Future<?> future;

        public ConsumerManager(TbQueueConsumer<TbProtoQueueMsg<ToRuleEngineMsg>> consumer, TbRuleEngineConsumerStats stats, Queue queue) {
            this.consumer = consumer;
            this.stats = stats;
            this.queue = queue;
        }

        public void start() {
            future = consumersExecutor.submit(() -> {
                log.info("TB Rule Engine Consumer started, [{}] queue.", queue.getName());
                while (!stopped && future != null && !future.isCancelled()) {
                    try {
                        List<TbProtoQueueMsg<ToRuleEngineMsg>> msgs = consumer.poll(pollDuration);
                        if (msgs.isEmpty()) {
                            continue;
                        }
                        TbRuleEngineSubmitStrategy submitStrategy = submitStrategyFactory.newInstance(queue.getName(), queue.getSubmitStrategy());
                        TbRuleEngineProcessingStrategy ackStrategy = processingStrategyFactory.newInstance(queue.getName(), queue.getProcessingStrategy());

                        submitStrategy.init(msgs);

                        while (!stopped && future != null && !future.isCancelled()) {
                            TbMsgPackProcessingContext ctx = new TbMsgPackProcessingContext(queue.getName(), submitStrategy);
                            submitStrategy.submitAttempt((id, msg) -> submitExecutor.submit(() -> {
                                log.trace("[{}] Creating callback for message: {}", id, msg.getValue());
                                ToRuleEngineMsg toRuleEngineMsg = msg.getValue();
                                TenantId tenantId = new TenantId(new UUID(toRuleEngineMsg.getTenantIdMSB(), toRuleEngineMsg.getTenantIdLSB()));
                                TbMsgCallback callback = statsEnabled ?
                                        new TbMsgPackCallback(id, tenantId, ctx, stats.getTimer(tenantId, SUCCESSFUL_STATUS), stats.getTimer(tenantId, FAILED_STATUS)) :
                                        new TbMsgPackCallback(id, tenantId, ctx);
                                try {
                                    if (toRuleEngineMsg.getTbMsg() != null && !toRuleEngineMsg.getTbMsg().isEmpty()) {
                                        forwardToRuleEngineActor(queue.getName(), tenantId, toRuleEngineMsg, callback);
                                    } else {
                                        callback.onSuccess();
                                    }
                                } catch (Exception e) {
                                    callback.onFailure(new RuleEngineException(e.getMessage()));
                                }
                            }));

                            boolean timeout = false;
                            if (!ctx.await(queue.getPackProcessingTimeout(), TimeUnit.MILLISECONDS)) {
                                timeout = true;
                            }

                            TbRuleEngineProcessingResult result = new TbRuleEngineProcessingResult(queue.getName(), timeout, ctx);
                            if (timeout) {
                                printFirstOrAll(queue, ctx, ctx.getPendingMap(), "Timeout");
                            }
                            if (!ctx.getFailedMap().isEmpty()) {
                                printFirstOrAll(queue, ctx, ctx.getFailedMap(), "Failed");
                            }
                            ctx.printProfilerStats();

                            TbRuleEngineProcessingDecision decision = ackStrategy.analyze(result);
                            if (statsEnabled) {
                                stats.log(result, decision.isCommit());
                            }
                            if (decision.isCommit()) {
                                submitStrategy.stop();
                                break;
                            } else {
                                submitStrategy.update(decision.getReprocessMap());
                            }
                        }
                        consumer.commit();
                    } catch (Exception e) {
                        if (!stopped && future != null && !future.isCancelled()) {
                            log.warn("Failed to process messages from queue.", e);
                            try {
                                Thread.sleep(pollDuration);
                            } catch (InterruptedException e2) {
                                log.trace("Failed to wait until the server has capacity to handle new requests", e2);
                            }
                        }
                    }
                }
                log.info("TB Rule Engine Consumer stopped, [{}] queue.", queue.getName());
            });
        }

        public void stop() {
            if (future != null) {
                future.cancel(true);
            }
        }

        public void subscribe(Set<TopicPartitionInfo> partitions) {
            consumer.subscribe(partitions);
        }

        public void unsubscribe() {
            consumer.unsubscribe();
        }

        public void resetStats() {
            stats.reset();
        }

        public void printStats() {
            stats.printStats();
        }

        public void setQueue(Queue queue) {
            this.queue = queue;
        }
    }

}<|MERGE_RESOLUTION|>--- conflicted
+++ resolved
@@ -24,10 +24,7 @@
 import org.thingsboard.rule.engine.api.RpcError;
 import org.thingsboard.server.actors.ActorSystemContext;
 import org.thingsboard.server.common.data.id.TenantId;
-<<<<<<< HEAD
 import org.thingsboard.server.common.data.queue.Queue;
-=======
->>>>>>> 92f088b5
 import org.thingsboard.server.common.msg.TbMsg;
 import org.thingsboard.server.common.msg.queue.QueueToRuleEngineMsg;
 import org.thingsboard.server.common.msg.queue.RuleEngineException;
@@ -36,15 +33,11 @@
 import org.thingsboard.server.common.msg.queue.ServiceType;
 import org.thingsboard.server.common.msg.queue.TbCallback;
 import org.thingsboard.server.common.msg.queue.TbMsgCallback;
-<<<<<<< HEAD
 import org.thingsboard.server.common.msg.queue.TopicPartitionInfo;
 import org.thingsboard.server.common.stats.StatsFactory;
 import org.thingsboard.server.common.transport.util.DataDecodingEncodingService;
 import org.thingsboard.server.dao.queue.QueueService;
-=======
-import org.thingsboard.server.common.stats.StatsFactory;
-import org.thingsboard.server.common.transport.util.DataDecodingEncodingService;
->>>>>>> 92f088b5
+import org.thingsboard.server.dao.tenant.TbTenantProfileCache;
 import org.thingsboard.server.gen.transport.TransportProtos;
 import org.thingsboard.server.gen.transport.TransportProtos.ToRuleEngineMsg;
 import org.thingsboard.server.gen.transport.TransportProtos.ToRuleEngineNotificationMsg;
@@ -55,13 +48,8 @@
 import org.thingsboard.server.queue.discovery.TbServiceInfoProvider;
 import org.thingsboard.server.queue.provider.TbRuleEngineQueueFactory;
 import org.thingsboard.server.queue.util.TbRuleEngineComponent;
-<<<<<<< HEAD
-import org.thingsboard.server.service.profile.TbDeviceProfileCache;
-=======
 import org.thingsboard.server.service.apiusage.TbApiUsageStateService;
 import org.thingsboard.server.service.profile.TbDeviceProfileCache;
-import org.thingsboard.server.dao.tenant.TbTenantProfileCache;
->>>>>>> 92f088b5
 import org.thingsboard.server.service.queue.processing.AbstractConsumerService;
 import org.thingsboard.server.service.queue.processing.TbRuleEngineProcessingDecision;
 import org.thingsboard.server.service.queue.processing.TbRuleEngineProcessingResult;
@@ -75,10 +63,7 @@
 
 import javax.annotation.PostConstruct;
 import javax.annotation.PreDestroy;
-<<<<<<< HEAD
 import java.util.ArrayList;
-=======
->>>>>>> 92f088b5
 import java.util.Collections;
 import java.util.HashSet;
 import java.util.List;
@@ -89,14 +74,10 @@
 import java.util.concurrent.ConcurrentMap;
 import java.util.concurrent.ExecutorService;
 import java.util.concurrent.Executors;
-<<<<<<< HEAD
 import java.util.concurrent.Future;
 import java.util.concurrent.TimeUnit;
 import java.util.concurrent.locks.Lock;
 import java.util.concurrent.locks.ReentrantLock;
-=======
-import java.util.concurrent.TimeUnit;
->>>>>>> 92f088b5
 
 @Service
 @TbRuleEngineComponent
@@ -129,28 +110,19 @@
 
     public DefaultTbRuleEngineConsumerService(TbRuleEngineProcessingStrategyFactory processingStrategyFactory,
                                               TbRuleEngineSubmitStrategyFactory submitStrategyFactory,
-<<<<<<< HEAD
-=======
-                                              TbQueueRuleEngineSettings ruleEngineSettings,
->>>>>>> 92f088b5
                                               TbRuleEngineQueueFactory tbRuleEngineQueueFactory,
                                               RuleEngineStatisticsService statisticsService,
                                               ActorSystemContext actorContext,
                                               DataDecodingEncodingService encodingService,
                                               TbRuleEngineDeviceRpcService tbDeviceRpcService,
                                               StatsFactory statsFactory,
-<<<<<<< HEAD
+                                              TbDeviceProfileCache deviceProfileCache,
+                                              TbTenantProfileCache tenantProfileCache,
+                                              TbApiUsageStateService apiUsageStateService,
                                               QueueService queueService,
                                               PartitionService partitionService,
-                                              TbServiceInfoProvider serviceInfoProvider,
-                                              TbDeviceProfileCache deviceProfileCache) {
-        super(actorContext, encodingService, deviceProfileCache, tbRuleEngineQueueFactory.createToRuleEngineNotificationsMsgConsumer());
-=======
-                                              TbDeviceProfileCache deviceProfileCache,
-                                              TbTenantProfileCache tenantProfileCache,
-                                              TbApiUsageStateService apiUsageStateService) {
+                                              TbServiceInfoProvider serviceInfoProvider) {
         super(actorContext, encodingService, tenantProfileCache, deviceProfileCache, apiUsageStateService, tbRuleEngineQueueFactory.createToRuleEngineNotificationsMsgConsumer());
->>>>>>> 92f088b5
         this.statisticsService = statisticsService;
         this.tbRuleEngineQueueFactory = tbRuleEngineQueueFactory;
         this.submitStrategyFactory = submitStrategyFactory;
@@ -207,7 +179,8 @@
 //        consumerManagers.values().forEach(ConsumerManager::stop);
     }
 
-    private void printFirstOrAll(Queue queue, TbMsgPackProcessingContext ctx, Map<UUID, TbProtoQueueMsg<ToRuleEngineMsg>> map, String prefix) {
+    private void printFirstOrAll(Queue queue, TbMsgPackProcessingContext
+            ctx, Map<UUID, TbProtoQueueMsg<ToRuleEngineMsg>> map, String prefix) {
         boolean printAll = log.isTraceEnabled();
         log.info("{} to process [{}] messages", prefix, map.size());
         for (Map.Entry<UUID, TbProtoQueueMsg<ToRuleEngineMsg>> pending : map.entrySet()) {
@@ -239,7 +212,8 @@
     }
 
     @Override
-    protected void handleNotification(UUID id, TbProtoQueueMsg<ToRuleEngineNotificationMsg> msg, TbCallback callback) throws Exception {
+    protected void handleNotification(UUID id, TbProtoQueueMsg<ToRuleEngineNotificationMsg> msg, TbCallback
+            callback) throws Exception {
         ToRuleEngineNotificationMsg nfMsg = msg.getValue();
         if (nfMsg.getComponentLifecycleMsg() != null && !nfMsg.getComponentLifecycleMsg().isEmpty()) {
             handleComponentLifecycleMsg(id, nfMsg.getComponentLifecycleMsg());
@@ -297,7 +271,8 @@
         }
     }
 
-    private void forwardToRuleEngineActor(String queueName, TenantId tenantId, ToRuleEngineMsg toRuleEngineMsg, TbMsgCallback callback) {
+    private void forwardToRuleEngineActor(String queueName, TenantId tenantId, ToRuleEngineMsg
+            toRuleEngineMsg, TbMsgCallback callback) {
         TbMsg tbMsg = TbMsg.fromBytes(queueName, toRuleEngineMsg.getTbMsg().toByteArray(), callback);
         QueueToRuleEngineMsg msg;
         ProtocolStringList relationTypesList = toRuleEngineMsg.getRelationTypesList();
