/**
 * Copyright © 2016-2025 The Thingsboard Authors
 *
 * Licensed under the Apache License, Version 2.0 (the "License");
 * you may not use this file except in compliance with the License.
 * You may obtain a copy of the License at
 *
 *     http://www.apache.org/licenses/LICENSE-2.0
 *
 * Unless required by applicable law or agreed to in writing, software
 * distributed under the License is distributed on an "AS IS" BASIS,
 * WITHOUT WARRANTIES OR CONDITIONS OF ANY KIND, either express or implied.
 * See the License for the specific language governing permissions and
 * limitations under the License.
 */
package org.thingsboard.server.service.edge.rpc.processor.dashboard;

import lombok.extern.slf4j.Slf4j;
import org.springframework.beans.factory.annotation.Autowired;
import org.thingsboard.common.util.JacksonUtil;
import org.thingsboard.server.common.data.Dashboard;
import org.thingsboard.server.common.data.ShortCustomerInfo;
import org.thingsboard.server.common.data.edge.Edge;
import org.thingsboard.server.common.data.id.CustomerId;
import org.thingsboard.server.common.data.id.DashboardId;
import org.thingsboard.server.common.data.id.TenantId;
import org.thingsboard.server.common.data.msg.TbMsgType;
import org.thingsboard.server.dao.service.DataValidator;
import org.thingsboard.server.gen.edge.v1.DashboardUpdateMsg;
import org.thingsboard.server.service.edge.rpc.processor.BaseEdgeProcessor;

import java.util.HashSet;
import java.util.Set;

@Slf4j
public abstract class BaseDashboardProcessor extends BaseEdgeProcessor {

    @Autowired
    private DataValidator<Dashboard> dashboardValidator;

    protected boolean saveOrUpdateDashboard(TenantId tenantId, DashboardId dashboardId, DashboardUpdateMsg dashboardUpdateMsg, CustomerId customerId) {
        boolean created = false;
        Dashboard dashboard = JacksonUtil.fromString(dashboardUpdateMsg.getEntity(), Dashboard.class, true);
        if (dashboard == null) {
            throw new RuntimeException("[{" + tenantId + "}] dashboardUpdateMsg {" + dashboardUpdateMsg + "} cannot be converted to dashboard");
        }
        Set<ShortCustomerInfo> newAssignedCustomers = new HashSet<>();
        if (dashboard.getAssignedCustomers() != null && !dashboard.getAssignedCustomers().isEmpty()) {
            newAssignedCustomers.addAll(dashboard.getAssignedCustomers());
        }
        Dashboard dashboardById = edgeCtx.getDashboardService().findDashboardById(tenantId, dashboardId);
        if (dashboardById == null) {
            created = true;
            dashboard.setId(null);
            dashboard.setAssignedCustomers(null);
        } else {
            dashboard.setId(dashboardId);
            dashboard.setAssignedCustomers(dashboardById.getAssignedCustomers());
        }
        if (isSaveRequired(dashboardById, dashboard)) {
            dashboardValidator.validate(dashboard, Dashboard::getTenantId);
            if (created) {
                dashboard.setId(dashboardId);
            }
            Dashboard savedDashboard = edgeCtx.getDashboardService().saveDashboard(dashboard, false);
            updateDashboardAssignments(tenantId, dashboardById, savedDashboard, newAssignedCustomers);
        }
<<<<<<< HEAD
=======

        Dashboard savedDashboard = edgeCtx.getDashboardService().saveDashboard(dashboard, false);

        updateDashboardAssignments(tenantId, customerId, dashboardById, savedDashboard, newAssignedCustomers);

>>>>>>> a0790f26
        return created;
    }

    private void updateDashboardAssignments(TenantId tenantId, CustomerId edgeCustomerId, Dashboard dashboardById, Dashboard savedDashboard, Set<ShortCustomerInfo> newAssignedCustomers) {
        Set<ShortCustomerInfo> currentAssignedCustomers = new HashSet<>();
        if (dashboardById != null) {
            if (dashboardById.getAssignedCustomers() != null) {
                currentAssignedCustomers.addAll(dashboardById.getAssignedCustomers());
            }
        }

        newAssignedCustomers = filterNonExistingCustomers(tenantId, edgeCustomerId, currentAssignedCustomers, newAssignedCustomers);

        Set<CustomerId> addedCustomerIds = new HashSet<>();
        Set<CustomerId> removedCustomerIds = new HashSet<>();
        for (ShortCustomerInfo newAssignedCustomer : newAssignedCustomers) {
            if (!savedDashboard.isAssignedToCustomer(newAssignedCustomer.getCustomerId())) {
                addedCustomerIds.add(newAssignedCustomer.getCustomerId());
            }
        }

        for (ShortCustomerInfo currentAssignedCustomer : currentAssignedCustomers) {
            if (!newAssignedCustomers.contains(currentAssignedCustomer)) {
                removedCustomerIds.add(currentAssignedCustomer.getCustomerId());
            }
        }

        for (CustomerId customerIdToAdd : addedCustomerIds) {
            edgeCtx.getDashboardService().assignDashboardToCustomer(tenantId, savedDashboard.getId(), customerIdToAdd);
        }
        for (CustomerId customerIdToRemove : removedCustomerIds) {
            edgeCtx.getDashboardService().unassignDashboardFromCustomer(tenantId, savedDashboard.getId(), customerIdToRemove);
        }
    }

    protected void deleteDashboard(TenantId tenantId, DashboardId dashboardId) {
        deleteDashboard(tenantId, null, dashboardId);
    }

    protected void deleteDashboard(TenantId tenantId, Edge edge, DashboardId dashboardId) {
        Dashboard dashboardById = edgeCtx.getDashboardService().findDashboardById(tenantId, dashboardId);
        if (dashboardById != null) {
            edgeCtx.getDashboardService().deleteDashboard(tenantId, dashboardId);
            pushEntityEventToRuleEngine(tenantId, edge, dashboardById, TbMsgType.ENTITY_DELETED);
        }
    }

    protected abstract Set<ShortCustomerInfo> filterNonExistingCustomers(TenantId tenantId, CustomerId customerId, Set<ShortCustomerInfo> currentAssignedCustomers, Set<ShortCustomerInfo> newAssignedCustomers);

}<|MERGE_RESOLUTION|>--- conflicted
+++ resolved
@@ -65,14 +65,6 @@
             Dashboard savedDashboard = edgeCtx.getDashboardService().saveDashboard(dashboard, false);
             updateDashboardAssignments(tenantId, dashboardById, savedDashboard, newAssignedCustomers);
         }
-<<<<<<< HEAD
-=======
-
-        Dashboard savedDashboard = edgeCtx.getDashboardService().saveDashboard(dashboard, false);
-
-        updateDashboardAssignments(tenantId, customerId, dashboardById, savedDashboard, newAssignedCustomers);
-
->>>>>>> a0790f26
         return created;
     }
 
