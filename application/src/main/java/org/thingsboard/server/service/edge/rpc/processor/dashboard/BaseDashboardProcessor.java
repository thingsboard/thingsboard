--- conflicted
+++ resolved
@@ -63,16 +63,8 @@
                 dashboard.setId(dashboardId);
             }
             Dashboard savedDashboard = edgeCtx.getDashboardService().saveDashboard(dashboard, false);
-            updateDashboardAssignments(tenantId, dashboardById, savedDashboard, newAssignedCustomers);
+            updateDashboardAssignments(tenantId, customerId, dashboardById, savedDashboard, newAssignedCustomers);
         }
-<<<<<<< HEAD
-=======
-
-        Dashboard savedDashboard = edgeCtx.getDashboardService().saveDashboard(dashboard, false);
-
-        updateDashboardAssignments(tenantId, customerId, dashboardById, savedDashboard, newAssignedCustomers);
-
->>>>>>> a0790f26
         return created;
     }
 
