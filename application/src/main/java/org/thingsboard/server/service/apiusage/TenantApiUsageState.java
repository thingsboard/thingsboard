--- conflicted
+++ resolved
@@ -94,29 +94,9 @@
         return result;
     }
 
-<<<<<<< HEAD
-    public Pair<ApiFeature, ApiUsageStateValue> checkStateUpdatedDueToThreshold(ApiFeature feature) {
-        ApiUsageStateValue featureValue = ApiUsageStateValue.ENABLED;
-        for (ApiUsageRecordKey recordKey : ApiUsageRecordKey.getKeys(feature)) {
-            long value = get(recordKey);
-            long threshold = getProfileThreshold(recordKey);
-            long warnThreshold = getProfileWarnThreshold(recordKey);
-            ApiUsageStateValue tmpValue;
-            if (threshold == 0 || value == 0 || value < warnThreshold) {
-                tmpValue = ApiUsageStateValue.ENABLED;
-            } else if (value < threshold) {
-                tmpValue = ApiUsageStateValue.WARNING;
-            } else {
-                tmpValue = ApiUsageStateValue.DISABLED;
-            }
-            featureValue = ApiUsageStateValue.toMoreRestricted(featureValue, tmpValue);
-        }
-        return setFeatureValue(feature, featureValue) ? Pair.of(feature, featureValue) : null;
-=======
     @Override
     public EntityType getEntityType() {
         return EntityType.TENANT;
->>>>>>> 8d3e30e8
     }
 
 }