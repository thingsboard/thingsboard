--- conflicted
+++ resolved
@@ -52,19 +52,9 @@
         JwtPair tokenPair;
 
         if (authentication instanceof MfaAuthenticationToken) {
-<<<<<<< HEAD
-            int preVerificationTokenLifetime = twoFaConfigManager.getPlatformTwoFaSettings(securityUser.getTenantId(), true)
-                    .flatMap(settings -> Optional.ofNullable(settings.getTotalAllowedTimeForVerification())
-                            .filter(time -> time > 0))
-                    .orElse((int) TimeUnit.MINUTES.toSeconds(30));
-            tokenPair.setToken(tokenFactory.createPreVerificationToken(securityUser, preVerificationTokenLifetime).token());
-            tokenPair.setRefreshToken(null);
-            tokenPair.setScope(Authority.PRE_VERIFICATION_TOKEN);
-=======
             tokenPair = createMfaTokenPair(securityUser, Authority.PRE_VERIFICATION_TOKEN);
         } else if (authentication instanceof MfaConfigurationToken) {
             tokenPair = createMfaTokenPair(securityUser, Authority.MFA_CONFIGURATION_TOKEN);
->>>>>>> 74e47dc9
         } else {
             tokenPair = tokenFactory.createTokenPair(securityUser);
         }
@@ -83,7 +73,7 @@
                 .flatMap(settings -> Optional.ofNullable(settings.getTotalAllowedTimeForVerification())
                         .filter(time -> time > 0))
                 .orElse((int) TimeUnit.MINUTES.toSeconds(30));
-        tokenPair.setToken(tokenFactory.createMfaToken(securityUser, scope, preVerificationTokenLifetime).getToken());
+        tokenPair.setToken(tokenFactory.createMfaToken(securityUser, scope, preVerificationTokenLifetime).token());
         tokenPair.setRefreshToken(null);
         tokenPair.setScope(scope);
         return tokenPair;
