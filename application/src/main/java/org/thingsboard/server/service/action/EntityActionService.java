--- conflicted
+++ resolved
@@ -43,17 +43,13 @@
 import org.thingsboard.server.common.msg.TbMsg;
 import org.thingsboard.server.common.msg.TbMsgDataType;
 import org.thingsboard.server.common.msg.TbMsgMetaData;
-<<<<<<< HEAD
+import org.thingsboard.server.common.msg.notification.trigger.EntitiesLimitTrigger;
+import org.thingsboard.server.common.msg.notification.trigger.EntityActionTrigger;
 import org.thingsboard.server.common.msg.queue.ServiceType;
 import org.thingsboard.server.common.msg.queue.TopicPartitionInfo;
 import org.thingsboard.server.dao.audit.AuditLogService;
 import org.thingsboard.server.queue.discovery.PartitionService;
-=======
-import org.thingsboard.server.common.msg.notification.trigger.EntitiesLimitTrigger;
-import org.thingsboard.server.common.msg.notification.trigger.EntityActionTrigger;
-import org.thingsboard.server.dao.audit.AuditLogService;
 import org.thingsboard.server.queue.notification.NotificationRuleProcessor;
->>>>>>> 6fda8988
 
 import java.util.List;
 import java.util.Map;
@@ -66,12 +62,9 @@
 public class EntityActionService {
     private final TbClusterService tbClusterService;
     private final AuditLogService auditLogService;
-<<<<<<< HEAD
     private final Optional<TbAlarmRuleStateService> alarmRuleStateService;
     private final PartitionService partitionService;
-=======
     private final NotificationRuleProcessor notificationRuleProcessor;
->>>>>>> 6fda8988
 
     private static final ObjectMapper json = new ObjectMapper();
 
@@ -304,7 +297,7 @@
             if (tpi.isMyPartition()) {
                 alarmRuleStateService.get().processEntityUpdated(tenantId, entityId, (HasProfileId<? extends EntityId>) entity);
             } else {
-                tbClusterService.pushUpdateEntityMsgToAlarmRules(tpi, tenantId, entityId, entity,null);
+                tbClusterService.pushUpdateEntityMsgToAlarmRules(tpi, tenantId, entityId, entity, null);
             }
         } else if (actionType.equals(ActionType.DELETED)) {
             if (tpi.isMyPartition()) {
