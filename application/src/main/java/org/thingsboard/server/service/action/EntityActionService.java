--- conflicted
+++ resolved
@@ -31,10 +31,7 @@
 import org.thingsboard.server.common.data.HasTenantId;
 import org.thingsboard.server.common.data.User;
 import org.thingsboard.server.common.data.audit.ActionType;
-<<<<<<< HEAD
-=======
 import org.thingsboard.server.common.data.edge.EdgeEventActionType;
->>>>>>> 5f730666
 import org.thingsboard.server.common.data.id.CustomerId;
 import org.thingsboard.server.common.data.id.EntityId;
 import org.thingsboard.server.common.data.id.TenantId;
@@ -64,7 +61,6 @@
 
     private static final ObjectMapper json = new ObjectMapper();
 
-    @SuppressWarnings("unchecked")
     public void pushEntityActionToRuleEngine(EntityId entityId, HasName entity, TenantId tenantId, CustomerId customerId,
                                              ActionType actionType, User user, Object... additionalInfo) {
         String msgType = null;
@@ -237,7 +233,6 @@
         }
     }
 
-<<<<<<< HEAD
     @NotNull
     private TbMsgMetaData prepareRelationMetadata(TbMsgMetaData metaData, EntitySearchDirection direction) {
         TbMsgMetaData metaDataCopy = metaData.copy();
@@ -267,10 +262,6 @@
 
     public <E extends HasName, I extends EntityId> void logEntityAction(User user, I entityId, E entity, CustomerId customerId,
                                                                         ActionType actionType, Exception e, Object... additionalInfo) {
-=======
-    public <E extends HasName, I extends EntityId> void logEntityAction(User user, I entityId, E entity, CustomerId customerId,
-                                                                           ActionType actionType, Exception e, Object... additionalInfo) {
->>>>>>> 5f730666
         if (customerId == null || customerId.isNullUid()) {
             customerId = user.getCustomerId();
         }
