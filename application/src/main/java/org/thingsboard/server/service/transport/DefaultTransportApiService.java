/**
 * Copyright © 2016-2020 The Thingsboard Authors
 *
 * Licensed under the Apache License, Version 2.0 (the "License");
 * you may not use this file except in compliance with the License.
 * You may obtain a copy of the License at
 *
 *     http://www.apache.org/licenses/LICENSE-2.0
 *
 * Unless required by applicable law or agreed to in writing, software
 * distributed under the License is distributed on an "AS IS" BASIS,
 * WITHOUT WARRANTIES OR CONDITIONS OF ANY KIND, either express or implied.
 * See the License for the specific language governing permissions and
 * limitations under the License.
 */
package org.thingsboard.server.service.transport;

import com.fasterxml.jackson.core.JsonProcessingException;
import com.fasterxml.jackson.databind.ObjectMapper;
import com.fasterxml.jackson.databind.node.ObjectNode;
import com.google.common.util.concurrent.Futures;
import com.google.common.util.concurrent.ListenableFuture;
import com.google.common.util.concurrent.MoreExecutors;
import com.google.protobuf.ByteString;
import lombok.extern.slf4j.Slf4j;
<<<<<<< HEAD
import org.springframework.beans.factory.annotation.Autowired;
import org.springframework.security.crypto.bcrypt.BCryptPasswordEncoder;
=======
>>>>>>> c048b0aa
import org.springframework.stereotype.Service;
import org.springframework.util.StringUtils;
import org.thingsboard.server.common.data.DataConstants;
import org.thingsboard.server.common.data.Device;
import org.thingsboard.server.common.data.DeviceProfile;
import org.thingsboard.server.common.data.EntityType;
import org.thingsboard.server.common.data.TenantProfile;
import org.thingsboard.server.common.data.device.credentials.BasicMqttCredentials;
import org.thingsboard.server.common.data.device.credentials.ProvisionDeviceCredentialsData;
import org.thingsboard.server.common.data.device.profile.ProvisionDeviceProfileCredentials;
import org.thingsboard.server.common.data.id.CustomerId;
import org.thingsboard.server.common.data.id.DeviceId;
import org.thingsboard.server.common.data.id.DeviceProfileId;
import org.thingsboard.server.common.data.id.TenantId;
import org.thingsboard.server.common.data.queue.Queue;
import org.thingsboard.server.common.data.relation.EntityRelation;
import org.thingsboard.server.common.data.security.DeviceCredentials;
import org.thingsboard.server.common.data.security.DeviceCredentialsType;
import org.thingsboard.server.common.msg.EncryptionUtil;
import org.thingsboard.server.common.msg.TbMsg;
import org.thingsboard.server.common.msg.TbMsgDataType;
import org.thingsboard.server.common.msg.TbMsgMetaData;
import org.thingsboard.server.common.transport.util.DataDecodingEncodingService;
import org.thingsboard.server.dao.device.DeviceCredentialsService;
import org.thingsboard.server.dao.device.DeviceProvisionService;
import org.thingsboard.server.dao.device.DeviceService;
<<<<<<< HEAD
import org.thingsboard.server.dao.queue.QueueService;
=======
import org.thingsboard.server.dao.device.provision.ProvisionRequest;
import org.thingsboard.server.dao.device.provision.ProvisionResponse;
>>>>>>> c048b0aa
import org.thingsboard.server.dao.relation.RelationService;
import org.thingsboard.server.dao.tenant.TenantService;
import org.thingsboard.server.dao.util.mapping.JacksonUtil;
import org.thingsboard.server.gen.transport.TransportProtos;
import org.thingsboard.server.gen.transport.TransportProtos.DeviceInfoProto;
import org.thingsboard.server.gen.transport.TransportProtos.GetOrCreateDeviceFromGatewayRequestMsg;
import org.thingsboard.server.gen.transport.TransportProtos.GetOrCreateDeviceFromGatewayResponseMsg;
import org.thingsboard.server.gen.transport.TransportProtos.GetEntityProfileRequestMsg;
import org.thingsboard.server.gen.transport.TransportProtos.GetEntityProfileResponseMsg;
import org.thingsboard.server.gen.transport.TransportProtos.ProvisionDeviceRequestMsg;
import org.thingsboard.server.gen.transport.TransportProtos.TransportApiRequestMsg;
import org.thingsboard.server.gen.transport.TransportProtos.TransportApiResponseMsg;
import org.thingsboard.server.gen.transport.TransportProtos.ValidateDeviceCredentialsResponseMsg;
import org.thingsboard.server.gen.transport.TransportProtos.ValidateDeviceTokenRequestMsg;
import org.thingsboard.server.gen.transport.TransportProtos.ValidateDeviceX509CertRequestMsg;
import org.thingsboard.server.queue.common.TbProtoQueueMsg;
import org.thingsboard.server.queue.util.TbCoreComponent;
import org.thingsboard.server.dao.device.provision.ProvisionFailedException;
import org.thingsboard.server.service.executors.DbCallbackExecutorService;
import org.thingsboard.server.service.profile.TbDeviceProfileCache;
import org.thingsboard.server.service.profile.TbTenantProfileCache;
import org.thingsboard.server.service.queue.TbClusterService;
import org.thingsboard.server.service.state.DeviceStateService;

import java.util.List;
import java.util.UUID;
import java.util.concurrent.ConcurrentHashMap;
import java.util.concurrent.ConcurrentMap;
import java.util.concurrent.locks.Lock;
import java.util.concurrent.locks.ReentrantLock;
import java.util.stream.Collectors;

/**
 * Created by ashvayka on 05.10.18.
 */
@Slf4j
@Service
@TbCoreComponent
public class DefaultTransportApiService implements TransportApiService {

    private static final ObjectMapper mapper = new ObjectMapper();

    private final TbDeviceProfileCache deviceProfileCache;
    private final TbTenantProfileCache tenantProfileCache;
    private final DeviceService deviceService;
    private final RelationService relationService;
    private final DeviceCredentialsService deviceCredentialsService;
    private final DeviceStateService deviceStateService;
    private final DbCallbackExecutorService dbCallbackExecutorService;
    private final TbClusterService tbClusterService;
    private final DataDecodingEncodingService dataDecodingEncodingService;
    private final DeviceProvisionService deviceProvisionService;

    @Autowired
    private QueueService queueService;

    private final ConcurrentMap<String, ReentrantLock> deviceCreationLocks = new ConcurrentHashMap<>();

    public DefaultTransportApiService(TbDeviceProfileCache deviceProfileCache,
                                      TbTenantProfileCache tenantProfileCache, DeviceService deviceService,
                                      RelationService relationService, DeviceCredentialsService deviceCredentialsService,
                                      DeviceStateService deviceStateService, DbCallbackExecutorService dbCallbackExecutorService,
                                      TbClusterService tbClusterService, DataDecodingEncodingService dataDecodingEncodingService,
                                      DeviceProvisionService deviceProvisionService) {
        this.deviceProfileCache = deviceProfileCache;
        this.tenantProfileCache = tenantProfileCache;
        this.deviceService = deviceService;
        this.relationService = relationService;
        this.deviceCredentialsService = deviceCredentialsService;
        this.deviceStateService = deviceStateService;
        this.dbCallbackExecutorService = dbCallbackExecutorService;
        this.tbClusterService = tbClusterService;
        this.dataDecodingEncodingService = dataDecodingEncodingService;
        this.deviceProvisionService = deviceProvisionService;
    }

    @Override
    public ListenableFuture<TbProtoQueueMsg<TransportApiResponseMsg>> handle(TbProtoQueueMsg<TransportApiRequestMsg> tbProtoQueueMsg) {
        TransportApiRequestMsg transportApiRequestMsg = tbProtoQueueMsg.getValue();
        if (transportApiRequestMsg.hasValidateTokenRequestMsg()) {
            ValidateDeviceTokenRequestMsg msg = transportApiRequestMsg.getValidateTokenRequestMsg();
            return Futures.transform(validateCredentials(msg.getToken(), DeviceCredentialsType.ACCESS_TOKEN),
                    value -> new TbProtoQueueMsg<>(tbProtoQueueMsg.getKey(), value, tbProtoQueueMsg.getHeaders()), MoreExecutors.directExecutor());
        } else if (transportApiRequestMsg.hasValidateBasicMqttCredRequestMsg()) {
            TransportProtos.ValidateBasicMqttCredRequestMsg msg = transportApiRequestMsg.getValidateBasicMqttCredRequestMsg();
            return Futures.transform(validateCredentials(msg),
                    value -> new TbProtoQueueMsg<>(tbProtoQueueMsg.getKey(), value, tbProtoQueueMsg.getHeaders()), MoreExecutors.directExecutor());
        } else if (transportApiRequestMsg.hasValidateX509CertRequestMsg()) {
            ValidateDeviceX509CertRequestMsg msg = transportApiRequestMsg.getValidateX509CertRequestMsg();
            return Futures.transform(validateCredentials(msg.getHash(), DeviceCredentialsType.X509_CERTIFICATE),
                    value -> new TbProtoQueueMsg<>(tbProtoQueueMsg.getKey(), value, tbProtoQueueMsg.getHeaders()), MoreExecutors.directExecutor());
        } else if (transportApiRequestMsg.hasGetOrCreateDeviceRequestMsg()) {
            return Futures.transform(handle(transportApiRequestMsg.getGetOrCreateDeviceRequestMsg()),
                    value -> new TbProtoQueueMsg<>(tbProtoQueueMsg.getKey(), value, tbProtoQueueMsg.getHeaders()), MoreExecutors.directExecutor());
<<<<<<< HEAD
        } else if (transportApiRequestMsg.hasGetTenantRoutingInfoRequestMsg()) {
            return Futures.transform(handle(transportApiRequestMsg.getGetTenantRoutingInfoRequestMsg()), value -> new TbProtoQueueMsg<>(tbProtoQueueMsg.getKey(), value, tbProtoQueueMsg.getHeaders()), MoreExecutors.directExecutor());
        } else if (transportApiRequestMsg.hasGetQueueRoutingInfoRequestMsg()) {
            return Futures.transform(handle(transportApiRequestMsg.getGetQueueRoutingInfoRequestMsg()), value -> new TbProtoQueueMsg<>(tbProtoQueueMsg.getKey(), value, tbProtoQueueMsg.getHeaders()), MoreExecutors.directExecutor());
        } else if (transportApiRequestMsg.hasGetTenantQueueRoutingInfoRequestMsg()) {
            return Futures.transform(handle(transportApiRequestMsg.getGetTenantQueueRoutingInfoRequestMsg()), value -> new TbProtoQueueMsg<>(tbProtoQueueMsg.getKey(), value, tbProtoQueueMsg.getHeaders()), MoreExecutors.directExecutor());
        } else if (transportApiRequestMsg.hasGetAllQueueRoutingInfoRequestMsg()) {
            return Futures.transform(handle(transportApiRequestMsg.getGetAllQueueRoutingInfoRequestMsg()), value -> new TbProtoQueueMsg<>(tbProtoQueueMsg.getKey(), value, tbProtoQueueMsg.getHeaders()), MoreExecutors.directExecutor());
        } else if (transportApiRequestMsg.hasGetDeviceProfileRequestMsg()) {
            return Futures.transform(handle(transportApiRequestMsg.getGetDeviceProfileRequestMsg()),
=======
        } else if (transportApiRequestMsg.hasEntityProfileRequestMsg()) {
            return Futures.transform(handle(transportApiRequestMsg.getEntityProfileRequestMsg()),
                    value -> new TbProtoQueueMsg<>(tbProtoQueueMsg.getKey(), value, tbProtoQueueMsg.getHeaders()), MoreExecutors.directExecutor());
        } else if (transportApiRequestMsg.hasProvisionDeviceRequestMsg()) {
            return Futures.transform(handle(transportApiRequestMsg.getProvisionDeviceRequestMsg()),
>>>>>>> c048b0aa
                    value -> new TbProtoQueueMsg<>(tbProtoQueueMsg.getKey(), value, tbProtoQueueMsg.getHeaders()), MoreExecutors.directExecutor());
        }
        return Futures.transform(getEmptyTransportApiResponseFuture(),
                value -> new TbProtoQueueMsg<>(tbProtoQueueMsg.getKey(), value, tbProtoQueueMsg.getHeaders()), MoreExecutors.directExecutor());
    }

    private ListenableFuture<TransportApiResponseMsg> validateCredentials(String credentialsId, DeviceCredentialsType credentialsType) {
        //TODO: Make async and enable caching
        DeviceCredentials credentials = deviceCredentialsService.findDeviceCredentialsByCredentialsId(credentialsId);
        if (credentials != null && credentials.getCredentialsType() == credentialsType) {
            return getDeviceInfo(credentials.getDeviceId(), credentials);
        } else {
            return getEmptyTransportApiResponseFuture();
        }
    }

    private ListenableFuture<TransportApiResponseMsg> validateCredentials(TransportProtos.ValidateBasicMqttCredRequestMsg mqtt) {
        DeviceCredentials credentials = deviceCredentialsService.findDeviceCredentialsByCredentialsId(mqtt.getUserName());
        if (credentials != null) {
            if (credentials.getCredentialsType() == DeviceCredentialsType.ACCESS_TOKEN) {
                return getDeviceInfo(credentials.getDeviceId(), credentials);
            } else if (credentials.getCredentialsType() == DeviceCredentialsType.MQTT_BASIC) {
                if (!checkMqttCredentials(mqtt, credentials)) {
                    credentials = null;
                }
            }
        }
        if (credentials == null) {
            credentials = checkMqttCredentials(mqtt, EncryptionUtil.getSha3Hash("|", mqtt.getClientId(), mqtt.getUserName()));
            if (credentials == null) {
                credentials = checkMqttCredentials(mqtt, EncryptionUtil.getSha3Hash(mqtt.getClientId()));
            }
        }
        if (credentials != null) {
            return getDeviceInfo(credentials.getDeviceId(), credentials);
        } else {
            return getEmptyTransportApiResponseFuture();
        }
    }

    private DeviceCredentials checkMqttCredentials(TransportProtos.ValidateBasicMqttCredRequestMsg clientCred, String credId) {
        DeviceCredentials deviceCredentials = deviceCredentialsService.findDeviceCredentialsByCredentialsId(credId);
        if (deviceCredentials != null && deviceCredentials.getCredentialsType() == DeviceCredentialsType.MQTT_BASIC) {
            if (!checkMqttCredentials(clientCred, deviceCredentials)) {
                return null;
            } else {
                return deviceCredentials;
            }
        }
        return null;
    }

    private boolean checkMqttCredentials(TransportProtos.ValidateBasicMqttCredRequestMsg clientCred, DeviceCredentials deviceCredentials) {
        BasicMqttCredentials dbCred = JacksonUtil.fromString(deviceCredentials.getCredentialsValue(), BasicMqttCredentials.class);
        if (!StringUtils.isEmpty(dbCred.getClientId()) && !dbCred.getClientId().equals(clientCred.getClientId())) {
            return false;
        }
        if (!StringUtils.isEmpty(dbCred.getUserName()) && !dbCred.getUserName().equals(clientCred.getUserName())) {
            return false;
        }
        if (!StringUtils.isEmpty(dbCred.getPassword())) {
            if (StringUtils.isEmpty(clientCred.getPassword())) {
                return false;
            } else {
                if (!dbCred.getPassword().equals(clientCred.getPassword())) {
                    return false;
                }
            }
        }
        return true;
    }

    private ListenableFuture<TransportApiResponseMsg> handle(GetOrCreateDeviceFromGatewayRequestMsg requestMsg) {
        DeviceId gatewayId = new DeviceId(new UUID(requestMsg.getGatewayIdMSB(), requestMsg.getGatewayIdLSB()));
        ListenableFuture<Device> gatewayFuture = deviceService.findDeviceByIdAsync(TenantId.SYS_TENANT_ID, gatewayId);
        return Futures.transform(gatewayFuture, gateway -> {
            Lock deviceCreationLock = deviceCreationLocks.computeIfAbsent(requestMsg.getDeviceName(), id -> new ReentrantLock());
            deviceCreationLock.lock();
            try {
                Device device = deviceService.findDeviceByTenantIdAndName(gateway.getTenantId(), requestMsg.getDeviceName());
                if (device == null) {
                    TenantId tenantId = gateway.getTenantId();
                    device = new Device();
                    device.setTenantId(tenantId);
                    device.setName(requestMsg.getDeviceName());
                    device.setType(requestMsg.getDeviceType());
                    device.setCustomerId(gateway.getCustomerId());
                    DeviceProfile deviceProfile = deviceProfileCache.findOrCreateDeviceProfile(gateway.getTenantId(), requestMsg.getDeviceType());
                    device.setDeviceProfileId(deviceProfile.getId());
                    device = deviceService.saveDevice(device);
                    relationService.saveRelationAsync(TenantId.SYS_TENANT_ID, new EntityRelation(gateway.getId(), device.getId(), "Created"));
                    deviceStateService.onDeviceAdded(device);

                    TbMsgMetaData metaData = new TbMsgMetaData();
                    CustomerId customerId = gateway.getCustomerId();
                    if (customerId != null && !customerId.isNullUid()) {
                        metaData.putValue("customerId", customerId.toString());
                    }
                    metaData.putValue("gatewayId", gatewayId.toString());

                    DeviceId deviceId = device.getId();
                    ObjectNode entityNode = mapper.valueToTree(device);
                    TbMsg tbMsg = TbMsg.newMsg(DataConstants.ENTITY_CREATED, deviceId, metaData, TbMsgDataType.JSON, mapper.writeValueAsString(entityNode));
                    tbClusterService.pushMsgToRuleEngine(tenantId, deviceId, tbMsg, null);
                }
                GetOrCreateDeviceFromGatewayResponseMsg.Builder builder = GetOrCreateDeviceFromGatewayResponseMsg.newBuilder()
                        .setDeviceInfo(getDeviceInfoProto(device));
                DeviceProfile deviceProfile = deviceProfileCache.get(device.getTenantId(), device.getDeviceProfileId());
                if (deviceProfile != null) {
                    builder.setProfileBody(ByteString.copyFrom(dataDecodingEncodingService.encode(deviceProfile)));
                } else {
                    log.warn("[{}] Failed to find device profile [{}] for device. ", device.getId(), device.getDeviceProfileId());
                }
                return TransportApiResponseMsg.newBuilder()
                        .setGetOrCreateDeviceResponseMsg(builder.build())
                        .build();
            } catch (JsonProcessingException e) {
                log.warn("[{}] Failed to lookup device by gateway id and name: [{}]", gatewayId, requestMsg.getDeviceName(), e);
                throw new RuntimeException(e);
            } finally {
                deviceCreationLock.unlock();
            }
        }, dbCallbackExecutorService);
    }

    private ListenableFuture<TransportApiResponseMsg> handle(ProvisionDeviceRequestMsg requestMsg) {
        ListenableFuture<ProvisionResponse> provisionResponseFuture = null;
        try {
            provisionResponseFuture = Futures.immediateFuture(deviceProvisionService.provisionDevice(
                    new ProvisionRequest(
                            requestMsg.getDeviceName(),
                            requestMsg.getCredentialsType() != null ? DeviceCredentialsType.valueOf(requestMsg.getCredentialsType().name()) : null,
                            new ProvisionDeviceCredentialsData(requestMsg.getCredentialsDataProto().getValidateDeviceTokenRequestMsg().getToken(),
                                    requestMsg.getCredentialsDataProto().getValidateBasicMqttCredRequestMsg().getClientId(),
                                    requestMsg.getCredentialsDataProto().getValidateBasicMqttCredRequestMsg().getUserName(),
                                    requestMsg.getCredentialsDataProto().getValidateBasicMqttCredRequestMsg().getPassword(),
                                    requestMsg.getCredentialsDataProto().getValidateDeviceX509CertRequestMsg().getHash()),
                            new ProvisionDeviceProfileCredentials(
                                    requestMsg.getProvisionDeviceCredentialsMsg().getProvisionDeviceKey(),
                                    requestMsg.getProvisionDeviceCredentialsMsg().getProvisionDeviceSecret()))));
        } catch (ProvisionFailedException e) {
            return Futures.immediateFuture(getTransportApiResponseMsg(
                    TransportProtos.DeviceCredentialsProto.getDefaultInstance(),
                    TransportProtos.ProvisionResponseStatus.valueOf(e.getMessage())));
        }
        return Futures.transform(provisionResponseFuture, provisionResponse -> getTransportApiResponseMsg(
                getDeviceCredentials(provisionResponse.getDeviceCredentials()), TransportProtos.ProvisionResponseStatus.SUCCESS),
                dbCallbackExecutorService);
    }

    private TransportApiResponseMsg getTransportApiResponseMsg(TransportProtos.DeviceCredentialsProto deviceCredentials, TransportProtos.ProvisionResponseStatus status) {
        return TransportApiResponseMsg.newBuilder()
                .setProvisionDeviceResponseMsg(TransportProtos.ProvisionDeviceResponseMsg.newBuilder()
                        .setDeviceCredentials(deviceCredentials)
                        .setProvisionResponseStatus(status)
                        .build())
                .build();
    }

    private TransportProtos.DeviceCredentialsProto getDeviceCredentials(DeviceCredentials deviceCredentials) {
        return TransportProtos.DeviceCredentialsProto.newBuilder()
                .setDeviceIdMSB(deviceCredentials.getDeviceId().getId().getMostSignificantBits())
                .setDeviceIdLSB(deviceCredentials.getDeviceId().getId().getLeastSignificantBits())
                .setCredentialsType(TransportProtos.CredentialsType.valueOf(deviceCredentials.getCredentialsType().name()))
                .setCredentialsId(deviceCredentials.getCredentialsId())
                .setCredentialsValue(deviceCredentials.getCredentialsValue() != null ? deviceCredentials.getCredentialsValue() : "")
                .build();
    }

    private ListenableFuture<TransportApiResponseMsg> handle(GetEntityProfileRequestMsg requestMsg) {
        EntityType entityType = EntityType.valueOf(requestMsg.getEntityType());
        UUID entityUuid = new UUID(requestMsg.getEntityIdMSB(), requestMsg.getEntityIdLSB());
        ByteString data;
        if (entityType.equals(EntityType.DEVICE_PROFILE)) {
            DeviceProfileId deviceProfileId = new DeviceProfileId(entityUuid);
            DeviceProfile deviceProfile = deviceProfileCache.find(deviceProfileId);
            data = ByteString.copyFrom(dataDecodingEncodingService.encode(deviceProfile));
        } else if (entityType.equals(EntityType.TENANT)) {
            TenantProfile tenantProfile = tenantProfileCache.get(new TenantId(entityUuid));
            data = ByteString.copyFrom(dataDecodingEncodingService.encode(tenantProfile));
        } else {
            throw new RuntimeException("Invalid entity profile request: " + entityType);
        }
        return Futures.immediateFuture(TransportApiResponseMsg.newBuilder().setEntityProfileResponseMsg(GetEntityProfileResponseMsg.newBuilder().setData(data).build()).build());
    }

    private ListenableFuture<TransportApiResponseMsg> handle(TransportProtos.GetQueueRoutingInfoRequestMsg requestMsg) {
        return queuesToTransportApiResponseMsg(queueService.findAllMainQueues());
    }

    private ListenableFuture<TransportApiResponseMsg> handle(TransportProtos.GetAllQueueRoutingInfoRequestMsg requestMsg) {
        return queuesToTransportApiResponseMsg(queueService.findAllQueues());
    }

    private ListenableFuture<TransportApiResponseMsg> handle(TransportProtos.GetTenantQueueRoutingInfoRequestMsg requestMsg) {
        TenantId tenantId = new TenantId(new UUID(requestMsg.getTenantIdMSB(), requestMsg.getTenantIdLSB()));
        return queuesToTransportApiResponseMsg(queueService.findQueues(tenantId));
    }

    private ListenableFuture<TransportApiResponseMsg> queuesToTransportApiResponseMsg(List<Queue> queues) {
        return Futures.immediateFuture(TransportApiResponseMsg.newBuilder()
                .addAllGetQueueRoutingInfoResponseMsgs(queues.stream()
                        .map(queue -> TransportProtos.GetQueueRoutingInfoResponseMsg.newBuilder()
                                .setTenantIdMSB(queue.getTenantId().getId().getMostSignificantBits())
                                .setTenantIdLSB(queue.getTenantId().getId().getLeastSignificantBits())
                                .setQueueName(queue.getName())
                                .setQueueTopic(queue.getTopic())
                                .setPartitions(queue.getPartitions())
                                .build()).collect(Collectors.toList())).build());
    }

    private ListenableFuture<TransportApiResponseMsg> getDeviceInfo(DeviceId deviceId, DeviceCredentials credentials) {
        return Futures.transform(deviceService.findDeviceByIdAsync(TenantId.SYS_TENANT_ID, deviceId), device -> {
            if (device == null) {
                log.trace("[{}] Failed to lookup device by id", deviceId);
                return getEmptyTransportApiResponse();
            }
            try {
                ValidateDeviceCredentialsResponseMsg.Builder builder = ValidateDeviceCredentialsResponseMsg.newBuilder();
                builder.setDeviceInfo(getDeviceInfoProto(device));
                DeviceProfile deviceProfile = deviceProfileCache.get(device.getTenantId(), device.getDeviceProfileId());
                if (deviceProfile != null) {
                    builder.setProfileBody(ByteString.copyFrom(dataDecodingEncodingService.encode(deviceProfile)));
                } else {
                    log.warn("[{}] Failed to find device profile [{}] for device. ", device.getId(), device.getDeviceProfileId());
                }
                if (!StringUtils.isEmpty(credentials.getCredentialsValue())) {
                    builder.setCredentialsBody(credentials.getCredentialsValue());
                }
                return TransportApiResponseMsg.newBuilder()
                        .setValidateCredResponseMsg(builder.build()).build();
            } catch (JsonProcessingException e) {
                log.warn("[{}] Failed to lookup device by id", deviceId, e);
                return getEmptyTransportApiResponse();
            }
        }, MoreExecutors.directExecutor());
    }

    private DeviceInfoProto getDeviceInfoProto(Device device) throws JsonProcessingException {
        return DeviceInfoProto.newBuilder()
                .setTenantIdMSB(device.getTenantId().getId().getMostSignificantBits())
                .setTenantIdLSB(device.getTenantId().getId().getLeastSignificantBits())
                .setDeviceIdMSB(device.getId().getId().getMostSignificantBits())
                .setDeviceIdLSB(device.getId().getId().getLeastSignificantBits())
                .setDeviceName(device.getName())
                .setDeviceType(device.getType())
                .setDeviceProfileIdMSB(device.getDeviceProfileId().getId().getMostSignificantBits())
                .setDeviceProfileIdLSB(device.getDeviceProfileId().getId().getLeastSignificantBits())
                .setAdditionalInfo(mapper.writeValueAsString(device.getAdditionalInfo()))
                .build();
    }

    private ListenableFuture<TransportApiResponseMsg> getEmptyTransportApiResponseFuture() {
        return Futures.immediateFuture(getEmptyTransportApiResponse());
    }

    private TransportApiResponseMsg getEmptyTransportApiResponse() {
        return TransportApiResponseMsg.newBuilder()
                .setValidateCredResponseMsg(ValidateDeviceCredentialsResponseMsg.getDefaultInstance()).build();
    }
}<|MERGE_RESOLUTION|>--- conflicted
+++ resolved
@@ -23,11 +23,8 @@
 import com.google.common.util.concurrent.MoreExecutors;
 import com.google.protobuf.ByteString;
 import lombok.extern.slf4j.Slf4j;
-<<<<<<< HEAD
 import org.springframework.beans.factory.annotation.Autowired;
 import org.springframework.security.crypto.bcrypt.BCryptPasswordEncoder;
-=======
->>>>>>> c048b0aa
 import org.springframework.stereotype.Service;
 import org.springframework.util.StringUtils;
 import org.thingsboard.server.common.data.DataConstants;
@@ -54,12 +51,9 @@
 import org.thingsboard.server.dao.device.DeviceCredentialsService;
 import org.thingsboard.server.dao.device.DeviceProvisionService;
 import org.thingsboard.server.dao.device.DeviceService;
-<<<<<<< HEAD
-import org.thingsboard.server.dao.queue.QueueService;
-=======
 import org.thingsboard.server.dao.device.provision.ProvisionRequest;
 import org.thingsboard.server.dao.device.provision.ProvisionResponse;
->>>>>>> c048b0aa
+import org.thingsboard.server.dao.queue.QueueService;
 import org.thingsboard.server.dao.relation.RelationService;
 import org.thingsboard.server.dao.tenant.TenantService;
 import org.thingsboard.server.dao.util.mapping.JacksonUtil;
@@ -154,25 +148,18 @@
         } else if (transportApiRequestMsg.hasGetOrCreateDeviceRequestMsg()) {
             return Futures.transform(handle(transportApiRequestMsg.getGetOrCreateDeviceRequestMsg()),
                     value -> new TbProtoQueueMsg<>(tbProtoQueueMsg.getKey(), value, tbProtoQueueMsg.getHeaders()), MoreExecutors.directExecutor());
-<<<<<<< HEAD
-        } else if (transportApiRequestMsg.hasGetTenantRoutingInfoRequestMsg()) {
-            return Futures.transform(handle(transportApiRequestMsg.getGetTenantRoutingInfoRequestMsg()), value -> new TbProtoQueueMsg<>(tbProtoQueueMsg.getKey(), value, tbProtoQueueMsg.getHeaders()), MoreExecutors.directExecutor());
+        } else if (transportApiRequestMsg.hasEntityProfileRequestMsg()) {
+            return Futures.transform(handle(transportApiRequestMsg.getEntityProfileRequestMsg()),
+                    value -> new TbProtoQueueMsg<>(tbProtoQueueMsg.getKey(), value, tbProtoQueueMsg.getHeaders()), MoreExecutors.directExecutor());
+        } else if (transportApiRequestMsg.hasProvisionDeviceRequestMsg()) {
+            return Futures.transform(handle(transportApiRequestMsg.getProvisionDeviceRequestMsg()),
+                    value -> new TbProtoQueueMsg<>(tbProtoQueueMsg.getKey(), value, tbProtoQueueMsg.getHeaders()), MoreExecutors.directExecutor());
         } else if (transportApiRequestMsg.hasGetQueueRoutingInfoRequestMsg()) {
             return Futures.transform(handle(transportApiRequestMsg.getGetQueueRoutingInfoRequestMsg()), value -> new TbProtoQueueMsg<>(tbProtoQueueMsg.getKey(), value, tbProtoQueueMsg.getHeaders()), MoreExecutors.directExecutor());
         } else if (transportApiRequestMsg.hasGetTenantQueueRoutingInfoRequestMsg()) {
             return Futures.transform(handle(transportApiRequestMsg.getGetTenantQueueRoutingInfoRequestMsg()), value -> new TbProtoQueueMsg<>(tbProtoQueueMsg.getKey(), value, tbProtoQueueMsg.getHeaders()), MoreExecutors.directExecutor());
         } else if (transportApiRequestMsg.hasGetAllQueueRoutingInfoRequestMsg()) {
             return Futures.transform(handle(transportApiRequestMsg.getGetAllQueueRoutingInfoRequestMsg()), value -> new TbProtoQueueMsg<>(tbProtoQueueMsg.getKey(), value, tbProtoQueueMsg.getHeaders()), MoreExecutors.directExecutor());
-        } else if (transportApiRequestMsg.hasGetDeviceProfileRequestMsg()) {
-            return Futures.transform(handle(transportApiRequestMsg.getGetDeviceProfileRequestMsg()),
-=======
-        } else if (transportApiRequestMsg.hasEntityProfileRequestMsg()) {
-            return Futures.transform(handle(transportApiRequestMsg.getEntityProfileRequestMsg()),
-                    value -> new TbProtoQueueMsg<>(tbProtoQueueMsg.getKey(), value, tbProtoQueueMsg.getHeaders()), MoreExecutors.directExecutor());
-        } else if (transportApiRequestMsg.hasProvisionDeviceRequestMsg()) {
-            return Futures.transform(handle(transportApiRequestMsg.getProvisionDeviceRequestMsg()),
->>>>>>> c048b0aa
-                    value -> new TbProtoQueueMsg<>(tbProtoQueueMsg.getKey(), value, tbProtoQueueMsg.getHeaders()), MoreExecutors.directExecutor());
         }
         return Futures.transform(getEmptyTransportApiResponseFuture(),
                 value -> new TbProtoQueueMsg<>(tbProtoQueueMsg.getKey(), value, tbProtoQueueMsg.getHeaders()), MoreExecutors.directExecutor());
