/**
 * Copyright © 2016-2022 The Thingsboard Authors
 *
 * Licensed under the Apache License, Version 2.0 (the "License");
 * you may not use this file except in compliance with the License.
 * You may obtain a copy of the License at
 *
 *     http://www.apache.org/licenses/LICENSE-2.0
 *
 * Unless required by applicable law or agreed to in writing, software
 * distributed under the License is distributed on an "AS IS" BASIS,
 * WITHOUT WARRANTIES OR CONDITIONS OF ANY KIND, either express or implied.
 * See the License for the specific language governing permissions and
 * limitations under the License.
 */
package org.thingsboard.server.service.transport;

import com.fasterxml.jackson.core.JsonProcessingException;
import com.fasterxml.jackson.databind.JsonNode;
import com.fasterxml.jackson.databind.ObjectMapper;
import com.fasterxml.jackson.databind.node.ObjectNode;
import com.google.common.util.concurrent.Futures;
import com.google.common.util.concurrent.ListenableFuture;
import com.google.common.util.concurrent.MoreExecutors;
import com.google.protobuf.ByteString;
import lombok.RequiredArgsConstructor;
import lombok.extern.slf4j.Slf4j;
import org.springframework.stereotype.Service;
import org.thingsboard.common.util.JacksonUtil;
import org.thingsboard.server.cache.ota.OtaPackageDataCache;
import org.thingsboard.server.cluster.TbClusterService;
import org.thingsboard.server.common.data.ApiUsageState;
import org.thingsboard.server.common.data.DataConstants;
import org.thingsboard.server.common.data.Device;
import org.thingsboard.server.common.data.DeviceProfile;
import org.thingsboard.server.common.data.DeviceTransportType;
import org.thingsboard.server.common.data.EntityType;
import org.thingsboard.server.common.data.OtaPackage;
import org.thingsboard.server.common.data.OtaPackageInfo;
import org.thingsboard.server.common.data.ResourceType;
import org.thingsboard.server.common.data.StringUtils;
import org.thingsboard.server.common.data.TbResource;
import org.thingsboard.server.common.data.TenantProfile;
import org.thingsboard.server.common.data.device.credentials.BasicMqttCredentials;
import org.thingsboard.server.common.data.device.credentials.ProvisionDeviceCredentialsData;
import org.thingsboard.server.common.data.device.data.CoapDeviceTransportConfiguration;
import org.thingsboard.server.common.data.device.data.Lwm2mDeviceTransportConfiguration;
import org.thingsboard.server.common.data.device.data.PowerMode;
import org.thingsboard.server.common.data.device.data.PowerSavingConfiguration;
import org.thingsboard.server.common.data.device.profile.ProvisionDeviceProfileCredentials;
import org.thingsboard.server.common.data.id.CustomerId;
import org.thingsboard.server.common.data.id.DeviceId;
import org.thingsboard.server.common.data.id.DeviceProfileId;
import org.thingsboard.server.common.data.id.OtaPackageId;
import org.thingsboard.server.common.data.id.TenantId;
import org.thingsboard.server.common.data.ota.OtaPackageType;
import org.thingsboard.server.common.data.ota.OtaPackageUtil;
import org.thingsboard.server.common.data.page.PageData;
import org.thingsboard.server.common.data.page.PageLink;
import org.thingsboard.server.common.data.queue.Queue;
import org.thingsboard.server.common.data.relation.EntityRelation;
import org.thingsboard.server.common.data.security.DeviceCredentials;
import org.thingsboard.server.common.data.security.DeviceCredentialsType;
import org.thingsboard.server.common.msg.EncryptionUtil;
import org.thingsboard.server.common.msg.TbMsg;
import org.thingsboard.server.common.msg.TbMsgDataType;
import org.thingsboard.server.common.msg.TbMsgMetaData;
import org.thingsboard.server.queue.util.DataDecodingEncodingService;
import org.thingsboard.server.dao.device.DeviceCredentialsService;
import org.thingsboard.server.dao.device.DeviceProvisionService;
import org.thingsboard.server.dao.device.DeviceService;
import org.thingsboard.server.dao.device.provision.ProvisionFailedException;
import org.thingsboard.server.dao.device.provision.ProvisionRequest;
import org.thingsboard.server.dao.device.provision.ProvisionResponse;
import org.thingsboard.server.dao.ota.OtaPackageService;
import org.thingsboard.server.dao.queue.QueueService;
import org.thingsboard.server.dao.relation.RelationService;
import org.thingsboard.server.dao.tenant.TbTenantProfileCache;
import org.thingsboard.server.gen.transport.TransportProtos;
import org.thingsboard.server.gen.transport.TransportProtos.DeviceInfoProto;
import org.thingsboard.server.gen.transport.TransportProtos.GetDeviceCredentialsRequestMsg;
import org.thingsboard.server.gen.transport.TransportProtos.GetDeviceRequestMsg;
import org.thingsboard.server.gen.transport.TransportProtos.GetEntityProfileRequestMsg;
import org.thingsboard.server.gen.transport.TransportProtos.GetEntityProfileResponseMsg;
import org.thingsboard.server.gen.transport.TransportProtos.GetOrCreateDeviceFromGatewayRequestMsg;
import org.thingsboard.server.gen.transport.TransportProtos.GetOrCreateDeviceFromGatewayResponseMsg;
import org.thingsboard.server.gen.transport.TransportProtos.GetResourceRequestMsg;
import org.thingsboard.server.gen.transport.TransportProtos.GetSnmpDevicesRequestMsg;
import org.thingsboard.server.gen.transport.TransportProtos.GetSnmpDevicesResponseMsg;
import org.thingsboard.server.gen.transport.TransportProtos.ProvisionDeviceRequestMsg;
import org.thingsboard.server.gen.transport.TransportProtos.TransportApiRequestMsg;
import org.thingsboard.server.gen.transport.TransportProtos.TransportApiResponseMsg;
import org.thingsboard.server.gen.transport.TransportProtos.ValidateDeviceCredentialsResponseMsg;
import org.thingsboard.server.gen.transport.TransportProtos.ValidateDeviceLwM2MCredentialsRequestMsg;
import org.thingsboard.server.gen.transport.TransportProtos.ValidateDeviceTokenRequestMsg;
import org.thingsboard.server.gen.transport.TransportProtos.ValidateDeviceX509CertRequestMsg;
import org.thingsboard.server.queue.common.TbProtoQueueMsg;
import org.thingsboard.server.queue.util.TbCoreComponent;
import org.thingsboard.server.service.apiusage.TbApiUsageStateService;
import org.thingsboard.server.service.executors.DbCallbackExecutorService;
import org.thingsboard.server.service.profile.TbDeviceProfileCache;
import org.thingsboard.server.service.resource.TbResourceService;

<<<<<<< HEAD
import java.io.IOException;
import java.sql.SQLException;
=======
import java.util.List;
>>>>>>> 579dc21b
import java.util.Optional;
import java.util.UUID;
import java.util.concurrent.ConcurrentHashMap;
import java.util.concurrent.ConcurrentMap;
import java.util.concurrent.locks.Lock;
import java.util.concurrent.locks.ReentrantLock;
import java.util.stream.Collectors;

import static org.thingsboard.server.service.transport.BasicCredentialsValidationResult.PASSWORD_MISMATCH;
import static org.thingsboard.server.service.transport.BasicCredentialsValidationResult.VALID;

/**
 * Created by ashvayka on 05.10.18.
 */
@Slf4j
@Service
@TbCoreComponent
@RequiredArgsConstructor
public class DefaultTransportApiService implements TransportApiService {

    private static final ObjectMapper mapper = new ObjectMapper();

    private final TbDeviceProfileCache deviceProfileCache;
    private final TbTenantProfileCache tenantProfileCache;
    private final TbApiUsageStateService apiUsageStateService;
    private final DeviceService deviceService;
    private final RelationService relationService;
    private final DeviceCredentialsService deviceCredentialsService;
    private final DbCallbackExecutorService dbCallbackExecutorService;
    private final TbClusterService tbClusterService;
    private final DataDecodingEncodingService dataDecodingEncodingService;
    private final DeviceProvisionService deviceProvisionService;
    private final TbResourceService resourceService;
    private final OtaPackageService otaPackageService;
    private final OtaPackageDataCache otaPackageDataCache;
    private final QueueService queueService;

    private final ConcurrentMap<String, ReentrantLock> deviceCreationLocks = new ConcurrentHashMap<>();

    private static boolean checkIsMqttCredentials(DeviceCredentials credentials) {
        return credentials != null && DeviceCredentialsType.MQTT_BASIC.equals(credentials.getCredentialsType());
    }

    @Override
    public ListenableFuture<TbProtoQueueMsg<TransportApiResponseMsg>> handle(TbProtoQueueMsg<TransportApiRequestMsg> tbProtoQueueMsg) {
        TransportApiRequestMsg transportApiRequestMsg = tbProtoQueueMsg.getValue();
        ListenableFuture<TransportApiResponseMsg> result = null;

        if (transportApiRequestMsg.hasValidateTokenRequestMsg()) {
            ValidateDeviceTokenRequestMsg msg = transportApiRequestMsg.getValidateTokenRequestMsg();
            result = validateCredentials(msg.getToken(), DeviceCredentialsType.ACCESS_TOKEN);
        } else if (transportApiRequestMsg.hasValidateBasicMqttCredRequestMsg()) {
            TransportProtos.ValidateBasicMqttCredRequestMsg msg = transportApiRequestMsg.getValidateBasicMqttCredRequestMsg();
            result = validateCredentials(msg);
        } else if (transportApiRequestMsg.hasValidateX509CertRequestMsg()) {
            ValidateDeviceX509CertRequestMsg msg = transportApiRequestMsg.getValidateX509CertRequestMsg();
            result = validateCredentials(msg.getHash(), DeviceCredentialsType.X509_CERTIFICATE);
        } else if (transportApiRequestMsg.hasGetOrCreateDeviceRequestMsg()) {
            result = handle(transportApiRequestMsg.getGetOrCreateDeviceRequestMsg());
        } else if (transportApiRequestMsg.hasEntityProfileRequestMsg()) {
            result = handle(transportApiRequestMsg.getEntityProfileRequestMsg());
        } else if (transportApiRequestMsg.hasLwM2MRequestMsg()) {
            result = handle(transportApiRequestMsg.getLwM2MRequestMsg());
        } else if (transportApiRequestMsg.hasValidateDeviceLwM2MCredentialsRequestMsg()) {
            ValidateDeviceLwM2MCredentialsRequestMsg msg = transportApiRequestMsg.getValidateDeviceLwM2MCredentialsRequestMsg();
            result = validateCredentials(msg.getCredentialsId(), DeviceCredentialsType.LWM2M_CREDENTIALS);
        } else if (transportApiRequestMsg.hasProvisionDeviceRequestMsg()) {
            result = handle(transportApiRequestMsg.getProvisionDeviceRequestMsg());
        } else if (transportApiRequestMsg.hasResourceRequestMsg()) {
            result = handle(transportApiRequestMsg.getResourceRequestMsg());
        } else if (transportApiRequestMsg.hasSnmpDevicesRequestMsg()) {
            result = handle(transportApiRequestMsg.getSnmpDevicesRequestMsg());
        } else if (transportApiRequestMsg.hasDeviceRequestMsg()) {
            result = handle(transportApiRequestMsg.getDeviceRequestMsg());
        } else if (transportApiRequestMsg.hasDeviceCredentialsRequestMsg()) {
            result = handle(transportApiRequestMsg.getDeviceCredentialsRequestMsg());
        } else if (transportApiRequestMsg.hasOtaPackageRequestMsg()) {
            result = handle(transportApiRequestMsg.getOtaPackageRequestMsg());
        } else if (transportApiRequestMsg.hasGetAllQueueRoutingInfoRequestMsg()) {
            return Futures.transform(handle(transportApiRequestMsg.getGetAllQueueRoutingInfoRequestMsg()), value -> new TbProtoQueueMsg<>(tbProtoQueueMsg.getKey(), value, tbProtoQueueMsg.getHeaders()), MoreExecutors.directExecutor());
        }

        return Futures.transform(Optional.ofNullable(result).orElseGet(this::getEmptyTransportApiResponseFuture),
                value -> new TbProtoQueueMsg<>(tbProtoQueueMsg.getKey(), value, tbProtoQueueMsg.getHeaders()),
                MoreExecutors.directExecutor());
    }

    private ListenableFuture<TransportApiResponseMsg> validateCredentials(String credentialsId, DeviceCredentialsType credentialsType) {
        //TODO: Make async and enable caching
        DeviceCredentials credentials = deviceCredentialsService.findDeviceCredentialsByCredentialsId(credentialsId);
        if (credentials != null && credentials.getCredentialsType() == credentialsType) {
            return getDeviceInfo(credentials);
        } else {
            return getEmptyTransportApiResponseFuture();
        }
    }

    private ListenableFuture<TransportApiResponseMsg> validateCredentials(TransportProtos.ValidateBasicMqttCredRequestMsg mqtt) {
        DeviceCredentials credentials;
        if (StringUtils.isEmpty(mqtt.getUserName())) {
            credentials = checkMqttCredentials(mqtt, EncryptionUtil.getSha3Hash(mqtt.getClientId()));
            if (credentials != null) {
                return getDeviceInfo(credentials);
            } else {
                return getEmptyTransportApiResponseFuture();
            }
        } else {
            credentials = deviceCredentialsService.findDeviceCredentialsByCredentialsId(
                    EncryptionUtil.getSha3Hash("|", mqtt.getClientId(), mqtt.getUserName()));
            if (checkIsMqttCredentials(credentials)) {
                var validationResult = validateMqttCredentials(mqtt, credentials);
                if (VALID.equals(validationResult)) {
                    return getDeviceInfo(credentials);
                } else if (PASSWORD_MISMATCH.equals(validationResult)) {
                    return getEmptyTransportApiResponseFuture();
                } else {
                    return validateUserNameCredentials(mqtt);
                }
            } else {
                return validateUserNameCredentials(mqtt);
            }
        }
    }

    private ListenableFuture<TransportApiResponseMsg> validateUserNameCredentials(TransportProtos.ValidateBasicMqttCredRequestMsg mqtt) {
        DeviceCredentials credentials = deviceCredentialsService.findDeviceCredentialsByCredentialsId(mqtt.getUserName());
        if (credentials != null) {
            switch (credentials.getCredentialsType()) {
                case ACCESS_TOKEN:
                    return getDeviceInfo(credentials);
                case MQTT_BASIC:
                    if (VALID.equals(validateMqttCredentials(mqtt, credentials))) {
                        return getDeviceInfo(credentials);
                    } else {
                        return getEmptyTransportApiResponseFuture();
                    }
            }
        }
        return getEmptyTransportApiResponseFuture();
    }

    private DeviceCredentials checkMqttCredentials(TransportProtos.ValidateBasicMqttCredRequestMsg clientCred, String credId) {
        return checkMqttCredentials(clientCred, deviceCredentialsService.findDeviceCredentialsByCredentialsId(credId));
    }

    private DeviceCredentials checkMqttCredentials(TransportProtos.ValidateBasicMqttCredRequestMsg clientCred, DeviceCredentials deviceCredentials) {
        if (deviceCredentials != null && deviceCredentials.getCredentialsType() == DeviceCredentialsType.MQTT_BASIC) {
            if (VALID.equals(validateMqttCredentials(clientCred, deviceCredentials))) {
                return deviceCredentials;
            }
        }
        return null;
    }

    private BasicCredentialsValidationResult validateMqttCredentials(TransportProtos.ValidateBasicMqttCredRequestMsg clientCred, DeviceCredentials deviceCredentials) {
        BasicMqttCredentials dbCred = JacksonUtil.fromString(deviceCredentials.getCredentialsValue(), BasicMqttCredentials.class);
        if (!StringUtils.isEmpty(dbCred.getClientId()) && !dbCred.getClientId().equals(clientCred.getClientId())) {
            return BasicCredentialsValidationResult.HASH_MISMATCH;
        }
        if (!StringUtils.isEmpty(dbCred.getUserName()) && !dbCred.getUserName().equals(clientCred.getUserName())) {
            return BasicCredentialsValidationResult.HASH_MISMATCH;
        }
        if (!StringUtils.isEmpty(dbCred.getPassword())) {
            if (StringUtils.isEmpty(clientCred.getPassword())) {
                return BasicCredentialsValidationResult.PASSWORD_MISMATCH;
            } else {
                return dbCred.getPassword().equals(clientCred.getPassword()) ? VALID : BasicCredentialsValidationResult.PASSWORD_MISMATCH;
            }
        }
        return VALID;
    }

    private ListenableFuture<TransportApiResponseMsg> handle(GetOrCreateDeviceFromGatewayRequestMsg requestMsg) {
        DeviceId gatewayId = new DeviceId(new UUID(requestMsg.getGatewayIdMSB(), requestMsg.getGatewayIdLSB()));
        ListenableFuture<Device> gatewayFuture = deviceService.findDeviceByIdAsync(TenantId.SYS_TENANT_ID, gatewayId);
        return Futures.transform(gatewayFuture, gateway -> {
            Lock deviceCreationLock = deviceCreationLocks.computeIfAbsent(requestMsg.getDeviceName(), id -> new ReentrantLock());
            deviceCreationLock.lock();
            try {
                Device device = deviceService.findDeviceByTenantIdAndName(gateway.getTenantId(), requestMsg.getDeviceName());
                if (device == null) {
                    TenantId tenantId = gateway.getTenantId();
                    device = new Device();
                    device.setTenantId(tenantId);
                    device.setName(requestMsg.getDeviceName());
                    device.setType(requestMsg.getDeviceType());
                    device.setCustomerId(gateway.getCustomerId());
                    DeviceProfile deviceProfile = deviceProfileCache.findOrCreateDeviceProfile(gateway.getTenantId(), requestMsg.getDeviceType());
                    device.setDeviceProfileId(deviceProfile.getId());
                    ObjectNode additionalInfo = JacksonUtil.newObjectNode();
                    additionalInfo.put(DataConstants.LAST_CONNECTED_GATEWAY, gatewayId.toString());
                    device.setAdditionalInfo(additionalInfo);
                    Device savedDevice = deviceService.saveDevice(device);
                    tbClusterService.onDeviceUpdated(savedDevice, null);
                    device = savedDevice;

                    relationService.saveRelation(TenantId.SYS_TENANT_ID, new EntityRelation(gateway.getId(), device.getId(), "Created"));

                    TbMsgMetaData metaData = new TbMsgMetaData();
                    CustomerId customerId = gateway.getCustomerId();
                    if (customerId != null && !customerId.isNullUid()) {
                        metaData.putValue("customerId", customerId.toString());
                    }
                    metaData.putValue("gatewayId", gatewayId.toString());

                    DeviceId deviceId = device.getId();
                    ObjectNode entityNode = mapper.valueToTree(device);
                    TbMsg tbMsg = TbMsg.newMsg(DataConstants.ENTITY_CREATED, deviceId, customerId, metaData, TbMsgDataType.JSON, mapper.writeValueAsString(entityNode));
                    tbClusterService.pushMsgToRuleEngine(tenantId, deviceId, tbMsg, null);
                } else {
                    JsonNode deviceAdditionalInfo = device.getAdditionalInfo();
                    if (deviceAdditionalInfo == null) {
                        deviceAdditionalInfo = JacksonUtil.newObjectNode();
                    }
                    if (deviceAdditionalInfo.isObject() &&
                            (!deviceAdditionalInfo.has(DataConstants.LAST_CONNECTED_GATEWAY)
                                    || !gatewayId.toString().equals(deviceAdditionalInfo.get(DataConstants.LAST_CONNECTED_GATEWAY).asText()))) {
                        ObjectNode newDeviceAdditionalInfo = (ObjectNode) deviceAdditionalInfo;
                        newDeviceAdditionalInfo.put(DataConstants.LAST_CONNECTED_GATEWAY, gatewayId.toString());
                        Device savedDevice = deviceService.saveDevice(device);
                        tbClusterService.onDeviceUpdated(savedDevice, device);
                    }
                }
                GetOrCreateDeviceFromGatewayResponseMsg.Builder builder = GetOrCreateDeviceFromGatewayResponseMsg.newBuilder()
                        .setDeviceInfo(getDeviceInfoProto(device));
                DeviceProfile deviceProfile = deviceProfileCache.get(device.getTenantId(), device.getDeviceProfileId());
                if (deviceProfile != null) {
                    builder.setProfileBody(ByteString.copyFrom(dataDecodingEncodingService.encode(deviceProfile)));
                } else {
                    log.warn("[{}] Failed to find device profile [{}] for device. ", device.getId(), device.getDeviceProfileId());
                }
                return TransportApiResponseMsg.newBuilder()
                        .setGetOrCreateDeviceResponseMsg(builder.build())
                        .build();
            } catch (JsonProcessingException e) {
                log.warn("[{}] Failed to lookup device by gateway id and name: [{}]", gatewayId, requestMsg.getDeviceName(), e);
                throw new RuntimeException(e);
            } finally {
                deviceCreationLock.unlock();
            }
        }, dbCallbackExecutorService);
    }

    private ListenableFuture<TransportApiResponseMsg> handle(ProvisionDeviceRequestMsg requestMsg) {
        ListenableFuture<ProvisionResponse> provisionResponseFuture = null;
        try {
            provisionResponseFuture = Futures.immediateFuture(deviceProvisionService.provisionDevice(
                    new ProvisionRequest(
                            requestMsg.getDeviceName(),
                            requestMsg.getCredentialsType() != null ? DeviceCredentialsType.valueOf(requestMsg.getCredentialsType().name()) : null,
                            new ProvisionDeviceCredentialsData(requestMsg.getCredentialsDataProto().getValidateDeviceTokenRequestMsg().getToken(),
                                    requestMsg.getCredentialsDataProto().getValidateBasicMqttCredRequestMsg().getClientId(),
                                    requestMsg.getCredentialsDataProto().getValidateBasicMqttCredRequestMsg().getUserName(),
                                    requestMsg.getCredentialsDataProto().getValidateBasicMqttCredRequestMsg().getPassword(),
                                    requestMsg.getCredentialsDataProto().getValidateDeviceX509CertRequestMsg().getHash()),
                            new ProvisionDeviceProfileCredentials(
                                    requestMsg.getProvisionDeviceCredentialsMsg().getProvisionDeviceKey(),
                                    requestMsg.getProvisionDeviceCredentialsMsg().getProvisionDeviceSecret()))));
        } catch (ProvisionFailedException e) {
            return Futures.immediateFuture(getTransportApiResponseMsg(
                    new DeviceCredentials(),
                    TransportProtos.ResponseStatus.valueOf(e.getMessage())));
        }
        return Futures.transform(provisionResponseFuture, provisionResponse -> getTransportApiResponseMsg(provisionResponse.getDeviceCredentials(), TransportProtos.ResponseStatus.SUCCESS),
                dbCallbackExecutorService);
    }

    private TransportApiResponseMsg getTransportApiResponseMsg(DeviceCredentials
                                                                       deviceCredentials, TransportProtos.ResponseStatus status) {
        if (!status.equals(TransportProtos.ResponseStatus.SUCCESS)) {
            return TransportApiResponseMsg.newBuilder().setProvisionDeviceResponseMsg(TransportProtos.ProvisionDeviceResponseMsg.newBuilder().setStatus(status).build()).build();
        }
        TransportProtos.ProvisionDeviceResponseMsg.Builder provisionResponse = TransportProtos.ProvisionDeviceResponseMsg.newBuilder()
                .setCredentialsType(TransportProtos.CredentialsType.valueOf(deviceCredentials.getCredentialsType().name()))
                .setStatus(status);
        switch (deviceCredentials.getCredentialsType()) {
            case ACCESS_TOKEN:
                provisionResponse.setCredentialsValue(deviceCredentials.getCredentialsId());
                break;
            case MQTT_BASIC:
            case X509_CERTIFICATE:
            case LWM2M_CREDENTIALS:
                provisionResponse.setCredentialsValue(deviceCredentials.getCredentialsValue());
                break;
        }

        return TransportApiResponseMsg.newBuilder()
                .setProvisionDeviceResponseMsg(provisionResponse.build())
                .build();
    }

    private ListenableFuture<TransportApiResponseMsg> handle(GetEntityProfileRequestMsg requestMsg) {
        EntityType entityType = EntityType.valueOf(requestMsg.getEntityType());
        UUID entityUuid = new UUID(requestMsg.getEntityIdMSB(), requestMsg.getEntityIdLSB());
        GetEntityProfileResponseMsg.Builder builder = GetEntityProfileResponseMsg.newBuilder();
        if (entityType.equals(EntityType.DEVICE_PROFILE)) {
            DeviceProfileId deviceProfileId = new DeviceProfileId(entityUuid);
            DeviceProfile deviceProfile = deviceProfileCache.find(deviceProfileId);
            builder.setData(ByteString.copyFrom(dataDecodingEncodingService.encode(deviceProfile)));
        } else if (entityType.equals(EntityType.TENANT)) {
            TenantId tenantId = TenantId.fromUUID(entityUuid);
            TenantProfile tenantProfile = tenantProfileCache.get(tenantId);
            ApiUsageState state = apiUsageStateService.getApiUsageState(tenantId);
            builder.setData(ByteString.copyFrom(dataDecodingEncodingService.encode(tenantProfile)));
            builder.setApiState(ByteString.copyFrom(dataDecodingEncodingService.encode(state)));
        } else {
            throw new RuntimeException("Invalid entity profile request: " + entityType);
        }
        return Futures.immediateFuture(TransportApiResponseMsg.newBuilder().setEntityProfileResponseMsg(builder).build());
    }

    private ListenableFuture<TransportApiResponseMsg> handle(GetDeviceRequestMsg requestMsg) {
        DeviceId deviceId = new DeviceId(new UUID(requestMsg.getDeviceIdMSB(), requestMsg.getDeviceIdLSB()));
        Device device = deviceService.findDeviceById(TenantId.SYS_TENANT_ID, deviceId);

        TransportApiResponseMsg responseMsg;
        if (device != null) {
            UUID deviceProfileId = device.getDeviceProfileId().getId();
            responseMsg = TransportApiResponseMsg.newBuilder()
                    .setDeviceResponseMsg(TransportProtos.GetDeviceResponseMsg.newBuilder()
                            .setDeviceProfileIdMSB(deviceProfileId.getMostSignificantBits())
                            .setDeviceProfileIdLSB(deviceProfileId.getLeastSignificantBits())
                            .setDeviceTransportConfiguration(ByteString.copyFrom(
                                    dataDecodingEncodingService.encode(device.getDeviceData().getTransportConfiguration())
                            )))
                    .build();
        } else {
            responseMsg = TransportApiResponseMsg.getDefaultInstance();
        }

        return Futures.immediateFuture(responseMsg);
    }

    private ListenableFuture<TransportApiResponseMsg> handle(GetDeviceCredentialsRequestMsg requestMsg) {
        DeviceId deviceId = new DeviceId(new UUID(requestMsg.getDeviceIdMSB(), requestMsg.getDeviceIdLSB()));
        DeviceCredentials deviceCredentials = deviceCredentialsService.findDeviceCredentialsByDeviceId(TenantId.SYS_TENANT_ID, deviceId);

        return Futures.immediateFuture(TransportApiResponseMsg.newBuilder()
                .setDeviceCredentialsResponseMsg(TransportProtos.GetDeviceCredentialsResponseMsg.newBuilder()
                        .setDeviceCredentialsData(ByteString.copyFrom(dataDecodingEncodingService.encode(deviceCredentials))))
                .build());
    }


    private ListenableFuture<TransportApiResponseMsg> handle(GetResourceRequestMsg requestMsg) {
        TenantId tenantId = TenantId.fromUUID(new UUID(requestMsg.getTenantIdMSB(), requestMsg.getTenantIdLSB()));
        ResourceType resourceType = ResourceType.valueOf(requestMsg.getResourceType());
        String resourceKey = requestMsg.getResourceKey();
        TransportProtos.GetResourceResponseMsg.Builder builder = TransportProtos.GetResourceResponseMsg.newBuilder();
        TbResource resource = resourceService.getResource(tenantId, resourceType, resourceKey);

        if (resource == null && !tenantId.equals(TenantId.SYS_TENANT_ID)) {
            resource = resourceService.getResource(TenantId.SYS_TENANT_ID, resourceType, resourceKey);
        }

        if (resource != null) {
            builder.setResource(ByteString.copyFrom(dataDecodingEncodingService.encode(resource)));
        }

        return Futures.immediateFuture(TransportApiResponseMsg.newBuilder().setResourceResponseMsg(builder).build());
    }

    private ListenableFuture<TransportApiResponseMsg> handle(GetSnmpDevicesRequestMsg requestMsg) {
        PageLink pageLink = new PageLink(requestMsg.getPageSize(), requestMsg.getPage());
        PageData<UUID> result = deviceService.findDevicesIdsByDeviceProfileTransportType(DeviceTransportType.SNMP, pageLink);

        GetSnmpDevicesResponseMsg responseMsg = GetSnmpDevicesResponseMsg.newBuilder()
                .addAllIds(result.getData().stream()
                        .map(UUID::toString)
                        .collect(Collectors.toList()))
                .setHasNextPage(result.hasNext())
                .build();

        return Futures.immediateFuture(TransportApiResponseMsg.newBuilder()
                .setSnmpDevicesResponseMsg(responseMsg)
                .build());
    }

    private ListenableFuture<TransportApiResponseMsg> getDeviceInfo(DeviceCredentials credentials) {
        return Futures.transform(deviceService.findDeviceByIdAsync(TenantId.SYS_TENANT_ID, credentials.getDeviceId()), device -> {
            if (device == null) {
                log.trace("[{}] Failed to lookup device by id", credentials.getDeviceId());
                return getEmptyTransportApiResponse();
            }
            try {
                ValidateDeviceCredentialsResponseMsg.Builder builder = ValidateDeviceCredentialsResponseMsg.newBuilder();
                builder.setDeviceInfo(getDeviceInfoProto(device));
                DeviceProfile deviceProfile = deviceProfileCache.get(device.getTenantId(), device.getDeviceProfileId());
                if (deviceProfile != null) {
                    builder.setProfileBody(ByteString.copyFrom(dataDecodingEncodingService.encode(deviceProfile)));
                } else {
                    log.warn("[{}] Failed to find device profile [{}] for device. ", device.getId(), device.getDeviceProfileId());
                }
                if (!StringUtils.isEmpty(credentials.getCredentialsValue())) {
                    builder.setCredentialsBody(credentials.getCredentialsValue());
                }
                return TransportApiResponseMsg.newBuilder()
                        .setValidateCredResponseMsg(builder.build()).build();
            } catch (JsonProcessingException e) {
                log.warn("[{}] Failed to lookup device by id", credentials.getDeviceId(), e);
                return getEmptyTransportApiResponse();
            }
        }, MoreExecutors.directExecutor());
    }

    private DeviceInfoProto getDeviceInfoProto(Device device) throws JsonProcessingException {
        DeviceInfoProto.Builder builder = DeviceInfoProto.newBuilder()
                .setTenantIdMSB(device.getTenantId().getId().getMostSignificantBits())
                .setTenantIdLSB(device.getTenantId().getId().getLeastSignificantBits())
                .setCustomerIdMSB(Optional.ofNullable(device.getCustomerId()).map(customerId -> customerId.getId().getMostSignificantBits()).orElse(0L))
                .setCustomerIdLSB(Optional.ofNullable(device.getCustomerId()).map(customerId -> customerId.getId().getLeastSignificantBits()).orElse(0L))
                .setDeviceIdMSB(device.getId().getId().getMostSignificantBits())
                .setDeviceIdLSB(device.getId().getId().getLeastSignificantBits())
                .setDeviceName(device.getName())
                .setDeviceType(device.getType())
                .setDeviceProfileIdMSB(device.getDeviceProfileId().getId().getMostSignificantBits())
                .setDeviceProfileIdLSB(device.getDeviceProfileId().getId().getLeastSignificantBits())
                .setAdditionalInfo(mapper.writeValueAsString(device.getAdditionalInfo()));

        PowerSavingConfiguration psmConfiguration = null;
        switch (device.getDeviceData().getTransportConfiguration().getType()) {
            case LWM2M:
                psmConfiguration = (Lwm2mDeviceTransportConfiguration) device.getDeviceData().getTransportConfiguration();
                break;
            case COAP:
                psmConfiguration = (CoapDeviceTransportConfiguration) device.getDeviceData().getTransportConfiguration();
                break;
        }

        if (psmConfiguration != null) {
            PowerMode powerMode = psmConfiguration.getPowerMode();
            if (powerMode != null) {
                builder.setPowerMode(powerMode.name());
                if (powerMode.equals(PowerMode.PSM)) {
                    builder.setPsmActivityTimer(checkLong(psmConfiguration.getPsmActivityTimer()));
                } else if (powerMode.equals(PowerMode.E_DRX)) {
                    builder.setEdrxCycle(checkLong(psmConfiguration.getEdrxCycle()));
                    builder.setPagingTransmissionWindow(checkLong(psmConfiguration.getPagingTransmissionWindow()));
                }
            }
        }
        return builder.build();
    }

    private ListenableFuture<TransportApiResponseMsg> getEmptyTransportApiResponseFuture() {
        return Futures.immediateFuture(getEmptyTransportApiResponse());
    }

    private TransportApiResponseMsg getEmptyTransportApiResponse() {
        return TransportApiResponseMsg.newBuilder()
                .setValidateCredResponseMsg(ValidateDeviceCredentialsResponseMsg.getDefaultInstance()).build();
    }

    private ListenableFuture<TransportApiResponseMsg> handle(TransportProtos.LwM2MRequestMsg requestMsg) {
        if (requestMsg.hasRegistrationMsg()) {
            return handleRegistration(requestMsg.getRegistrationMsg());
        } else {
            return Futures.immediateFailedFuture(new RuntimeException("Not supported!"));
        }
    }

    private ListenableFuture<TransportApiResponseMsg> handle(TransportProtos.GetOtaPackageRequestMsg requestMsg) {
        TenantId tenantId = TenantId.fromUUID(new UUID(requestMsg.getTenantIdMSB(), requestMsg.getTenantIdLSB()));
        DeviceId deviceId = new DeviceId(new UUID(requestMsg.getDeviceIdMSB(), requestMsg.getDeviceIdLSB()));
        OtaPackageType otaPackageType = OtaPackageType.valueOf(requestMsg.getType());
        Device device = deviceService.findDeviceById(tenantId, deviceId);

        if (device == null) {
            return getEmptyTransportApiResponseFuture();
        }

        OtaPackageId otaPackageId = OtaPackageUtil.getOtaPackageId(device, otaPackageType);
        if (otaPackageId == null) {
            DeviceProfile deviceProfile = deviceProfileCache.find(device.getDeviceProfileId());
            otaPackageId = OtaPackageUtil.getOtaPackageId(deviceProfile, otaPackageType);
        }
        TransportProtos.GetOtaPackageResponseMsg.Builder builder = TransportProtos.GetOtaPackageResponseMsg.newBuilder();

        if (otaPackageId == null) {
            builder.setResponseStatus(TransportProtos.ResponseStatus.NOT_FOUND);
        } else {
            OtaPackageInfo otaPackageInfo = otaPackageService.findOtaPackageInfoById(tenantId, otaPackageId);

            if (otaPackageInfo == null) {
                builder.setResponseStatus(TransportProtos.ResponseStatus.NOT_FOUND);
            } else if (otaPackageInfo.hasUrl()) {
                builder.setResponseStatus(TransportProtos.ResponseStatus.FAILURE);
                log.trace("[{}] Can`t send OtaPackage with URL data!", otaPackageInfo.getId());
            } else {
                builder.setResponseStatus(TransportProtos.ResponseStatus.SUCCESS);
                builder.setOtaPackageIdMSB(otaPackageId.getId().getMostSignificantBits());
                builder.setOtaPackageIdLSB(otaPackageId.getId().getLeastSignificantBits());
                builder.setType(otaPackageInfo.getType().name());
                builder.setTitle(otaPackageInfo.getTitle());
                builder.setVersion(otaPackageInfo.getVersion());
                builder.setFileName(otaPackageInfo.getFileName());
                builder.setContentType(otaPackageInfo.getContentType());
                if (!otaPackageDataCache.has(otaPackageId.toString())) {
                    OtaPackage otaPackage = otaPackageService.findOtaPackageById(tenantId, otaPackageId);
                    try {
                        otaPackageDataCache.put(otaPackageId.toString(), otaPackage.getData().readAllBytes());
                    } catch (IOException e) {
                        log.error("Failed to cache ota package with id {}",otaPackage.getId(), e);
                    }
                }
            }
        }

        return Futures.immediateFuture(
                TransportApiResponseMsg.newBuilder()
                        .setOtaPackageResponseMsg(builder.build())
                        .build());
    }

    private ListenableFuture<TransportApiResponseMsg> handleRegistration
            (TransportProtos.LwM2MRegistrationRequestMsg msg) {
        TenantId tenantId = TenantId.fromUUID(UUID.fromString(msg.getTenantId()));
        String deviceName = msg.getEndpoint();
        Lock deviceCreationLock = deviceCreationLocks.computeIfAbsent(deviceName, id -> new ReentrantLock());
        deviceCreationLock.lock();
        try {
            Device device = deviceService.findDeviceByTenantIdAndName(tenantId, deviceName);
            if (device == null) {
                device = new Device();
                device.setTenantId(tenantId);
                device.setName(deviceName);
                device.setType("LwM2M");
                device = deviceService.saveDevice(device);
                tbClusterService.onDeviceUpdated(device, null);
            }
            TransportProtos.LwM2MRegistrationResponseMsg registrationResponseMsg =
                    TransportProtos.LwM2MRegistrationResponseMsg.newBuilder()
                            .setDeviceInfo(getDeviceInfoProto(device)).build();
            TransportProtos.LwM2MResponseMsg responseMsg = TransportProtos.LwM2MResponseMsg.newBuilder().setRegistrationMsg(registrationResponseMsg).build();
            return Futures.immediateFuture(TransportApiResponseMsg.newBuilder().setLwM2MResponseMsg(responseMsg).build());
        } catch (JsonProcessingException e) {
            log.warn("[{}][{}] Failed to lookup device by gateway id and name", tenantId, deviceName, e);
            throw new RuntimeException(e);
        } finally {
            deviceCreationLock.unlock();
        }
    }

    private ListenableFuture<TransportApiResponseMsg> handle(TransportProtos.GetAllQueueRoutingInfoRequestMsg requestMsg) {
        return queuesToTransportApiResponseMsg(queueService.findAllQueues());
    }

    private ListenableFuture<TransportApiResponseMsg> queuesToTransportApiResponseMsg(List<Queue> queues) {
        return Futures.immediateFuture(TransportApiResponseMsg.newBuilder()
                .addAllGetQueueRoutingInfoResponseMsgs(queues.stream()
                        .map(queue -> TransportProtos.GetQueueRoutingInfoResponseMsg.newBuilder()
                                .setTenantIdMSB(queue.getTenantId().getId().getMostSignificantBits())
                                .setTenantIdLSB(queue.getTenantId().getId().getLeastSignificantBits())
                                .setQueueIdMSB(queue.getId().getId().getMostSignificantBits())
                                .setQueueIdLSB(queue.getId().getId().getLeastSignificantBits())
                                .setQueueName(queue.getName())
                                .setQueueTopic(queue.getTopic())
                                .setPartitions(queue.getPartitions())
                                .build()).collect(Collectors.toList())).build());
    }


    private Long checkLong(Long l) {
        return l != null ? l : 0;
    }
}<|MERGE_RESOLUTION|>--- conflicted
+++ resolved
@@ -101,12 +101,8 @@
 import org.thingsboard.server.service.profile.TbDeviceProfileCache;
 import org.thingsboard.server.service.resource.TbResourceService;
 
-<<<<<<< HEAD
 import java.io.IOException;
-import java.sql.SQLException;
-=======
 import java.util.List;
->>>>>>> 579dc21b
 import java.util.Optional;
 import java.util.UUID;
 import java.util.concurrent.ConcurrentHashMap;
@@ -583,6 +579,7 @@
             DeviceProfile deviceProfile = deviceProfileCache.find(device.getDeviceProfileId());
             otaPackageId = OtaPackageUtil.getOtaPackageId(deviceProfile, otaPackageType);
         }
+
         TransportProtos.GetOtaPackageResponseMsg.Builder builder = TransportProtos.GetOtaPackageResponseMsg.newBuilder();
 
         if (otaPackageId == null) {
