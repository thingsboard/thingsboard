--- conflicted
+++ resolved
@@ -18,12 +18,9 @@
 import org.thingsboard.server.common.data.Dashboard;
 import org.thingsboard.server.common.data.ResourceExportData;
 import org.thingsboard.server.common.data.TbResource;
-<<<<<<< HEAD
 import org.thingsboard.server.common.data.TbResourceDeleteResult;
-=======
+import org.thingsboard.server.common.data.User;
 import org.thingsboard.server.common.data.TbResourceInfo;
->>>>>>> ff2ccefa
-import org.thingsboard.server.common.data.User;
 import org.thingsboard.server.common.data.exception.ThingsboardException;
 import org.thingsboard.server.common.data.id.TenantId;
 import org.thingsboard.server.common.data.lwm2m.LwM2mObject;
@@ -41,14 +38,9 @@
 
     TbResourceInfo save(TbResource entity, SecurityUser user) throws Exception;
 
-    void delete(TbResource entity, User user);
+    void delete(TbResourceInfo entity, User user);
 
     TbResourceDeleteResult delete(TbResource entity, boolean force, User user);
-
-    @Override
-    default void delete(TbResource entity, User user) {
-        delete(entity,true, user);
-    }
 
     List<LwM2mObject> findLwM2mObject(TenantId tenantId,
                                       String sortOrder,
