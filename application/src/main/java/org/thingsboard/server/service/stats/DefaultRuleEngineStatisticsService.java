/**
 * Copyright © 2016-2020 The Thingsboard Authors
 *
 * Licensed under the Apache License, Version 2.0 (the "License");
 * you may not use this file except in compliance with the License.
 * You may obtain a copy of the License at
 *
 *     http://www.apache.org/licenses/LICENSE-2.0
 *
 * Unless required by applicable law or agreed to in writing, software
 * distributed under the License is distributed on an "AS IS" BASIS,
 * WITHOUT WARRANTIES OR CONDITIONS OF ANY KIND, either express or implied.
 * See the License for the specific language governing permissions and
 * limitations under the License.
 */
package org.thingsboard.server.service.stats;

import com.google.common.util.concurrent.FutureCallback;
import lombok.Data;
import lombok.extern.slf4j.Slf4j;
import org.springframework.stereotype.Service;
import org.thingsboard.server.common.data.id.QueueStatsId;
import org.thingsboard.server.common.data.id.TenantId;
import org.thingsboard.server.common.data.kv.BasicTsKvEntry;
import org.thingsboard.server.common.data.kv.JsonDataEntry;
import org.thingsboard.server.common.data.kv.LongDataEntry;
import org.thingsboard.server.common.data.kv.TsKvEntry;
import org.thingsboard.server.common.data.queue.Queue;
import org.thingsboard.server.common.data.queue.QueueStats;
import org.thingsboard.server.dao.exception.DataValidationException;
import org.thingsboard.server.dao.queue.QueueService;
import org.thingsboard.server.dao.queue.QueueStatsService;
import org.thingsboard.server.queue.discovery.TbServiceInfoProvider;
import org.thingsboard.server.queue.util.TbRuleEngineComponent;
import org.thingsboard.server.service.queue.TbRuleEngineConsumerStats;
import org.thingsboard.server.service.telemetry.TelemetrySubscriptionService;

import javax.annotation.Nullable;
import java.util.Collections;
import java.util.List;
import java.util.concurrent.ConcurrentHashMap;
import java.util.concurrent.ConcurrentMap;
import java.util.concurrent.locks.Lock;
import java.util.concurrent.locks.ReentrantLock;
import java.util.stream.Collectors;

@TbRuleEngineComponent
@Service
@Slf4j
public class DefaultRuleEngineStatisticsService implements RuleEngineStatisticsService {

    public static final String TB_SERVICE_QUEUE = "TbServiceQueue";
    public static final FutureCallback<Integer> CALLBACK = new FutureCallback<Integer>() {
        @Override
        public void onSuccess(@Nullable Integer result) {

        }

        @Override
        public void onFailure(Throwable t) {
            log.warn("Failed to persist statistics", t);
        }
    };

    private final TbServiceInfoProvider serviceInfoProvider;
    private final TelemetrySubscriptionService tsService;
    private final Lock lock = new ReentrantLock();
    private final QueueStatsService queueStatsService;
    private final QueueService queueService;
    private final ConcurrentMap<TenantQueueKey, QueueStatsId> tenantQueueStats;

    public DefaultRuleEngineStatisticsService(TelemetrySubscriptionService tsService,
                                              TbServiceInfoProvider serviceInfoProvider,
                                              QueueStatsService queueStatsService,
                                              QueueService queueService) {
        this.tsService = tsService;
        this.serviceInfoProvider = serviceInfoProvider;
        this.queueStatsService = queueStatsService;
        this.queueService = queueService;
        this.tenantQueueStats = new ConcurrentHashMap<>();
    }

    @Override
    public void reportQueueStats(long ts, TbRuleEngineConsumerStats ruleEngineStats) {
        String queueName = ruleEngineStats.getQueueName();
        ruleEngineStats.getTenantStats().forEach((id, stats) -> {
            TenantId tenantId = new TenantId(id);
            try {
                QueueStatsId queueStatsId = getQueueStatsId(tenantId, queueName);
                if (stats.getTotalMsgCounter().get() > 0) {
                    List<TsKvEntry> tsList = stats.getCounters().entrySet().stream()
                            .map(kv -> new BasicTsKvEntry(ts, new LongDataEntry(kv.getKey(), (long) kv.getValue().get())))
                            .collect(Collectors.toList());
                    if (!tsList.isEmpty()) {
<<<<<<< HEAD
                        tsService.saveAndNotify(tenantId, queueStatsId, tsList, CALLBACK);
=======
                        tsService.saveAndNotifyInternal(tenantId, serviceAssetId, tsList, CALLBACK);
>>>>>>> 92f088b5
                    }
                }
            } catch (DataValidationException e) {
                if (!e.getMessage().equalsIgnoreCase("Queue Stats is referencing to non-existent tenant!")) {
                    throw e;
                }
            }
        });
        ruleEngineStats.getTenantExceptions().forEach((tenantId, e) -> {
            TsKvEntry tsKv = new BasicTsKvEntry(ts, new JsonDataEntry("ruleEngineException", e.toJsonString()));
            try {
<<<<<<< HEAD
                tsService.saveAndNotify(tenantId, getQueueStatsId(tenantId, queueName), Collections.singletonList(tsKv), CALLBACK);
=======
                tsService.saveAndNotifyInternal(tenantId, getServiceAssetId(tenantId, queueName), Collections.singletonList(tsKv), CALLBACK);
>>>>>>> 92f088b5
            } catch (DataValidationException e2) {
                if (!e2.getMessage().equalsIgnoreCase("Queue stats is referencing to non-existent tenant!")) {
                    throw e2;
                }
            }
        });
    }

    private QueueStatsId getQueueStatsId(TenantId tenantId, String queueName) {
        TenantQueueKey key = new TenantQueueKey(tenantId, queueName);
        QueueStatsId queueStatsId = tenantQueueStats.get(key);
        if (queueStatsId == null) {
            lock.lock();
            try {
                queueStatsId = tenantQueueStats.get(key);
                if (queueStatsId == null) {
                    QueueStats queueStats = queueStatsService.findByTenantIdAndName(tenantId, queueName + "_" + serviceInfoProvider.getServiceId());
                    if (queueStats == null) {
                        Queue queue = queueService.findQueueByTenantIdAndName(tenantId, queueName);
                        if (queue == null) {
                            throw new RuntimeException("Queue with name " + queueName + " is not exist.");
                        }
                        queueStats = new QueueStats();
                        queueStats.setTenantId(tenantId);
                        queueStats.setName(queueName + "_" + serviceInfoProvider.getServiceId());
                        queueStats.setQueueId(queue.getId());
                        queueStats = queueStatsService.save(tenantId, queueStats);
                    }
                    queueStatsId = queueStats.getId();
                    tenantQueueStats.put(key, queueStatsId);
                }
            } finally {
                lock.unlock();
            }
        }
        return queueStatsId;
    }

    @Data
    private static class TenantQueueKey {
        private final TenantId tenantId;
        private final String queueName;
    }
}<|MERGE_RESOLUTION|>--- conflicted
+++ resolved
@@ -92,11 +92,7 @@
                             .map(kv -> new BasicTsKvEntry(ts, new LongDataEntry(kv.getKey(), (long) kv.getValue().get())))
                             .collect(Collectors.toList());
                     if (!tsList.isEmpty()) {
-<<<<<<< HEAD
-                        tsService.saveAndNotify(tenantId, queueStatsId, tsList, CALLBACK);
-=======
-                        tsService.saveAndNotifyInternal(tenantId, serviceAssetId, tsList, CALLBACK);
->>>>>>> 92f088b5
+                        tsService.saveAndNotifyInternal(tenantId, queueStatsId, tsList, CALLBACK);
                     }
                 }
             } catch (DataValidationException e) {
@@ -108,11 +104,7 @@
         ruleEngineStats.getTenantExceptions().forEach((tenantId, e) -> {
             TsKvEntry tsKv = new BasicTsKvEntry(ts, new JsonDataEntry("ruleEngineException", e.toJsonString()));
             try {
-<<<<<<< HEAD
-                tsService.saveAndNotify(tenantId, getQueueStatsId(tenantId, queueName), Collections.singletonList(tsKv), CALLBACK);
-=======
-                tsService.saveAndNotifyInternal(tenantId, getServiceAssetId(tenantId, queueName), Collections.singletonList(tsKv), CALLBACK);
->>>>>>> 92f088b5
+                tsService.saveAndNotifyInternal(tenantId, getQueueStatsId(tenantId, queueName), Collections.singletonList(tsKv), CALLBACK);
             } catch (DataValidationException e2) {
                 if (!e2.getMessage().equalsIgnoreCase("Queue stats is referencing to non-existent tenant!")) {
                     throw e2;
