--- conflicted
+++ resolved
@@ -96,24 +96,19 @@
                 }
             }
         });
-<<<<<<< HEAD
-        ruleEngineStats.getTenantExceptions().forEach((tenantId, exceptions) -> {
-            RuleEngineException lastException = exceptions.get(exceptions.size() - 1);
-            TsKvEntry tsKv = new BasicTsKvEntry(ts, new JsonDataEntry("ruleEngineException", lastException.toJsonString()));
-=======
         ruleEngineStats.getTenantExceptions().forEach((tenantId, e) -> {
->>>>>>> 08cd5357
             try {
-                TsKvEntry tsKv = new BasicTsKvEntry(e.getTs(), new JsonDataEntry("ruleEngineException", e.toJsonString()));
+                RuleEngineException lastException = e.get(e.size() - 1);
+                TsKvEntry tsKv = new BasicTsKvEntry(ts, new JsonDataEntry("ruleEngineException", lastException.toJsonString()));
                 tsService.saveAndNotifyInternal(tenantId, getServiceAssetId(tenantId, queueName), Collections.singletonList(tsKv), CALLBACK);
             } catch (Exception e2) {
                 if (!"Asset is referencing to non-existent tenant!".equalsIgnoreCase(e2.getMessage())) {
                     log.debug("[{}] Failed to store the statistics", tenantId, e2);
                 }
             }
-            exceptions.stream()
-                    .filter(e -> e instanceof RuleNodeException)
-                    .map(e -> (RuleNodeException) e)
+            e.stream()
+                    .filter(exception -> exception instanceof RuleNodeException)
+                    .map(exception -> (RuleNodeException) e)
                     .collect(Collectors.groupingBy(RuleNodeException::getRuleChainId, Collectors.groupingBy(RuleNodeException::getRuleNodeId)))
                     .forEach((ruleChainId, ruleNodesErrors) -> {
                         ruleNodesErrors.forEach((ruleNodeId, ruleNodeExceptions) -> {
