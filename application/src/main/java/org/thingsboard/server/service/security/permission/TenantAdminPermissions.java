--- conflicted
+++ resolved
@@ -50,11 +50,8 @@
         put(Resource.QUEUE, queuePermissionChecker);
         put(Resource.VERSION_CONTROL, PermissionChecker.allowAllPermissionChecker);
         put(Resource.NOTIFICATION, tenantEntityPermissionChecker);
-<<<<<<< HEAD
+        put(Resource.MOBILE_APP_SETTINGS, new PermissionChecker.GenericPermissionChecker(Operation.READ));
         put(Resource.ALARM_RULE, tenantEntityPermissionChecker);
-=======
-        put(Resource.MOBILE_APP_SETTINGS, new PermissionChecker.GenericPermissionChecker(Operation.READ));
->>>>>>> 9b9988a4
     }
 
     public static final PermissionChecker tenantEntityPermissionChecker = new PermissionChecker() {
