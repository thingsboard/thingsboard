--- conflicted
+++ resolved
@@ -40,12 +40,9 @@
         put(Resource.WIDGETS_BUNDLE, widgetsPermissionChecker);
         put(Resource.WIDGET_TYPE, widgetsPermissionChecker);
         put(Resource.DEVICE_PROFILE, tenantEntityPermissionChecker);
-<<<<<<< HEAD
+        put(Resource.API_USAGE_STATE, tenantEntityPermissionChecker);
         put(Resource.QUEUE, tenantEntityPermissionChecker);
         put(Resource.QUEUE_STATS, tenantEntityPermissionChecker);
-=======
-        put(Resource.API_USAGE_STATE, tenantEntityPermissionChecker);
->>>>>>> 92f088b5
     }
 
     public static final PermissionChecker tenantEntityPermissionChecker = new PermissionChecker() {
@@ -105,5 +102,4 @@
         }
 
     };
-
 }