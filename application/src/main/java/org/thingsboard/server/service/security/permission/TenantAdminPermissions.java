--- conflicted
+++ resolved
@@ -37,17 +37,13 @@
         put(Resource.CUSTOMER, tenantEntityPermissionChecker);
         put(Resource.DASHBOARD, tenantEntityPermissionChecker);
         put(Resource.ENTITY_VIEW, tenantEntityPermissionChecker);
-        put(Resource.EDGE, tenantEntityPermissionChecker);
         put(Resource.TENANT, tenantPermissionChecker);
         put(Resource.RULE_CHAIN, tenantEntityPermissionChecker);
         put(Resource.USER, userPermissionChecker);
         put(Resource.WIDGETS_BUNDLE, widgetsPermissionChecker);
         put(Resource.WIDGET_TYPE, widgetsPermissionChecker);
-<<<<<<< HEAD
+        put(Resource.DEVICE_PROFILE, tenantEntityPermissionChecker);
         put(Resource.EDGE, tenantEntityPermissionChecker);
-=======
-        put(Resource.DEVICE_PROFILE, tenantEntityPermissionChecker);
->>>>>>> 40e13cce
     }
 
     public static final PermissionChecker tenantEntityPermissionChecker = new PermissionChecker() {
