/**
 * Copyright © 2016-2020 The Thingsboard Authors
 *
 * Licensed under the Apache License, Version 2.0 (the "License");
 * you may not use this file except in compliance with the License.
 * You may obtain a copy of the License at
 *
 *     http://www.apache.org/licenses/LICENSE-2.0
 *
 * Unless required by applicable law or agreed to in writing, software
 * distributed under the License is distributed on an "AS IS" BASIS,
 * WITHOUT WARRANTIES OR CONDITIONS OF ANY KIND, either express or implied.
 * See the License for the specific language governing permissions and
 * limitations under the License.
 */
package org.thingsboard.server.service.install;

import com.datastax.oss.driver.api.core.servererrors.InvalidQueryException;
import lombok.extern.slf4j.Slf4j;
import org.springframework.context.annotation.Profile;
import org.springframework.stereotype.Service;
import org.thingsboard.server.dao.util.NoSqlTsDao;

@Service
@NoSqlTsDao
@Profile("install")
@Slf4j
public class CassandraTsDatabaseUpgradeService extends AbstractCassandraDatabaseUpgradeService implements DatabaseTsUpgradeService {

    @Override
    public void upgradeDatabase(String fromVersion) throws Exception {
        switch (fromVersion) {
            case "2.4.3":
                log.info("Updating schema ...");
                String updateTsKvTableStmt = "alter table ts_kv_cf add json_v text";
                String updateTsKvLatestTableStmt = "alter table ts_kv_latest_cf add json_v text";

                try {
                    log.info("Updating ts ...");
                    cluster.getSession().execute(updateTsKvTableStmt);
                    Thread.sleep(2500);
                    log.info("Ts updated.");
                    log.info("Updating ts latest ...");
                    cluster.getSession().execute(updateTsKvLatestTableStmt);
                    Thread.sleep(2500);
                    log.info("Ts latest updated.");
                } catch (InvalidQueryException e) {
                }
                log.info("Schema updated.");
                break;
            case "2.5.0":
<<<<<<< HEAD
            case "2.5.4":
=======
            case "3.1.1":
>>>>>>> af77d577
                break;
            default:
                throw new RuntimeException("Unable to upgrade Cassandra database, unsupported fromVersion: " + fromVersion);
        }
    }

}<|MERGE_RESOLUTION|>--- conflicted
+++ resolved
@@ -49,11 +49,7 @@
                 log.info("Schema updated.");
                 break;
             case "2.5.0":
-<<<<<<< HEAD
-            case "2.5.4":
-=======
             case "3.1.1":
->>>>>>> af77d577
                 break;
             default:
                 throw new RuntimeException("Unable to upgrade Cassandra database, unsupported fromVersion: " + fromVersion);
