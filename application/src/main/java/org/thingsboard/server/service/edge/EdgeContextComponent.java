--- conflicted
+++ resolved
@@ -154,11 +154,10 @@
     private ResourceService resourceService;
 
     @Autowired
-<<<<<<< HEAD
     private OAuth2Service oAuth2Service;
-=======
+
+    @Autowired
     private RateLimitService rateLimitService;
->>>>>>> e733a092
 
     @Autowired
     private NotificationRuleProcessor notificationRuleProcessor;
