/**
 * Copyright © 2016-2025 The Thingsboard Authors
 *
 * Licensed under the Apache License, Version 2.0 (the "License");
 * you may not use this file except in compliance with the License.
 * You may obtain a copy of the License at
 *
 *     http://www.apache.org/licenses/LICENSE-2.0
 *
 * Unless required by applicable law or agreed to in writing, software
 * distributed under the License is distributed on an "AS IS" BASIS,
 * WITHOUT WARRANTIES OR CONDITIONS OF ANY KIND, either express or implied.
 * See the License for the specific language governing permissions and
 * limitations under the License.
 */
package org.thingsboard.server.service.cf.ctx.state;

import com.fasterxml.jackson.databind.JsonNode;
import com.fasterxml.jackson.databind.node.ObjectNode;
import lombok.Getter;
import lombok.Setter;
import org.thingsboard.common.util.JacksonUtil;
import org.thingsboard.server.actors.TbActorRef;
import org.thingsboard.server.common.data.id.EntityId;
import org.thingsboard.server.common.msg.queue.TopicPartitionInfo;
import org.thingsboard.server.service.cf.ctx.CalculatedFieldEntityCtxId;
import org.thingsboard.server.service.cf.ctx.state.aggregation.RelatedEntitiesArgumentEntry;
import org.thingsboard.server.service.cf.ctx.state.aggregation.single.EntityAggregationArgumentEntry;
import org.thingsboard.server.service.cf.ctx.state.geofencing.GeofencingArgumentEntry;
import org.thingsboard.server.service.cf.ctx.state.geofencing.GeofencingZoneState;
import org.thingsboard.server.utils.CalculatedFieldUtils;

import java.io.Closeable;
import java.util.ArrayList;
import java.util.Collections;
import java.util.HashMap;
import java.util.List;
import java.util.Map;
import java.util.stream.Collectors;

@Getter
public abstract class BaseCalculatedFieldState implements CalculatedFieldState, Closeable {

    protected static final long DEFAULT_LAST_UPDATE_TS = -1L;

    protected final EntityId entityId;
    protected CalculatedFieldCtx ctx;
    protected TbActorRef actorCtx;
    protected List<String> requiredArguments;

<<<<<<< HEAD
    protected Map<String, ArgumentEntry> arguments = new HashMap<>();
    protected boolean sizeExceedsLimit;
    protected long latestTimestamp = DEFAULT_LAST_UPDATE_TS;
    protected ReadinessStatus readinessStatus;

    @Setter
    private TopicPartitionInfo partition;

    public BaseCalculatedFieldState(EntityId entityId) {
        this.entityId = entityId;
    }

    @Override
    public void setCtx(CalculatedFieldCtx ctx, TbActorRef actorCtx) {
        this.ctx = ctx;
        this.actorCtx = actorCtx;
        this.requiredArguments = ctx.getArgNames();
        this.readinessStatus = checkReadiness(requiredArguments, arguments);
=======
    public BaseCalculatedFieldState(List<String> requiredArguments) {
        this.requiredArguments = requiredArguments;
        this.arguments = new HashMap<>();
    }

    public BaseCalculatedFieldState() {
        this(new ArrayList<>(), new HashMap<>(), false);
>>>>>>> 0577d66d
    }

    @Override
    public void init(boolean restored) {
    }

    @Override
    public Map<String, ArgumentEntry> update(Map<String, ArgumentEntry> argumentValues, CalculatedFieldCtx ctx) {
        Map<String, ArgumentEntry> updatedArguments = null;

        for (Map.Entry<String, ArgumentEntry> entry : argumentValues.entrySet()) {
            String key = entry.getKey();
            ArgumentEntry newEntry = entry.getValue();

            checkArgumentSize(key, newEntry, ctx);

            ArgumentEntry existingEntry = arguments.get(key);
            boolean entryUpdated;

            if (existingEntry == null || newEntry.isForceResetPrevious()) {
                validateNewEntry(key, newEntry);
                if (existingEntry instanceof RelatedEntitiesArgumentEntry ||
                    existingEntry instanceof EntityAggregationArgumentEntry) {
                    updateEntry(existingEntry, newEntry);
                } else {
                    arguments.put(key, newEntry);
                }
                entryUpdated = true;
            } else {
                entryUpdated = updateEntry(existingEntry, newEntry);
            }

            if (entryUpdated) {
<<<<<<< HEAD
                if (updatedArguments == null) {
                    updatedArguments = new HashMap<>(argumentValues.size());
                }
                updatedArguments.put(key, newEntry);
                updateLastUpdateTimestamp(newEntry);
=======
                stateUpdated = true;
>>>>>>> 0577d66d
            }

        }

        if (updatedArguments == null) {
            return Collections.emptyMap();
        }
        readinessStatus = checkReadiness(requiredArguments, arguments);
        return updatedArguments;
    }

    protected boolean updateEntry(ArgumentEntry existingEntry, ArgumentEntry newEntry) {
        return existingEntry.updateEntry(newEntry);
    }

    @Override
    public void reset() { // must reset everything dependent on arguments
        requiredArguments = null;
        arguments.clear();
        sizeExceedsLimit = false;
        latestTimestamp = DEFAULT_LAST_UPDATE_TS;
    }

    @Override
    public boolean isReady() {
        return readinessStatus.ready();
    }

    @Override
    public void checkStateSize(CalculatedFieldEntityCtxId ctxId, long maxStateSize) {
        if (!sizeExceedsLimit && maxStateSize > 0 && CalculatedFieldUtils.toProto(ctxId, this).getSerializedSize() > maxStateSize) {
            arguments.clear();
            sizeExceedsLimit = true;
        }
    }

    @Override
    public void close() {
    }

    protected void validateNewEntry(String key, ArgumentEntry newEntry) {
    }

    protected ObjectNode toSimpleResult(boolean useLatestTs, ObjectNode valuesNode) {
        if (!useLatestTs) {
            return valuesNode;
        }
        long latestTs = getLatestTimestamp();
        if (latestTs == DEFAULT_LAST_UPDATE_TS) {
            return valuesNode;
        }
        ObjectNode resultNode = JacksonUtil.newObjectNode();
        resultNode.put("ts", latestTs);
        resultNode.set("values", valuesNode);
        return resultNode;
    }

<<<<<<< HEAD
    private void updateLastUpdateTimestamp(ArgumentEntry entry) {
        long newTs = this.latestTimestamp;
        if (entry instanceof SingleValueArgumentEntry singleValueArgumentEntry) {
            newTs = singleValueArgumentEntry.getTs();
        } else if (entry instanceof TsRollingArgumentEntry tsRollingArgumentEntry) {
            Map.Entry<Long, Double> lastEntry = tsRollingArgumentEntry.getTsRecords().lastEntry();
            newTs = (lastEntry != null) ? lastEntry.getKey() : DEFAULT_LAST_UPDATE_TS;
        } else if (entry instanceof RelatedEntitiesArgumentEntry relatedEntitiesArgumentEntry) {
            newTs = relatedEntitiesArgumentEntry.getEntityInputs().values().stream()
                    .mapToLong(e -> (e instanceof SingleValueArgumentEntry s) ? s.getTs() : DEFAULT_LAST_UPDATE_TS)
                    .max()
                    .orElse(DEFAULT_LAST_UPDATE_TS);
        } else if (entry instanceof GeofencingArgumentEntry geofencingArgumentEntry) {
            newTs = geofencingArgumentEntry.getZoneStates().values().stream()
                    .mapToLong(GeofencingZoneState::getTs).max().orElse(DEFAULT_LAST_UPDATE_TS);
=======
    protected abstract void validateNewEntry(ArgumentEntry newEntry);

    public long getLatestTimestamp() {
        long latestTs = DEFAULT_LAST_UPDATE_TS;

        boolean allDefault = arguments.values().stream().allMatch(entry -> {
            if (entry instanceof SingleValueArgumentEntry single) {
                return single.isDefaultValue();
            }
            return false;
        });

        for (ArgumentEntry entry : arguments.values()) {
            if (entry instanceof SingleValueArgumentEntry single) {
                if (allDefault) {
                    latestTs = Math.max(latestTs, single.getTs());
                } else if (!single.isDefaultValue()) {
                    latestTs = Math.max(latestTs, single.getTs());
                }
            } else if (entry instanceof TsRollingArgumentEntry rolling) {
                latestTs = Math.max(latestTs, rolling.getLatestTs());
            }
>>>>>>> 0577d66d
        }

        return latestTs;
    }

    protected ReadinessStatus checkReadiness(List<String> requiredArguments, Map<String, ArgumentEntry> currentArguments) {
        if (currentArguments == null) {
            return ReadinessStatus.from(requiredArguments);
        }
        List<String> emptyArguments = null;
        for (String requiredArgumentKey : requiredArguments) {
            ArgumentEntry argumentEntry = currentArguments.get(requiredArgumentKey);
            if (argumentEntry == null || argumentEntry.isEmpty()) {
                if (emptyArguments == null) {
                    emptyArguments = new ArrayList<>();
                }
                emptyArguments.add(requiredArgumentKey);
            }
        }
        return ReadinessStatus.from(emptyArguments);
    }

    @Override
    public JsonNode getArgumentsJson() {
        return JacksonUtil.valueToTree(arguments.entrySet().stream()
                .collect(Collectors.toMap(Map.Entry::getKey, e -> e.getValue().jsonValue())));
    }

}<|MERGE_RESOLUTION|>--- conflicted
+++ resolved
@@ -26,8 +26,6 @@
 import org.thingsboard.server.service.cf.ctx.CalculatedFieldEntityCtxId;
 import org.thingsboard.server.service.cf.ctx.state.aggregation.RelatedEntitiesArgumentEntry;
 import org.thingsboard.server.service.cf.ctx.state.aggregation.single.EntityAggregationArgumentEntry;
-import org.thingsboard.server.service.cf.ctx.state.geofencing.GeofencingArgumentEntry;
-import org.thingsboard.server.service.cf.ctx.state.geofencing.GeofencingZoneState;
 import org.thingsboard.server.utils.CalculatedFieldUtils;
 
 import java.io.Closeable;
@@ -41,14 +39,13 @@
 @Getter
 public abstract class BaseCalculatedFieldState implements CalculatedFieldState, Closeable {
 
-    protected static final long DEFAULT_LAST_UPDATE_TS = -1L;
+    public static final long DEFAULT_LAST_UPDATE_TS = -1L;
 
     protected final EntityId entityId;
     protected CalculatedFieldCtx ctx;
     protected TbActorRef actorCtx;
     protected List<String> requiredArguments;
 
-<<<<<<< HEAD
     protected Map<String, ArgumentEntry> arguments = new HashMap<>();
     protected boolean sizeExceedsLimit;
     protected long latestTimestamp = DEFAULT_LAST_UPDATE_TS;
@@ -67,15 +64,6 @@
         this.actorCtx = actorCtx;
         this.requiredArguments = ctx.getArgNames();
         this.readinessStatus = checkReadiness(requiredArguments, arguments);
-=======
-    public BaseCalculatedFieldState(List<String> requiredArguments) {
-        this.requiredArguments = requiredArguments;
-        this.arguments = new HashMap<>();
-    }
-
-    public BaseCalculatedFieldState() {
-        this(new ArrayList<>(), new HashMap<>(), false);
->>>>>>> 0577d66d
     }
 
     @Override
@@ -109,15 +97,10 @@
             }
 
             if (entryUpdated) {
-<<<<<<< HEAD
                 if (updatedArguments == null) {
                     updatedArguments = new HashMap<>(argumentValues.size());
                 }
                 updatedArguments.put(key, newEntry);
-                updateLastUpdateTimestamp(newEntry);
-=======
-                stateUpdated = true;
->>>>>>> 0577d66d
             }
 
         }
@@ -174,25 +157,6 @@
         resultNode.set("values", valuesNode);
         return resultNode;
     }
-
-<<<<<<< HEAD
-    private void updateLastUpdateTimestamp(ArgumentEntry entry) {
-        long newTs = this.latestTimestamp;
-        if (entry instanceof SingleValueArgumentEntry singleValueArgumentEntry) {
-            newTs = singleValueArgumentEntry.getTs();
-        } else if (entry instanceof TsRollingArgumentEntry tsRollingArgumentEntry) {
-            Map.Entry<Long, Double> lastEntry = tsRollingArgumentEntry.getTsRecords().lastEntry();
-            newTs = (lastEntry != null) ? lastEntry.getKey() : DEFAULT_LAST_UPDATE_TS;
-        } else if (entry instanceof RelatedEntitiesArgumentEntry relatedEntitiesArgumentEntry) {
-            newTs = relatedEntitiesArgumentEntry.getEntityInputs().values().stream()
-                    .mapToLong(e -> (e instanceof SingleValueArgumentEntry s) ? s.getTs() : DEFAULT_LAST_UPDATE_TS)
-                    .max()
-                    .orElse(DEFAULT_LAST_UPDATE_TS);
-        } else if (entry instanceof GeofencingArgumentEntry geofencingArgumentEntry) {
-            newTs = geofencingArgumentEntry.getZoneStates().values().stream()
-                    .mapToLong(GeofencingZoneState::getTs).max().orElse(DEFAULT_LAST_UPDATE_TS);
-=======
-    protected abstract void validateNewEntry(ArgumentEntry newEntry);
 
     public long getLatestTimestamp() {
         long latestTs = DEFAULT_LAST_UPDATE_TS;
@@ -211,10 +175,9 @@
                 } else if (!single.isDefaultValue()) {
                     latestTs = Math.max(latestTs, single.getTs());
                 }
-            } else if (entry instanceof TsRollingArgumentEntry rolling) {
-                latestTs = Math.max(latestTs, rolling.getLatestTs());
-            }
->>>>>>> 0577d66d
+            } else if (entry instanceof HasLatestTs hasLatestTsEntry) {
+                latestTs = Math.max(latestTs, hasLatestTsEntry.getLatestTs());
+            }
         }
 
         return latestTs;
