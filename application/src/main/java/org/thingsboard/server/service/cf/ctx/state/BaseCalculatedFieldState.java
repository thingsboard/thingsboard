/**
 * Copyright © 2016-2025 The Thingsboard Authors
 *
 * Licensed under the Apache License, Version 2.0 (the "License");
 * you may not use this file except in compliance with the License.
 * You may obtain a copy of the License at
 *
 *     http://www.apache.org/licenses/LICENSE-2.0
 *
 * Unless required by applicable law or agreed to in writing, software
 * distributed under the License is distributed on an "AS IS" BASIS,
 * WITHOUT WARRANTIES OR CONDITIONS OF ANY KIND, either express or implied.
 * See the License for the specific language governing permissions and
 * limitations under the License.
 */
package org.thingsboard.server.service.cf.ctx.state;

import com.fasterxml.jackson.databind.node.ObjectNode;
import lombok.Getter;
import lombok.Setter;
<<<<<<< HEAD
import org.thingsboard.script.api.tbel.TbUtils;
=======
import org.thingsboard.common.util.JacksonUtil;
>>>>>>> ec48cacb
import org.thingsboard.server.actors.TbActorRef;
import org.thingsboard.server.common.data.id.EntityId;
import org.thingsboard.server.common.msg.queue.TopicPartitionInfo;
import org.thingsboard.server.service.cf.ctx.CalculatedFieldEntityCtxId;
import org.thingsboard.server.service.cf.ctx.state.aggregation.AggSingleEntityArgumentEntry;
import org.thingsboard.server.utils.CalculatedFieldUtils;

import java.io.Closeable;
import java.util.Collections;
import java.util.HashMap;
import java.util.List;
import java.util.Map;

@Getter
public abstract class BaseCalculatedFieldState implements CalculatedFieldState, Closeable {

    protected final EntityId entityId;
    protected CalculatedFieldCtx ctx;
    protected TbActorRef actorCtx;
    protected List<String> requiredArguments;

    protected Map<String, ArgumentEntry> arguments = new HashMap<>();
    protected boolean sizeExceedsLimit;
    protected long latestTimestamp = -1;

    @Setter
    private TopicPartitionInfo partition;

    public BaseCalculatedFieldState(EntityId entityId) {
        this.entityId = entityId;
    }

    @Override
    public void setCtx(CalculatedFieldCtx ctx, TbActorRef actorCtx) {
        this.ctx = ctx;
        this.actorCtx = actorCtx;
        this.requiredArguments = ctx.getArgNames();
    }

    @Override
    public void init() {
    }

    @Override
    public Map<String, ArgumentEntry> update(Map<String, ArgumentEntry> argumentValues, CalculatedFieldCtx ctx) {
        Map<String, ArgumentEntry> updatedArguments = null;

        for (Map.Entry<String, ArgumentEntry> entry : argumentValues.entrySet()) {
            String key = entry.getKey();
            ArgumentEntry newEntry = entry.getValue();

            checkArgumentSize(key, newEntry, ctx);

            ArgumentEntry existingEntry = arguments.get(key);
            boolean entryUpdated;

            if (existingEntry == null || !(newEntry instanceof AggSingleEntityArgumentEntry) && newEntry.isForceResetPrevious()) {
                validateNewEntry(key, newEntry);
                arguments.put(key, newEntry);
                entryUpdated = true;
            } else {
                entryUpdated = existingEntry.updateEntry(newEntry);
            }

            if (entryUpdated) {
                if (updatedArguments == null) {
                    updatedArguments = new HashMap<>(argumentValues.size());
                }
                updatedArguments.put(key, newEntry);
                updateLastUpdateTimestamp(newEntry);
            }

        }

        if (updatedArguments == null) {
            updatedArguments = Collections.emptyMap();
        }
        return updatedArguments;
    }

    @Override
    public void reset() { // must reset everything dependent on arguments
        requiredArguments = null;
        arguments.clear();
        sizeExceedsLimit = false;
        latestTimestamp = -1;
    }

    @Override
    public boolean isReady() {
        return arguments.keySet().containsAll(requiredArguments) &&
               arguments.values().stream().noneMatch(ArgumentEntry::isEmpty);
    }

    @Override
    public void checkStateSize(CalculatedFieldEntityCtxId ctxId, long maxStateSize) {
        if (!sizeExceedsLimit && maxStateSize > 0 && CalculatedFieldUtils.toProto(ctxId, this).getSerializedSize() > maxStateSize) {
            arguments.clear();
            sizeExceedsLimit = true;
        }
    }

    @Override
    public void close() {}

    protected void validateNewEntry(String key, ArgumentEntry newEntry) {}

<<<<<<< HEAD
    protected void updateLastUpdateTimestamp(ArgumentEntry entry) {
=======
    protected ObjectNode toSimpleResult(boolean useLatestTs, ObjectNode valuesNode) {
        if (!useLatestTs) {
            return valuesNode;
        }
        long latestTs = getLatestTimestamp();
        if (latestTs == -1) {
            return valuesNode;
        }
        ObjectNode resultNode = JacksonUtil.newObjectNode();
        resultNode.put("ts", latestTs);
        resultNode.set("values", valuesNode);
        return resultNode;
    }

    private void updateLastUpdateTimestamp(ArgumentEntry entry) {
>>>>>>> ec48cacb
        long newTs = this.latestTimestamp;
        if (entry instanceof SingleValueArgumentEntry singleValueArgumentEntry) {
            newTs = singleValueArgumentEntry.getTs();
        } else if (entry instanceof TsRollingArgumentEntry tsRollingArgumentEntry) {
            Map.Entry<Long, Double> lastEntry = tsRollingArgumentEntry.getTsRecords().lastEntry();
            newTs = (lastEntry != null) ? lastEntry.getKey() : System.currentTimeMillis();
        }
        this.latestTimestamp = Math.max(this.latestTimestamp, newTs);
    }

    protected Object formatResult(double result, Integer decimals) {
        if (decimals == null) {
            return result;
        }
        if (decimals.equals(0)) {
            return TbUtils.toInt(result);
        }
        return TbUtils.toFixed(result, decimals);
    }

}<|MERGE_RESOLUTION|>--- conflicted
+++ resolved
@@ -18,11 +18,8 @@
 import com.fasterxml.jackson.databind.node.ObjectNode;
 import lombok.Getter;
 import lombok.Setter;
-<<<<<<< HEAD
 import org.thingsboard.script.api.tbel.TbUtils;
-=======
 import org.thingsboard.common.util.JacksonUtil;
->>>>>>> ec48cacb
 import org.thingsboard.server.actors.TbActorRef;
 import org.thingsboard.server.common.data.id.EntityId;
 import org.thingsboard.server.common.msg.queue.TopicPartitionInfo;
@@ -130,9 +127,6 @@
 
     protected void validateNewEntry(String key, ArgumentEntry newEntry) {}
 
-<<<<<<< HEAD
-    protected void updateLastUpdateTimestamp(ArgumentEntry entry) {
-=======
     protected ObjectNode toSimpleResult(boolean useLatestTs, ObjectNode valuesNode) {
         if (!useLatestTs) {
             return valuesNode;
@@ -148,7 +142,6 @@
     }
 
     private void updateLastUpdateTimestamp(ArgumentEntry entry) {
->>>>>>> ec48cacb
         long newTs = this.latestTimestamp;
         if (entry instanceof SingleValueArgumentEntry singleValueArgumentEntry) {
             newTs = singleValueArgumentEntry.getTs();
