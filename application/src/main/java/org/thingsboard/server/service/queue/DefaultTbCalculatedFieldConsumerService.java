/**
 * Copyright © 2016-2025 The Thingsboard Authors
 *
 * Licensed under the Apache License, Version 2.0 (the "License");
 * you may not use this file except in compliance with the License.
 * You may obtain a copy of the License at
 *
 *     http://www.apache.org/licenses/LICENSE-2.0
 *
 * Unless required by applicable law or agreed to in writing, software
 * distributed under the License is distributed on an "AS IS" BASIS,
 * WITHOUT WARRANTIES OR CONDITIONS OF ANY KIND, either express or implied.
 * See the License for the specific language governing permissions and
 * limitations under the License.
 */
package org.thingsboard.server.service.queue;

import jakarta.annotation.PreDestroy;
import lombok.extern.slf4j.Slf4j;
import org.apache.commons.collections4.CollectionUtils;
import org.springframework.beans.factory.annotation.Value;
import org.springframework.context.ApplicationEventPublisher;
import org.springframework.context.event.EventListener;
import org.springframework.stereotype.Service;
import org.thingsboard.server.actors.ActorSystemContext;
import org.thingsboard.server.actors.calculatedField.CalculatedFieldLinkedTelemetryMsg;
import org.thingsboard.server.actors.calculatedField.CalculatedFieldTelemetryMsg;
import org.thingsboard.server.common.data.DataConstants;
import org.thingsboard.server.common.data.EntityType;
import org.thingsboard.server.common.data.id.EntityIdFactory;
import org.thingsboard.server.common.data.id.TenantId;
import org.thingsboard.server.common.data.page.PageDataIterable;
import org.thingsboard.server.common.data.plugin.ComponentLifecycleEvent;
import org.thingsboard.server.common.data.queue.QueueConfig;
import org.thingsboard.server.common.msg.cf.CalculatedFieldPartitionChangeMsg;
import org.thingsboard.server.common.msg.plugin.ComponentLifecycleMsg;
import org.thingsboard.server.common.msg.queue.ServiceType;
import org.thingsboard.server.common.msg.queue.TbCallback;
import org.thingsboard.server.common.msg.queue.TopicPartitionInfo;
import org.thingsboard.server.dao.tenant.TbTenantProfileCache;
import org.thingsboard.server.dao.tenant.TenantService;
import org.thingsboard.server.gen.transport.TransportProtos.CalculatedFieldLinkedTelemetryMsgProto;
import org.thingsboard.server.gen.transport.TransportProtos.CalculatedFieldTelemetryMsgProto;
import org.thingsboard.server.gen.transport.TransportProtos.ToCalculatedFieldMsg;
import org.thingsboard.server.gen.transport.TransportProtos.ToCalculatedFieldNotificationMsg;
import org.thingsboard.server.queue.TbQueueConsumer;
import org.thingsboard.server.queue.common.TbProtoQueueMsg;
import org.thingsboard.server.queue.common.consumer.PartitionedQueueConsumerManager;
import org.thingsboard.server.queue.discovery.PartitionService;
import org.thingsboard.server.queue.discovery.QueueKey;
import org.thingsboard.server.queue.discovery.event.PartitionChangeEvent;
import org.thingsboard.server.queue.provider.TbRuleEngineQueueFactory;
import org.thingsboard.server.queue.util.TbRuleEngineComponent;
import org.thingsboard.server.service.apiusage.TbApiUsageStateService;
import org.thingsboard.server.service.cf.CalculatedFieldCache;
import org.thingsboard.server.service.cf.CalculatedFieldStateService;
import org.thingsboard.server.service.cf.cache.CalculatedFieldEntityProfileCache;
import org.thingsboard.server.service.profile.TbAssetProfileCache;
import org.thingsboard.server.service.profile.TbDeviceProfileCache;
import org.thingsboard.server.service.queue.processing.AbstractPartitionBasedConsumerService;
import org.thingsboard.server.service.queue.processing.IdMsgPair;
import org.thingsboard.server.service.security.auth.jwt.settings.JwtSettingsService;

import java.util.List;
import java.util.Set;
import java.util.UUID;
import java.util.concurrent.ConcurrentHashMap;
import java.util.concurrent.ConcurrentMap;
import java.util.concurrent.CountDownLatch;
import java.util.concurrent.Future;
import java.util.concurrent.TimeUnit;
import java.util.stream.Collectors;

@Service
@TbRuleEngineComponent
@Slf4j
public class DefaultTbCalculatedFieldConsumerService extends AbstractPartitionBasedConsumerService<ToCalculatedFieldNotificationMsg> implements TbCalculatedFieldConsumerService {

    @Value("${queue.calculated_fields.poll_interval:25}")
    private long pollInterval;
    @Value("${queue.calculated_fields.pack_processing_timeout:60000}")
    private long packProcessingTimeout;

    private final TbRuleEngineQueueFactory queueFactory;
    private final TenantService tenantService;

    private final CalculatedFieldStateService stateService;
<<<<<<< HEAD
    private final CalculatedFieldEntityProfileCache entityProfileCache;
=======
    private final ConcurrentMap<QueueKey, PartitionedQueueConsumerManager<TbProtoQueueMsg<ToCalculatedFieldMsg>>> consumers = new ConcurrentHashMap<>();
>>>>>>> ae894f9e

    public DefaultTbCalculatedFieldConsumerService(TbRuleEngineQueueFactory tbQueueFactory,
                                                   ActorSystemContext actorContext,
                                                   TbDeviceProfileCache deviceProfileCache,
                                                   TbAssetProfileCache assetProfileCache,
                                                   TbTenantProfileCache tenantProfileCache,
                                                   TbApiUsageStateService apiUsageStateService,
                                                   PartitionService partitionService,
                                                   ApplicationEventPublisher eventPublisher,
                                                   JwtSettingsService jwtSettingsService,
                                                   CalculatedFieldCache calculatedFieldCache,
                                                   CalculatedFieldStateService stateService,
<<<<<<< HEAD
                                                   CalculatedFieldEntityProfileCache entityProfileCache) {
=======
                                                   TenantService tenantService) {
>>>>>>> ae894f9e
        super(actorContext, tenantProfileCache, deviceProfileCache, assetProfileCache, calculatedFieldCache, apiUsageStateService, partitionService,
                eventPublisher, jwtSettingsService);
        this.queueFactory = tbQueueFactory;
        this.stateService = stateService;
<<<<<<< HEAD
        this.entityProfileCache = entityProfileCache;
=======
        this.tenantService = tenantService;
>>>>>>> ae894f9e
    }

    @Override
    protected void onStartUp() {
        PageDataIterable<TenantId> iterator = new PageDataIterable<>(tenantService::findTenantsIds, 1024);
        for (TenantId tenantId : iterator) {
            if (partitionService.isManagedByCurrentService(tenantId)) {
                stateService.init(createConsumer(tenantId));
            }
        }
    }

    private PartitionedQueueConsumerManager<TbProtoQueueMsg<ToCalculatedFieldMsg>> createConsumer(TenantId tenantId) {
        QueueKey queueKey = new QueueKey(ServiceType.TB_RULE_ENGINE, DataConstants.CF_QUEUE_NAME);
        var eventConsumer = PartitionedQueueConsumerManager.<TbProtoQueueMsg<ToCalculatedFieldMsg>>create()
                .queueKey(queueKey)
                .topic(partitionService.getTopic(queueKey))
                .pollInterval(pollInterval)
                .msgPackProcessor(this::processMsgs)
                .consumerCreator((config, partitionId) -> queueFactory.createToCalculatedFieldMsgConsumer(tenantId, partitionId))
                .queueAdmin(queueFactory.getCalculatedFieldQueueAdmin())
                .consumerExecutor(consumersExecutor)
                .scheduler(scheduler)
                .taskExecutor(mgmtExecutor)
                .build();
        consumers.put(queueKey, eventConsumer);
        return eventConsumer;
    }

    @PreDestroy
    public void destroy() {
        super.destroy();
    }

    @Override
    protected void startConsumers() {
        super.startConsumers();
    }

    @Override
    protected void onPartitionChangeEvent(PartitionChangeEvent event) {
        try {
            event.getNewPartitions().forEach((queueKey, partitions) -> {
                if (queueKey.getQueueName().equals(DataConstants.CF_QUEUE_NAME)) {
                    stateService.restore(queueKey, partitions);
                }
            });
            // eventConsumer's partitions will be updated by stateService

            // Cleanup old entities after corresponding consumers are stopped.
            // Any periodic tasks need to check that the entity is still managed by the current server before processing.
            actorContext.tell(new CalculatedFieldPartitionChangeMsg());
        } catch (Throwable t) {
            log.error("Failed to process partition change event: {}", event, t);
        }
    }

    private void processMsgs(List<TbProtoQueueMsg<ToCalculatedFieldMsg>> msgs, TbQueueConsumer<TbProtoQueueMsg<ToCalculatedFieldMsg>> consumer, QueueConfig config) throws Exception {
        List<IdMsgPair<ToCalculatedFieldMsg>> orderedMsgList = msgs.stream().map(msg -> new IdMsgPair<>(UUID.randomUUID(), msg)).toList();
        ConcurrentMap<UUID, TbProtoQueueMsg<ToCalculatedFieldMsg>> pendingMap = orderedMsgList.stream().collect(
                Collectors.toConcurrentMap(IdMsgPair::getUuid, IdMsgPair::getMsg));
        CountDownLatch processingTimeoutLatch = new CountDownLatch(1);
        TbPackProcessingContext<TbProtoQueueMsg<ToCalculatedFieldMsg>> ctx = new TbPackProcessingContext<>(
                processingTimeoutLatch, pendingMap, new ConcurrentHashMap<>());
        PendingMsgHolder<ToCalculatedFieldMsg> pendingMsgHolder = new PendingMsgHolder<>();
        Future<?> packSubmitFuture = consumersExecutor.submit(() -> {
            orderedMsgList.forEach((element) -> {
                UUID id = element.getUuid();
                TbProtoQueueMsg<ToCalculatedFieldMsg> msg = element.getMsg();
                log.trace("[{}] Creating main callback for message: {}", id, msg.getValue());
                TbCallback callback = new TbPackCallback<>(id, ctx);
                try {
                    ToCalculatedFieldMsg toCfMsg = msg.getValue();
                    pendingMsgHolder.setMsg(toCfMsg);
                    if (toCfMsg.hasTelemetryMsg()) {
                        log.trace("[{}] Forwarding regular telemetry message for processing {}", id, toCfMsg.getTelemetryMsg());
                        forwardToActorSystem(toCfMsg.getTelemetryMsg(), callback);
                    } else if (toCfMsg.hasLinkedTelemetryMsg()) {
                        forwardToActorSystem(toCfMsg.getLinkedTelemetryMsg(), callback);
                    }
                } catch (Throwable e) {
                    log.warn("[{}] Failed to process message: {}", id, msg, e);
                    callback.onFailure(e);
                }
            });
        });
        if (!processingTimeoutLatch.await(packProcessingTimeout, TimeUnit.MILLISECONDS)) {
            if (!packSubmitFuture.isDone()) {
                packSubmitFuture.cancel(true);
                log.info("Timeout to process message: {}", pendingMsgHolder.getMsg());
            }
            if (log.isDebugEnabled()) {
                ctx.getAckMap().forEach((id, msg) -> log.debug("[{}] Timeout to process message: {}", id, msg.getValue()));
            }
            ctx.getFailedMap().forEach((id, msg) -> log.warn("[{}] Failed to process message: {}", id, msg.getValue()));
        }
        consumer.commit();
    }

    @Override
    protected ServiceType getServiceType() {
        return ServiceType.TB_RULE_ENGINE;
    }

    @Override
    protected String getPrefix() {
        return "tb-cf";
    }

    @Override
    protected long getNotificationPollDuration() {
        return pollInterval;
    }

    @Override
    protected long getNotificationPackProcessingTimeout() {
        return packProcessingTimeout;
    }

    @Override
    protected int getMgmtThreadPoolSize() {
        return Math.max(Runtime.getRuntime().availableProcessors(), 4);
    }

    @Override
    protected TbQueueConsumer<TbProtoQueueMsg<ToCalculatedFieldNotificationMsg>> createNotificationsConsumer() {
        return queueFactory.createToCalculatedFieldNotificationMsgConsumer();
    }

    @Override
    protected void handleNotification(UUID id, TbProtoQueueMsg<ToCalculatedFieldNotificationMsg> msg, TbCallback callback) {
        ToCalculatedFieldNotificationMsg toCfNotification = msg.getValue();
        if (toCfNotification.hasLinkedTelemetryMsg()) {
            forwardToActorSystem(toCfNotification.getLinkedTelemetryMsg(), callback);
        }
    }

    @EventListener
    public void handleComponentLifecycleEvent(ComponentLifecycleMsg event) {
        if (event.getEntityId().getEntityType() == EntityType.TENANT) {
            if (event.getEvent() == ComponentLifecycleEvent.DELETED) {
<<<<<<< HEAD
                entityProfileCache.removeTenant(event.getTenantId());
                Set<TopicPartitionInfo> partitions = stateService.getPartitions();
                if (CollectionUtils.isEmpty(partitions)) {
                    return;
=======
                consumers.keySet().removeIf(queueKey -> {
                    boolean toRemove = queueKey.getTenantId().equals(event.getTenantId());
                    if (toRemove) {
                        Set<TopicPartitionInfo> partitions = stateService.getPartitions(queueKey);
                        if (!CollectionUtils.isEmpty(partitions)) {
                            stateService.delete(queueKey, partitions);
                        }
                        var consumer = consumers.get(queueKey);
                        if (consumer != null) {
                            consumer.stop();
                        }
                    }
                    return toRemove;
                });
            } else if (event.getEvent() == ComponentLifecycleEvent.CREATED) {
                if (partitionService.isManagedByCurrentService(event.getTenantId())) {
                    stateService.init(createConsumer(event.getTenantId()));
>>>>>>> ae894f9e
                }
            }
        } else if (event.getEntityId().getEntityType() == EntityType.ASSET_PROFILE) {
            if (event.getEvent() == ComponentLifecycleEvent.DELETED) {
                entityProfileCache.evictProfile(event.getTenantId(), event.getEntityId());
            }
        } else if (event.getEntityId().getEntityType() == EntityType.DEVICE_PROFILE) {
            if (event.getEvent() == ComponentLifecycleEvent.DELETED) {
                entityProfileCache.evictProfile(event.getTenantId(), event.getEntityId());
            }
        }
    }

    private void forwardToActorSystem(CalculatedFieldTelemetryMsgProto msg, TbCallback callback) {
        var tenantId = toTenantId(msg.getTenantIdMSB(), msg.getTenantIdLSB());
        var entityId = EntityIdFactory.getByTypeAndUuid(msg.getEntityType(), new UUID(msg.getEntityIdMSB(), msg.getEntityIdLSB()));
        actorContext.tell(new CalculatedFieldTelemetryMsg(tenantId, entityId, msg, callback));
    }

    private void forwardToActorSystem(CalculatedFieldLinkedTelemetryMsgProto linkedMsg, TbCallback callback) {
        var msg = linkedMsg.getMsg();
        var tenantId = toTenantId(msg.getTenantIdMSB(), msg.getTenantIdLSB());
        var entityId = EntityIdFactory.getByTypeAndUuid(msg.getEntityType(), new UUID(msg.getEntityIdMSB(), msg.getEntityIdLSB()));
        actorContext.tell(new CalculatedFieldLinkedTelemetryMsg(tenantId, entityId, linkedMsg, callback));
    }

    private TenantId toTenantId(long tenantIdMSB, long tenantIdLSB) {
        return TenantId.fromUUID(new UUID(tenantIdMSB, tenantIdLSB));
    }

    @Override
    protected void stopConsumers() {
        super.stopConsumers();
        consumers.keySet().forEach(stateService::stop); // eventConsumer will be stopped by stateService
    }

}<|MERGE_RESOLUTION|>--- conflicted
+++ resolved
@@ -83,13 +83,11 @@
 
     private final TbRuleEngineQueueFactory queueFactory;
     private final TenantService tenantService;
-
     private final CalculatedFieldStateService stateService;
-<<<<<<< HEAD
     private final CalculatedFieldEntityProfileCache entityProfileCache;
-=======
+
     private final ConcurrentMap<QueueKey, PartitionedQueueConsumerManager<TbProtoQueueMsg<ToCalculatedFieldMsg>>> consumers = new ConcurrentHashMap<>();
->>>>>>> ae894f9e
+
 
     public DefaultTbCalculatedFieldConsumerService(TbRuleEngineQueueFactory tbQueueFactory,
                                                    ActorSystemContext actorContext,
@@ -102,20 +100,14 @@
                                                    JwtSettingsService jwtSettingsService,
                                                    CalculatedFieldCache calculatedFieldCache,
                                                    CalculatedFieldStateService stateService,
-<<<<<<< HEAD
-                                                   CalculatedFieldEntityProfileCache entityProfileCache) {
-=======
+                                                   CalculatedFieldEntityProfileCache entityProfileCache,
                                                    TenantService tenantService) {
->>>>>>> ae894f9e
         super(actorContext, tenantProfileCache, deviceProfileCache, assetProfileCache, calculatedFieldCache, apiUsageStateService, partitionService,
                 eventPublisher, jwtSettingsService);
         this.queueFactory = tbQueueFactory;
         this.stateService = stateService;
-<<<<<<< HEAD
         this.entityProfileCache = entityProfileCache;
-=======
         this.tenantService = tenantService;
->>>>>>> ae894f9e
     }
 
     @Override
@@ -257,12 +249,7 @@
     public void handleComponentLifecycleEvent(ComponentLifecycleMsg event) {
         if (event.getEntityId().getEntityType() == EntityType.TENANT) {
             if (event.getEvent() == ComponentLifecycleEvent.DELETED) {
-<<<<<<< HEAD
                 entityProfileCache.removeTenant(event.getTenantId());
-                Set<TopicPartitionInfo> partitions = stateService.getPartitions();
-                if (CollectionUtils.isEmpty(partitions)) {
-                    return;
-=======
                 consumers.keySet().removeIf(queueKey -> {
                     boolean toRemove = queueKey.getTenantId().equals(event.getTenantId());
                     if (toRemove) {
@@ -280,7 +267,6 @@
             } else if (event.getEvent() == ComponentLifecycleEvent.CREATED) {
                 if (partitionService.isManagedByCurrentService(event.getTenantId())) {
                     stateService.init(createConsumer(event.getTenantId()));
->>>>>>> ae894f9e
                 }
             }
         } else if (event.getEntityId().getEntityType() == EntityType.ASSET_PROFILE) {
