--- conflicted
+++ resolved
@@ -29,13 +29,10 @@
 import org.thingsboard.rule.engine.profile.TbDeviceProfileNodeConfiguration;
 import org.thingsboard.server.common.data.EntityView;
 import org.thingsboard.server.common.data.Tenant;
-<<<<<<< HEAD
 import org.thingsboard.server.common.data.alarm.AlarmSeverity;
-=======
 import org.thingsboard.server.common.data.alarm.Alarm;
 import org.thingsboard.server.common.data.alarm.AlarmInfo;
 import org.thingsboard.server.common.data.alarm.AlarmQuery;
->>>>>>> 27c9ad95
 import org.thingsboard.server.common.data.id.EntityViewId;
 import org.thingsboard.server.common.data.id.TenantId;
 import org.thingsboard.server.common.data.kv.BaseReadTsKvQuery;
@@ -43,22 +40,16 @@
 import org.thingsboard.server.common.data.kv.TsKvEntry;
 import org.thingsboard.server.common.data.page.PageData;
 import org.thingsboard.server.common.data.page.PageLink;
-<<<<<<< HEAD
 import org.thingsboard.server.common.data.query.DynamicValue;
 import org.thingsboard.server.common.data.query.FilterPredicateValue;
+import org.thingsboard.server.common.data.page.TimePageLink;
 import org.thingsboard.server.common.data.rule.RuleChain;
 import org.thingsboard.server.common.data.rule.RuleChainMetaData;
 import org.thingsboard.server.common.data.rule.RuleNode;
 import org.thingsboard.server.dao.DaoUtil;
-=======
-import org.thingsboard.server.common.data.page.TimePageLink;
-import org.thingsboard.server.common.data.rule.RuleChain;
-import org.thingsboard.server.common.data.rule.RuleChainMetaData;
-import org.thingsboard.server.common.data.rule.RuleNode;
 import org.thingsboard.server.dao.alarm.AlarmDao;
 import org.thingsboard.server.dao.alarm.AlarmService;
 import org.thingsboard.server.dao.entity.EntityService;
->>>>>>> 27c9ad95
 import org.thingsboard.server.dao.entityview.EntityViewService;
 import org.thingsboard.server.dao.model.sql.DeviceProfileEntity;
 import org.thingsboard.server.dao.rule.RuleChainService;
@@ -96,17 +87,16 @@
     private TimeseriesService tsService;
 
     @Autowired
-<<<<<<< HEAD
+    private AlarmService alarmService;
+
+    @Autowired
+    private EntityService entityService;
+
+    @Autowired
+    private AlarmDao alarmDao;
+
+    @Autowired
     private DeviceProfileRepository deviceProfileRepository;
-=======
-    private AlarmService alarmService;
-
-    @Autowired
-    private EntityService entityService;
-
-    @Autowired
-    private AlarmDao alarmDao;
->>>>>>> 27c9ad95
 
     @Override
     public void updateData(String fromVersion) throws Exception {
@@ -126,20 +116,22 @@
             case "3.2.2":
                 log.info("Updating data from version 3.2.2 to 3.3.0 ...");
                 tenantsDefaultEdgeRuleChainUpdater.updateEntities(null);
-<<<<<<< HEAD
+                tenantsAlarmsCustomerUpdater.updateEntities(null);
                 deviceProfileEntityDynamicConditionsUpdater.updateEntities(null);
-=======
-                tenantsAlarmsCustomerUpdater.updateEntities(null);
->>>>>>> 27c9ad95
                 break;
             default:
                 throw new RuntimeException("Unable to update data, unsupported fromVersion: " + fromVersion);
         }
     }
 
-<<<<<<< HEAD
     private final PaginatedUpdater<String, DeviceProfileEntity> deviceProfileEntityDynamicConditionsUpdater =
-            new PaginatedUpdater<String, DeviceProfileEntity>() {
+            new PaginatedUpdater<>() {
+
+                @Override
+                protected String getName() {
+                    return "Device Profile Entity Dynamic Conditions Updater";
+                }
+
                 @Override
                 protected PageData<DeviceProfileEntity> findEntities(String id, PageLink pageLink) {
                     return DaoUtil.pageToPageData(deviceProfileRepository.findAll(DaoUtil.toPageable(pageLink)));
@@ -168,9 +160,6 @@
                 }
             };
 
-    private PaginatedUpdater<String, Tenant> tenantsDefaultRuleChainUpdater =
-            new PaginatedUpdater<String, Tenant>() {
-=======
     private final PaginatedUpdater<String, Tenant> tenantsDefaultRuleChainUpdater =
             new PaginatedUpdater<>() {
 
@@ -183,7 +172,6 @@
                 protected boolean forceReportTotal() {
                     return true;
                 }
->>>>>>> 27c9ad95
 
                 @Override
                 protected PageData<Tenant> findEntities(String region, PageLink pageLink) {
@@ -377,7 +365,50 @@
         }, MoreExecutors.directExecutor());
     }
 
-<<<<<<< HEAD
+    private final PaginatedUpdater<String, Tenant> tenantsAlarmsCustomerUpdater =
+            new PaginatedUpdater<>() {
+
+                @Override
+                protected String getName() {
+                    return "Tenants alarms customer updater";
+                }
+
+                @Override
+                protected boolean forceReportTotal() {
+                    return true;
+                }
+
+                @Override
+                protected PageData<Tenant> findEntities(String region, PageLink pageLink) {
+                    return tenantService.findTenants(pageLink);
+                }
+
+                @Override
+                protected void updateEntity(Tenant tenant) {
+                    updateTenantAlarmsCustomer(tenant.getId());
+                }
+            };
+
+    private void updateTenantAlarmsCustomer(TenantId tenantId) {
+        AlarmQuery alarmQuery = new AlarmQuery(null, new TimePageLink(100), null, null, false);
+        PageData<AlarmInfo> alarms = alarmDao.findAlarms(tenantId, alarmQuery);
+        boolean hasNext = true;
+        while (hasNext) {
+            for (Alarm alarm : alarms.getData()) {
+                if (alarm.getCustomerId() == null && alarm.getOriginator() != null) {
+                    alarm.setCustomerId(entityService.fetchEntityCustomerId(tenantId, alarm.getOriginator()));
+                    alarmDao.save(tenantId, alarm);
+                }
+            }
+            if (alarms.hasNext()) {
+                alarmQuery.setPageLink(alarmQuery.getPageLink().nextPageLink());
+                alarms = alarmDao.findAlarms(tenantId, alarmQuery);
+            } else {
+                hasNext = false;
+            }
+        }
+    }
+
     private void convertDeviceProfileAlarmRulesForVersion330(JsonNode spec) {
         if(spec != null) {
             if (spec.has("type") && spec.get("type").asText().equals("DURATION")) {
@@ -398,48 +429,6 @@
                     ((ObjectNode) spec).remove("count");
                     ((ObjectNode) spec).putPOJO("predicate", predicate);
                 }
-=======
-    private final PaginatedUpdater<String, Tenant> tenantsAlarmsCustomerUpdater =
-            new PaginatedUpdater<>() {
-
-                @Override
-                protected String getName() {
-                    return "Tenants alarms customer updater";
-                }
-
-                @Override
-                protected boolean forceReportTotal() {
-                    return true;
-                }
-
-                @Override
-                protected PageData<Tenant> findEntities(String region, PageLink pageLink) {
-                    return tenantService.findTenants(pageLink);
-                }
-
-                @Override
-                protected void updateEntity(Tenant tenant) {
-                    updateTenantAlarmsCustomer(tenant.getId());
-                }
-            };
-
-    private void updateTenantAlarmsCustomer(TenantId tenantId) {
-        AlarmQuery alarmQuery = new AlarmQuery(null, new TimePageLink(100), null, null, false);
-        PageData<AlarmInfo> alarms = alarmDao.findAlarms(tenantId, alarmQuery);
-        boolean hasNext = true;
-        while (hasNext) {
-            for (Alarm alarm : alarms.getData()) {
-                if (alarm.getCustomerId() == null && alarm.getOriginator() != null) {
-                    alarm.setCustomerId(entityService.fetchEntityCustomerId(tenantId, alarm.getOriginator()));
-                    alarmDao.save(tenantId, alarm);
-                }
-            }
-            if (alarms.hasNext()) {
-                alarmQuery.setPageLink(alarmQuery.getPageLink().nextPageLink());
-                alarms = alarmDao.findAlarms(tenantId, alarmQuery);
-            } else {
-                hasNext = false;
->>>>>>> 27c9ad95
             }
         }
     }
