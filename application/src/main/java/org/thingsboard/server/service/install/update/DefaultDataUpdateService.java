--- conflicted
+++ resolved
@@ -202,24 +202,24 @@
                 } else {
                     log.info("Skipping audit logs migration");
                 }
-                boolean skipEdgeEventsMigration = getEnv("TB_SKIP_EDGE_EVENTS_MIGRATION", false);
-                if (!skipEdgeEventsMigration) {
-                    log.info("Starting edge events migration. Can be skipped with TB_SKIP_EDGE_EVENTS_MIGRATION env variable set to true");
-                    edgeEventDao.migrateEdgeEvents();
-                } else {
-                    log.info("Skipping edge events migration");
-                }
+                migrateEdgeEvents("Starting edge events migration. ");
                 break;
             case "3.5.1":
                 log.info("Updating data from version 3.5.1 to 3.5.2 ...");
-<<<<<<< HEAD
-                log.info("Starting edge events migration - adding seq_id column");
-                edgeEventDao.migrateEdgeEvents();
-=======
->>>>>>> 7258c5de
+                migrateEdgeEvents("Starting edge events migration - adding seq_id column. ");
                 break;
             default:
                 throw new RuntimeException("Unable to update data, unsupported fromVersion: " + fromVersion);
+        }
+    }
+
+    private void migrateEdgeEvents(String logPrefix) {
+        boolean skipEdgeEventsMigration = getEnv("TB_SKIP_EDGE_EVENTS_MIGRATION", false);
+        if (!skipEdgeEventsMigration) {
+            log.info(logPrefix + "Can be skipped with TB_SKIP_EDGE_EVENTS_MIGRATION env variable set to true");
+            edgeEventDao.migrateEdgeEvents();
+        } else {
+            log.info("Skipping edge events migration");
         }
     }
 
