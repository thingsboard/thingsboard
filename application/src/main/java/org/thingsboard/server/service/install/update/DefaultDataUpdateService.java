--- conflicted
+++ resolved
@@ -55,18 +55,12 @@
 import org.thingsboard.server.common.data.tenant.profile.TenantProfileQueueConfiguration;
 import org.thingsboard.server.dao.DaoUtil;
 import org.thingsboard.server.dao.alarm.AlarmDao;
-<<<<<<< HEAD
 import org.thingsboard.server.dao.alarm.AlarmService;
 import org.thingsboard.server.dao.customer.CustomerDao;
 import org.thingsboard.server.dao.entity.EntityService;
 import org.thingsboard.server.dao.entityview.EntityViewService;
 import org.thingsboard.server.dao.model.sql.DeviceProfileEntity;
 import org.thingsboard.server.dao.oauth2.OAuth2Service;
-=======
-import org.thingsboard.server.dao.entity.EntityService;
-import org.thingsboard.server.dao.entityview.EntityViewService;
-import org.thingsboard.server.dao.model.sql.DeviceProfileEntity;
->>>>>>> d33c783b
 import org.thingsboard.server.dao.queue.QueueService;
 import org.thingsboard.server.dao.relation.RelationService;
 import org.thingsboard.server.dao.rule.RuleChainService;
@@ -169,15 +163,10 @@
                 break;
             case "3.3.4":
                 log.info("Updating data from version 3.3.4 to 3.4.0 ...");
-<<<<<<< HEAD
-                tenantsProfileQueueConfigurationUpdater.updateEntities(null);
-                checkPointRuleNodesUpdater.updateEntities(null);
-                tenantCustomersTitleUpdater.updateEntities(null);
-=======
                 rateLimitsUpdater.updateEntities();
                 tenantsProfileQueueConfigurationUpdater.updateEntities();
                 checkPointRuleNodesUpdater.updateEntities();
->>>>>>> d33c783b
+                tenantCustomersTitleUpdater.updateEntities(null);
                 break;
             default:
                 throw new RuntimeException("Unable to update data, unsupported fromVersion: " + fromVersion);
