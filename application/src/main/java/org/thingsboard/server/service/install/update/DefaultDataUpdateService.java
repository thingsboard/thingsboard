/**
 * Copyright © 2016-2022 The Thingsboard Authors
 *
 * Licensed under the Apache License, Version 2.0 (the "License");
 * you may not use this file except in compliance with the License.
 * You may obtain a copy of the License at
 *
 *     http://www.apache.org/licenses/LICENSE-2.0
 *
 * Unless required by applicable law or agreed to in writing, software
 * distributed under the License is distributed on an "AS IS" BASIS,
 * WITHOUT WARRANTIES OR CONDITIONS OF ANY KIND, either express or implied.
 * See the License for the specific language governing permissions and
 * limitations under the License.
 */
package org.thingsboard.server.service.install.update;

import com.fasterxml.jackson.databind.JsonNode;
import com.fasterxml.jackson.databind.node.ObjectNode;
import com.google.common.util.concurrent.Futures;
import com.google.common.util.concurrent.ListenableFuture;
import com.google.common.util.concurrent.MoreExecutors;
import lombok.extern.slf4j.Slf4j;
import org.apache.commons.collections.CollectionUtils;
import org.springframework.beans.factory.annotation.Autowired;
import org.springframework.context.annotation.Profile;
import org.springframework.stereotype.Service;
import org.thingsboard.common.util.JacksonUtil;
import org.thingsboard.rule.engine.flow.TbRuleChainInputNode;
import org.thingsboard.rule.engine.flow.TbRuleChainInputNodeConfiguration;
import org.thingsboard.rule.engine.profile.TbDeviceProfileNode;
import org.thingsboard.rule.engine.profile.TbDeviceProfileNodeConfiguration;
import org.thingsboard.server.common.data.EntityView;
import org.thingsboard.server.common.data.Tenant;
import org.thingsboard.server.common.data.TenantProfile;
import org.thingsboard.server.common.data.alarm.Alarm;
import org.thingsboard.server.common.data.alarm.AlarmInfo;
import org.thingsboard.server.common.data.alarm.AlarmQuery;
import org.thingsboard.server.common.data.alarm.AlarmSeverity;
import org.thingsboard.server.common.data.id.*;
import org.thingsboard.server.common.data.kv.BaseReadTsKvQuery;
import org.thingsboard.server.common.data.kv.ReadTsKvQuery;
import org.thingsboard.server.common.data.kv.TsKvEntry;
import org.thingsboard.server.common.data.page.PageData;
import org.thingsboard.server.common.data.page.PageLink;
import org.thingsboard.server.common.data.page.TimePageLink;
import org.thingsboard.server.common.data.query.DynamicValue;
import org.thingsboard.server.common.data.query.FilterPredicateValue;
import org.thingsboard.server.common.data.queue.*;
import org.thingsboard.server.common.data.relation.EntityRelation;
import org.thingsboard.server.common.data.relation.RelationTypeGroup;
import org.thingsboard.server.common.data.rule.RuleChain;
import org.thingsboard.server.common.data.rule.RuleChainMetaData;
import org.thingsboard.server.common.data.rule.RuleChainType;
import org.thingsboard.server.common.data.rule.RuleNode;
import org.thingsboard.server.common.data.tenant.profile.TenantProfileQueueConfiguration;
import org.thingsboard.server.dao.DaoUtil;
import org.thingsboard.server.dao.alarm.AlarmDao;
import org.thingsboard.server.dao.alarm.AlarmService;
import org.thingsboard.server.dao.customer.CustomerDao;
import org.thingsboard.server.dao.entity.EntityService;
import org.thingsboard.server.dao.entityview.EntityViewService;
import org.thingsboard.server.dao.model.sql.DeviceProfileEntity;
import org.thingsboard.server.dao.oauth2.OAuth2Service;
import org.thingsboard.server.dao.queue.QueueService;
import org.thingsboard.server.dao.relation.RelationService;
import org.thingsboard.server.dao.rule.RuleChainService;
import org.thingsboard.server.dao.sql.device.DeviceProfileRepository;
import org.thingsboard.server.dao.tenant.TenantProfileService;
import org.thingsboard.server.dao.tenant.TenantService;
import org.thingsboard.server.dao.timeseries.TimeseriesService;
import org.thingsboard.server.queue.settings.TbRuleEngineQueueConfiguration;
import org.thingsboard.server.service.install.InstallScripts;
import org.thingsboard.server.service.install.SystemDataLoaderService;
import org.thingsboard.server.service.install.TbRuleEngineQueueConfigService;

import java.util.ArrayList;
import java.util.Collections;
import java.util.List;
import java.util.Map;
import java.util.concurrent.ExecutionException;
import java.util.concurrent.atomic.AtomicLong;
import java.util.stream.Collectors;

import static org.apache.commons.lang3.StringUtils.isBlank;

@Service
@Profile("install")
@Slf4j
public class DefaultDataUpdateService implements DataUpdateService {

    @Autowired
    private TenantService tenantService;

    @Autowired
    private RelationService relationService;

    @Autowired
    private RuleChainService ruleChainService;

    @Autowired
    private InstallScripts installScripts;

    @Autowired
    private EntityViewService entityViewService;

    @Autowired
    private TimeseriesService tsService;

    @Autowired
    private AlarmService alarmService;

    @Autowired
    private EntityService entityService;

    @Autowired
    private CustomerDao customerDao;

    @Autowired
    private AlarmDao alarmDao;

    @Autowired
    private DeviceProfileRepository deviceProfileRepository;

    @Autowired
    private OAuth2Service oAuth2Service;

    @Autowired
<<<<<<< HEAD
    private TenantCustomersTitleUpdaterComponent tenantCustomersTitleUpdaterComponent;
=======
    private TenantProfileService tenantProfileService;

    @Autowired
    private QueueService queueService;

    @Autowired
    private TbRuleEngineQueueConfigService queueConfig;

    @Autowired
    private SystemDataLoaderService systemDataLoaderService;
>>>>>>> c4bdee92

    @Override
    public void updateData(String fromVersion) throws Exception {
        switch (fromVersion) {
            case "1.4.0":
                log.info("Updating data from version 1.4.0 to 2.0.0 ...");
                tenantsDefaultRuleChainUpdater.updateEntities(null);
                break;
            case "3.0.1":
                log.info("Updating data from version 3.0.1 to 3.1.0 ...");
                tenantsEntityViewsUpdater.updateEntities(null);
                break;
            case "3.1.1":
                log.info("Updating data from version 3.1.1 to 3.2.0 ...");
                tenantsRootRuleChainUpdater.updateEntities(null);
                break;
            case "3.2.2":
                log.info("Updating data from version 3.2.2 to 3.3.0 ...");
                tenantsDefaultEdgeRuleChainUpdater.updateEntities(null);
                tenantsAlarmsCustomerUpdater.updateEntities(null);
                deviceProfileEntityDynamicConditionsUpdater.updateEntities(null);
                updateOAuth2Params();
                break;
            case "3.3.2":
                log.info("Updating data from version 3.3.2 to 3.3.3 ...");
                updateNestedRuleChains();
                break;
            case "3.3.4":
                log.info("Updating data from version 3.3.4 to 3.4.0 ...");
<<<<<<< HEAD
                tenantCustomersTitleUpdater.updateEntities(null);
=======
                tenantsProfileQueueConfigurationUpdater.updateEntities(null);
                checkPointRuleNodesUpdater.updateEntities(null);
>>>>>>> c4bdee92
                break;
            default:
                throw new RuntimeException("Unable to update data, unsupported fromVersion: " + fromVersion);
        }
    }

    private final PaginatedUpdater<String, DeviceProfileEntity> deviceProfileEntityDynamicConditionsUpdater =
            new PaginatedUpdater<>() {

                @Override
                protected String getName() {
                    return "Device Profile Entity Dynamic Conditions Updater";
                }

                @Override
                protected PageData<DeviceProfileEntity> findEntities(String id, PageLink pageLink) {
                    return DaoUtil.pageToPageData(deviceProfileRepository.findAll(DaoUtil.toPageable(pageLink)));
                }

                @Override
                protected void updateEntity(DeviceProfileEntity deviceProfile) {
                    if (convertDeviceProfileForVersion330(deviceProfile.getProfileData())) {
                        deviceProfileRepository.save(deviceProfile);
                    }
                }
            };

    boolean convertDeviceProfileForVersion330(JsonNode profileData) {
        boolean isUpdated = false;
        if (profileData.has("alarms") && !profileData.get("alarms").isNull()) {
            JsonNode alarms = profileData.get("alarms");
            for (JsonNode alarm : alarms) {
                if (alarm.has("createRules")) {
                    JsonNode createRules = alarm.get("createRules");
                    for (AlarmSeverity severity : AlarmSeverity.values()) {
                        if (createRules.has(severity.name())) {
                            JsonNode spec = createRules.get(severity.name()).get("condition").get("spec");
                            if (convertDeviceProfileAlarmRulesForVersion330(spec)) {
                                isUpdated = true;
                            }
                        }
                    }
                }
                if (alarm.has("clearRule") && !alarm.get("clearRule").isNull()) {
                    JsonNode spec = alarm.get("clearRule").get("condition").get("spec");
                    if (convertDeviceProfileAlarmRulesForVersion330(spec)) {
                        isUpdated = true;
                    }
                }
            }
        }
        return isUpdated;
    }

    private final PaginatedUpdater<String, Tenant> tenantsDefaultRuleChainUpdater =
            new PaginatedUpdater<>() {

                @Override
                protected String getName() {
                    return "Tenants default rule chain updater";
                }

                @Override
                protected boolean forceReportTotal() {
                    return true;
                }

                @Override
                protected PageData<Tenant> findEntities(String region, PageLink pageLink) {
                    return tenantService.findTenants(pageLink);
                }

                @Override
                protected void updateEntity(Tenant tenant) {
                    try {
                        RuleChain ruleChain = ruleChainService.getRootTenantRuleChain(tenant.getId());
                        if (ruleChain == null) {
                            installScripts.createDefaultRuleChains(tenant.getId());
                        }
                    } catch (Exception e) {
                        log.error("Unable to update Tenant", e);
                    }
                }
            };

    private void updateNestedRuleChains() {
        try {
            var packSize = 1024;
            var updated = 0;
            boolean hasNext = true;
            while (hasNext) {
                List<EntityRelation> relations = relationService.findRuleNodeToRuleChainRelations(TenantId.SYS_TENANT_ID, RuleChainType.CORE, packSize);
                hasNext = relations.size() == packSize;
                for (EntityRelation relation : relations) {
                    try {
                        RuleNodeId sourceNodeId = new RuleNodeId(relation.getFrom().getId());
                        RuleNode sourceNode = ruleChainService.findRuleNodeById(TenantId.SYS_TENANT_ID, sourceNodeId);
                        if (sourceNode == null) {
                            log.info("Skip processing of relation for non existing source rule node: [{}]", sourceNodeId);
                            relationService.deleteRelation(TenantId.SYS_TENANT_ID, relation);
                            continue;
                        }
                        RuleChainId sourceRuleChainId = sourceNode.getRuleChainId();
                        RuleChainId targetRuleChainId = new RuleChainId(relation.getTo().getId());
                        RuleChain targetRuleChain = ruleChainService.findRuleChainById(TenantId.SYS_TENANT_ID, targetRuleChainId);
                        if (targetRuleChain == null) {
                            log.info("Skip processing of relation for non existing target rule chain: [{}]", targetRuleChainId);
                            relationService.deleteRelation(TenantId.SYS_TENANT_ID, relation);
                            continue;
                        }
                        TenantId tenantId = targetRuleChain.getTenantId();
                        RuleNode targetNode = new RuleNode();
                        targetNode.setName(targetRuleChain.getName());
                        targetNode.setRuleChainId(sourceRuleChainId);
                        targetNode.setType(TbRuleChainInputNode.class.getName());
                        TbRuleChainInputNodeConfiguration configuration = new TbRuleChainInputNodeConfiguration();
                        configuration.setRuleChainId(targetRuleChain.getId().toString());
                        targetNode.setConfiguration(JacksonUtil.valueToTree(configuration));
                        targetNode.setAdditionalInfo(relation.getAdditionalInfo());
                        targetNode.setDebugMode(false);
                        targetNode = ruleChainService.saveRuleNode(tenantId, targetNode);

                        EntityRelation sourceRuleChainToRuleNode = new EntityRelation();
                        sourceRuleChainToRuleNode.setFrom(sourceRuleChainId);
                        sourceRuleChainToRuleNode.setTo(targetNode.getId());
                        sourceRuleChainToRuleNode.setType(EntityRelation.CONTAINS_TYPE);
                        sourceRuleChainToRuleNode.setTypeGroup(RelationTypeGroup.RULE_CHAIN);
                        relationService.saveRelation(tenantId, sourceRuleChainToRuleNode);

                        EntityRelation sourceRuleNodeToTargetRuleNode = new EntityRelation();
                        sourceRuleNodeToTargetRuleNode.setFrom(sourceNode.getId());
                        sourceRuleNodeToTargetRuleNode.setTo(targetNode.getId());
                        sourceRuleNodeToTargetRuleNode.setType(relation.getType());
                        sourceRuleNodeToTargetRuleNode.setTypeGroup(RelationTypeGroup.RULE_NODE);
                        sourceRuleNodeToTargetRuleNode.setAdditionalInfo(relation.getAdditionalInfo());
                        relationService.saveRelation(tenantId, sourceRuleNodeToTargetRuleNode);

                        //Delete old relation
                        relationService.deleteRelation(tenantId, relation);
                        updated++;
                    } catch (Exception e) {
                        log.info("Failed to update RuleNodeToRuleChainRelation: {}", relation, e);
                    }
                }
                if (updated > 0) {
                    log.info("RuleNodeToRuleChainRelations: {} entities updated so far...", updated);
                }
            }
        } catch (Exception e) {
            log.error("Unable to update Tenant", e);
        }
    }

    private final PaginatedUpdater<String, Tenant> tenantsDefaultEdgeRuleChainUpdater =
            new PaginatedUpdater<>() {

                @Override
                protected String getName() {
                    return "Tenants default edge rule chain updater";
                }

                @Override
                protected boolean forceReportTotal() {
                    return true;
                }

                @Override
                protected PageData<Tenant> findEntities(String region, PageLink pageLink) {
                    return tenantService.findTenants(pageLink);
                }

                @Override
                protected void updateEntity(Tenant tenant) {
                    try {
                        RuleChain defaultEdgeRuleChain = ruleChainService.getEdgeTemplateRootRuleChain(tenant.getId());
                        if (defaultEdgeRuleChain == null) {
                            installScripts.createDefaultEdgeRuleChains(tenant.getId());
                        }
                    } catch (Exception e) {
                        log.error("Unable to update Tenant", e);
                    }
                }
            };

    private final PaginatedUpdater<String, Tenant> tenantsRootRuleChainUpdater =
            new PaginatedUpdater<>() {

                @Override
                protected String getName() {
                    return "Tenants root rule chain updater";
                }

                @Override
                protected boolean forceReportTotal() {
                    return true;
                }

                @Override
                protected PageData<Tenant> findEntities(String region, PageLink pageLink) {
                    return tenantService.findTenants(pageLink);
                }

                @Override
                protected void updateEntity(Tenant tenant) {
                    try {
                        RuleChain ruleChain = ruleChainService.getRootTenantRuleChain(tenant.getId());
                        if (ruleChain == null) {
                            installScripts.createDefaultRuleChains(tenant.getId());
                        } else {
                            RuleChainMetaData md = ruleChainService.loadRuleChainMetaData(tenant.getId(), ruleChain.getId());
                            int oldIdx = md.getFirstNodeIndex();
                            int newIdx = md.getNodes().size();

                            if (md.getNodes().size() < oldIdx) {
                                // Skip invalid rule chains
                                return;
                            }

                            RuleNode oldFirstNode = md.getNodes().get(oldIdx);
                            if (oldFirstNode.getType().equals(TbDeviceProfileNode.class.getName())) {
                                // No need to update the rule node twice.
                                return;
                            }

                            RuleNode ruleNode = new RuleNode();
                            ruleNode.setRuleChainId(ruleChain.getId());
                            ruleNode.setName("Device Profile Node");
                            ruleNode.setType(TbDeviceProfileNode.class.getName());
                            ruleNode.setDebugMode(false);
                            TbDeviceProfileNodeConfiguration ruleNodeConfiguration = new TbDeviceProfileNodeConfiguration().defaultConfiguration();
                            ruleNode.setConfiguration(JacksonUtil.valueToTree(ruleNodeConfiguration));
                            ObjectNode additionalInfo = JacksonUtil.newObjectNode();
                            additionalInfo.put("description", "Process incoming messages from devices with the alarm rules defined in the device profile. Dispatch all incoming messages with \"Success\" relation type.");
                            additionalInfo.put("layoutX", 204);
                            additionalInfo.put("layoutY", 240);
                            ruleNode.setAdditionalInfo(additionalInfo);

                            md.getNodes().add(ruleNode);
                            md.setFirstNodeIndex(newIdx);
                            md.addConnectionInfo(newIdx, oldIdx, "Success");
                            ruleChainService.saveRuleChainMetaData(tenant.getId(), md);
                        }
                    } catch (Exception e) {
                        log.error("[{}] Unable to update Tenant: {}", tenant.getId(), tenant.getName(), e);
                    }
                }
            };

    private final PaginatedUpdater<String, Tenant> tenantsEntityViewsUpdater =
            new PaginatedUpdater<>() {

                @Override
                protected String getName() {
                    return "Tenants entity views updater";
                }

                @Override
                protected boolean forceReportTotal() {
                    return true;
                }

                @Override
                protected PageData<Tenant> findEntities(String region, PageLink pageLink) {
                    return tenantService.findTenants(pageLink);
                }

                @Override
                protected void updateEntity(Tenant tenant) {
                    updateTenantEntityViews(tenant.getId());
                }
            };

    private void updateTenantEntityViews(TenantId tenantId) {
        PageLink pageLink = new PageLink(100);
        PageData<EntityView> pageData = entityViewService.findEntityViewByTenantId(tenantId, pageLink);
        boolean hasNext = true;
        while (hasNext) {
            List<ListenableFuture<List<Void>>> updateFutures = new ArrayList<>();
            for (EntityView entityView : pageData.getData()) {
                updateFutures.add(updateEntityViewLatestTelemetry(entityView));
            }

            try {
                Futures.allAsList(updateFutures).get();
            } catch (InterruptedException | ExecutionException e) {
                log.error("Failed to copy latest telemetry to entity view", e);
            }

            if (pageData.hasNext()) {
                pageLink = pageLink.nextPageLink();
                pageData = entityViewService.findEntityViewByTenantId(tenantId, pageLink);
            } else {
                hasNext = false;
            }
        }
    }

    private ListenableFuture<List<Void>> updateEntityViewLatestTelemetry(EntityView entityView) {
        EntityViewId entityId = entityView.getId();
        List<String> keys = entityView.getKeys() != null && entityView.getKeys().getTimeseries() != null ?
                entityView.getKeys().getTimeseries() : Collections.emptyList();
        long startTs = entityView.getStartTimeMs();
        long endTs = entityView.getEndTimeMs() == 0 ? Long.MAX_VALUE : entityView.getEndTimeMs();
        ListenableFuture<List<String>> keysFuture;
        if (keys.isEmpty()) {
            keysFuture = Futures.transform(tsService.findAllLatest(TenantId.SYS_TENANT_ID,
                    entityView.getEntityId()), latest -> latest.stream().map(TsKvEntry::getKey).collect(Collectors.toList()), MoreExecutors.directExecutor());
        } else {
            keysFuture = Futures.immediateFuture(keys);
        }
        ListenableFuture<List<TsKvEntry>> latestFuture = Futures.transformAsync(keysFuture, fetchKeys -> {
            List<ReadTsKvQuery> queries = fetchKeys.stream().filter(key -> !isBlank(key)).map(key -> new BaseReadTsKvQuery(key, startTs, endTs, 1, "DESC")).collect(Collectors.toList());
            if (!queries.isEmpty()) {
                return tsService.findAll(TenantId.SYS_TENANT_ID, entityView.getEntityId(), queries);
            } else {
                return Futures.immediateFuture(null);
            }
        }, MoreExecutors.directExecutor());
        return Futures.transformAsync(latestFuture, latestValues -> {
            if (latestValues != null && !latestValues.isEmpty()) {
                ListenableFuture<List<Void>> saveFuture = tsService.saveLatest(TenantId.SYS_TENANT_ID, entityId, latestValues);
                return saveFuture;
            }
            return Futures.immediateFuture(null);
        }, MoreExecutors.directExecutor());
    }

    private final PaginatedUpdater<String, Tenant> tenantsAlarmsCustomerUpdater =
            new PaginatedUpdater<>() {

                final AtomicLong processed = new AtomicLong();

                @Override
                protected String getName() {
                    return "Tenants alarms customer updater";
                }

                @Override
                protected boolean forceReportTotal() {
                    return true;
                }

                @Override
                protected PageData<Tenant> findEntities(String region, PageLink pageLink) {
                    return tenantService.findTenants(pageLink);
                }

                @Override
                protected void updateEntity(Tenant tenant) {
                    updateTenantAlarmsCustomer(tenant.getId(), getName(), processed);
                }
            };

    private void updateTenantAlarmsCustomer(TenantId tenantId, String name, AtomicLong processed) {
        AlarmQuery alarmQuery = new AlarmQuery(null, new TimePageLink(1000), null, null, false);
        PageData<AlarmInfo> alarms = alarmDao.findAlarms(tenantId, alarmQuery);
        boolean hasNext = true;
        while (hasNext) {
            for (Alarm alarm : alarms.getData()) {
                if (alarm.getCustomerId() == null && alarm.getOriginator() != null) {
                    alarm.setCustomerId(entityService.fetchEntityCustomerId(tenantId, alarm.getOriginator()));
                    alarmDao.save(tenantId, alarm);
                }
                if (processed.incrementAndGet() % 1000 == 0) {
                    log.info("{}: {} alarms processed so far...", name, processed);
                }
            }
            if (alarms.hasNext()) {
                alarmQuery.setPageLink(alarmQuery.getPageLink().nextPageLink());
                alarms = alarmDao.findAlarms(tenantId, alarmQuery);
            } else {
                hasNext = false;
            }
        }
    }

    boolean convertDeviceProfileAlarmRulesForVersion330(JsonNode spec) {
        if (spec != null) {
            if (spec.has("type") && spec.get("type").asText().equals("DURATION")) {
                if (spec.has("value")) {
                    long value = spec.get("value").asLong();
                    var predicate = new FilterPredicateValue<>(
                            value, null, new DynamicValue<>(null, null, false)
                    );
                    ((ObjectNode) spec).remove("value");
                    ((ObjectNode) spec).putPOJO("predicate", predicate);
                    return true;
                }
            } else if (spec.has("type") && spec.get("type").asText().equals("REPEATING")) {
                if (spec.has("count")) {
                    int count = spec.get("count").asInt();
                    var predicate = new FilterPredicateValue<>(
                            count, null, new DynamicValue<>(null, null, false)
                    );
                    ((ObjectNode) spec).remove("count");
                    ((ObjectNode) spec).putPOJO("predicate", predicate);
                    return true;
                }
            }
        }
        return false;
    }

    private void updateOAuth2Params() {
        log.warn("CAUTION: Update of Oauth2 parameters from 3.2.2 to 3.3.0 available only in ThingsBoard versions 3.3.0/3.3.1");
    }

<<<<<<< HEAD
    private final PaginatedUpdater<String, Tenant> tenantCustomersTitleUpdater =
=======
    private final PaginatedUpdater<String, TenantProfile> tenantsProfileQueueConfigurationUpdater =
>>>>>>> c4bdee92
            new PaginatedUpdater<>() {

                @Override
                protected String getName() {
<<<<<<< HEAD
                    return "Customer title updater";
                }

                @Override
                protected PageData<Tenant> findEntities(String id, PageLink pageLink) {
                    return tenantService.findTenants(pageLink);
                }

                @Override
                protected void updateEntity(Tenant entity) {
                    tenantCustomersTitleUpdaterComponent.updateDuplicateCustomersTitle(entity);
                }
            };
=======
                    return "Tenant profiles queue configuration updater";
                }

                @Override
                protected boolean forceReportTotal() {
                    return true;
                }

                @Override
                protected PageData<TenantProfile> findEntities(String id, PageLink pageLink) {
                    return tenantProfileService.findTenantProfiles(TenantId.SYS_TENANT_ID, pageLink);
                }

                @Override
                protected void updateEntity(TenantProfile tenantProfile) {
                    updateTenantProfileQueueConfiguration(tenantProfile);
                }
            };

    private void updateTenantProfileQueueConfiguration(TenantProfile profile) {
        try {
            List<TenantProfileQueueConfiguration> queueConfiguration = profile.getProfileData().getQueueConfiguration();
            if (profile.isIsolatedTbRuleEngine() && (queueConfiguration == null || queueConfiguration.isEmpty())) {
                TenantProfileQueueConfiguration mainQueueConfig = getMainQueueConfiguration();
                profile.getProfileData().setQueueConfiguration(Collections.singletonList((mainQueueConfig)));
                tenantProfileService.saveTenantProfile(TenantId.SYS_TENANT_ID, profile);
                List<TenantId> isolatedTenants = tenantService.findTenantIdsByTenantProfileId(profile.getId());
                isolatedTenants.forEach(tenantId -> {
                    queueService.saveQueue(new Queue(tenantId, mainQueueConfig));
                });
            }
        } catch (Exception e) {
            log.error("Failed to update tenant profile queue configuration name=["+profile.getName()+"], id=["+ profile.getId().getId() +"]", e);
        }
    }

    private TenantProfileQueueConfiguration getMainQueueConfiguration() {
        TenantProfileQueueConfiguration mainQueueConfiguration = new TenantProfileQueueConfiguration();
        mainQueueConfiguration.setName("Main");
        mainQueueConfiguration.setTopic("tb_rule_engine.main");
        mainQueueConfiguration.setPollInterval(25);
        mainQueueConfiguration.setPartitions(10);
        mainQueueConfiguration.setConsumerPerPartition(true);
        mainQueueConfiguration.setPackProcessingTimeout(2000);
        SubmitStrategy mainQueueSubmitStrategy = new SubmitStrategy();
        mainQueueSubmitStrategy.setType(SubmitStrategyType.BURST);
        mainQueueSubmitStrategy.setBatchSize(1000);
        mainQueueConfiguration.setSubmitStrategy(mainQueueSubmitStrategy);
        ProcessingStrategy mainQueueProcessingStrategy = new ProcessingStrategy();
        mainQueueProcessingStrategy.setType(ProcessingStrategyType.SKIP_ALL_FAILURES);
        mainQueueProcessingStrategy.setRetries(3);
        mainQueueProcessingStrategy.setFailurePercentage(0);
        mainQueueProcessingStrategy.setPauseBetweenRetries(3);
        mainQueueProcessingStrategy.setMaxPauseBetweenRetries(3);
        mainQueueConfiguration.setProcessingStrategy(mainQueueProcessingStrategy);
        return mainQueueConfiguration;
    }

    private final PaginatedUpdater<String, RuleNode> checkPointRuleNodesUpdater =
            new PaginatedUpdater<>() {

                @Override
                protected String getName() {
                    return "Checkpoint rule nodes updater";
                }

                @Override
                protected boolean forceReportTotal() {
                    return true;
                }

                @Override
                protected PageData<RuleNode> findEntities(String id, PageLink pageLink) {
                    return ruleChainService.findAllRuleNodesByType("org.thingsboard.rule.engine.flow.TbCheckpointNode", pageLink);
                }

                @Override
                protected void updateEntity(RuleNode ruleNode) {
                    updateCheckPointRuleNodeConfiguration(ruleNode);
                }
            };

    private void updateCheckPointRuleNodeConfiguration(RuleNode node) {
        try {
            ObjectNode configuration = (ObjectNode) node.getConfiguration();
            JsonNode queueNameNode = configuration.remove("queueName");
            if (queueNameNode != null) {
                RuleChain ruleChain = this.ruleChainService.findRuleChainById(TenantId.SYS_TENANT_ID, node.getRuleChainId());
                TenantId tenantId = ruleChain.getTenantId();
                Map<String, QueueId> queues =
                        queueService.findQueuesByTenantId(tenantId).stream().collect(Collectors.toMap(Queue::getName, Queue::getId));
                String queueName = queueNameNode.asText();
                QueueId queueId = queues.get(queueName);
                configuration.put("queueId", queueId != null ? queueId.toString() : "");
                ruleChainService.saveRuleNode(tenantId, node);
            }
        } catch (Exception e) {
            log.error("Failed to update checkpoint rule node configuration name=["+node.getName()+"], id=["+ node.getId().getId() +"]", e);
        }
    }

>>>>>>> c4bdee92
}<|MERGE_RESOLUTION|>--- conflicted
+++ resolved
@@ -126,9 +126,9 @@
     private OAuth2Service oAuth2Service;
 
     @Autowired
-<<<<<<< HEAD
     private TenantCustomersTitleUpdaterComponent tenantCustomersTitleUpdaterComponent;
-=======
+
+    @Autowired
     private TenantProfileService tenantProfileService;
 
     @Autowired
@@ -139,7 +139,6 @@
 
     @Autowired
     private SystemDataLoaderService systemDataLoaderService;
->>>>>>> c4bdee92
 
     @Override
     public void updateData(String fromVersion) throws Exception {
@@ -169,12 +168,9 @@
                 break;
             case "3.3.4":
                 log.info("Updating data from version 3.3.4 to 3.4.0 ...");
-<<<<<<< HEAD
-                tenantCustomersTitleUpdater.updateEntities(null);
-=======
                 tenantsProfileQueueConfigurationUpdater.updateEntities(null);
                 checkPointRuleNodesUpdater.updateEntities(null);
->>>>>>> c4bdee92
+                tenantCustomersTitleUpdater.updateEntities(null);
                 break;
             default:
                 throw new RuntimeException("Unable to update data, unsupported fromVersion: " + fromVersion);
@@ -582,16 +578,11 @@
         log.warn("CAUTION: Update of Oauth2 parameters from 3.2.2 to 3.3.0 available only in ThingsBoard versions 3.3.0/3.3.1");
     }
 
-<<<<<<< HEAD
     private final PaginatedUpdater<String, Tenant> tenantCustomersTitleUpdater =
-=======
-    private final PaginatedUpdater<String, TenantProfile> tenantsProfileQueueConfigurationUpdater =
->>>>>>> c4bdee92
-            new PaginatedUpdater<>() {
-
-                @Override
-                protected String getName() {
-<<<<<<< HEAD
+            new PaginatedUpdater<>() {
+
+                @Override
+                protected String getName() {
                     return "Customer title updater";
                 }
 
@@ -605,7 +596,11 @@
                     tenantCustomersTitleUpdaterComponent.updateDuplicateCustomersTitle(entity);
                 }
             };
-=======
+    private final PaginatedUpdater<String, TenantProfile> tenantsProfileQueueConfigurationUpdater =
+            new PaginatedUpdater<>() {
+
+                @Override
+                protected String getName() {
                     return "Tenant profiles queue configuration updater";
                 }
 
@@ -707,5 +702,4 @@
         }
     }
 
->>>>>>> c4bdee92
 }