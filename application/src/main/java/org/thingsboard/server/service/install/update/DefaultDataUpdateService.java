/**
 * Copyright © 2016-2021 The Thingsboard Authors
 *
 * Licensed under the Apache License, Version 2.0 (the "License");
 * you may not use this file except in compliance with the License.
 * You may obtain a copy of the License at
 *
 *     http://www.apache.org/licenses/LICENSE-2.0
 *
 * Unless required by applicable law or agreed to in writing, software
 * distributed under the License is distributed on an "AS IS" BASIS,
 * WITHOUT WARRANTIES OR CONDITIONS OF ANY KIND, either express or implied.
 * See the License for the specific language governing permissions and
 * limitations under the License.
 */
package org.thingsboard.server.service.install.update;

<<<<<<< HEAD
import com.fasterxml.jackson.databind.ObjectMapper;
=======
>>>>>>> e2dd5b96
import com.fasterxml.jackson.databind.node.ObjectNode;
import com.google.common.util.concurrent.Futures;
import com.google.common.util.concurrent.ListenableFuture;
import com.google.common.util.concurrent.MoreExecutors;
import lombok.extern.slf4j.Slf4j;
import org.springframework.beans.factory.annotation.Autowired;
import org.springframework.context.annotation.Profile;
import org.springframework.stereotype.Service;
import org.thingsboard.rule.engine.profile.TbDeviceProfileNode;
import org.thingsboard.rule.engine.profile.TbDeviceProfileNodeConfiguration;
import org.thingsboard.server.common.data.Dashboard;
import org.thingsboard.server.common.data.DashboardInfo;
import org.thingsboard.server.common.data.EntityView;
import org.thingsboard.server.common.data.Tenant;
import org.thingsboard.server.common.data.id.EntityViewId;
import org.thingsboard.server.common.data.id.TenantId;
import org.thingsboard.server.common.data.kv.BaseReadTsKvQuery;
import org.thingsboard.server.common.data.kv.ReadTsKvQuery;
import org.thingsboard.server.common.data.kv.TsKvEntry;
import org.thingsboard.server.common.data.page.PageData;
import org.thingsboard.server.common.data.page.PageLink;
import org.thingsboard.server.common.data.rule.RuleChain;
import org.thingsboard.server.common.data.rule.RuleChainMetaData;
import org.thingsboard.server.common.data.rule.RuleNode;
import org.thingsboard.server.dao.dashboard.DashboardService;
import org.thingsboard.server.dao.entityconfig.EntityConfigService;
import org.thingsboard.server.dao.entityview.EntityViewService;
import org.thingsboard.server.dao.rule.RuleChainService;
import org.thingsboard.server.dao.tenant.TenantService;
import org.thingsboard.server.dao.timeseries.TimeseriesService;
import org.thingsboard.common.util.JacksonUtil;
import org.thingsboard.server.service.install.InstallScripts;

import java.util.ArrayList;
import java.util.Collections;
import java.util.List;
import java.util.concurrent.ExecutionException;
import java.util.stream.Collectors;

import static org.apache.commons.lang3.StringUtils.isBlank;

@Service
@Profile("install")
@Slf4j
public class DefaultDataUpdateService implements DataUpdateService {

    private static final ObjectMapper mapper = new ObjectMapper();

    @Autowired
    private TenantService tenantService;

    @Autowired
    private RuleChainService ruleChainService;

    @Autowired
    private DashboardService dashboardService;

    @Autowired
    private InstallScripts installScripts;

    @Autowired
    private EntityViewService entityViewService;

    @Autowired
    private EntityConfigService entityConfigService;

    @Autowired
    private TimeseriesService tsService;

    @Override
    public void updateData(String fromVersion) throws Exception {
        switch (fromVersion) {
            case "1.4.0":
                log.info("Updating data from version 1.4.0 to 2.0.0 ...");
                tenantsDefaultRuleChainUpdater.updateEntities(null);
                break;
            case "3.0.1":
                log.info("Updating data from version 3.0.1 to 3.1.0 ...");
                tenantsEntityViewsUpdater.updateEntities(null);
                break;
            case "3.1.1":
                log.info("Updating data from version 3.1.1 to 3.2.0 ...");
                tenantsRootRuleChainUpdater.updateEntities(null);
                break;
            case "3.2.0":
                log.info("Updating data from version 3.2.0 to 3.3.0 ...");
                tenantsDashboardRuleChainConfigUpdater.updateEntities(null);
                break;
            default:
                throw new RuntimeException("Unable to update data, unsupported fromVersion: " + fromVersion);
        }
    }

    private PaginatedUpdater<String, Tenant> tenantsDashboardRuleChainConfigUpdater = new PaginatedUpdater<String, Tenant>() {

        @Override
        protected PageData<Tenant> findEntities(String region, PageLink pageLink) {
            return tenantService.findTenants(pageLink);
        }

        @Override
        protected void updateEntity(Tenant entity) {
            dashboardConfigUpdater.updateEntities(entity.getId());
            ruleChainConfigUpdater.updateEntities(entity.getId());
        }
    };

    private PaginatedUpdater<TenantId, RuleChain> ruleChainConfigUpdater = new PaginatedUpdater<TenantId, RuleChain>() {
        @Override
        protected PageData<RuleChain> findEntities(TenantId tenantId, PageLink pageLink) {
            return ruleChainService.findTenantRuleChains(tenantId, pageLink);
        }

        @Override
        protected void updateEntity(RuleChain ruleChain) {
            RuleChainMetaData ruleChainMetaData = ruleChainService.loadRuleChainMetaData(ruleChain.getTenantId(), ruleChain.getId());
            entityConfigService.saveEntityConfigForEntity(ruleChain.getTenantId(), ruleChain.getId(), mapper.valueToTree(ruleChainMetaData), null);
        }
    };

    private PaginatedUpdater<TenantId, DashboardInfo> dashboardConfigUpdater = new PaginatedUpdater<TenantId, DashboardInfo>() {
        @Override
        protected PageData<DashboardInfo> findEntities(TenantId tenantId, PageLink pageLink) {
            return dashboardService.findDashboardsByTenantId(tenantId, pageLink);
        }

        @Override
        protected void updateEntity(DashboardInfo dashboardInfo) {
            Dashboard dashboard = dashboardService.findDashboardById(dashboardInfo.getTenantId(), dashboardInfo.getId());
            entityConfigService.saveEntityConfigForEntity(dashboardInfo.getTenantId(), dashboardInfo.getId(), dashboard.getConfiguration(), null);
        }
    };


    private PaginatedUpdater<String, Tenant> tenantsDefaultRuleChainUpdater =
            new PaginatedUpdater<String, Tenant>() {

                @Override
                protected PageData<Tenant> findEntities(String region, PageLink pageLink) {
                    return tenantService.findTenants(pageLink);
                }

                @Override
                protected void updateEntity(Tenant tenant) {
                    try {
                        RuleChain ruleChain = ruleChainService.getRootTenantRuleChain(tenant.getId());
                        if (ruleChain == null) {
                            installScripts.createDefaultRuleChains(tenant.getId());
                        }
                    } catch (Exception e) {
                        log.error("Unable to update Tenant", e);
                    }
                }
            };

    private PaginatedUpdater<String, Tenant> tenantsRootRuleChainUpdater =
            new PaginatedUpdater<String, Tenant>() {

                @Override
                protected PageData<Tenant> findEntities(String region, PageLink pageLink) {
                    return tenantService.findTenants(pageLink);
                }

                @Override
                protected void updateEntity(Tenant tenant) {
                    try {
                        RuleChain ruleChain = ruleChainService.getRootTenantRuleChain(tenant.getId());
                        if (ruleChain == null) {
                            installScripts.createDefaultRuleChains(tenant.getId());
                        } else {
                            RuleChainMetaData md = ruleChainService.loadRuleChainMetaData(tenant.getId(), ruleChain.getId());
                            int oldIdx = md.getFirstNodeIndex();
                            int newIdx = md.getNodes().size();

                            if (md.getNodes().size() < oldIdx) {
                                // Skip invalid rule chains
                                return;
                            }

                            RuleNode oldFirstNode = md.getNodes().get(oldIdx);
                            if (oldFirstNode.getType().equals(TbDeviceProfileNode.class.getName())) {
                                // No need to update the rule node twice.
                                return;
                            }

                            RuleNode ruleNode = new RuleNode();
                            ruleNode.setRuleChainId(ruleChain.getId());
                            ruleNode.setName("Device Profile Node");
                            ruleNode.setType(TbDeviceProfileNode.class.getName());
                            ruleNode.setDebugMode(false);
                            TbDeviceProfileNodeConfiguration ruleNodeConfiguration = new TbDeviceProfileNodeConfiguration().defaultConfiguration();
                            ruleNode.setConfiguration(JacksonUtil.valueToTree(ruleNodeConfiguration));
                            ObjectNode additionalInfo = JacksonUtil.newObjectNode();
                            additionalInfo.put("description", "Process incoming messages from devices with the alarm rules defined in the device profile. Dispatch all incoming messages with \"Success\" relation type.");
                            additionalInfo.put("layoutX", 204);
                            additionalInfo.put("layoutY", 240);
                            ruleNode.setAdditionalInfo(additionalInfo);

                            md.getNodes().add(ruleNode);
                            md.setFirstNodeIndex(newIdx);
                            md.addConnectionInfo(newIdx, oldIdx, "Success");
                            ruleChainService.saveRuleChainMetaData(tenant.getId(), md);
                        }
                    } catch (Exception e) {
                        log.error("[{}] Unable to update Tenant: {}", tenant.getId(), tenant.getName(), e);
                    }
                }
            };

    private PaginatedUpdater<String, Tenant> tenantsEntityViewsUpdater =
            new PaginatedUpdater<String, Tenant>() {

                @Override
                protected PageData<Tenant> findEntities(String region, PageLink pageLink) {
                    return tenantService.findTenants(pageLink);
                }

                @Override
                protected void updateEntity(Tenant tenant) {
                    updateTenantEntityViews(tenant.getId());
                }
            };

    private void updateTenantEntityViews(TenantId tenantId) {
        PageLink pageLink = new PageLink(100);
        PageData<EntityView> pageData = entityViewService.findEntityViewByTenantId(tenantId, pageLink);
        boolean hasNext = true;
        while (hasNext) {
            List<ListenableFuture<List<Void>>> updateFutures = new ArrayList<>();
            for (EntityView entityView : pageData.getData()) {
                updateFutures.add(updateEntityViewLatestTelemetry(entityView));
            }

            try {
                Futures.allAsList(updateFutures).get();
            } catch (InterruptedException | ExecutionException e) {
                log.error("Failed to copy latest telemetry to entity view", e);
            }

            if (pageData.hasNext()) {
                pageLink = pageLink.nextPageLink();
                pageData = entityViewService.findEntityViewByTenantId(tenantId, pageLink);
            } else {
                hasNext = false;
            }
        }
    }

    private ListenableFuture<List<Void>> updateEntityViewLatestTelemetry(EntityView entityView) {
        EntityViewId entityId = entityView.getId();
        List<String> keys = entityView.getKeys() != null && entityView.getKeys().getTimeseries() != null ?
                entityView.getKeys().getTimeseries() : Collections.emptyList();
        long startTs = entityView.getStartTimeMs();
        long endTs = entityView.getEndTimeMs() == 0 ? Long.MAX_VALUE : entityView.getEndTimeMs();
        ListenableFuture<List<String>> keysFuture;
        if (keys.isEmpty()) {
            keysFuture = Futures.transform(tsService.findAllLatest(TenantId.SYS_TENANT_ID,
                    entityView.getEntityId()), latest -> latest.stream().map(TsKvEntry::getKey).collect(Collectors.toList()), MoreExecutors.directExecutor());
        } else {
            keysFuture = Futures.immediateFuture(keys);
        }
        ListenableFuture<List<TsKvEntry>> latestFuture = Futures.transformAsync(keysFuture, fetchKeys -> {
            List<ReadTsKvQuery> queries = fetchKeys.stream().filter(key -> !isBlank(key)).map(key -> new BaseReadTsKvQuery(key, startTs, endTs, 1, "DESC")).collect(Collectors.toList());
            if (!queries.isEmpty()) {
                return tsService.findAll(TenantId.SYS_TENANT_ID, entityView.getEntityId(), queries);
            } else {
                return Futures.immediateFuture(null);
            }
        }, MoreExecutors.directExecutor());
        return Futures.transformAsync(latestFuture, latestValues -> {
            if (latestValues != null && !latestValues.isEmpty()) {
                ListenableFuture<List<Void>> saveFuture = tsService.saveLatest(TenantId.SYS_TENANT_ID, entityId, latestValues);
                return saveFuture;
            }
            return Futures.immediateFuture(null);
        }, MoreExecutors.directExecutor());
    }

}<|MERGE_RESOLUTION|>--- conflicted
+++ resolved
@@ -15,10 +15,7 @@
  */
 package org.thingsboard.server.service.install.update;
 
-<<<<<<< HEAD
 import com.fasterxml.jackson.databind.ObjectMapper;
-=======
->>>>>>> e2dd5b96
 import com.fasterxml.jackson.databind.node.ObjectNode;
 import com.google.common.util.concurrent.Futures;
 import com.google.common.util.concurrent.ListenableFuture;
@@ -103,8 +100,8 @@
                 log.info("Updating data from version 3.1.1 to 3.2.0 ...");
                 tenantsRootRuleChainUpdater.updateEntities(null);
                 break;
-            case "3.2.0":
-                log.info("Updating data from version 3.2.0 to 3.3.0 ...");
+            case "3.2.2":
+                log.info("Updating data from version 3.2.2 to 3.3.0 ...");
                 tenantsDashboardRuleChainConfigUpdater.updateEntities(null);
                 break;
             default:
