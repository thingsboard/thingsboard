--- conflicted
+++ resolved
@@ -718,19 +718,16 @@
                 try (Connection conn = DriverManager.getConnection(dbUrl, dbUserName, dbPassword)) {
                     log.info("Updating schema ...");
                     if (isOldSchema(conn, 3005000)) {
-<<<<<<< HEAD
-                        try {
-                            conn.createStatement().execute("ALTER TABLE rule_node ADD COLUMN IF NOT EXISTS configuration_version int DEFAULT 0;");
-                        } catch (Exception e) {
-                        }
-                        try {
-                            conn.createStatement().execute("CREATE INDEX IF NOT EXISTS idx_rule_node_type_configuration_version ON rule_node(type, configuration_version);");
-                        } catch (Exception e) {
-                        }
-=======
                         schemaUpdateFile = Paths.get(installScripts.getDataDir(), "upgrade", "3.5.0", SCHEMA_UPDATE_SQL);
                         loadSql(schemaUpdateFile, conn);
->>>>>>> 263b3132
+                        try {
+                            conn.createStatement().execute("ALTER TABLE rule_node ADD COLUMN IF NOT EXISTS configuration_version int DEFAULT 0;");
+                        } catch (Exception e) {
+                        }
+                        try {
+                            conn.createStatement().execute("CREATE INDEX IF NOT EXISTS idx_rule_node_type_configuration_version ON rule_node(type, configuration_version);");
+                        } catch (Exception e) {
+                        }
                         conn.createStatement().execute("UPDATE tb_schema_settings SET schema_version = 3005001;");
                     }
                     log.info("Schema updated.");
