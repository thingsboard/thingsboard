/**
 * Copyright © 2016-2021 The Thingsboard Authors
 *
 * Licensed under the Apache License, Version 2.0 (the "License");
 * you may not use this file except in compliance with the License.
 * You may obtain a copy of the License at
 *
 *     http://www.apache.org/licenses/LICENSE-2.0
 *
 * Unless required by applicable law or agreed to in writing, software
 * distributed under the License is distributed on an "AS IS" BASIS,
 * WITHOUT WARRANTIES OR CONDITIONS OF ANY KIND, either express or implied.
 * See the License for the specific language governing permissions and
 * limitations under the License.
 */
package org.thingsboard.server.service.install;

import lombok.extern.slf4j.Slf4j;
import org.springframework.beans.factory.annotation.Autowired;
import org.springframework.beans.factory.annotation.Value;
import org.springframework.context.annotation.Profile;
import org.springframework.stereotype.Service;
import org.thingsboard.server.common.data.EntitySubtype;
import org.thingsboard.server.common.data.Tenant;
import org.thingsboard.server.common.data.page.PageData;
import org.thingsboard.server.common.data.page.PageLink;
import org.thingsboard.server.dao.dashboard.DashboardService;
import org.thingsboard.server.dao.device.DeviceProfileService;
import org.thingsboard.server.dao.device.DeviceService;
import org.thingsboard.server.dao.tenant.TenantService;
import org.thingsboard.server.dao.usagerecord.ApiUsageStateService;
import org.thingsboard.server.service.install.sql.SqlDbHelper;

import java.nio.charset.Charset;
import java.nio.file.Files;
import java.nio.file.Path;
import java.nio.file.Paths;
import java.sql.Connection;
import java.sql.DriverManager;
import java.sql.ResultSet;
import java.sql.SQLException;
import java.sql.SQLSyntaxErrorException;
import java.sql.SQLWarning;
import java.sql.Statement;
import java.util.List;
import java.util.concurrent.TimeUnit;

import static org.thingsboard.server.service.install.DatabaseHelper.ADDITIONAL_INFO;
import static org.thingsboard.server.service.install.DatabaseHelper.ASSIGNED_CUSTOMERS;
import static org.thingsboard.server.service.install.DatabaseHelper.CONFIGURATION;
import static org.thingsboard.server.service.install.DatabaseHelper.CUSTOMER_ID;
import static org.thingsboard.server.service.install.DatabaseHelper.DASHBOARD;
import static org.thingsboard.server.service.install.DatabaseHelper.END_TS;
import static org.thingsboard.server.service.install.DatabaseHelper.ENTITY_ID;
import static org.thingsboard.server.service.install.DatabaseHelper.ENTITY_TYPE;
import static org.thingsboard.server.service.install.DatabaseHelper.ENTITY_VIEW;
import static org.thingsboard.server.service.install.DatabaseHelper.ENTITY_VIEWS;
import static org.thingsboard.server.service.install.DatabaseHelper.ID;
import static org.thingsboard.server.service.install.DatabaseHelper.KEYS;
import static org.thingsboard.server.service.install.DatabaseHelper.NAME;
import static org.thingsboard.server.service.install.DatabaseHelper.SEARCH_TEXT;
import static org.thingsboard.server.service.install.DatabaseHelper.START_TS;
import static org.thingsboard.server.service.install.DatabaseHelper.TENANT_ID;
import static org.thingsboard.server.service.install.DatabaseHelper.TITLE;
import static org.thingsboard.server.service.install.DatabaseHelper.TYPE;

@Service
@Profile("install")
@Slf4j
public class SqlDatabaseUpgradeService implements DatabaseEntitiesUpgradeService {

    private static final String SCHEMA_UPDATE_SQL = "schema_update.sql";

    @Value("${spring.datasource.url}")
    private String dbUrl;

    @Value("${spring.datasource.username}")
    private String dbUserName;

    @Value("${spring.datasource.password}")
    private String dbPassword;

    @Autowired
    private DashboardService dashboardService;

    @Autowired
    private InstallScripts installScripts;

    @Autowired
    private SystemDataLoaderService systemDataLoaderService;

    @Autowired
    private TenantService tenantService;

    @Autowired
    private DeviceService deviceService;

    @Autowired
    private DeviceProfileService deviceProfileService;

    @Autowired
    private ApiUsageStateService apiUsageStateService;


    @Override
    public void upgradeDatabase(String fromVersion) throws Exception {
        switch (fromVersion) {
            case "1.3.0":
                log.info("Updating schema ...");
                Path schemaUpdateFile = Paths.get(installScripts.getDataDir(), "upgrade", "1.3.1", SCHEMA_UPDATE_SQL);
                try (Connection conn = DriverManager.getConnection(dbUrl, dbUserName, dbPassword)) {
                    loadSql(schemaUpdateFile, conn);
                }
                log.info("Schema updated.");
                break;
            case "1.3.1":
                try (Connection conn = DriverManager.getConnection(dbUrl, dbUserName, dbPassword)) {

                    log.info("Dumping dashboards ...");
                    Path dashboardsDump = SqlDbHelper.dumpTableIfExists(conn, DASHBOARD,
                            new String[]{ID, TENANT_ID, CUSTOMER_ID, TITLE, SEARCH_TEXT, ASSIGNED_CUSTOMERS, CONFIGURATION},
                            new String[]{"", "", "", "", "", "", ""},
                            "tb-dashboards", true);
                    log.info("Dashboards dumped.");

                    log.info("Updating schema ...");
                    schemaUpdateFile = Paths.get(installScripts.getDataDir(), "upgrade", "1.4.0", SCHEMA_UPDATE_SQL);
                    loadSql(schemaUpdateFile, conn);
                    log.info("Schema updated.");

                    log.info("Restoring dashboards ...");
                    if (dashboardsDump != null) {
                        SqlDbHelper.loadTable(conn, DASHBOARD,
                                new String[]{ID, TENANT_ID, TITLE, SEARCH_TEXT, CONFIGURATION}, dashboardsDump, true);
                        DatabaseHelper.upgradeTo40_assignDashboards(dashboardsDump, dashboardService, true);
                        Files.deleteIfExists(dashboardsDump);
                    }
                    log.info("Dashboards restored.");
                }
                break;
            case "1.4.0":
                try (Connection conn = DriverManager.getConnection(dbUrl, dbUserName, dbPassword)) {
                    log.info("Updating schema ...");
                    schemaUpdateFile = Paths.get(installScripts.getDataDir(), "upgrade", "2.0.0", SCHEMA_UPDATE_SQL);
                    loadSql(schemaUpdateFile, conn);
                    log.info("Schema updated.");
                }
                break;
            case "2.0.0":
                try (Connection conn = DriverManager.getConnection(dbUrl, dbUserName, dbPassword)) {
                    log.info("Updating schema ...");
                    schemaUpdateFile = Paths.get(installScripts.getDataDir(), "upgrade", "2.1.1", SCHEMA_UPDATE_SQL);
                    loadSql(schemaUpdateFile, conn);
                    log.info("Schema updated.");
                }
                break;
            case "2.1.1":
                try (Connection conn = DriverManager.getConnection(dbUrl, dbUserName, dbPassword)) {

                    log.info("Dumping entity views ...");
                    Path entityViewsDump = SqlDbHelper.dumpTableIfExists(conn, ENTITY_VIEWS,
                            new String[]{ID, ENTITY_ID, ENTITY_TYPE, TENANT_ID, CUSTOMER_ID, TYPE, NAME, KEYS, START_TS, END_TS, SEARCH_TEXT, ADDITIONAL_INFO},
                            new String[]{"", "", "", "", "", "default", "", "", "0", "0", "", ""},
                            "tb-entity-views", true);
                    log.info("Entity views dumped.");

                    log.info("Updating schema ...");
                    schemaUpdateFile = Paths.get(installScripts.getDataDir(), "upgrade", "2.1.2", SCHEMA_UPDATE_SQL);
                    loadSql(schemaUpdateFile, conn);
                    log.info("Schema updated.");

                    log.info("Restoring entity views ...");
                    if (entityViewsDump != null) {
                        SqlDbHelper.loadTable(conn, ENTITY_VIEW,
                                new String[]{ID, ENTITY_ID, ENTITY_TYPE, TENANT_ID, CUSTOMER_ID, TYPE, NAME, KEYS, START_TS, END_TS, SEARCH_TEXT, ADDITIONAL_INFO}, entityViewsDump, true);
                        Files.deleteIfExists(entityViewsDump);
                    }
                    log.info("Entity views restored.");
                }
                break;
            case "2.1.3":
                try (Connection conn = DriverManager.getConnection(dbUrl, dbUserName, dbPassword)) {
                    log.info("Updating schema ...");
                    schemaUpdateFile = Paths.get(installScripts.getDataDir(), "upgrade", "2.2.0", SCHEMA_UPDATE_SQL);
                    loadSql(schemaUpdateFile, conn);
                    log.info("Schema updated.");
                }
                break;
            case "2.3.0":
                try (Connection conn = DriverManager.getConnection(dbUrl, dbUserName, dbPassword)) {
                    log.info("Updating schema ...");
                    schemaUpdateFile = Paths.get(installScripts.getDataDir(), "upgrade", "2.3.1", SCHEMA_UPDATE_SQL);
                    loadSql(schemaUpdateFile, conn);
                    log.info("Schema updated.");
                }
                break;
            case "2.3.1":
                try (Connection conn = DriverManager.getConnection(dbUrl, dbUserName, dbPassword)) {
                    log.info("Updating schema ...");
                    schemaUpdateFile = Paths.get(installScripts.getDataDir(), "upgrade", "2.4.0", SCHEMA_UPDATE_SQL);
                    loadSql(schemaUpdateFile, conn);
                    try {
                        conn.createStatement().execute("ALTER TABLE device ADD COLUMN label varchar(255)"); //NOSONAR, ignoring because method used to execute thingsboard database upgrade script
                    } catch (Exception e) {
                    }
                    log.info("Schema updated.");
                }
                break;
            case "2.4.1":
                try (Connection conn = DriverManager.getConnection(dbUrl, dbUserName, dbPassword)) {
                    log.info("Updating schema ...");
                    try {
                        conn.createStatement().execute("ALTER TABLE asset ADD COLUMN label varchar(255)"); //NOSONAR, ignoring because method used to execute thingsboard database upgrade script
                    } catch (Exception e) {
                    }
                    schemaUpdateFile = Paths.get(installScripts.getDataDir(), "upgrade", "2.4.2", SCHEMA_UPDATE_SQL);
                    loadSql(schemaUpdateFile, conn);
                    try {
                        conn.createStatement().execute("ALTER TABLE device ADD CONSTRAINT device_name_unq_key UNIQUE (tenant_id, name)"); //NOSONAR, ignoring because method used to execute thingsboard database upgrade script
                    } catch (Exception e) {
                    }
                    try {
                        conn.createStatement().execute("ALTER TABLE device_credentials ADD CONSTRAINT device_credentials_id_unq_key UNIQUE (credentials_id)"); //NOSONAR, ignoring because method used to execute thingsboard database upgrade script
                    } catch (Exception e) {
                    }
                    try {
                        conn.createStatement().execute("ALTER TABLE asset ADD CONSTRAINT asset_name_unq_key UNIQUE (tenant_id, name)"); //NOSONAR, ignoring because method used to execute thingsboard database upgrade script
                    } catch (Exception e) {
                    }
                    log.info("Schema updated.");
                }
                break;
            case "2.4.2":
                try (Connection conn = DriverManager.getConnection(dbUrl, dbUserName, dbPassword)) {
                    log.info("Updating schema ...");
                    try {
                        conn.createStatement().execute("ALTER TABLE alarm ADD COLUMN propagate_relation_types varchar"); //NOSONAR, ignoring because method used to execute thingsboard database upgrade script
                    } catch (Exception e) {
                    }
                    log.info("Schema updated.");
                }
                break;
            case "2.4.3":
                try (Connection conn = DriverManager.getConnection(dbUrl, dbUserName, dbPassword)) {
                    log.info("Updating schema ...");
                    try {
                        conn.createStatement().execute("ALTER TABLE attribute_kv ADD COLUMN json_v json;");
                    } catch (Exception e) {
                        if (e instanceof SQLSyntaxErrorException) {
                            try {
                                conn.createStatement().execute("ALTER TABLE attribute_kv ADD COLUMN json_v varchar(10000000);");
                            } catch (Exception e1) {
                            }
                        }
                    }
                    try {
                        conn.createStatement().execute("ALTER TABLE tenant ADD COLUMN isolated_tb_core boolean DEFAULT (false), ADD COLUMN isolated_tb_rule_engine boolean DEFAULT (false)");
                    } catch (Exception e) {
                    }
                    try {
                        long ts = System.currentTimeMillis();
                        conn.createStatement().execute("ALTER TABLE event ADD COLUMN ts bigint DEFAULT " + ts + ";"); //NOSONAR, ignoring because method used to execute thingsboard database upgrade script
                    } catch (Exception e) {
                    }
                    log.info("Schema updated.");
                }
                break;
            case "3.0.1":
                try (Connection conn = DriverManager.getConnection(dbUrl, dbUserName, dbPassword)) {
                    log.info("Updating schema ...");
                    if (isOldSchema(conn, 3000001)) {
                        String[] tables = new String[]{"admin_settings", "alarm", "asset", "audit_log", "attribute_kv",
                                "component_descriptor", "customer", "dashboard", "device", "device_credentials", "event",
                                "relation", "tb_user", "tenant", "user_credentials", "widget_type", "widgets_bundle",
                                "rule_chain", "rule_node", "entity_view"};
                        schemaUpdateFile = Paths.get(installScripts.getDataDir(), "upgrade", "3.0.1", "schema_update_to_uuid.sql");
                        loadSql(schemaUpdateFile, conn);

                        conn.createStatement().execute("call drop_all_idx()");

                        log.info("Optimizing alarm relations...");
                        conn.createStatement().execute("DELETE from relation WHERE relation_type_group = 'ALARM' AND relation_type <> 'ALARM_ANY';");
                        conn.createStatement().execute("DELETE from relation WHERE relation_type_group = 'ALARM' AND relation_type = 'ALARM_ANY' " +
                                "AND exists(SELECT * FROM alarm WHERE alarm.id = relation.to_id AND alarm.originator_id = relation.from_id)");
                        log.info("Alarm relations optimized.");

                        for (String table : tables) {
                            log.info("Updating table {}.", table);
                            Statement statement = conn.createStatement();
                            statement.execute("call update_" + table + "();");

                            SQLWarning warnings = statement.getWarnings();
                            if (warnings != null) {
                                log.info("{}", warnings.getMessage());
                                SQLWarning nextWarning = warnings.getNextWarning();
                                while (nextWarning != null) {
                                    log.info("{}", nextWarning.getMessage());
                                    nextWarning = nextWarning.getNextWarning();
                                }
                            }

                            conn.createStatement().execute("DROP PROCEDURE update_" + table);
                            log.info("Table {} updated.", table);
                        }
                        conn.createStatement().execute("call create_all_idx()");

                        conn.createStatement().execute("DROP PROCEDURE drop_all_idx");
                        conn.createStatement().execute("DROP PROCEDURE create_all_idx");
                        conn.createStatement().execute("DROP FUNCTION column_type_to_uuid");

                        log.info("Updating alarm relations...");
                        conn.createStatement().execute("UPDATE relation SET relation_type = 'ANY' WHERE relation_type_group = 'ALARM' AND relation_type = 'ALARM_ANY';");
                        log.info("Alarm relations updated.");

                        conn.createStatement().execute("UPDATE tb_schema_settings SET schema_version = 3001000;");

                        conn.createStatement().execute("VACUUM FULL");
                    }
                    log.info("Schema updated.");
                } catch (Exception e) {
                    log.error("Failed updating schema!!!", e);
                }
                break;
            case "3.1.0":
                try (Connection conn = DriverManager.getConnection(dbUrl, dbUserName, dbPassword)) {
                    log.info("Updating schema ...");
                    schemaUpdateFile = Paths.get(installScripts.getDataDir(), "upgrade", "3.1.0", SCHEMA_UPDATE_SQL);
                    loadSql(schemaUpdateFile, conn);
                    log.info("Schema updated.");
                }
                break;
            case "3.1.1":
                try (Connection conn = DriverManager.getConnection(dbUrl, dbUserName, dbPassword)) {
                    log.info("Updating schema ...");
                    if (isOldSchema(conn, 3001000)) {

                        try {
                            conn.createStatement().execute("ALTER TABLE device ADD COLUMN device_profile_id uuid, ADD COLUMN device_data jsonb");
                        } catch (Exception e) {
                        }

                        try {
                            conn.createStatement().execute("ALTER TABLE tenant ADD COLUMN tenant_profile_id uuid");
                        } catch (Exception e) {
                        }

                        try {
                            conn.createStatement().execute("CREATE TABLE IF NOT EXISTS rule_node_state (" +
                                    " id uuid NOT NULL CONSTRAINT rule_node_state_pkey PRIMARY KEY," +
                                    " created_time bigint NOT NULL," +
                                    " rule_node_id uuid NOT NULL," +
                                    " entity_type varchar(32) NOT NULL," +
                                    " entity_id uuid NOT NULL," +
                                    " state_data varchar(16384) NOT NULL," +
                                    " CONSTRAINT rule_node_state_unq_key UNIQUE (rule_node_id, entity_id)," +
                                    " CONSTRAINT fk_rule_node_state_node_id FOREIGN KEY (rule_node_id) REFERENCES rule_node(id) ON DELETE CASCADE)");
                        } catch (Exception e) {
                        }

                        try {
                            conn.createStatement().execute("CREATE TABLE IF NOT EXISTS api_usage_state (" +
                                    " id uuid NOT NULL CONSTRAINT usage_record_pkey PRIMARY KEY," +
                                    " created_time bigint NOT NULL," +
                                    " tenant_id uuid," +
                                    " entity_type varchar(32)," +
                                    " entity_id uuid," +
                                    " transport varchar(32)," +
                                    " db_storage varchar(32)," +
                                    " re_exec varchar(32)," +
                                    " js_exec varchar(32)," +
                                    " email_exec varchar(32)," +
                                    " sms_exec varchar(32)," +
                                    " CONSTRAINT api_usage_state_unq_key UNIQUE (tenant_id, entity_id)\n" +
                                    ");");
                        } catch (Exception e) {
                        }

                        schemaUpdateFile = Paths.get(installScripts.getDataDir(), "upgrade", "3.1.1", "schema_update_before.sql");
                        loadSql(schemaUpdateFile, conn);

                        log.info("Creating default tenant profiles...");
                        systemDataLoaderService.createDefaultTenantProfiles();

                        log.info("Updating tenant profiles...");
                        conn.createStatement().execute("call update_tenant_profiles()");

                        log.info("Creating default device profiles...");
                        PageLink pageLink = new PageLink(100);
                        PageData<Tenant> pageData;
                        do {
                            pageData = tenantService.findTenants(pageLink);
                            for (Tenant tenant : pageData.getData()) {
                                try {
                                    apiUsageStateService.createDefaultApiUsageState(tenant.getId(), null);
                                } catch (Exception e) {
                                }
                                List<EntitySubtype> deviceTypes = deviceService.findDeviceTypesByTenantId(tenant.getId()).get();
                                try {
                                    deviceProfileService.createDefaultDeviceProfile(tenant.getId());
                                } catch (Exception e) {
                                }
                                for (EntitySubtype deviceType : deviceTypes) {
                                    try {
                                        deviceProfileService.findOrCreateDeviceProfile(tenant.getId(), deviceType.getType());
                                    } catch (Exception e) {
                                    }
                                }
                            }
                            pageLink = pageLink.nextPageLink();
                        } while (pageData.hasNext());

                        log.info("Updating device profiles...");
                        conn.createStatement().execute("call update_device_profiles()");

                        schemaUpdateFile = Paths.get(installScripts.getDataDir(), "upgrade", "3.1.1", "schema_update_after.sql");
                        loadSql(schemaUpdateFile, conn);

                        conn.createStatement().execute("UPDATE tb_schema_settings SET schema_version = 3002000;");
                    }
                    log.info("Schema updated.");
                } catch (Exception e) {
                    log.error("Failed updating schema!!!", e);
                }
                break;
            case "3.2.0":
                try (Connection conn = DriverManager.getConnection(dbUrl, dbUserName, dbPassword)) {
                    log.info("Updating schema ...");
                    try {
                        conn.createStatement().execute("CREATE INDEX IF NOT EXISTS idx_device_device_profile_id ON device(tenant_id, device_profile_id);");
                        conn.createStatement().execute("ALTER TABLE dashboard ALTER COLUMN configuration TYPE varchar;");
                        conn.createStatement().execute("UPDATE tb_schema_settings SET schema_version = 3002001;");
                    } catch (Exception e) {
                        log.error("Failed updating schema!!!", e);
                    }
                    log.info("Schema updated.");
                }
                break;
            case "3.2.1":
                try (Connection conn = DriverManager.getConnection(dbUrl, dbUserName, dbPassword)) {
                    log.info("Updating schema ...");
                    conn.createStatement().execute("CREATE INDEX IF NOT EXISTS idx_audit_log_tenant_id_and_created_time ON audit_log(tenant_id, created_time);");
                    schemaUpdateFile = Paths.get(installScripts.getDataDir(), "upgrade", "3.2.1", SCHEMA_UPDATE_SQL);
                    loadSql(schemaUpdateFile, conn);
                    conn.createStatement().execute("UPDATE tb_schema_settings SET schema_version = 3002002;");
                    log.info("Schema updated.");
                } catch (Exception e) {
                    log.error("Failed updating schema!!!", e);
                }
                break;
            case "3.2.2":
                try (Connection conn = DriverManager.getConnection(dbUrl, dbUserName, dbPassword)) {
                    log.info("Updating schema ...");
                    try {
                        conn.createStatement().execute("ALTER TABLE rule_chain ADD COLUMN type varchar(255) DEFAULT 'CORE'"); //NOSONAR, ignoring because method used to execute thingsboard database upgrade script
                    } catch (Exception ignored) {
                    }
                    schemaUpdateFile = Paths.get(installScripts.getDataDir(), "upgrade", "3.2.2", SCHEMA_UPDATE_SQL);
                    loadSql(schemaUpdateFile, conn);
                    log.info("Load Edge TTL functions ...");
                    schemaUpdateFile = Paths.get(installScripts.getDataDir(), "upgrade", "3.2.2", "schema_update_ttl.sql");
                    loadSql(schemaUpdateFile, conn);
                    log.info("Edge TTL functions successfully loaded!");
                    log.info("Updating indexes and TTL procedure for event table...");
                    schemaUpdateFile = Paths.get(installScripts.getDataDir(), "upgrade", "3.2.2", "schema_update_event.sql");
                    loadSql(schemaUpdateFile, conn);
                    log.info("Updating schema settings...");
                    conn.createStatement().execute("UPDATE tb_schema_settings SET schema_version = 3003000;");
                    log.info("Schema updated.");
                } catch (Exception e) {
                    log.error("Failed updating schema!!!", e);
                }
                break;
            case "3.3.2":
                try (Connection conn = DriverManager.getConnection(dbUrl, dbUserName, dbPassword)) {
                    log.info("Updating schema ...");
<<<<<<< HEAD
                    schemaUpdateFile = Paths.get(installScripts.getDataDir(), "upgrade", "3.3.2", "schema_update_lwm2m_bootstrap.sql");
                    loadSql(schemaUpdateFile, conn);
                    log.info("Updating server`s public key from HexDec to Base64 in profile for LWM2M...");
                    conn.createStatement().execute("call update_profile_bootstrap();");
                    log.info("Server`s public key from HexDec to Base64 in profile for LWM2M updated.");
                    log.info("Updating client`s public key and secret key from HexDec to Base64 for LWM2M...");
                    conn.createStatement().execute("call update_device_credentials_to_base64_and_bootstrap();");
                    log.info("Client`s public key and secret key from HexDec to Base64 for LWM2M updated.");
=======
                    schemaUpdateFile = Paths.get(installScripts.getDataDir(), "upgrade", "3.3.2", SCHEMA_UPDATE_SQL);
                    loadSql(schemaUpdateFile, conn);
                    log.info("Updating schema settings...");
>>>>>>> 52a63b03
                    conn.createStatement().execute("UPDATE tb_schema_settings SET schema_version = 3003003;");
                    log.info("Schema updated.");
                } catch (Exception e) {
                    log.error("Failed updating schema!!!", e);
                }
                break;
            default:
                throw new RuntimeException("Unable to upgrade SQL database, unsupported fromVersion: " + fromVersion);
        }
    }

    private void loadSql(Path sqlFile, Connection conn) throws Exception {
        String sql = new String(Files.readAllBytes(sqlFile), Charset.forName("UTF-8"));
        Statement st = conn.createStatement();
        st.setQueryTimeout((int) TimeUnit.HOURS.toSeconds(3));
        st.execute(sql);//NOSONAR, ignoring because method used to execute thingsboard database upgrade script
        printWarnings(st);
        Thread.sleep(5000);
    }

    protected void printWarnings(Statement statement) throws SQLException {
        SQLWarning warnings = statement.getWarnings();
        if (warnings != null) {
            log.info("{}", warnings.getMessage());
            SQLWarning nextWarning = warnings.getNextWarning();
            while (nextWarning != null) {
                log.info("{}", nextWarning.getMessage());
                nextWarning = nextWarning.getNextWarning();
            }
        }
    }

    protected boolean isOldSchema(Connection conn, long fromVersion) {
        boolean isOldSchema = true;
        try {
            Statement statement = conn.createStatement();
            statement.execute("CREATE TABLE IF NOT EXISTS tb_schema_settings ( schema_version bigint NOT NULL, CONSTRAINT tb_schema_settings_pkey PRIMARY KEY (schema_version));");
            Thread.sleep(1000);
            ResultSet resultSet = statement.executeQuery("SELECT schema_version FROM tb_schema_settings;");
            if (resultSet.next()) {
                isOldSchema = resultSet.getLong(1) <= fromVersion;
            } else {
                resultSet.close();
                statement.execute("INSERT INTO tb_schema_settings (schema_version) VALUES (" + fromVersion + ")");
            }
            statement.close();
        } catch (InterruptedException | SQLException e) {
            log.info("Failed to check current PostgreSQL schema due to: {}", e.getMessage());
        }
        return isOldSchema;
    }
}<|MERGE_RESOLUTION|>--- conflicted
+++ resolved
@@ -473,8 +473,7 @@
             case "3.3.2":
                 try (Connection conn = DriverManager.getConnection(dbUrl, dbUserName, dbPassword)) {
                     log.info("Updating schema ...");
-<<<<<<< HEAD
-                    schemaUpdateFile = Paths.get(installScripts.getDataDir(), "upgrade", "3.3.2", "schema_update_lwm2m_bootstrap.sql");
+                    schemaUpdateFile = Paths.get(installScripts.getDataDir(), "upgrade", "3.3.2", SCHEMA_UPDATE_SQL);
                     loadSql(schemaUpdateFile, conn);
                     log.info("Updating server`s public key from HexDec to Base64 in profile for LWM2M...");
                     conn.createStatement().execute("call update_profile_bootstrap();");
@@ -482,11 +481,7 @@
                     log.info("Updating client`s public key and secret key from HexDec to Base64 for LWM2M...");
                     conn.createStatement().execute("call update_device_credentials_to_base64_and_bootstrap();");
                     log.info("Client`s public key and secret key from HexDec to Base64 for LWM2M updated.");
-=======
-                    schemaUpdateFile = Paths.get(installScripts.getDataDir(), "upgrade", "3.3.2", SCHEMA_UPDATE_SQL);
-                    loadSql(schemaUpdateFile, conn);
                     log.info("Updating schema settings...");
->>>>>>> 52a63b03
                     conn.createStatement().execute("UPDATE tb_schema_settings SET schema_version = 3003003;");
                     log.info("Schema updated.");
                 } catch (Exception e) {
