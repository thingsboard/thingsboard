/**
 * Copyright © 2016-2020 The Thingsboard Authors
 *
 * Licensed under the Apache License, Version 2.0 (the "License");
 * you may not use this file except in compliance with the License.
 * You may obtain a copy of the License at
 *
 *     http://www.apache.org/licenses/LICENSE-2.0
 *
 * Unless required by applicable law or agreed to in writing, software
 * distributed under the License is distributed on an "AS IS" BASIS,
 * WITHOUT WARRANTIES OR CONDITIONS OF ANY KIND, either express or implied.
 * See the License for the specific language governing permissions and
 * limitations under the License.
 */
package org.thingsboard.server.service.install;

import lombok.extern.slf4j.Slf4j;
import org.springframework.beans.factory.annotation.Autowired;
import org.springframework.beans.factory.annotation.Value;
import org.springframework.context.annotation.Profile;
import org.springframework.stereotype.Service;
import org.thingsboard.server.dao.dashboard.DashboardService;
import org.thingsboard.server.dao.util.SqlDao;
import org.thingsboard.server.service.install.sql.SqlDbHelper;

import java.nio.charset.Charset;
import java.nio.file.Files;
import java.nio.file.Path;
import java.nio.file.Paths;
import java.sql.Connection;
import java.sql.DriverManager;

import static org.thingsboard.server.service.install.DatabaseHelper.ADDITIONAL_INFO;
import static org.thingsboard.server.service.install.DatabaseHelper.ASSIGNED_CUSTOMERS;
import static org.thingsboard.server.service.install.DatabaseHelper.CONFIGURATION;
import static org.thingsboard.server.service.install.DatabaseHelper.CUSTOMER_ID;
import static org.thingsboard.server.service.install.DatabaseHelper.DASHBOARD;
import static org.thingsboard.server.service.install.DatabaseHelper.END_TS;
import static org.thingsboard.server.service.install.DatabaseHelper.ENTITY_ID;
import static org.thingsboard.server.service.install.DatabaseHelper.ENTITY_TYPE;
import static org.thingsboard.server.service.install.DatabaseHelper.ENTITY_VIEW;
import static org.thingsboard.server.service.install.DatabaseHelper.ENTITY_VIEWS;
import static org.thingsboard.server.service.install.DatabaseHelper.ID;
import static org.thingsboard.server.service.install.DatabaseHelper.KEYS;
import static org.thingsboard.server.service.install.DatabaseHelper.NAME;
import static org.thingsboard.server.service.install.DatabaseHelper.SEARCH_TEXT;
import static org.thingsboard.server.service.install.DatabaseHelper.START_TS;
import static org.thingsboard.server.service.install.DatabaseHelper.TENANT_ID;
import static org.thingsboard.server.service.install.DatabaseHelper.TITLE;
import static org.thingsboard.server.service.install.DatabaseHelper.TYPE;

@Service
@Profile("install")
@Slf4j
@SqlDao
public class SqlDatabaseUpgradeService implements DatabaseEntitiesUpgradeService {

    private static final String SCHEMA_UPDATE_SQL = "schema_update.sql";

    @Value("${spring.datasource.url}")
    private String dbUrl;

    @Value("${spring.datasource.username}")
    private String dbUserName;

    @Value("${spring.datasource.password}")
    private String dbPassword;

    @Autowired
    private DashboardService dashboardService;

    @Autowired
    private InstallScripts installScripts;

    @Override
    public void upgradeDatabase(String fromVersion) throws Exception {
        switch (fromVersion) {
            case "1.3.0":
                log.info("Updating schema ...");
                Path schemaUpdateFile = Paths.get(installScripts.getDataDir(), "upgrade", "1.3.1", SCHEMA_UPDATE_SQL);
                try (Connection conn = DriverManager.getConnection(dbUrl, dbUserName, dbPassword)) {
                    loadSql(schemaUpdateFile, conn);
                }
                log.info("Schema updated.");
                break;
            case "1.3.1":
                try (Connection conn = DriverManager.getConnection(dbUrl, dbUserName, dbPassword)) {

                    log.info("Dumping dashboards ...");
                    Path dashboardsDump = SqlDbHelper.dumpTableIfExists(conn, DASHBOARD,
                            new String[]{ID, TENANT_ID, CUSTOMER_ID, TITLE, SEARCH_TEXT, ASSIGNED_CUSTOMERS, CONFIGURATION},
                            new String[]{"", "", "", "", "", "", ""},
                            "tb-dashboards", true);
                    log.info("Dashboards dumped.");

                    log.info("Updating schema ...");
                    schemaUpdateFile = Paths.get(installScripts.getDataDir(), "upgrade", "1.4.0", SCHEMA_UPDATE_SQL);
                    loadSql(schemaUpdateFile, conn);
                    log.info("Schema updated.");

                    log.info("Restoring dashboards ...");
                    if (dashboardsDump != null) {
                        SqlDbHelper.loadTable(conn, DASHBOARD,
                                new String[]{ID, TENANT_ID, TITLE, SEARCH_TEXT, CONFIGURATION}, dashboardsDump, true);
                        DatabaseHelper.upgradeTo40_assignDashboards(dashboardsDump, dashboardService, true);
                        Files.deleteIfExists(dashboardsDump);
                    }
                    log.info("Dashboards restored.");
                }
                break;
            case "1.4.0":
                try (Connection conn = DriverManager.getConnection(dbUrl, dbUserName, dbPassword)) {
                    log.info("Updating schema ...");
                    schemaUpdateFile = Paths.get(installScripts.getDataDir(), "upgrade", "2.0.0", SCHEMA_UPDATE_SQL);
                    loadSql(schemaUpdateFile, conn);
                    log.info("Schema updated.");
                }
                break;
            case "2.0.0":
                try (Connection conn = DriverManager.getConnection(dbUrl, dbUserName, dbPassword)) {
                    log.info("Updating schema ...");
                    schemaUpdateFile = Paths.get(installScripts.getDataDir(), "upgrade", "2.1.1", SCHEMA_UPDATE_SQL);
                    loadSql(schemaUpdateFile, conn);
                    log.info("Schema updated.");
                }
                break;
            case "2.1.1":
                try (Connection conn = DriverManager.getConnection(dbUrl, dbUserName, dbPassword)) {

                    log.info("Dumping entity views ...");
                    Path entityViewsDump = SqlDbHelper.dumpTableIfExists(conn, ENTITY_VIEWS,
                            new String[]{ID, ENTITY_ID, ENTITY_TYPE, TENANT_ID, CUSTOMER_ID, TYPE, NAME, KEYS, START_TS, END_TS, SEARCH_TEXT, ADDITIONAL_INFO},
                            new String[]{"", "", "", "", "", "default", "", "", "0", "0", "", ""},
                            "tb-entity-views", true);
                    log.info("Entity views dumped.");

                    log.info("Updating schema ...");
                    schemaUpdateFile = Paths.get(installScripts.getDataDir(), "upgrade", "2.1.2", SCHEMA_UPDATE_SQL);
                    loadSql(schemaUpdateFile, conn);
                    log.info("Schema updated.");

                    log.info("Restoring entity views ...");
                    if (entityViewsDump != null) {
                        SqlDbHelper.loadTable(conn, ENTITY_VIEW,
                                new String[]{ID, ENTITY_ID, ENTITY_TYPE, TENANT_ID, CUSTOMER_ID, TYPE, NAME, KEYS, START_TS, END_TS, SEARCH_TEXT, ADDITIONAL_INFO}, entityViewsDump, true);
                        Files.deleteIfExists(entityViewsDump);
                    }
                    log.info("Entity views restored.");
                }
                break;
            case "2.1.3":
                try (Connection conn = DriverManager.getConnection(dbUrl, dbUserName, dbPassword)) {
                    log.info("Updating schema ...");
                    schemaUpdateFile = Paths.get(installScripts.getDataDir(), "upgrade", "2.2.0", SCHEMA_UPDATE_SQL);
                    loadSql(schemaUpdateFile, conn);
                    log.info("Schema updated.");
                }
                break;
            case "2.3.0":
                try (Connection conn = DriverManager.getConnection(dbUrl, dbUserName, dbPassword)) {
                    log.info("Updating schema ...");
                    schemaUpdateFile = Paths.get(installScripts.getDataDir(), "upgrade", "2.3.1", SCHEMA_UPDATE_SQL);
                    loadSql(schemaUpdateFile, conn);
                    log.info("Schema updated.");
                }
                break;
            case "2.3.1":
                try (Connection conn = DriverManager.getConnection(dbUrl, dbUserName, dbPassword)) {
                    log.info("Updating schema ...");
                    schemaUpdateFile = Paths.get(installScripts.getDataDir(), "upgrade", "2.4.0", SCHEMA_UPDATE_SQL);
                    loadSql(schemaUpdateFile, conn);
                    try {
                        conn.createStatement().execute("ALTER TABLE device ADD COLUMN label varchar(255)"); //NOSONAR, ignoring because method used to execute thingsboard database upgrade script
                    } catch (Exception e) {}
                    log.info("Schema updated.");
                }
                break;
            case "2.4.1":
                try (Connection conn = DriverManager.getConnection(dbUrl, dbUserName, dbPassword)) {
                    log.info("Updating  entities schema ...");
                    try {
                        conn.createStatement().execute("ALTER TABLE asset ADD COLUMN label varchar(255)"); //NOSONAR, ignoring because method used to execute thingsboard database upgrade script
                    } catch (Exception e) {}
<<<<<<< HEAD
                    log.info("Schema  entities updated.");
=======
                    schemaUpdateFile = Paths.get(installScripts.getDataDir(), "upgrade", "2.4.2", SCHEMA_UPDATE_SQL);
                    loadSql(schemaUpdateFile, conn);
                    try {
                        conn.createStatement().execute("ALTER TABLE device ADD CONSTRAINT device_name_unq_key UNIQUE (tenant_id, name)"); //NOSONAR, ignoring because method used to execute thingsboard database upgrade script
                    } catch (Exception e) {}
                    try {
                        conn.createStatement().execute("ALTER TABLE device_credentials ADD CONSTRAINT device_credentials_id_unq_key UNIQUE (credentials_id)"); //NOSONAR, ignoring because method used to execute thingsboard database upgrade script
                    } catch (Exception e) {}
                    try {
                        conn.createStatement().execute("ALTER TABLE asset ADD CONSTRAINT asset_name_unq_key UNIQUE (tenant_id, name)"); //NOSONAR, ignoring because method used to execute thingsboard database upgrade script
                    } catch (Exception e) {}
                    log.info("Schema updated.");
                }
                break;
            case "2.4.2":
                try (Connection conn = DriverManager.getConnection(dbUrl, dbUserName, dbPassword)) {
                    log.info("Updating schema ...");
                    try {
                        conn.createStatement().execute("ALTER TABLE alarm ADD COLUMN propagate_relation_types varchar"); //NOSONAR, ignoring because method used to execute thingsboard database upgrade script
                    } catch (Exception e) {}
                    log.info("Schema updated.");
>>>>>>> feb9f07b
                }
                break;
            default:
                throw new RuntimeException("Unable to upgrade SQL database, unsupported fromVersion: " + fromVersion);
        }
    }

    private void loadSql(Path sqlFile, Connection conn) throws Exception {
        String sql = new String(Files.readAllBytes(sqlFile), Charset.forName("UTF-8"));
        conn.createStatement().execute(sql); //NOSONAR, ignoring because method used to execute thingsboard database upgrade script
        Thread.sleep(5000);
    }
}<|MERGE_RESOLUTION|>--- conflicted
+++ resolved
@@ -172,19 +172,17 @@
                     loadSql(schemaUpdateFile, conn);
                     try {
                         conn.createStatement().execute("ALTER TABLE device ADD COLUMN label varchar(255)"); //NOSONAR, ignoring because method used to execute thingsboard database upgrade script
-                    } catch (Exception e) {}
+                    } catch (Exception e) {
+                    }
                     log.info("Schema updated.");
                 }
                 break;
             case "2.4.1":
                 try (Connection conn = DriverManager.getConnection(dbUrl, dbUserName, dbPassword)) {
-                    log.info("Updating  entities schema ...");
+                    log.info("Updating schema ...");
                     try {
                         conn.createStatement().execute("ALTER TABLE asset ADD COLUMN label varchar(255)"); //NOSONAR, ignoring because method used to execute thingsboard database upgrade script
                     } catch (Exception e) {}
-<<<<<<< HEAD
-                    log.info("Schema  entities updated.");
-=======
                     schemaUpdateFile = Paths.get(installScripts.getDataDir(), "upgrade", "2.4.2", SCHEMA_UPDATE_SQL);
                     loadSql(schemaUpdateFile, conn);
                     try {
@@ -204,9 +202,9 @@
                     log.info("Updating schema ...");
                     try {
                         conn.createStatement().execute("ALTER TABLE alarm ADD COLUMN propagate_relation_types varchar"); //NOSONAR, ignoring because method used to execute thingsboard database upgrade script
-                    } catch (Exception e) {}
-                    log.info("Schema updated.");
->>>>>>> feb9f07b
+                    } catch (Exception e) {
+                    }
+                    log.info("Schema updated.");
                 }
                 break;
             default:
