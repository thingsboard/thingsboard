--- conflicted
+++ resolved
@@ -451,7 +451,18 @@
             case "3.2.1":
                 try (Connection conn = DriverManager.getConnection(dbUrl, dbUserName, dbPassword)) {
                     log.info("Updating schema ...");
-<<<<<<< HEAD
+                    conn.createStatement().execute("CREATE INDEX IF NOT EXISTS idx_audit_log_tenant_id_and_created_time ON audit_log(tenant_id, created_time);");
+                    schemaUpdateFile = Paths.get(installScripts.getDataDir(), "upgrade", "3.2.1", SCHEMA_UPDATE_SQL);
+                    loadSql(schemaUpdateFile, conn);
+                    conn.createStatement().execute("UPDATE tb_schema_settings SET schema_version = 3002002;");
+                    log.info("Schema updated.");
+                } catch (Exception e) {
+                    log.error("Failed updating schema!!!", e);
+                }
+                break;
+            case "3.2.2":
+                try (Connection conn = DriverManager.getConnection(dbUrl, dbUserName, dbPassword)) {
+                    log.info("Updating schema ...");
                     try {
                         conn.createStatement().execute("CREATE TABLE IF NOT EXISTS queue ( " +
                                 "id uuid NOT NULL CONSTRAINT queue_pkey PRIMARY KEY, " +
@@ -516,15 +527,6 @@
                     } catch (Exception e) {
                     }
                     log.info("Schema updated.");
-=======
-                    conn.createStatement().execute("CREATE INDEX IF NOT EXISTS idx_audit_log_tenant_id_and_created_time ON audit_log(tenant_id, created_time);");
-                    schemaUpdateFile = Paths.get(installScripts.getDataDir(), "upgrade", "3.2.1", SCHEMA_UPDATE_SQL);
-                    loadSql(schemaUpdateFile, conn);
-                    conn.createStatement().execute("UPDATE tb_schema_settings SET schema_version = 3002002;");
-                    log.info("Schema updated.");
-                } catch (Exception e) {
-                    log.error("Failed updating schema!!!", e);
->>>>>>> 5bb252b4
                 }
                 break;
             default:
