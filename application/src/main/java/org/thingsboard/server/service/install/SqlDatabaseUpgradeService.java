--- conflicted
+++ resolved
@@ -714,11 +714,23 @@
                     log.error("Failed updating schema!!!", e);
                 }
                 break;
-<<<<<<< HEAD
+            case "3.5.0":
+                try (Connection conn = DriverManager.getConnection(dbUrl, dbUserName, dbPassword)) {
+                    log.info("Updating schema ...");
+                    if (isOldSchema(conn, 3005000)) {
+                        schemaUpdateFile = Paths.get(installScripts.getDataDir(), "upgrade", "3.5.0", SCHEMA_UPDATE_SQL);
+                        loadSql(schemaUpdateFile, conn);
+                        conn.createStatement().execute("UPDATE tb_schema_settings SET schema_version = 3005001;");
+                    }
+                    log.info("Schema updated.");
+                } catch (Exception e) {
+                    log.error("Failed updating schema!!!", e);
+                }
+                break;
             case "3.5.1":
                 try (Connection conn = DriverManager.getConnection(dbUrl, dbUserName, dbPassword)) {
                     log.info("Updating schema ...");
-                    if (isOldSchema(conn, 3005000)) {
+                    if (isOldSchema(conn, 3005001)) {
                         schemaUpdateFile = Paths.get(installScripts.getDataDir(), "upgrade", "3.5.1", SCHEMA_UPDATE_SQL);
                         loadSql(schemaUpdateFile, conn);
 
@@ -730,15 +742,6 @@
                         } catch (Exception e) {}
 
                         conn.createStatement().execute("UPDATE tb_schema_settings SET schema_version = 3005002;");
-=======
-            case "3.5.0":
-                try (Connection conn = DriverManager.getConnection(dbUrl, dbUserName, dbPassword)) {
-                    log.info("Updating schema ...");
-                    if (isOldSchema(conn, 3005000)) {
-                        schemaUpdateFile = Paths.get(installScripts.getDataDir(), "upgrade", "3.5.0", SCHEMA_UPDATE_SQL);
-                        loadSql(schemaUpdateFile, conn);
-                        conn.createStatement().execute("UPDATE tb_schema_settings SET schema_version = 3005001;");
->>>>>>> 6ccc2163
                     }
                     log.info("Schema updated.");
                 } catch (Exception e) {
