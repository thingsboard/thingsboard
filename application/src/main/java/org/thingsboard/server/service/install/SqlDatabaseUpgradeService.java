--- conflicted
+++ resolved
@@ -470,15 +470,6 @@
                     log.error("Failed updating schema!!!", e);
                 }
                 break;
-<<<<<<< HEAD
-            case "3.3.1":
-                log.info("Updating schema ...");
-                schemaUpdateFile = Paths.get(installScripts.getDataDir(), "upgrade", "3.3.1", SCHEMA_UPDATE_SQL);
-                try (Connection conn = DriverManager.getConnection(dbUrl, dbUserName, dbPassword)) {
-                    loadSql(schemaUpdateFile, conn);
-                }
-                log.info("Schema updated.");
-=======
             case "3.3.2":
                 try (Connection conn = DriverManager.getConnection(dbUrl, dbUserName, dbPassword)) {
                     log.info("Updating schema ...");
@@ -520,7 +511,14 @@
                 } catch (Exception e) {
                     log.error("Failed updating schema!!!", e);
                 }
->>>>>>> 423a9e2e
+                break;
+            case "3.3.1":
+                log.info("Updating schema ...");
+                schemaUpdateFile = Paths.get(installScripts.getDataDir(), "upgrade", "3.3.1", SCHEMA_UPDATE_SQL);
+                try (Connection conn = DriverManager.getConnection(dbUrl, dbUserName, dbPassword)) {
+                    loadSql(schemaUpdateFile, conn);
+                }
+                log.info("Schema updated.");
                 break;
             default:
                 throw new RuntimeException("Unable to upgrade SQL database, unsupported fromVersion: " + fromVersion);
