/**
 * Copyright © 2016-2021 The Thingsboard Authors
 *
 * Licensed under the Apache License, Version 2.0 (the "License");
 * you may not use this file except in compliance with the License.
 * You may obtain a copy of the License at
 *
 *     http://www.apache.org/licenses/LICENSE-2.0
 *
 * Unless required by applicable law or agreed to in writing, software
 * distributed under the License is distributed on an "AS IS" BASIS,
 * WITHOUT WARRANTIES OR CONDITIONS OF ANY KIND, either express or implied.
 * See the License for the specific language governing permissions and
 * limitations under the License.
 */
package org.thingsboard.server.service.install;

import lombok.extern.slf4j.Slf4j;
import org.springframework.beans.factory.annotation.Autowired;
import org.springframework.beans.factory.annotation.Value;
import org.springframework.context.annotation.Profile;
import org.springframework.stereotype.Service;
import org.thingsboard.server.common.data.EntitySubtype;
import org.thingsboard.server.common.data.Tenant;
import org.thingsboard.server.common.data.page.PageData;
import org.thingsboard.server.common.data.page.PageLink;
import org.thingsboard.server.dao.dashboard.DashboardService;
import org.thingsboard.server.dao.device.DeviceProfileService;
import org.thingsboard.server.dao.device.DeviceService;
import org.thingsboard.server.dao.tenant.TenantService;
import org.thingsboard.server.dao.usagerecord.ApiUsageStateService;
import org.thingsboard.server.service.install.sql.SqlDbHelper;

import java.nio.charset.Charset;
import java.nio.file.Files;
import java.nio.file.Path;
import java.nio.file.Paths;
import java.sql.Connection;
import java.sql.DriverManager;
import java.sql.ResultSet;
import java.sql.SQLException;
import java.sql.SQLSyntaxErrorException;
import java.sql.SQLWarning;
import java.sql.Statement;
import java.util.List;

import static org.thingsboard.server.service.install.DatabaseHelper.ADDITIONAL_INFO;
import static org.thingsboard.server.service.install.DatabaseHelper.ASSIGNED_CUSTOMERS;
import static org.thingsboard.server.service.install.DatabaseHelper.CONFIGURATION;
import static org.thingsboard.server.service.install.DatabaseHelper.CUSTOMER_ID;
import static org.thingsboard.server.service.install.DatabaseHelper.DASHBOARD;
import static org.thingsboard.server.service.install.DatabaseHelper.END_TS;
import static org.thingsboard.server.service.install.DatabaseHelper.ENTITY_ID;
import static org.thingsboard.server.service.install.DatabaseHelper.ENTITY_TYPE;
import static org.thingsboard.server.service.install.DatabaseHelper.ENTITY_VIEW;
import static org.thingsboard.server.service.install.DatabaseHelper.ENTITY_VIEWS;
import static org.thingsboard.server.service.install.DatabaseHelper.ID;
import static org.thingsboard.server.service.install.DatabaseHelper.KEYS;
import static org.thingsboard.server.service.install.DatabaseHelper.NAME;
import static org.thingsboard.server.service.install.DatabaseHelper.SEARCH_TEXT;
import static org.thingsboard.server.service.install.DatabaseHelper.START_TS;
import static org.thingsboard.server.service.install.DatabaseHelper.TENANT_ID;
import static org.thingsboard.server.service.install.DatabaseHelper.TITLE;
import static org.thingsboard.server.service.install.DatabaseHelper.TYPE;

@Service
@Profile("install")
@Slf4j
public class SqlDatabaseUpgradeService implements DatabaseEntitiesUpgradeService {

    private static final String SCHEMA_UPDATE_SQL = "schema_update.sql";

    @Value("${spring.datasource.url}")
    private String dbUrl;

    @Value("${spring.datasource.username}")
    private String dbUserName;

    @Value("${spring.datasource.password}")
    private String dbPassword;

    @Autowired
    private DashboardService dashboardService;

    @Autowired
    private InstallScripts installScripts;

    @Autowired
    private SystemDataLoaderService systemDataLoaderService;

    @Autowired
    private TenantService tenantService;

    @Autowired
    private DeviceService deviceService;

    @Autowired
    private DeviceProfileService deviceProfileService;

    @Autowired
    private ApiUsageStateService apiUsageStateService;


    @Override
    public void upgradeDatabase(String fromVersion) throws Exception {
        switch (fromVersion) {
            case "1.3.0":
                log.info("Updating schema ...");
                Path schemaUpdateFile = Paths.get(installScripts.getDataDir(), "upgrade", "1.3.1", SCHEMA_UPDATE_SQL);
                try (Connection conn = DriverManager.getConnection(dbUrl, dbUserName, dbPassword)) {
                    loadSql(schemaUpdateFile, conn);
                }
                log.info("Schema updated.");
                break;
            case "1.3.1":
                try (Connection conn = DriverManager.getConnection(dbUrl, dbUserName, dbPassword)) {

                    log.info("Dumping dashboards ...");
                    Path dashboardsDump = SqlDbHelper.dumpTableIfExists(conn, DASHBOARD,
                            new String[]{ID, TENANT_ID, CUSTOMER_ID, TITLE, SEARCH_TEXT, ASSIGNED_CUSTOMERS, CONFIGURATION},
                            new String[]{"", "", "", "", "", "", ""},
                            "tb-dashboards", true);
                    log.info("Dashboards dumped.");

                    log.info("Updating schema ...");
                    schemaUpdateFile = Paths.get(installScripts.getDataDir(), "upgrade", "1.4.0", SCHEMA_UPDATE_SQL);
                    loadSql(schemaUpdateFile, conn);
                    log.info("Schema updated.");

                    log.info("Restoring dashboards ...");
                    if (dashboardsDump != null) {
                        SqlDbHelper.loadTable(conn, DASHBOARD,
                                new String[]{ID, TENANT_ID, TITLE, SEARCH_TEXT, CONFIGURATION}, dashboardsDump, true);
                        DatabaseHelper.upgradeTo40_assignDashboards(dashboardsDump, dashboardService, true);
                        Files.deleteIfExists(dashboardsDump);
                    }
                    log.info("Dashboards restored.");
                }
                break;
            case "1.4.0":
                try (Connection conn = DriverManager.getConnection(dbUrl, dbUserName, dbPassword)) {
                    log.info("Updating schema ...");
                    schemaUpdateFile = Paths.get(installScripts.getDataDir(), "upgrade", "2.0.0", SCHEMA_UPDATE_SQL);
                    loadSql(schemaUpdateFile, conn);
                    log.info("Schema updated.");
                }
                break;
            case "2.0.0":
                try (Connection conn = DriverManager.getConnection(dbUrl, dbUserName, dbPassword)) {
                    log.info("Updating schema ...");
                    schemaUpdateFile = Paths.get(installScripts.getDataDir(), "upgrade", "2.1.1", SCHEMA_UPDATE_SQL);
                    loadSql(schemaUpdateFile, conn);
                    log.info("Schema updated.");
                }
                break;
            case "2.1.1":
                try (Connection conn = DriverManager.getConnection(dbUrl, dbUserName, dbPassword)) {

                    log.info("Dumping entity views ...");
                    Path entityViewsDump = SqlDbHelper.dumpTableIfExists(conn, ENTITY_VIEWS,
                            new String[]{ID, ENTITY_ID, ENTITY_TYPE, TENANT_ID, CUSTOMER_ID, TYPE, NAME, KEYS, START_TS, END_TS, SEARCH_TEXT, ADDITIONAL_INFO},
                            new String[]{"", "", "", "", "", "default", "", "", "0", "0", "", ""},
                            "tb-entity-views", true);
                    log.info("Entity views dumped.");

                    log.info("Updating schema ...");
                    schemaUpdateFile = Paths.get(installScripts.getDataDir(), "upgrade", "2.1.2", SCHEMA_UPDATE_SQL);
                    loadSql(schemaUpdateFile, conn);
                    log.info("Schema updated.");

                    log.info("Restoring entity views ...");
                    if (entityViewsDump != null) {
                        SqlDbHelper.loadTable(conn, ENTITY_VIEW,
                                new String[]{ID, ENTITY_ID, ENTITY_TYPE, TENANT_ID, CUSTOMER_ID, TYPE, NAME, KEYS, START_TS, END_TS, SEARCH_TEXT, ADDITIONAL_INFO}, entityViewsDump, true);
                        Files.deleteIfExists(entityViewsDump);
                    }
                    log.info("Entity views restored.");
                }
                break;
            case "2.1.3":
                try (Connection conn = DriverManager.getConnection(dbUrl, dbUserName, dbPassword)) {
                    log.info("Updating schema ...");
                    schemaUpdateFile = Paths.get(installScripts.getDataDir(), "upgrade", "2.2.0", SCHEMA_UPDATE_SQL);
                    loadSql(schemaUpdateFile, conn);
                    log.info("Schema updated.");
                }
                break;
            case "2.3.0":
                try (Connection conn = DriverManager.getConnection(dbUrl, dbUserName, dbPassword)) {
                    log.info("Updating schema ...");
                    schemaUpdateFile = Paths.get(installScripts.getDataDir(), "upgrade", "2.3.1", SCHEMA_UPDATE_SQL);
                    loadSql(schemaUpdateFile, conn);
                    log.info("Schema updated.");
                }
                break;
            case "2.3.1":
                try (Connection conn = DriverManager.getConnection(dbUrl, dbUserName, dbPassword)) {
                    log.info("Updating schema ...");
                    schemaUpdateFile = Paths.get(installScripts.getDataDir(), "upgrade", "2.4.0", SCHEMA_UPDATE_SQL);
                    loadSql(schemaUpdateFile, conn);
                    try {
                        conn.createStatement().execute("ALTER TABLE device ADD COLUMN label varchar(255)"); //NOSONAR, ignoring because method used to execute thingsboard database upgrade script
                    } catch (Exception e) {
                    }
                    log.info("Schema updated.");
                }
                break;
            case "2.4.1":
                try (Connection conn = DriverManager.getConnection(dbUrl, dbUserName, dbPassword)) {
                    log.info("Updating schema ...");
                    try {
                        conn.createStatement().execute("ALTER TABLE asset ADD COLUMN label varchar(255)"); //NOSONAR, ignoring because method used to execute thingsboard database upgrade script
                    } catch (Exception e) {
                    }
                    schemaUpdateFile = Paths.get(installScripts.getDataDir(), "upgrade", "2.4.2", SCHEMA_UPDATE_SQL);
                    loadSql(schemaUpdateFile, conn);
                    try {
                        conn.createStatement().execute("ALTER TABLE device ADD CONSTRAINT device_name_unq_key UNIQUE (tenant_id, name)"); //NOSONAR, ignoring because method used to execute thingsboard database upgrade script
                    } catch (Exception e) {
                    }
                    try {
                        conn.createStatement().execute("ALTER TABLE device_credentials ADD CONSTRAINT device_credentials_id_unq_key UNIQUE (credentials_id)"); //NOSONAR, ignoring because method used to execute thingsboard database upgrade script
                    } catch (Exception e) {
                    }
                    try {
                        conn.createStatement().execute("ALTER TABLE asset ADD CONSTRAINT asset_name_unq_key UNIQUE (tenant_id, name)"); //NOSONAR, ignoring because method used to execute thingsboard database upgrade script
                    } catch (Exception e) {
                    }
                    log.info("Schema updated.");
                }
                break;
            case "2.4.2":
                try (Connection conn = DriverManager.getConnection(dbUrl, dbUserName, dbPassword)) {
                    log.info("Updating schema ...");
                    try {
                        conn.createStatement().execute("ALTER TABLE alarm ADD COLUMN propagate_relation_types varchar"); //NOSONAR, ignoring because method used to execute thingsboard database upgrade script
                    } catch (Exception e) {
                    }
                    log.info("Schema updated.");
                }
                break;
            case "2.4.3":
                try (Connection conn = DriverManager.getConnection(dbUrl, dbUserName, dbPassword)) {
                    log.info("Updating schema ...");
                    try {
                        conn.createStatement().execute("ALTER TABLE attribute_kv ADD COLUMN json_v json;");
                    } catch (Exception e) {
                        if (e instanceof SQLSyntaxErrorException) {
                            try {
                                conn.createStatement().execute("ALTER TABLE attribute_kv ADD COLUMN json_v varchar(10000000);");
                            } catch (Exception e1) {
                            }
                        }
                    }
                    try {
                        conn.createStatement().execute("ALTER TABLE tenant ADD COLUMN isolated_tb_core boolean DEFAULT (false), ADD COLUMN isolated_tb_rule_engine boolean DEFAULT (false)");
                    } catch (Exception e) {
                    }
                    try {
                        long ts = System.currentTimeMillis();
                        conn.createStatement().execute("ALTER TABLE event ADD COLUMN ts bigint DEFAULT " + ts + ";"); //NOSONAR, ignoring because method used to execute thingsboard database upgrade script
                    } catch (Exception e) {
                    }
                    log.info("Schema updated.");
                }
                break;
            case "3.0.1":
                try (Connection conn = DriverManager.getConnection(dbUrl, dbUserName, dbPassword)) {
                    log.info("Updating schema ...");
                    if (isOldSchema(conn, 3000001)) {
                        String[] tables = new String[]{"admin_settings", "alarm", "asset", "audit_log", "attribute_kv",
                                "component_descriptor", "customer", "dashboard", "device", "device_credentials", "event",
                                "relation", "tb_user", "tenant", "user_credentials", "widget_type", "widgets_bundle",
                                "rule_chain", "rule_node", "entity_view"};
                        schemaUpdateFile = Paths.get(installScripts.getDataDir(), "upgrade", "3.0.1", "schema_update_to_uuid.sql");
                        loadSql(schemaUpdateFile, conn);

                        conn.createStatement().execute("call drop_all_idx()");

                        log.info("Optimizing alarm relations...");
                        conn.createStatement().execute("DELETE from relation WHERE relation_type_group = 'ALARM' AND relation_type <> 'ALARM_ANY';");
                        conn.createStatement().execute("DELETE from relation WHERE relation_type_group = 'ALARM' AND relation_type = 'ALARM_ANY' " +
                                "AND exists(SELECT * FROM alarm WHERE alarm.id = relation.to_id AND alarm.originator_id = relation.from_id)");
                        log.info("Alarm relations optimized.");

                        for (String table : tables) {
                            log.info("Updating table {}.", table);
                            Statement statement = conn.createStatement();
                            statement.execute("call update_" + table + "();");

                            SQLWarning warnings = statement.getWarnings();
                            if (warnings != null) {
                                log.info("{}", warnings.getMessage());
                                SQLWarning nextWarning = warnings.getNextWarning();
                                while (nextWarning != null) {
                                    log.info("{}", nextWarning.getMessage());
                                    nextWarning = nextWarning.getNextWarning();
                                }
                            }

                            conn.createStatement().execute("DROP PROCEDURE update_" + table);
                            log.info("Table {} updated.", table);
                        }
                        conn.createStatement().execute("call create_all_idx()");

                        conn.createStatement().execute("DROP PROCEDURE drop_all_idx");
                        conn.createStatement().execute("DROP PROCEDURE create_all_idx");
                        conn.createStatement().execute("DROP FUNCTION column_type_to_uuid");

                        log.info("Updating alarm relations...");
                        conn.createStatement().execute("UPDATE relation SET relation_type = 'ANY' WHERE relation_type_group = 'ALARM' AND relation_type = 'ALARM_ANY';");
                        log.info("Alarm relations updated.");

                        conn.createStatement().execute("UPDATE tb_schema_settings SET schema_version = 3001000;");

                        conn.createStatement().execute("VACUUM FULL");
                    }
                    log.info("Schema updated.");
                } catch (Exception e) {
                    log.error("Failed updating schema!!!", e);
                }
                break;
            case "3.1.0":
                try (Connection conn = DriverManager.getConnection(dbUrl, dbUserName, dbPassword)) {
                    log.info("Updating schema ...");
                    schemaUpdateFile = Paths.get(installScripts.getDataDir(), "upgrade", "3.1.0", SCHEMA_UPDATE_SQL);
                    loadSql(schemaUpdateFile, conn);
                    log.info("Schema updated.");
                }
                break;
            case "3.1.1":
                try (Connection conn = DriverManager.getConnection(dbUrl, dbUserName, dbPassword)) {
                    log.info("Updating schema ...");
                    if (isOldSchema(conn, 3001000)) {

                        try {
                            conn.createStatement().execute("ALTER TABLE device ADD COLUMN device_profile_id uuid, ADD COLUMN device_data jsonb");
                        } catch (Exception e) {
                        }

                        try {
                            conn.createStatement().execute("ALTER TABLE tenant ADD COLUMN tenant_profile_id uuid");
                        } catch (Exception e) {
                        }

                        try {
                            conn.createStatement().execute("CREATE TABLE IF NOT EXISTS rule_node_state (" +
                                    " id uuid NOT NULL CONSTRAINT rule_node_state_pkey PRIMARY KEY," +
                                    " created_time bigint NOT NULL," +
                                    " rule_node_id uuid NOT NULL," +
                                    " entity_type varchar(32) NOT NULL," +
                                    " entity_id uuid NOT NULL," +
                                    " state_data varchar(16384) NOT NULL," +
                                    " CONSTRAINT rule_node_state_unq_key UNIQUE (rule_node_id, entity_id)," +
                                    " CONSTRAINT fk_rule_node_state_node_id FOREIGN KEY (rule_node_id) REFERENCES rule_node(id) ON DELETE CASCADE)");
                        } catch (Exception e) {
                        }

                        try {
                            conn.createStatement().execute("CREATE TABLE IF NOT EXISTS api_usage_state (" +
                                    " id uuid NOT NULL CONSTRAINT usage_record_pkey PRIMARY KEY," +
                                    " created_time bigint NOT NULL," +
                                    " tenant_id uuid," +
                                    " entity_type varchar(32)," +
                                    " entity_id uuid," +
                                    " transport varchar(32)," +
                                    " db_storage varchar(32)," +
                                    " re_exec varchar(32)," +
                                    " js_exec varchar(32)," +
                                    " email_exec varchar(32)," +
                                    " sms_exec varchar(32)," +
                                    " CONSTRAINT api_usage_state_unq_key UNIQUE (tenant_id, entity_id)\n" +
                                    ");");
                        } catch (Exception e) {
                        }

                        schemaUpdateFile = Paths.get(installScripts.getDataDir(), "upgrade", "3.1.1", "schema_update_before.sql");
                        loadSql(schemaUpdateFile, conn);

                        log.info("Creating default tenant profiles...");
                        systemDataLoaderService.createDefaultTenantProfiles();

                        log.info("Updating tenant profiles...");
                        conn.createStatement().execute("call update_tenant_profiles()");

                        log.info("Creating default device profiles...");
                        PageLink pageLink = new PageLink(100);
                        PageData<Tenant> pageData;
                        do {
                            pageData = tenantService.findTenants(pageLink);
                            for (Tenant tenant : pageData.getData()) {
                                try {
                                    apiUsageStateService.createDefaultApiUsageState(tenant.getId(), null);
                                } catch (Exception e) {
                                }
                                List<EntitySubtype> deviceTypes = deviceService.findDeviceTypesByTenantId(tenant.getId()).get();
                                try {
                                    deviceProfileService.createDefaultDeviceProfile(tenant.getId());
                                } catch (Exception e) {
                                }
                                for (EntitySubtype deviceType : deviceTypes) {
                                    try {
                                        deviceProfileService.findOrCreateDeviceProfile(tenant.getId(), deviceType.getType());
                                    } catch (Exception e) {
                                    }
                                }
                            }
                            pageLink = pageLink.nextPageLink();
                        } while (pageData.hasNext());

                        log.info("Updating device profiles...");
                        conn.createStatement().execute("call update_device_profiles()");

                        schemaUpdateFile = Paths.get(installScripts.getDataDir(), "upgrade", "3.1.1", "schema_update_after.sql");
                        loadSql(schemaUpdateFile, conn);

                        conn.createStatement().execute("UPDATE tb_schema_settings SET schema_version = 3002000;");
                    }
                    log.info("Schema updated.");
                } catch (Exception e) {
                    log.error("Failed updating schema!!!", e);
                }
                break;
            case "3.2.0":
                try (Connection conn = DriverManager.getConnection(dbUrl, dbUserName, dbPassword)) {
                    log.info("Updating schema ...");
                    try {
                        conn.createStatement().execute("CREATE INDEX IF NOT EXISTS idx_device_device_profile_id ON device(tenant_id, device_profile_id);");
                        conn.createStatement().execute("ALTER TABLE dashboard ALTER COLUMN configuration TYPE varchar;");
                        conn.createStatement().execute("UPDATE tb_schema_settings SET schema_version = 3002001;");
                    } catch (Exception e) {
                        log.error("Failed updating schema!!!", e);
                    }
                    log.info("Schema updated.");
                }
                break;
<<<<<<< HEAD
=======
            case "3.2.1":
                try (Connection conn = DriverManager.getConnection(dbUrl, dbUserName, dbPassword)) {
                    log.info("Updating schema ...");
                    conn.createStatement().execute("CREATE INDEX IF NOT EXISTS idx_audit_log_tenant_id_and_created_time ON audit_log(tenant_id, created_time);");
                    schemaUpdateFile = Paths.get(installScripts.getDataDir(), "upgrade", "3.2.1", SCHEMA_UPDATE_SQL);
                    loadSql(schemaUpdateFile, conn);
                    conn.createStatement().execute("UPDATE tb_schema_settings SET schema_version = 3002002;");
                    log.info("Schema updated.");
                } catch (Exception e) {
                    log.error("Failed updating schema!!!", e);
                }
                break;
            case "3.2.2":
                try (Connection conn = DriverManager.getConnection(dbUrl, dbUserName, dbPassword)) {
                    log.info("Updating schema ...");
                    try {
                        conn.createStatement().execute("ALTER TABLE rule_chain ADD COLUMN type varchar(255) DEFAULT 'CORE'"); //NOSONAR, ignoring because method used to execute thingsboard database upgrade script
                    } catch (Exception ignored) {
                    }
                    schemaUpdateFile = Paths.get(installScripts.getDataDir(), "upgrade", "3.2.2", SCHEMA_UPDATE_SQL);
                    loadSql(schemaUpdateFile, conn);
                    log.info("Load Edge TTL functions ...");
                    schemaUpdateFile = Paths.get(installScripts.getDataDir(), "upgrade", "3.2.2", "schema_update_ttl.sql");
                    loadSql(schemaUpdateFile, conn);
                    log.info("Edge TTL functions successfully loaded!");
                    conn.createStatement().execute("UPDATE tb_schema_settings SET schema_version = 3003000;");
                    log.info("Schema updated.");
                } catch (Exception e) {
                    log.error("Failed updating schema!!!", e);
                }
                break;
>>>>>>> 8d3e30e8
            default:
                throw new RuntimeException("Unable to upgrade SQL database, unsupported fromVersion: " + fromVersion);
        }
    }

    private void loadSql(Path sqlFile, Connection conn) throws Exception {
        String sql = new String(Files.readAllBytes(sqlFile), Charset.forName("UTF-8"));
        conn.createStatement().execute(sql); //NOSONAR, ignoring because method used to execute thingsboard database upgrade script
        Thread.sleep(5000);
    }

    protected boolean isOldSchema(Connection conn, long fromVersion) {
        boolean isOldSchema = true;
        try {
            Statement statement = conn.createStatement();
            statement.execute("CREATE TABLE IF NOT EXISTS tb_schema_settings ( schema_version bigint NOT NULL, CONSTRAINT tb_schema_settings_pkey PRIMARY KEY (schema_version));");
            Thread.sleep(1000);
            ResultSet resultSet = statement.executeQuery("SELECT schema_version FROM tb_schema_settings;");
            if (resultSet.next()) {
                isOldSchema = resultSet.getLong(1) <= fromVersion;
            } else {
                resultSet.close();
                statement.execute("INSERT INTO tb_schema_settings (schema_version) VALUES (" + fromVersion + ")");
            }
            statement.close();
        } catch (InterruptedException | SQLException e) {
            log.info("Failed to check current PostgreSQL schema due to: {}", e.getMessage());
        }
        return isOldSchema;
    }
}<|MERGE_RESOLUTION|>--- conflicted
+++ resolved
@@ -434,8 +434,6 @@
                     log.info("Schema updated.");
                 }
                 break;
-<<<<<<< HEAD
-=======
             case "3.2.1":
                 try (Connection conn = DriverManager.getConnection(dbUrl, dbUserName, dbPassword)) {
                     log.info("Updating schema ...");
@@ -467,7 +465,6 @@
                     log.error("Failed updating schema!!!", e);
                 }
                 break;
->>>>>>> 8d3e30e8
             default:
                 throw new RuntimeException("Unable to upgrade SQL database, unsupported fromVersion: " + fromVersion);
         }
