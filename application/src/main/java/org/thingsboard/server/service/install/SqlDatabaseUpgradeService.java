/**
 * Copyright © 2016-2023 The Thingsboard Authors
 *
 * Licensed under the Apache License, Version 2.0 (the "License");
 * you may not use this file except in compliance with the License.
 * You may obtain a copy of the License at
 *
 *     http://www.apache.org/licenses/LICENSE-2.0
 *
 * Unless required by applicable law or agreed to in writing, software
 * distributed under the License is distributed on an "AS IS" BASIS,
 * WITHOUT WARRANTIES OR CONDITIONS OF ANY KIND, either express or implied.
 * See the License for the specific language governing permissions and
 * limitations under the License.
 */
package org.thingsboard.server.service.install;

import com.fasterxml.jackson.databind.JsonNode;
import com.fasterxml.jackson.databind.node.ArrayNode;
import com.google.common.util.concurrent.Futures;
import com.google.common.util.concurrent.ListenableFuture;
import lombok.extern.slf4j.Slf4j;
import org.apache.commons.collections.CollectionUtils;
import org.springframework.beans.factory.annotation.Autowired;
import org.springframework.beans.factory.annotation.Value;
import org.springframework.context.annotation.Lazy;
import org.springframework.context.annotation.Profile;
import org.springframework.stereotype.Service;
import org.thingsboard.common.util.JacksonUtil;
import org.thingsboard.server.common.data.EntitySubtype;
import org.thingsboard.server.common.data.Tenant;
import org.thingsboard.server.common.data.alarm.rule.AlarmRule;
import org.thingsboard.server.common.data.alarm.rule.AlarmRuleOriginatorTargetEntity;
import org.thingsboard.server.common.data.alarm.rule.filter.AlarmRuleDeviceTypeEntityFilter;
import org.thingsboard.server.common.data.device.profile.AlarmRuleConfiguration;
import org.thingsboard.server.common.data.id.DeviceId;
import org.thingsboard.server.common.data.id.DeviceProfileId;
import org.thingsboard.server.common.data.id.RuleChainId;
import org.thingsboard.server.common.data.id.RuleNodeId;
import org.thingsboard.server.common.data.id.TenantId;
import org.thingsboard.server.common.data.page.PageData;
import org.thingsboard.server.common.data.page.PageLink;
import org.thingsboard.server.common.data.queue.ProcessingStrategy;
import org.thingsboard.server.common.data.queue.ProcessingStrategyType;
import org.thingsboard.server.common.data.queue.Queue;
import org.thingsboard.server.common.data.queue.SubmitStrategy;
import org.thingsboard.server.common.data.queue.SubmitStrategyType;
import org.thingsboard.server.common.data.rule.RuleChain;
import org.thingsboard.server.common.data.util.TbPair;
import org.thingsboard.server.dao.DaoUtil;
import org.thingsboard.server.dao.alarm.rule.AlarmRuleDao;
import org.thingsboard.server.dao.asset.AssetDao;
import org.thingsboard.server.dao.asset.AssetProfileService;
import org.thingsboard.server.dao.dashboard.DashboardService;
import org.thingsboard.server.dao.device.DeviceProfileService;
import org.thingsboard.server.dao.device.DeviceService;
import org.thingsboard.server.dao.model.sql.DeviceProfileEntity;
import org.thingsboard.server.dao.queue.QueueService;
import org.thingsboard.server.dao.rule.RuleChainService;
import org.thingsboard.server.dao.sql.device.DeviceProfileRepository;
import org.thingsboard.server.dao.tenant.TenantService;
import org.thingsboard.server.dao.usagerecord.ApiUsageStateService;
import org.thingsboard.server.queue.settings.TbRuleEngineQueueConfiguration;
import org.thingsboard.server.service.alarm.rule.state.PersistedAlarmState;
import org.thingsboard.server.service.alarm.rule.state.PersistedEntityState;
import org.thingsboard.server.service.alarm.rule.store.RedisAlarmRuleEntityStateStore;
import org.thingsboard.server.service.install.sql.SqlDbHelper;
import org.thingsboard.server.service.install.update.DefaultDataUpdateService;

import java.nio.charset.Charset;
import java.nio.file.Files;
import java.nio.file.Path;
import java.nio.file.Paths;
import java.sql.Connection;
import java.sql.DriverManager;
import java.sql.ResultSet;
import java.sql.SQLException;
import java.sql.SQLSyntaxErrorException;
import java.sql.SQLWarning;
import java.sql.Statement;
import java.util.ArrayList;
import java.util.Collections;
import java.util.HashMap;
import java.util.List;
import java.util.Map;
import java.util.Optional;
import java.util.UUID;
import java.util.concurrent.TimeUnit;

import static org.thingsboard.server.service.install.DatabaseHelper.ADDITIONAL_INFO;
import static org.thingsboard.server.service.install.DatabaseHelper.ASSIGNED_CUSTOMERS;
import static org.thingsboard.server.service.install.DatabaseHelper.CONFIGURATION;
import static org.thingsboard.server.service.install.DatabaseHelper.CUSTOMER_ID;
import static org.thingsboard.server.service.install.DatabaseHelper.DASHBOARD;
import static org.thingsboard.server.service.install.DatabaseHelper.END_TS;
import static org.thingsboard.server.service.install.DatabaseHelper.ENTITY_ID;
import static org.thingsboard.server.service.install.DatabaseHelper.ENTITY_TYPE;
import static org.thingsboard.server.service.install.DatabaseHelper.ENTITY_VIEW;
import static org.thingsboard.server.service.install.DatabaseHelper.ENTITY_VIEWS;
import static org.thingsboard.server.service.install.DatabaseHelper.ID;
import static org.thingsboard.server.service.install.DatabaseHelper.KEYS;
import static org.thingsboard.server.service.install.DatabaseHelper.NAME;
import static org.thingsboard.server.service.install.DatabaseHelper.SEARCH_TEXT;
import static org.thingsboard.server.service.install.DatabaseHelper.START_TS;
import static org.thingsboard.server.service.install.DatabaseHelper.TENANT_ID;
import static org.thingsboard.server.service.install.DatabaseHelper.TITLE;
import static org.thingsboard.server.service.install.DatabaseHelper.TYPE;

@Service
@Profile("install")
@Slf4j
public class SqlDatabaseUpgradeService implements DatabaseEntitiesUpgradeService {

    private static final String SCHEMA_UPDATE_SQL = "schema_update.sql";

    @Value("${spring.datasource.url}")
    private String dbUrl;

    @Value("${spring.datasource.username}")
    private String dbUserName;

    @Value("${spring.datasource.password}")
    private String dbPassword;

    @Autowired
    private DashboardService dashboardService;

    @Autowired
    private InstallScripts installScripts;

    @Autowired
    private SystemDataLoaderService systemDataLoaderService;

    @Autowired
    private TenantService tenantService;

    @Autowired
    private AlarmRuleDao alarmRuleService;

    @Autowired
    private Optional<RedisAlarmRuleEntityStateStore> stateStore;

    @Autowired
    private RuleChainService ruleChainService;

    @Autowired
    private DeviceService deviceService;

    @Autowired
    private AssetDao assetDao;

    @Autowired
    private DeviceProfileService deviceProfileService;

    @Autowired
    private DeviceProfileRepository deviceProfileRepository;

    @Autowired
    private AssetProfileService assetProfileService;

    @Autowired
    private ApiUsageStateService apiUsageStateService;

    @Lazy
    @Autowired
    private QueueService queueService;

    @Autowired
    private TbRuleEngineQueueConfigService queueConfig;

    @Autowired
    private DbUpgradeExecutorService dbUpgradeExecutor;

    @Override
    public void upgradeDatabase(String fromVersion) throws Exception {
        switch (fromVersion) {
            case "1.3.0":
                log.info("Updating schema ...");
                Path schemaUpdateFile = Paths.get(installScripts.getDataDir(), "upgrade", "1.3.1", SCHEMA_UPDATE_SQL);
                try (Connection conn = DriverManager.getConnection(dbUrl, dbUserName, dbPassword)) {
                    loadSql(schemaUpdateFile, conn);
                }
                log.info("Schema updated.");
                break;
            case "1.3.1":
                try (Connection conn = DriverManager.getConnection(dbUrl, dbUserName, dbPassword)) {

                    log.info("Dumping dashboards ...");
                    Path dashboardsDump = SqlDbHelper.dumpTableIfExists(conn, DASHBOARD,
                            new String[]{ID, TENANT_ID, CUSTOMER_ID, TITLE, SEARCH_TEXT, ASSIGNED_CUSTOMERS, CONFIGURATION},
                            new String[]{"", "", "", "", "", "", ""},
                            "tb-dashboards", true);
                    log.info("Dashboards dumped.");

                    log.info("Updating schema ...");
                    schemaUpdateFile = Paths.get(installScripts.getDataDir(), "upgrade", "1.4.0", SCHEMA_UPDATE_SQL);
                    loadSql(schemaUpdateFile, conn);
                    log.info("Schema updated.");

                    log.info("Restoring dashboards ...");
                    if (dashboardsDump != null) {
                        SqlDbHelper.loadTable(conn, DASHBOARD,
                                new String[]{ID, TENANT_ID, TITLE, SEARCH_TEXT, CONFIGURATION}, dashboardsDump, true);
                        DatabaseHelper.upgradeTo40_assignDashboards(dashboardsDump, dashboardService, true);
                        Files.deleteIfExists(dashboardsDump);
                    }
                    log.info("Dashboards restored.");
                }
                break;
            case "1.4.0":
                try (Connection conn = DriverManager.getConnection(dbUrl, dbUserName, dbPassword)) {
                    log.info("Updating schema ...");
                    schemaUpdateFile = Paths.get(installScripts.getDataDir(), "upgrade", "2.0.0", SCHEMA_UPDATE_SQL);
                    loadSql(schemaUpdateFile, conn);
                    log.info("Schema updated.");
                }
                break;
            case "2.0.0":
                try (Connection conn = DriverManager.getConnection(dbUrl, dbUserName, dbPassword)) {
                    log.info("Updating schema ...");
                    schemaUpdateFile = Paths.get(installScripts.getDataDir(), "upgrade", "2.1.1", SCHEMA_UPDATE_SQL);
                    loadSql(schemaUpdateFile, conn);
                    log.info("Schema updated.");
                }
                break;
            case "2.1.1":
                try (Connection conn = DriverManager.getConnection(dbUrl, dbUserName, dbPassword)) {

                    log.info("Dumping entity views ...");
                    Path entityViewsDump = SqlDbHelper.dumpTableIfExists(conn, ENTITY_VIEWS,
                            new String[]{ID, ENTITY_ID, ENTITY_TYPE, TENANT_ID, CUSTOMER_ID, TYPE, NAME, KEYS, START_TS, END_TS, SEARCH_TEXT, ADDITIONAL_INFO},
                            new String[]{"", "", "", "", "", "default", "", "", "0", "0", "", ""},
                            "tb-entity-views", true);
                    log.info("Entity views dumped.");

                    log.info("Updating schema ...");
                    schemaUpdateFile = Paths.get(installScripts.getDataDir(), "upgrade", "2.1.2", SCHEMA_UPDATE_SQL);
                    loadSql(schemaUpdateFile, conn);
                    log.info("Schema updated.");

                    log.info("Restoring entity views ...");
                    if (entityViewsDump != null) {
                        SqlDbHelper.loadTable(conn, ENTITY_VIEW,
                                new String[]{ID, ENTITY_ID, ENTITY_TYPE, TENANT_ID, CUSTOMER_ID, TYPE, NAME, KEYS, START_TS, END_TS, SEARCH_TEXT, ADDITIONAL_INFO}, entityViewsDump, true);
                        Files.deleteIfExists(entityViewsDump);
                    }
                    log.info("Entity views restored.");
                }
                break;
            case "2.1.3":
                try (Connection conn = DriverManager.getConnection(dbUrl, dbUserName, dbPassword)) {
                    log.info("Updating schema ...");
                    schemaUpdateFile = Paths.get(installScripts.getDataDir(), "upgrade", "2.2.0", SCHEMA_UPDATE_SQL);
                    loadSql(schemaUpdateFile, conn);
                    log.info("Schema updated.");
                }
                break;
            case "2.3.0":
                try (Connection conn = DriverManager.getConnection(dbUrl, dbUserName, dbPassword)) {
                    log.info("Updating schema ...");
                    schemaUpdateFile = Paths.get(installScripts.getDataDir(), "upgrade", "2.3.1", SCHEMA_UPDATE_SQL);
                    loadSql(schemaUpdateFile, conn);
                    log.info("Schema updated.");
                }
                break;
            case "2.3.1":
                try (Connection conn = DriverManager.getConnection(dbUrl, dbUserName, dbPassword)) {
                    log.info("Updating schema ...");
                    schemaUpdateFile = Paths.get(installScripts.getDataDir(), "upgrade", "2.4.0", SCHEMA_UPDATE_SQL);
                    loadSql(schemaUpdateFile, conn);
                    try {
                        conn.createStatement().execute("ALTER TABLE device ADD COLUMN label varchar(255)"); //NOSONAR, ignoring because method used to execute thingsboard database upgrade script
                    } catch (Exception e) {
                    }
                    log.info("Schema updated.");
                }
                break;
            case "2.4.1":
                try (Connection conn = DriverManager.getConnection(dbUrl, dbUserName, dbPassword)) {
                    log.info("Updating schema ...");
                    try {
                        conn.createStatement().execute("ALTER TABLE asset ADD COLUMN label varchar(255)"); //NOSONAR, ignoring because method used to execute thingsboard database upgrade script
                    } catch (Exception e) {
                    }
                    schemaUpdateFile = Paths.get(installScripts.getDataDir(), "upgrade", "2.4.2", SCHEMA_UPDATE_SQL);
                    loadSql(schemaUpdateFile, conn);
                    try {
                        conn.createStatement().execute("ALTER TABLE device ADD CONSTRAINT device_name_unq_key UNIQUE (tenant_id, name)"); //NOSONAR, ignoring because method used to execute thingsboard database upgrade script
                    } catch (Exception e) {
                    }
                    try {
                        conn.createStatement().execute("ALTER TABLE device_credentials ADD CONSTRAINT device_credentials_id_unq_key UNIQUE (credentials_id)"); //NOSONAR, ignoring because method used to execute thingsboard database upgrade script
                    } catch (Exception e) {
                    }
                    try {
                        conn.createStatement().execute("ALTER TABLE asset ADD CONSTRAINT asset_name_unq_key UNIQUE (tenant_id, name)"); //NOSONAR, ignoring because method used to execute thingsboard database upgrade script
                    } catch (Exception e) {
                    }
                    log.info("Schema updated.");
                }
                break;
            case "2.4.2":
                try (Connection conn = DriverManager.getConnection(dbUrl, dbUserName, dbPassword)) {
                    log.info("Updating schema ...");
                    try {
                        conn.createStatement().execute("ALTER TABLE alarm ADD COLUMN propagate_relation_types varchar"); //NOSONAR, ignoring because method used to execute thingsboard database upgrade script
                    } catch (Exception e) {
                    }
                    log.info("Schema updated.");
                }
                break;
            case "2.4.3":
                try (Connection conn = DriverManager.getConnection(dbUrl, dbUserName, dbPassword)) {
                    log.info("Updating schema ...");
                    try {
                        conn.createStatement().execute("ALTER TABLE attribute_kv ADD COLUMN json_v json;");
                    } catch (Exception e) {
                        if (e instanceof SQLSyntaxErrorException) {
                            try {
                                conn.createStatement().execute("ALTER TABLE attribute_kv ADD COLUMN json_v varchar(10000000);");
                            } catch (Exception e1) {
                            }
                        }
                    }
                    try {
                        conn.createStatement().execute("ALTER TABLE tenant ADD COLUMN isolated_tb_core boolean DEFAULT (false), ADD COLUMN isolated_tb_rule_engine boolean DEFAULT (false)");
                    } catch (Exception e) {
                    }
                    try {
                        long ts = System.currentTimeMillis();
                        conn.createStatement().execute("ALTER TABLE event ADD COLUMN ts bigint DEFAULT " + ts + ";"); //NOSONAR, ignoring because method used to execute thingsboard database upgrade script
                    } catch (Exception e) {
                    }
                    log.info("Schema updated.");
                }
                break;
            case "3.0.1":
                try (Connection conn = DriverManager.getConnection(dbUrl, dbUserName, dbPassword)) {
                    log.info("Updating schema ...");
                    if (isOldSchema(conn, 3000001)) {
                        String[] tables = new String[]{"admin_settings", "alarm", "asset", "audit_log", "attribute_kv",
                                "component_descriptor", "customer", "dashboard", "device", "device_credentials", "event",
                                "relation", "tb_user", "tenant", "user_credentials", "widget_type", "widgets_bundle",
                                "rule_chain", "rule_node", "entity_view"};
                        schemaUpdateFile = Paths.get(installScripts.getDataDir(), "upgrade", "3.0.1", "schema_update_to_uuid.sql");
                        loadSql(schemaUpdateFile, conn);

                        conn.createStatement().execute("call drop_all_idx()");

                        log.info("Optimizing alarm relations...");
                        conn.createStatement().execute("DELETE from relation WHERE relation_type_group = 'ALARM' AND relation_type <> 'ALARM_ANY';");
                        conn.createStatement().execute("DELETE from relation WHERE relation_type_group = 'ALARM' AND relation_type = 'ALARM_ANY' " +
                                "AND exists(SELECT * FROM alarm WHERE alarm.id = relation.to_id AND alarm.originator_id = relation.from_id)");
                        log.info("Alarm relations optimized.");

                        for (String table : tables) {
                            log.info("Updating table {}.", table);
                            Statement statement = conn.createStatement();
                            statement.execute("call update_" + table + "();");

                            SQLWarning warnings = statement.getWarnings();
                            if (warnings != null) {
                                log.info("{}", warnings.getMessage());
                                SQLWarning nextWarning = warnings.getNextWarning();
                                while (nextWarning != null) {
                                    log.info("{}", nextWarning.getMessage());
                                    nextWarning = nextWarning.getNextWarning();
                                }
                            }

                            conn.createStatement().execute("DROP PROCEDURE update_" + table);
                            log.info("Table {} updated.", table);
                        }
                        conn.createStatement().execute("call create_all_idx()");

                        conn.createStatement().execute("DROP PROCEDURE drop_all_idx");
                        conn.createStatement().execute("DROP PROCEDURE create_all_idx");
                        conn.createStatement().execute("DROP FUNCTION column_type_to_uuid");

                        log.info("Updating alarm relations...");
                        conn.createStatement().execute("UPDATE relation SET relation_type = 'ANY' WHERE relation_type_group = 'ALARM' AND relation_type = 'ALARM_ANY';");
                        log.info("Alarm relations updated.");

                        conn.createStatement().execute("UPDATE tb_schema_settings SET schema_version = 3001000;");

                        conn.createStatement().execute("VACUUM FULL");
                    }
                    log.info("Schema updated.");
                } catch (Exception e) {
                    log.error("Failed updating schema!!!", e);
                }
                break;
            case "3.1.0":
                try (Connection conn = DriverManager.getConnection(dbUrl, dbUserName, dbPassword)) {
                    log.info("Updating schema ...");
                    schemaUpdateFile = Paths.get(installScripts.getDataDir(), "upgrade", "3.1.0", SCHEMA_UPDATE_SQL);
                    loadSql(schemaUpdateFile, conn);
                    log.info("Schema updated.");
                }
                break;
            case "3.1.1":
                try (Connection conn = DriverManager.getConnection(dbUrl, dbUserName, dbPassword)) {
                    log.info("Updating schema ...");
                    if (isOldSchema(conn, 3001000)) {

                        try {
                            conn.createStatement().execute("ALTER TABLE device ADD COLUMN device_profile_id uuid, ADD COLUMN device_data jsonb");
                        } catch (Exception e) {
                        }

                        try {
                            conn.createStatement().execute("ALTER TABLE tenant ADD COLUMN tenant_profile_id uuid");
                        } catch (Exception e) {
                        }

                        try {
                            conn.createStatement().execute("CREATE TABLE IF NOT EXISTS rule_node_state (" +
                                    " id uuid NOT NULL CONSTRAINT rule_node_state_pkey PRIMARY KEY," +
                                    " created_time bigint NOT NULL," +
                                    " rule_node_id uuid NOT NULL," +
                                    " entity_type varchar(32) NOT NULL," +
                                    " entity_id uuid NOT NULL," +
                                    " state_data varchar(16384) NOT NULL," +
                                    " CONSTRAINT rule_node_state_unq_key UNIQUE (rule_node_id, entity_id)," +
                                    " CONSTRAINT fk_rule_node_state_node_id FOREIGN KEY (rule_node_id) REFERENCES rule_node(id) ON DELETE CASCADE)");
                        } catch (Exception e) {
                        }

                        try {
                            conn.createStatement().execute("CREATE TABLE IF NOT EXISTS api_usage_state (" +
                                    " id uuid NOT NULL CONSTRAINT usage_record_pkey PRIMARY KEY," +
                                    " created_time bigint NOT NULL," +
                                    " tenant_id uuid," +
                                    " entity_type varchar(32)," +
                                    " entity_id uuid," +
                                    " transport varchar(32)," +
                                    " db_storage varchar(32)," +
                                    " re_exec varchar(32)," +
                                    " js_exec varchar(32)," +
                                    " email_exec varchar(32)," +
                                    " sms_exec varchar(32)," +
                                    " CONSTRAINT api_usage_state_unq_key UNIQUE (tenant_id, entity_id)\n" +
                                    ");");
                        } catch (Exception e) {
                        }

                        schemaUpdateFile = Paths.get(installScripts.getDataDir(), "upgrade", "3.1.1", "schema_update_before.sql");
                        loadSql(schemaUpdateFile, conn);

                        log.info("Creating default tenant profiles...");
                        systemDataLoaderService.createDefaultTenantProfiles();

                        log.info("Updating tenant profiles...");
                        conn.createStatement().execute("call update_tenant_profiles()");

                        log.info("Creating default device profiles...");
                        PageLink pageLink = new PageLink(100);
                        PageData<Tenant> pageData;
                        do {
                            pageData = tenantService.findTenants(pageLink);
                            for (Tenant tenant : pageData.getData()) {
                                try {
                                    apiUsageStateService.createDefaultApiUsageState(tenant.getId(), null);
                                } catch (Exception e) {
                                }
                                List<EntitySubtype> deviceTypes = deviceService.findDeviceTypesByTenantId(tenant.getId()).get();
                                try {
                                    deviceProfileService.createDefaultDeviceProfile(tenant.getId());
                                } catch (Exception e) {
                                }
                                for (EntitySubtype deviceType : deviceTypes) {
                                    try {
                                        deviceProfileService.findOrCreateDeviceProfile(tenant.getId(), deviceType.getType());
                                    } catch (Exception e) {
                                    }
                                }
                            }
                            pageLink = pageLink.nextPageLink();
                        } while (pageData.hasNext());

                        log.info("Updating device profiles...");
                        conn.createStatement().execute("call update_device_profiles()");

                        schemaUpdateFile = Paths.get(installScripts.getDataDir(), "upgrade", "3.1.1", "schema_update_after.sql");
                        loadSql(schemaUpdateFile, conn);

                        conn.createStatement().execute("UPDATE tb_schema_settings SET schema_version = 3002000;");
                    }
                    log.info("Schema updated.");
                } catch (Exception e) {
                    log.error("Failed updating schema!!!", e);
                }
                break;
            case "3.2.0":
                try (Connection conn = DriverManager.getConnection(dbUrl, dbUserName, dbPassword)) {
                    log.info("Updating schema ...");
                    try {
                        conn.createStatement().execute("CREATE INDEX IF NOT EXISTS idx_device_device_profile_id ON device(tenant_id, device_profile_id);");
                        conn.createStatement().execute("ALTER TABLE dashboard ALTER COLUMN configuration TYPE varchar;");
                        conn.createStatement().execute("UPDATE tb_schema_settings SET schema_version = 3002001;");
                    } catch (Exception e) {
                        log.error("Failed updating schema!!!", e);
                    }
                    log.info("Schema updated.");
                }
                break;
            case "3.2.1":
                try (Connection conn = DriverManager.getConnection(dbUrl, dbUserName, dbPassword)) {
                    log.info("Updating schema ...");
                    conn.createStatement().execute("CREATE INDEX IF NOT EXISTS idx_audit_log_tenant_id_and_created_time ON audit_log(tenant_id, created_time);");
                    schemaUpdateFile = Paths.get(installScripts.getDataDir(), "upgrade", "3.2.1", SCHEMA_UPDATE_SQL);
                    loadSql(schemaUpdateFile, conn);
                    conn.createStatement().execute("UPDATE tb_schema_settings SET schema_version = 3002002;");
                    log.info("Schema updated.");
                } catch (Exception e) {
                    log.error("Failed updating schema!!!", e);
                }
                break;
            case "3.2.2":
                try (Connection conn = DriverManager.getConnection(dbUrl, dbUserName, dbPassword)) {
                    log.info("Updating schema ...");
                    try {
                        conn.createStatement().execute("ALTER TABLE rule_chain ADD COLUMN type varchar(255) DEFAULT 'CORE'"); //NOSONAR, ignoring because method used to execute thingsboard database upgrade script
                    } catch (Exception ignored) {
                    }
                    schemaUpdateFile = Paths.get(installScripts.getDataDir(), "upgrade", "3.2.2", SCHEMA_UPDATE_SQL);
                    loadSql(schemaUpdateFile, conn);
                    log.info("Load Edge TTL functions ...");
                    schemaUpdateFile = Paths.get(installScripts.getDataDir(), "upgrade", "3.2.2", "schema_update_ttl.sql");
                    loadSql(schemaUpdateFile, conn);
                    log.info("Edge TTL functions successfully loaded!");
                    log.info("Updating indexes and TTL procedure for event table...");
                    schemaUpdateFile = Paths.get(installScripts.getDataDir(), "upgrade", "3.2.2", "schema_update_event.sql");
                    loadSql(schemaUpdateFile, conn);
                    log.info("Updating schema settings...");
                    conn.createStatement().execute("UPDATE tb_schema_settings SET schema_version = 3003000;");
                    log.info("Schema updated.");
                } catch (Exception e) {
                    log.error("Failed updating schema!!!", e);
                }
                break;
            case "3.3.2":
                try (Connection conn = DriverManager.getConnection(dbUrl, dbUserName, dbPassword)) {
                    log.info("Updating schema ...");
                    schemaUpdateFile = Paths.get(installScripts.getDataDir(), "upgrade", "3.3.2", SCHEMA_UPDATE_SQL);
                    loadSql(schemaUpdateFile, conn);
                    try {
                        conn.createStatement().execute("ALTER TABLE alarm ADD COLUMN propagate_to_owner boolean DEFAULT false;"); //NOSONAR, ignoring because method used to execute thingsboard database upgrade script
                        conn.createStatement().execute("ALTER TABLE alarm ADD COLUMN propagate_to_tenant boolean DEFAULT false;"); //NOSONAR, ignoring because method used to execute thingsboard database upgrade script
                    } catch (Exception ignored) {
                    }

                    try {
                        conn.createStatement().execute("insert into entity_alarm(tenant_id, entity_id, created_time, alarm_type, customer_id, alarm_id)" +
                                " select tenant_id, originator_id, created_time, type, customer_id, id from alarm ON CONFLICT DO NOTHING;");
                        conn.createStatement().execute("insert into entity_alarm(tenant_id, entity_id, created_time, alarm_type, customer_id, alarm_id)" +
                                " select a.tenant_id, r.from_id, created_time, type, customer_id, id" +
                                " from alarm a inner join relation r on r.relation_type_group = 'ALARM' and r.relation_type = 'ANY' and a.id = r.to_id ON CONFLICT DO NOTHING;");
                        conn.createStatement().execute("delete from relation r where r.relation_type_group = 'ALARM';");
                    } catch (Exception e) {
                        log.error("Failed to update alarm relations!!!", e);
                    }

                    log.info("Updating lwm2m device profiles ...");
                    try {
                        schemaUpdateFile = Paths.get(installScripts.getDataDir(), "upgrade", "3.3.2", "schema_update_lwm2m_bootstrap.sql");
                        loadSql(schemaUpdateFile, conn);
                        log.info("Updating server`s public key from HexDec to Base64 in profile for LWM2M...");
                        conn.createStatement().execute("call update_profile_bootstrap();");
                        log.info("Server`s public key from HexDec to Base64 in profile for LWM2M updated.");
                        log.info("Updating client`s public key and secret key from HexDec to Base64 for LWM2M...");
                        conn.createStatement().execute("call update_device_credentials_to_base64_and_bootstrap();");
                        log.info("Client`s public key and secret key from HexDec to Base64 for LWM2M updated.");
                    } catch (Exception e) {
                        log.error("Failed to update lwm2m profiles!!!", e);
                    }
                    log.info("Updating schema settings...");
                    conn.createStatement().execute("UPDATE tb_schema_settings SET schema_version = 3003003;");
                    log.info("Schema updated.");
                } catch (Exception e) {
                    log.error("Failed updating schema!!!", e);
                }
                break;
            case "3.3.3":
                try (Connection conn = DriverManager.getConnection(dbUrl, dbUserName, dbPassword)) {
                    log.info("Updating schema ...");
                    try {
                        conn.createStatement().execute("ALTER TABLE edge DROP COLUMN edge_license_key;"); //NOSONAR, ignoring because method used to execute thingsboard database upgrade script
                        conn.createStatement().execute("ALTER TABLE edge DROP COLUMN cloud_endpoint;"); //NOSONAR, ignoring because method used to execute thingsboard database upgrade script
                    } catch (Exception ignored) {
                    }

                    log.info("Updating TTL cleanup procedure for the event table...");
                    schemaUpdateFile = Paths.get(installScripts.getDataDir(), "upgrade", "3.3.3", "schema_event_ttl_procedure.sql");
                    loadSql(schemaUpdateFile, conn);
                    schemaUpdateFile = Paths.get(installScripts.getDataDir(), "upgrade", "3.3.3", SCHEMA_UPDATE_SQL);
                    loadSql(schemaUpdateFile, conn);

                    log.info("Updating schema settings...");
                    conn.createStatement().execute("UPDATE tb_schema_settings SET schema_version = 3003004;");
                    log.info("Schema updated.");
                } catch (Exception e) {
                    log.error("Failed updating schema!!!", e);
                }
                break;
            case "3.3.4":
                try (Connection conn = DriverManager.getConnection(dbUrl, dbUserName, dbPassword)) {
                    log.info("Updating schema ...");
                    schemaUpdateFile = Paths.get(installScripts.getDataDir(), "upgrade", "3.3.4", SCHEMA_UPDATE_SQL);
                    loadSql(schemaUpdateFile, conn);

                    log.info("Loading queues...");
                    try {
                        if (!CollectionUtils.isEmpty(queueConfig.getQueues())) {
                            queueConfig.getQueues().forEach(queueSettings -> {
                                Queue queue = queueConfigToQueue(queueSettings);
                                Queue existing = queueService.findQueueByTenantIdAndName(queue.getTenantId(), queue.getName());
                                if (existing == null) {
                                    queueService.saveQueue(queue);
                                }
                            });
                        } else {
                            systemDataLoaderService.createQueues();
                        }
                    } catch (Exception e) {
                    }

                    log.info("Updating schema settings...");
                    conn.createStatement().execute("UPDATE tb_schema_settings SET schema_version = 3004000;");
                    log.info("Schema updated.");
                } catch (Exception e) {
                    log.error("Failed updating schema!!!", e);
                }
                break;
            case "3.4.0":
                try (Connection conn = DriverManager.getConnection(dbUrl, dbUserName, dbPassword)) {
                    log.info("Updating schema ...");
                    schemaUpdateFile = Paths.get(installScripts.getDataDir(), "upgrade", "3.4.0", SCHEMA_UPDATE_SQL);
                    loadSql(schemaUpdateFile, conn);
                    log.info("Updating schema settings...");
                    conn.createStatement().execute("UPDATE tb_schema_settings SET schema_version = 3004001;");
                    log.info("Schema updated.");
                } catch (Exception e) {
                    log.error("Failed updating schema!!!", e);
                }
                break;
            case "3.4.1":
                try (Connection conn = DriverManager.getConnection(dbUrl, dbUserName, dbPassword)) {
                    log.info("Updating schema ...");
                    runSchemaUpdateScript(conn, "3.4.1");
                    if (isOldSchema(conn, 3004001)) {
                        try {
                            conn.createStatement().execute("ALTER TABLE asset ADD COLUMN asset_profile_id uuid");
                        } catch (Exception e) {
                        }

                        schemaUpdateFile = Paths.get(installScripts.getDataDir(), "upgrade", "3.4.1", "schema_update_before.sql");
                        loadSql(schemaUpdateFile, conn);

                        conn.createStatement().execute("DELETE FROM asset a WHERE NOT exists(SELECT id FROM tenant WHERE id = a.tenant_id);");

                        log.info("Creating default asset profiles...");

                        PageLink pageLink = new PageLink(1000);
                        PageData<TenantId> tenantIds;
                        do {
                            List<ListenableFuture<?>> futures = new ArrayList<>();
                            tenantIds = tenantService.findTenantsIds(pageLink);
                            for (TenantId tenantId : tenantIds.getData()) {
                                futures.add(dbUpgradeExecutor.submit(() -> {
                                    try {
                                        assetProfileService.createDefaultAssetProfile(tenantId);
                                    } catch (Exception e) {
                                    }
                                }));
                            }
                            Futures.allAsList(futures).get();
                            pageLink = pageLink.nextPageLink();
                        } while (tenantIds.hasNext());

                        pageLink = new PageLink(1000);
                        PageData<TbPair<UUID, String>> pairs;
                        do {
                            List<ListenableFuture<?>> futures = new ArrayList<>();
                            pairs = assetDao.getAllAssetTypes(pageLink);
                            for (TbPair<UUID, String> pair : pairs.getData()) {
                                TenantId tenantId = new TenantId(pair.getFirst());
                                String assetType = pair.getSecond();
                                if (!"default".equals(assetType)) {
                                    futures.add(dbUpgradeExecutor.submit(() -> {
                                        try {
                                            assetProfileService.findOrCreateAssetProfile(tenantId, assetType);
                                        } catch (Exception e) {
                                        }
                                    }));
                                }
                            }
                            Futures.allAsList(futures).get();
                            pageLink = pageLink.nextPageLink();
                        } while (pairs.hasNext());

                        log.info("Updating asset profiles...");
                        conn.createStatement().execute("call update_asset_profiles()");

                        schemaUpdateFile = Paths.get(installScripts.getDataDir(), "upgrade", "3.4.1", "schema_update_after.sql");
                        loadSql(schemaUpdateFile, conn);

                        conn.createStatement().execute("UPDATE tb_schema_settings SET schema_version = 3004002;");
                    }
                    log.info("Schema updated.");
                } catch (Exception e) {
                    log.error("Failed updating schema!!!", e);
                }
                break;
            case "3.4.4":
                try (Connection conn = DriverManager.getConnection(dbUrl, dbUserName, dbPassword)) {
                    log.info("Updating schema ...");
                    if (isOldSchema(conn, 3004002)) {
                        schemaUpdateFile = Paths.get(installScripts.getDataDir(), "upgrade", "3.4.4", SCHEMA_UPDATE_SQL);
                        loadSql(schemaUpdateFile, conn);

                        try {
                            conn.createStatement().execute("VACUUM FULL ANALYZE alarm;"); //NOSONAR, ignoring because method used to execute thingsboard database upgrade script
                        } catch (Exception e) {
                        }

                        try {
                            conn.createStatement().execute("ALTER TABLE asset_profile ADD COLUMN default_edge_rule_chain_id uuid"); //NOSONAR, ignoring because method used to execute thingsboard database upgrade script
                        } catch (Exception e) {
                        }
                        try {
                            conn.createStatement().execute("ALTER TABLE device_profile ADD COLUMN default_edge_rule_chain_id uuid"); //NOSONAR, ignoring because method used to execute thingsboard database upgrade script
                        } catch (Exception e) {
                        }
                        try {
                            conn.createStatement().execute("ALTER TABLE asset_profile ADD CONSTRAINT fk_default_edge_rule_chain_asset_profile FOREIGN KEY (default_edge_rule_chain_id) REFERENCES rule_chain(id)"); //NOSONAR, ignoring because method used to execute thingsboard database upgrade script
                        } catch (Exception e) {
                        }
                        try {
                            conn.createStatement().execute("ALTER TABLE device_profile ADD CONSTRAINT fk_default_edge_rule_chain_device_profile FOREIGN KEY (default_edge_rule_chain_id) REFERENCES rule_chain(id)"); //NOSONAR, ignoring because method used to execute thingsboard database upgrade script
                        } catch (Exception e) {
                        }
                        log.info("Updating schema settings...");
                        conn.createStatement().execute("UPDATE tb_schema_settings SET schema_version = 3005000;");
                    }
                    log.info("Schema updated.");
                } catch (Exception e) {
                    log.error("Failed updating schema!!!", e);
                }
                break;
<<<<<<< HEAD
            case "3.5.0": {
                try (Connection conn = DriverManager.getConnection(dbUrl, dbUserName, dbPassword)) {
                    log.info("Updating schema ...");
                    schemaUpdateFile = Paths.get(installScripts.getDataDir(), "upgrade", "3.5.0", SCHEMA_UPDATE_SQL);
                    loadSql(schemaUpdateFile, conn);

                    log.info("Alarm Rules migration ...");

                    PageLink pageLink = new PageLink(1000);
                    PageData<TenantId> tenantIds;
                    do {
                        List<ListenableFuture<?>> futures = new ArrayList<>();
                        tenantIds = tenantService.findTenantsIds(pageLink);
                        for (TenantId tenantId : tenantIds.getData()) {
                            futures.add(dbUpgradeExecutor.submit(() -> {
                                try {
                                    PageLink profilePageLink = new PageLink(1000);
                                    PageData<DeviceProfileEntity> profiles;
                                    do {
                                        profiles = DaoUtil.pageToPageData(deviceProfileRepository.findDeviceProfilesWIthAlarmRules(
                                                tenantId.getId(),
                                                DaoUtil.toPageable(profilePageLink)));

                                        try {
                                            RuleChainId rootRuleChainId;
                                            try {
                                                rootRuleChainId = Optional
                                                        .ofNullable(ruleChainService.getRootTenantRuleChain(tenantId))
                                                        .map(RuleChain::getId)
                                                        .orElse(null);
                                            } catch (Exception e) {
                                                rootRuleChainId = null;
                                            }

                                            for (DeviceProfileEntity deviceProfile : profiles.getData()) {
                                                Map<String, String> alarmRuleIdMapping = new HashMap<>();

                                                JsonNode profileData = deviceProfile.getProfileData();
                                                ArrayNode alarms = (ArrayNode) profileData.get("alarms");

                                                for (JsonNode alarm : alarms) {
                                                    try {
                                                        AlarmRule alarmRule = new AlarmRule();
                                                        alarmRule.setTenantId(tenantId);
                                                        alarmRule.setEnabled(true);
                                                        String alarmType = alarm.get("alarmType").asText();
                                                        alarmRule.setAlarmType(alarmType);
                                                        alarmRule.setName(alarmType);

                                                        AlarmRuleConfiguration configuration = JacksonUtil.convertValue(alarm, AlarmRuleConfiguration.class);
                                                        configuration.setSourceEntityFilters(Collections.singletonList(new AlarmRuleDeviceTypeEntityFilter(new DeviceProfileId(deviceProfile.getId()))));
                                                        configuration.setAlarmTargetEntity(new AlarmRuleOriginatorTargetEntity());
                                                        alarmRule.setConfiguration(configuration);

                                                        AlarmRule savedRule = alarmRuleService.save(tenantId, alarmRule);

                                                        alarmRuleIdMapping.put(alarm.get("id").asText(), savedRule.getId().toString());
                                                    } catch (Exception e) {
                                                    }
                                                }

                                                RuleChainId ruleChainId =
                                                        Optional.ofNullable(deviceProfile.getDefaultRuleChainId()).map(RuleChainId::new).orElse(rootRuleChainId);

                                                if (rootRuleChainId == null || stateStore.isEmpty()) {
                                                    continue;
                                                }

                                                List<JsonNode> states = alarmRuleService.findRuleNodeStatesByRuleChainIdAndType(new DeviceProfileId(deviceProfile.getId()), ruleChainId, "org.thingsboard.rule.engine.action.TbDeviceProfileNode");
                                                states.forEach(stateNode -> {
                                                    Map<String, PersistedAlarmState> alarmStates = new HashMap<>();
                                                    DeviceId deviceId = new DeviceId(UUID.fromString(stateNode.get("entity_id").asText()));
                                                    RuleNodeId ruleNodeId = new RuleNodeId(UUID.fromString(stateNode.get("rule_node_id").asText()));
                                                    boolean debugMode = stateNode.get("debug_mode").asBoolean();

                                                    PersistedEntityState persistedEntityState = JacksonUtil.fromString(stateNode.get("state_data").asText(), PersistedEntityState.class);
                                                    persistedEntityState.setTenantId(tenantId);
                                                    persistedEntityState.setEntityId(deviceId);

                                                    persistedEntityState.getAlarmStates().forEach((id, alarmState) -> {
                                                        String newId = alarmRuleIdMapping.get(id);
                                                        alarmState.setLastRuleNodeId(ruleNodeId);
                                                        alarmState.setLastRuleChainId(ruleChainId);
                                                        alarmState.setLastRuleNodeDebugMode(debugMode);
                                                        alarmStates.put(newId, alarmState);
                                                    });

                                                    persistedEntityState.setAlarmStates(alarmStates);

                                                    stateStore.get().put(persistedEntityState);
                                                });
                                            }
                                        } catch (Exception e) {
                                        }

                                        profilePageLink = profilePageLink.nextPageLink();
                                    } while (profiles.hasNext());
                                } catch (Exception e) {
                                }
                            }));
                        }
                        Futures.allAsList(futures).get();
                        pageLink = pageLink.nextPageLink();
                    } while (tenantIds.hasNext());

                    log.info("Updating device profile nodes...");

                    try {
                        conn.createStatement().execute("UPDATE rule_node rn SET type = 'org.thingsboard.rule.engine.action.TbAlarmRulesNode', configuration = '{}' WHERE rn.type = 'org.thingsboard.rule.engine.profile.TbDeviceProfileNode';");
                    } catch (Exception e) {
                    }

                    try {
                        conn.createStatement().execute("UPDATE rule_node rn SET name = 'Alarm Rules Node', search_text = 'alarm rules node' WHERE rn.type = 'org.thingsboard.rule.engine.action.TbAlarmRulesNode' AND rn.name = 'Device Profile Node';");
                    } catch (Exception e) {
                    }

                    try {
                        conn.createStatement().execute("DROP TABLE IF EXISTS rule_node_state;");
                    } catch (Exception e) {
                    }

                    log.info("Updating device profiles...");
                    try {

                    } catch (Exception e) {
                        conn.createStatement().execute("UPDATE device_profile d SET profile_data = d.profile_data - 'alarms';");
                    }

                    log.info("Updating schema settings...");
                    conn.createStatement().execute("UPDATE tb_schema_settings SET schema_version = 3006000;");
=======
            case "3.5.0":
                try (Connection conn = DriverManager.getConnection(dbUrl, dbUserName, dbPassword)) {
                    log.info("Updating schema ...");
                    if (isOldSchema(conn, 3005000)) {
                        schemaUpdateFile = Paths.get(installScripts.getDataDir(), "upgrade", "3.5.0", SCHEMA_UPDATE_SQL);
                        loadSql(schemaUpdateFile, conn);
                        conn.createStatement().execute("UPDATE tb_schema_settings SET schema_version = 3005001;");
                    }
                    log.info("Schema updated.");
                } catch (Exception e) {
                    log.error("Failed updating schema!!!", e);
                }
                break;
            case "3.5.1":
                try (Connection conn = DriverManager.getConnection(dbUrl, dbUserName, dbPassword)) {
                    log.info("Updating schema ...");
                    if (isOldSchema(conn, 3005001)) {
                        schemaUpdateFile = Paths.get(installScripts.getDataDir(), "upgrade", "3.5.1", SCHEMA_UPDATE_SQL);
                        loadSql(schemaUpdateFile, conn);

                        String[] entityNames = new String[]{"device", "component_descriptor", "customer", "dashboard", "rule_chain", "rule_node", "ota_package",
                                "asset_profile", "asset", "device_profile", "tb_user", "tenant_profile", "tenant", "widgets_bundle", "entity_view", "edge"};
                        for (String entityName : entityNames) {
                            try {
                                conn.createStatement().execute("ALTER TABLE " + entityName + " DROP COLUMN " + SEARCH_TEXT + " CASCADE");
                            } catch (Exception e) {
                            }
                        }
                        try {
                            conn.createStatement().execute("ALTER TABLE component_descriptor ADD COLUMN IF NOT EXISTS configuration_version int DEFAULT 0;");
                        } catch (Exception e) {
                        }
                        try {
                            conn.createStatement().execute("ALTER TABLE rule_node ADD COLUMN IF NOT EXISTS configuration_version int DEFAULT 0;");
                        } catch (Exception e) {
                        }
                        try {
                            conn.createStatement().execute("CREATE INDEX IF NOT EXISTS idx_rule_node_type_configuration_version ON rule_node(type, configuration_version);");
                        } catch (Exception e) {
                        }

                        conn.createStatement().execute("UPDATE tb_schema_settings SET schema_version = 3005002;");
                    }
>>>>>>> b194f98e
                    log.info("Schema updated.");
                } catch (Exception e) {
                    log.error("Failed updating schema!!!", e);
                }
                break;
<<<<<<< HEAD
            }
=======
>>>>>>> b194f98e
            default:
                throw new RuntimeException("Unable to upgrade SQL database, unsupported fromVersion: " + fromVersion);
        }
    }

    private void runSchemaUpdateScript(Connection connection, String version) throws Exception {
        Path schemaUpdateFile = Paths.get(installScripts.getDataDir(), "upgrade", version, SCHEMA_UPDATE_SQL);
        loadSql(schemaUpdateFile, connection);
    }

    private void loadSql(Path sqlFile, Connection conn) throws Exception {
        String sql = new String(Files.readAllBytes(sqlFile), Charset.forName("UTF-8"));
        Statement st = conn.createStatement();
        st.setQueryTimeout((int) TimeUnit.HOURS.toSeconds(3));
        st.execute(sql);//NOSONAR, ignoring because method used to execute thingsboard database upgrade script
        printWarnings(st);
        Thread.sleep(5000);
    }

    protected void printWarnings(Statement statement) throws SQLException {
        SQLWarning warnings = statement.getWarnings();
        if (warnings != null) {
            log.info("{}", warnings.getMessage());
            SQLWarning nextWarning = warnings.getNextWarning();
            while (nextWarning != null) {
                log.info("{}", nextWarning.getMessage());
                nextWarning = nextWarning.getNextWarning();
            }
        }
    }

    protected boolean isOldSchema(Connection conn, long fromVersion) {
        if (DefaultDataUpdateService.getEnv("SKIP_SCHEMA_VERSION_CHECK", false)) {
            log.info("Skipped DB schema version check due to SKIP_SCHEMA_VERSION_CHECK set to true!");
            return true;
        }
        boolean isOldSchema = true;
        try {
            Statement statement = conn.createStatement();
            statement.execute("CREATE TABLE IF NOT EXISTS tb_schema_settings ( schema_version bigint NOT NULL, CONSTRAINT tb_schema_settings_pkey PRIMARY KEY (schema_version));");
            Thread.sleep(1000);
            ResultSet resultSet = statement.executeQuery("SELECT schema_version FROM tb_schema_settings;");
            if (resultSet.next()) {
                isOldSchema = resultSet.getLong(1) <= fromVersion;
            } else {
                resultSet.close();
                statement.execute("INSERT INTO tb_schema_settings (schema_version) VALUES (" + fromVersion + ")");
            }
            statement.close();
        } catch (InterruptedException | SQLException e) {
            log.info("Failed to check current PostgreSQL schema due to: {}", e.getMessage());
        }
        return isOldSchema;
    }

    private Queue queueConfigToQueue(TbRuleEngineQueueConfiguration queueSettings) {
        Queue queue = new Queue();
        queue.setTenantId(TenantId.SYS_TENANT_ID);
        queue.setName(queueSettings.getName());
        queue.setTopic(queueSettings.getTopic());
        queue.setPollInterval(queueSettings.getPollInterval());
        queue.setPartitions(queueSettings.getPartitions());
        queue.setPackProcessingTimeout(queueSettings.getPackProcessingTimeout());
        SubmitStrategy submitStrategy = new SubmitStrategy();
        submitStrategy.setBatchSize(queueSettings.getSubmitStrategy().getBatchSize());
        submitStrategy.setType(SubmitStrategyType.valueOf(queueSettings.getSubmitStrategy().getType()));
        queue.setSubmitStrategy(submitStrategy);
        ProcessingStrategy processingStrategy = new ProcessingStrategy();
        processingStrategy.setType(ProcessingStrategyType.valueOf(queueSettings.getProcessingStrategy().getType()));
        processingStrategy.setRetries(queueSettings.getProcessingStrategy().getRetries());
        processingStrategy.setFailurePercentage(queueSettings.getProcessingStrategy().getFailurePercentage());
        processingStrategy.setPauseBetweenRetries(queueSettings.getProcessingStrategy().getPauseBetweenRetries());
        processingStrategy.setMaxPauseBetweenRetries(queueSettings.getProcessingStrategy().getMaxPauseBetweenRetries());
        queue.setProcessingStrategy(processingStrategy);
        queue.setConsumerPerPartition(queueSettings.isConsumerPerPartition());
        return queue;
    }

}<|MERGE_RESOLUTION|>--- conflicted
+++ resolved
@@ -748,11 +748,58 @@
                     log.error("Failed updating schema!!!", e);
                 }
                 break;
-<<<<<<< HEAD
-            case "3.5.0": {
-                try (Connection conn = DriverManager.getConnection(dbUrl, dbUserName, dbPassword)) {
-                    log.info("Updating schema ...");
-                    schemaUpdateFile = Paths.get(installScripts.getDataDir(), "upgrade", "3.5.0", SCHEMA_UPDATE_SQL);
+            case "3.5.0":
+                try (Connection conn = DriverManager.getConnection(dbUrl, dbUserName, dbPassword)) {
+                    log.info("Updating schema ...");
+                    if (isOldSchema(conn, 3005000)) {
+                        schemaUpdateFile = Paths.get(installScripts.getDataDir(), "upgrade", "3.5.0", SCHEMA_UPDATE_SQL);
+                        loadSql(schemaUpdateFile, conn);
+                        conn.createStatement().execute("UPDATE tb_schema_settings SET schema_version = 3005001;");
+                    }
+                    log.info("Schema updated.");
+                } catch (Exception e) {
+                    log.error("Failed updating schema!!!", e);
+                }
+                break;
+            case "3.5.1":
+                try (Connection conn = DriverManager.getConnection(dbUrl, dbUserName, dbPassword)) {
+                    log.info("Updating schema ...");
+                    if (isOldSchema(conn, 3005001)) {
+                        schemaUpdateFile = Paths.get(installScripts.getDataDir(), "upgrade", "3.5.1", SCHEMA_UPDATE_SQL);
+                        loadSql(schemaUpdateFile, conn);
+
+                        String[] entityNames = new String[]{"device", "component_descriptor", "customer", "dashboard", "rule_chain", "rule_node", "ota_package",
+                                "asset_profile", "asset", "device_profile", "tb_user", "tenant_profile", "tenant", "widgets_bundle", "entity_view", "edge"};
+                        for (String entityName : entityNames) {
+                            try {
+                                conn.createStatement().execute("ALTER TABLE " + entityName + " DROP COLUMN " + SEARCH_TEXT + " CASCADE");
+                            } catch (Exception e) {
+                            }
+                        }
+                        try {
+                            conn.createStatement().execute("ALTER TABLE component_descriptor ADD COLUMN IF NOT EXISTS configuration_version int DEFAULT 0;");
+                        } catch (Exception e) {
+                        }
+                        try {
+                            conn.createStatement().execute("ALTER TABLE rule_node ADD COLUMN IF NOT EXISTS configuration_version int DEFAULT 0;");
+                        } catch (Exception e) {
+                        }
+                        try {
+                            conn.createStatement().execute("CREATE INDEX IF NOT EXISTS idx_rule_node_type_configuration_version ON rule_node(type, configuration_version);");
+                        } catch (Exception e) {
+                        }
+
+                        conn.createStatement().execute("UPDATE tb_schema_settings SET schema_version = 3005002;");
+                    }
+                    log.info("Schema updated.");
+                } catch (Exception e) {
+                    log.error("Failed updating schema!!!", e);
+                }
+                break;
+            case "3.5.2": {
+                try (Connection conn = DriverManager.getConnection(dbUrl, dbUserName, dbPassword)) {
+                    log.info("Updating schema ...");
+                    schemaUpdateFile = Paths.get(installScripts.getDataDir(), "upgrade", "3.5.2", SCHEMA_UPDATE_SQL);
                     loadSql(schemaUpdateFile, conn);
 
                     log.info("Alarm Rules migration ...");
@@ -880,60 +927,12 @@
 
                     log.info("Updating schema settings...");
                     conn.createStatement().execute("UPDATE tb_schema_settings SET schema_version = 3006000;");
-=======
-            case "3.5.0":
-                try (Connection conn = DriverManager.getConnection(dbUrl, dbUserName, dbPassword)) {
-                    log.info("Updating schema ...");
-                    if (isOldSchema(conn, 3005000)) {
-                        schemaUpdateFile = Paths.get(installScripts.getDataDir(), "upgrade", "3.5.0", SCHEMA_UPDATE_SQL);
-                        loadSql(schemaUpdateFile, conn);
-                        conn.createStatement().execute("UPDATE tb_schema_settings SET schema_version = 3005001;");
-                    }
-                    log.info("Schema updated.");
-                } catch (Exception e) {
-                    log.error("Failed updating schema!!!", e);
-                }
-                break;
-            case "3.5.1":
-                try (Connection conn = DriverManager.getConnection(dbUrl, dbUserName, dbPassword)) {
-                    log.info("Updating schema ...");
-                    if (isOldSchema(conn, 3005001)) {
-                        schemaUpdateFile = Paths.get(installScripts.getDataDir(), "upgrade", "3.5.1", SCHEMA_UPDATE_SQL);
-                        loadSql(schemaUpdateFile, conn);
-
-                        String[] entityNames = new String[]{"device", "component_descriptor", "customer", "dashboard", "rule_chain", "rule_node", "ota_package",
-                                "asset_profile", "asset", "device_profile", "tb_user", "tenant_profile", "tenant", "widgets_bundle", "entity_view", "edge"};
-                        for (String entityName : entityNames) {
-                            try {
-                                conn.createStatement().execute("ALTER TABLE " + entityName + " DROP COLUMN " + SEARCH_TEXT + " CASCADE");
-                            } catch (Exception e) {
-                            }
-                        }
-                        try {
-                            conn.createStatement().execute("ALTER TABLE component_descriptor ADD COLUMN IF NOT EXISTS configuration_version int DEFAULT 0;");
-                        } catch (Exception e) {
-                        }
-                        try {
-                            conn.createStatement().execute("ALTER TABLE rule_node ADD COLUMN IF NOT EXISTS configuration_version int DEFAULT 0;");
-                        } catch (Exception e) {
-                        }
-                        try {
-                            conn.createStatement().execute("CREATE INDEX IF NOT EXISTS idx_rule_node_type_configuration_version ON rule_node(type, configuration_version);");
-                        } catch (Exception e) {
-                        }
-
-                        conn.createStatement().execute("UPDATE tb_schema_settings SET schema_version = 3005002;");
-                    }
->>>>>>> b194f98e
-                    log.info("Schema updated.");
-                } catch (Exception e) {
-                    log.error("Failed updating schema!!!", e);
-                }
-                break;
-<<<<<<< HEAD
+                    log.info("Schema updated.");
+                } catch (Exception e) {
+                    log.error("Failed updating schema!!!", e);
+                }
+                break;
             }
-=======
->>>>>>> b194f98e
             default:
                 throw new RuntimeException("Unable to upgrade SQL database, unsupported fromVersion: " + fromVersion);
         }
