--- conflicted
+++ resolved
@@ -57,7 +57,9 @@
 import org.thingsboard.server.service.profile.TbDeviceProfileCache;
 import org.thingsboard.server.service.rpc.FromDeviceRpcResponse;
 
-import java.util.*;
+import java.util.HashSet;
+import java.util.Set;
+import java.util.UUID;
 import java.util.concurrent.atomic.AtomicInteger;
 import java.util.function.BooleanSupplier;
 import java.util.function.Function;
@@ -312,14 +314,13 @@
         byte[] msgBytes = encodingService.encode(msg);
         TbQueueProducer<TbProtoQueueMsg<ToRuleEngineNotificationMsg>> toRuleEngineProducer = producerProvider.getRuleEngineNotificationsMsgProducer();
         Set<String> tbRuleEngineServices = new HashSet<>(partitionService.getAllServiceIds(ServiceType.TB_RULE_ENGINE));
-<<<<<<< HEAD
-        if (pushToCore) {
-=======
-        if (msg.getEntityId().getEntityType().equals(EntityType.TENANT)
+        /*
+        msg.getEntityId().getEntityType().equals(EntityType.TENANT)
                 || msg.getEntityId().getEntityType().equals(EntityType.TENANT_PROFILE)
                 || msg.getEntityId().getEntityType().equals(EntityType.DEVICE_PROFILE)
-                || msg.getEntityId().getEntityType().equals(EntityType.API_USAGE_STATE)) {
->>>>>>> 2fcc4855
+                || msg.getEntityId().getEntityType().equals(EntityType.API_USAGE_STATE)
+         */
+        if (pushToCore) {
             TbQueueProducer<TbProtoQueueMsg<ToCoreNotificationMsg>> toCoreNfProducer = producerProvider.getTbCoreNotificationsMsgProducer();
             Set<String> tbCoreServices = partitionService.getAllServiceIds(ServiceType.TB_CORE);
             for (String serviceId : tbCoreServices) {
