/**
 * Copyright © 2016-2021 The Thingsboard Authors
 *
 * Licensed under the Apache License, Version 2.0 (the "License");
 * you may not use this file except in compliance with the License.
 * You may obtain a copy of the License at
 *
 *     http://www.apache.org/licenses/LICENSE-2.0
 *
 * Unless required by applicable law or agreed to in writing, software
 * distributed under the License is distributed on an "AS IS" BASIS,
 * WITHOUT WARRANTIES OR CONDITIONS OF ANY KIND, either express or implied.
 * See the License for the specific language governing permissions and
 * limitations under the License.
 */
package org.thingsboard.server.service.queue;

import com.google.protobuf.ByteString;
import lombok.extern.slf4j.Slf4j;
import org.springframework.beans.factory.annotation.Value;
import org.springframework.scheduling.annotation.Scheduled;
import org.springframework.stereotype.Service;
import org.thingsboard.rule.engine.api.msg.ToDeviceActorNotificationMsg;
import org.thingsboard.server.common.data.ApiUsageState;
import org.thingsboard.server.common.data.Device;
import org.thingsboard.server.common.data.DeviceProfile;
import org.thingsboard.server.common.data.EntityType;
import org.thingsboard.server.common.data.HasName;
import org.thingsboard.server.common.data.Resource;
import org.thingsboard.server.common.data.Tenant;
import org.thingsboard.server.common.data.TenantProfile;
import org.thingsboard.server.common.data.id.DeviceId;
import org.thingsboard.server.common.data.id.DeviceProfileId;
import org.thingsboard.server.common.data.id.EdgeId;
import org.thingsboard.server.common.data.id.EntityId;
import org.thingsboard.server.common.data.id.RuleChainId;
import org.thingsboard.server.common.data.id.TenantId;
import org.thingsboard.server.common.data.plugin.ComponentLifecycleEvent;
import org.thingsboard.server.common.msg.TbMsg;
import org.thingsboard.server.common.msg.edge.EdgeEventUpdateMsg;
import org.thingsboard.server.common.msg.plugin.ComponentLifecycleMsg;
import org.thingsboard.server.common.msg.queue.ServiceType;
import org.thingsboard.server.common.msg.queue.TopicPartitionInfo;
import org.thingsboard.server.common.transport.util.DataDecodingEncodingService;
import org.thingsboard.server.gen.transport.TransportProtos;
import org.thingsboard.server.gen.transport.TransportProtos.FromDeviceRPCResponseProto;
import org.thingsboard.server.gen.transport.TransportProtos.ToCoreMsg;
import org.thingsboard.server.gen.transport.TransportProtos.ToCoreNotificationMsg;
import org.thingsboard.server.gen.transport.TransportProtos.ToRuleEngineMsg;
import org.thingsboard.server.gen.transport.TransportProtos.ToRuleEngineNotificationMsg;
import org.thingsboard.server.gen.transport.TransportProtos.ToTransportMsg;
import org.thingsboard.server.queue.TbQueueCallback;
import org.thingsboard.server.queue.TbQueueProducer;
import org.thingsboard.server.queue.common.MultipleTbQueueCallbackWrapper;
import org.thingsboard.server.queue.common.TbProtoQueueMsg;
import org.thingsboard.server.queue.discovery.PartitionService;
import org.thingsboard.server.queue.provider.TbQueueProducerProvider;
import org.thingsboard.server.service.profile.TbDeviceProfileCache;
import org.thingsboard.server.service.rpc.FromDeviceRpcResponse;

import java.util.HashSet;
import java.util.Set;
import java.util.UUID;
import java.util.concurrent.atomic.AtomicInteger;

@Service
@Slf4j
public class DefaultTbClusterService implements TbClusterService {

    @Value("${cluster.stats.enabled:false}")
    private boolean statsEnabled;

    private final AtomicInteger toCoreMsgs = new AtomicInteger(0);
    private final AtomicInteger toCoreNfs = new AtomicInteger(0);
    private final AtomicInteger toRuleEngineMsgs = new AtomicInteger(0);
    private final AtomicInteger toRuleEngineNfs = new AtomicInteger(0);
    private final AtomicInteger toTransportNfs = new AtomicInteger(0);

    private final TbQueueProducerProvider producerProvider;
    private final PartitionService partitionService;
    private final DataDecodingEncodingService encodingService;
    private final TbDeviceProfileCache deviceProfileCache;

    public DefaultTbClusterService(TbQueueProducerProvider producerProvider, PartitionService partitionService, DataDecodingEncodingService encodingService, TbDeviceProfileCache deviceProfileCache) {
        this.producerProvider = producerProvider;
        this.partitionService = partitionService;
        this.encodingService = encodingService;
        this.deviceProfileCache = deviceProfileCache;
    }

    @Override
    public void pushMsgToCore(TenantId tenantId, EntityId entityId, ToCoreMsg msg, TbQueueCallback callback) {
        TopicPartitionInfo tpi = partitionService.resolve(ServiceType.TB_CORE, tenantId, entityId);
        producerProvider.getTbCoreMsgProducer().send(tpi, new TbProtoQueueMsg<>(UUID.randomUUID(), msg), callback);
        toCoreMsgs.incrementAndGet();
    }

    @Override
    public void pushMsgToCore(TopicPartitionInfo tpi, UUID msgId, ToCoreMsg msg, TbQueueCallback callback) {
        producerProvider.getTbCoreMsgProducer().send(tpi, new TbProtoQueueMsg<>(msgId, msg), callback);
        toCoreMsgs.incrementAndGet();
    }

    @Override
    public void pushMsgToCore(ToDeviceActorNotificationMsg msg, TbQueueCallback callback) {
        TopicPartitionInfo tpi = partitionService.resolve(ServiceType.TB_CORE, msg.getTenantId(), msg.getDeviceId());
        log.trace("PUSHING msg: {} to:{}", msg, tpi);
        byte[] msgBytes = encodingService.encode(msg);
        ToCoreMsg toCoreMsg = ToCoreMsg.newBuilder().setToDeviceActorNotificationMsg(ByteString.copyFrom(msgBytes)).build();
        producerProvider.getTbCoreMsgProducer().send(tpi, new TbProtoQueueMsg<>(msg.getDeviceId().getId(), toCoreMsg), callback);
        toCoreMsgs.incrementAndGet();
    }

    @Override
    public void pushNotificationToCore(String serviceId, FromDeviceRpcResponse response, TbQueueCallback callback) {
        TopicPartitionInfo tpi = partitionService.getNotificationsTopic(ServiceType.TB_CORE, serviceId);
        log.trace("PUSHING msg: {} to:{}", response, tpi);
        FromDeviceRPCResponseProto.Builder builder = FromDeviceRPCResponseProto.newBuilder()
                .setRequestIdMSB(response.getId().getMostSignificantBits())
                .setRequestIdLSB(response.getId().getLeastSignificantBits())
                .setError(response.getError().isPresent() ? response.getError().get().ordinal() : -1);
        response.getResponse().ifPresent(builder::setResponse);
        ToCoreNotificationMsg msg = ToCoreNotificationMsg.newBuilder().setFromDeviceRpcResponse(builder).build();
        producerProvider.getTbCoreNotificationsMsgProducer().send(tpi, new TbProtoQueueMsg<>(response.getId(), msg), callback);
        toCoreNfs.incrementAndGet();
    }

    @Override
    public void pushMsgToRuleEngine(TopicPartitionInfo tpi, UUID msgId, ToRuleEngineMsg msg, TbQueueCallback callback) {
        log.trace("PUSHING msg: {} to:{}", msg, tpi);
        producerProvider.getRuleEngineMsgProducer().send(tpi, new TbProtoQueueMsg<>(msgId, msg), callback);
        toRuleEngineMsgs.incrementAndGet();
    }

    @Override
    public void pushMsgToRuleEngine(TenantId tenantId, EntityId entityId, TbMsg tbMsg, TbQueueCallback callback) {
        if (tenantId.isNullUid()) {
            if (entityId.getEntityType().equals(EntityType.TENANT)) {
                tenantId = new TenantId(entityId.getId());
            } else {
                log.warn("[{}][{}] Received invalid message: {}", tenantId, entityId, tbMsg);
                return;
            }
        } else {
            if (entityId.getEntityType().equals(EntityType.DEVICE)) {
                tbMsg = transformMsg(tbMsg, deviceProfileCache.get(tenantId, new DeviceId(entityId.getId())));
            } else if (entityId.getEntityType().equals(EntityType.DEVICE_PROFILE)) {
                tbMsg = transformMsg(tbMsg, deviceProfileCache.get(tenantId, new DeviceProfileId(entityId.getId())));
            }
        }
        TopicPartitionInfo tpi = partitionService.resolve(ServiceType.TB_RULE_ENGINE, tbMsg.getQueueName(), tenantId, entityId);
        log.trace("PUSHING msg: {} to:{}", tbMsg, tpi);
        ToRuleEngineMsg msg = ToRuleEngineMsg.newBuilder()
                .setTenantIdMSB(tenantId.getId().getMostSignificantBits())
                .setTenantIdLSB(tenantId.getId().getLeastSignificantBits())
                .setTbMsg(TbMsg.toByteString(tbMsg)).build();
        producerProvider.getRuleEngineMsgProducer().send(tpi, new TbProtoQueueMsg<>(tbMsg.getId(), msg), callback);
        toRuleEngineMsgs.incrementAndGet();
    }

    private TbMsg transformMsg(TbMsg tbMsg, DeviceProfile deviceProfile) {
        if (deviceProfile != null) {
            RuleChainId targetRuleChainId = deviceProfile.getDefaultRuleChainId();
            String targetQueueName = deviceProfile.getDefaultQueueName();
            boolean isRuleChainTransform = targetRuleChainId != null && !targetRuleChainId.equals(tbMsg.getRuleChainId());
            boolean isQueueTransform = targetQueueName != null && !targetQueueName.equals(tbMsg.getQueueName());

            if (isRuleChainTransform && isQueueTransform) {
                tbMsg = TbMsg.transformMsg(tbMsg, targetRuleChainId, targetQueueName);
            } else if (isRuleChainTransform) {
                tbMsg = TbMsg.transformMsg(tbMsg, targetRuleChainId);
            } else if (isQueueTransform) {
                tbMsg = TbMsg.transformMsg(tbMsg, targetQueueName);
            }
        }
        return tbMsg;
    }

    @Override
    public void pushNotificationToRuleEngine(String serviceId, FromDeviceRpcResponse response, TbQueueCallback callback) {
        TopicPartitionInfo tpi = partitionService.getNotificationsTopic(ServiceType.TB_RULE_ENGINE, serviceId);
        log.trace("PUSHING msg: {} to:{}", response, tpi);
        FromDeviceRPCResponseProto.Builder builder = FromDeviceRPCResponseProto.newBuilder()
                .setRequestIdMSB(response.getId().getMostSignificantBits())
                .setRequestIdLSB(response.getId().getLeastSignificantBits())
                .setError(response.getError().isPresent() ? response.getError().get().ordinal() : -1);
        response.getResponse().ifPresent(builder::setResponse);
        ToRuleEngineNotificationMsg msg = ToRuleEngineNotificationMsg.newBuilder().setFromDeviceRpcResponse(builder).build();
        producerProvider.getRuleEngineNotificationsMsgProducer().send(tpi, new TbProtoQueueMsg<>(response.getId(), msg), callback);
        toRuleEngineNfs.incrementAndGet();
    }

    @Override
    public void pushNotificationToTransport(String serviceId, ToTransportMsg response, TbQueueCallback callback) {
        TopicPartitionInfo tpi = partitionService.getNotificationsTopic(ServiceType.TB_TRANSPORT, serviceId);
        log.trace("PUSHING msg: {} to:{}", response, tpi);
        producerProvider.getTransportNotificationsMsgProducer().send(tpi, new TbProtoQueueMsg<>(UUID.randomUUID(), response), callback);
        toTransportNfs.incrementAndGet();
    }

    @Override
    public void onEntityStateChange(TenantId tenantId, EntityId entityId, ComponentLifecycleEvent state) {
        log.trace("[{}] Processing {} state change event: {}", tenantId, entityId.getEntityType(), state);
        broadcast(new ComponentLifecycleMsg(tenantId, entityId, state));
    }

    @Override
    public void onDeviceProfileChange(DeviceProfile deviceProfile, TbQueueCallback callback) {
        onEntityChange(deviceProfile.getTenantId(), deviceProfile.getId(), deviceProfile, callback);
    }

    @Override
    public void onTenantProfileChange(TenantProfile tenantProfile, TbQueueCallback callback) {
        onEntityChange(TenantId.SYS_TENANT_ID, tenantProfile.getId(), tenantProfile, callback);
    }

    @Override
    public void onTenantChange(Tenant tenant, TbQueueCallback callback) {
        onEntityChange(TenantId.SYS_TENANT_ID, tenant.getId(), tenant, callback);
    }

    @Override
    public void onApiStateChange(ApiUsageState apiUsageState, TbQueueCallback callback) {
        onEntityChange(apiUsageState.getTenantId(), apiUsageState.getId(), apiUsageState, callback);
        broadcast(new ComponentLifecycleMsg(apiUsageState.getTenantId(), apiUsageState.getId(), ComponentLifecycleEvent.UPDATED));
    }

    @Override
    public void onDeviceProfileDelete(DeviceProfile entity, TbQueueCallback callback) {
        onEntityDelete(entity.getTenantId(), entity.getId(), entity.getName(), callback);
    }

    @Override
    public void onTenantProfileDelete(TenantProfile entity, TbQueueCallback callback) {
        onEntityDelete(TenantId.SYS_TENANT_ID, entity.getId(), entity.getName(), callback);
    }

    @Override
    public void onTenantDelete(Tenant entity, TbQueueCallback callback) {
        onEntityDelete(TenantId.SYS_TENANT_ID, entity.getId(), entity.getName(), callback);
    }

    @Override
    public void onDeviceChange(Device entity, TbQueueCallback callback) {
        onEntityChange(entity.getTenantId(), entity.getId(), entity, callback);
    }

    @Override
    public void onDeviceDeleted(Device entity, TbQueueCallback callback) {
        onEntityDelete(entity.getTenantId(), entity.getId(), entity.getName(), callback);
    }

    @Override
    public void onResourceChange(Resource resource, TbQueueCallback callback) {
        TenantId tenantId = resource.getTenantId();
        log.trace("[{}][{}][{}] Processing change resource", tenantId, resource.getResourceType(), resource.getResourceId());
        TransportProtos.ResourceUpdateMsg resourceUpdateMsg = TransportProtos.ResourceUpdateMsg.newBuilder()
                .setTenantIdMSB(tenantId.getId().getMostSignificantBits())
                .setTenantIdLSB(tenantId.getId().getLeastSignificantBits())
                .setResourceType(resource.getResourceType().name())
                .setResourceId(resource.getResourceId())
                .build();
        ToTransportMsg transportMsg = ToTransportMsg.newBuilder().setResourceUpdateMsg(resourceUpdateMsg).build();
        broadcast(transportMsg, callback);
    }

    @Override
    public void onResourceDeleted(Resource resource, TbQueueCallback callback) {
        TenantId tenantId = resource.getTenantId();
        log.trace("[{}][{}][{}] Processing delete resource", tenantId, resource.getResourceType(), resource.getResourceId());
        TransportProtos.ResourceDeleteMsg resourceUpdateMsg = TransportProtos.ResourceDeleteMsg.newBuilder()
                .setTenantIdMSB(tenantId.getId().getMostSignificantBits())
                .setTenantIdLSB(tenantId.getId().getLeastSignificantBits())
                .setResourceType(resource.getResourceType().name())
                .setResourceId(resource.getResourceId())
                .build();
        ToTransportMsg transportMsg = ToTransportMsg.newBuilder().setResourceDeleteMsg(resourceUpdateMsg).build();
        broadcast(transportMsg, callback);
    }

    public <T> void onEntityChange(TenantId tenantId, EntityId entityid, T entity, TbQueueCallback callback) {
        String entityName = (entity instanceof HasName) ? ((HasName) entity).getName() : entity.getClass().getName();
        log.trace("[{}][{}][{}] Processing [{}] change event", tenantId, entityid.getEntityType(), entityid.getId(), entityName);
        TransportProtos.EntityUpdateMsg entityUpdateMsg = TransportProtos.EntityUpdateMsg.newBuilder()
                .setEntityType(entityid.getEntityType().name())
                .setData(ByteString.copyFrom(encodingService.encode(entity))).build();
        ToTransportMsg transportMsg = ToTransportMsg.newBuilder().setEntityUpdateMsg(entityUpdateMsg).build();
        broadcast(transportMsg, callback);
    }

    private void onEntityDelete(TenantId tenantId, EntityId entityId, String name, TbQueueCallback callback) {
        log.trace("[{}][{}][{}] Processing [{}] delete event", tenantId, entityId.getEntityType(), entityId.getId(), name);
        TransportProtos.EntityDeleteMsg entityDeleteMsg = TransportProtos.EntityDeleteMsg.newBuilder()
                .setEntityType(entityId.getEntityType().name())
                .setEntityIdMSB(entityId.getId().getMostSignificantBits())
                .setEntityIdLSB(entityId.getId().getLeastSignificantBits())
                .build();
        ToTransportMsg transportMsg = ToTransportMsg.newBuilder().setEntityDeleteMsg(entityDeleteMsg).build();
        broadcast(transportMsg, callback);
    }

    private void broadcast(ToTransportMsg transportMsg, TbQueueCallback callback) {
        TbQueueProducer<TbProtoQueueMsg<ToTransportMsg>> toTransportNfProducer = producerProvider.getTransportNotificationsMsgProducer();
        Set<String> tbTransportServices = partitionService.getAllServiceIds(ServiceType.TB_TRANSPORT);
        TbQueueCallback proxyCallback = callback != null ? new MultipleTbQueueCallbackWrapper(tbTransportServices.size(), callback) : null;
        for (String transportServiceId : tbTransportServices) {
            TopicPartitionInfo tpi = partitionService.getNotificationsTopic(ServiceType.TB_TRANSPORT, transportServiceId);
            toTransportNfProducer.send(tpi, new TbProtoQueueMsg<>(UUID.randomUUID(), transportMsg), proxyCallback);
            toTransportNfs.incrementAndGet();
        }
    }

    @Override
    public void onEdgeEventUpdate(TenantId tenantId, EdgeId edgeId) {
        log.trace("[{}] Processing edge {} event update ", tenantId, edgeId);
        EdgeEventUpdateMsg msg = new EdgeEventUpdateMsg(tenantId, edgeId);
        byte[] msgBytes = encodingService.encode(msg);
        TbQueueProducer<TbProtoQueueMsg<ToCoreNotificationMsg>> toCoreNfProducer = producerProvider.getTbCoreNotificationsMsgProducer();
        Set<String> tbCoreServices = partitionService.getAllServiceIds(ServiceType.TB_CORE);
        for (String serviceId : tbCoreServices) {
            TopicPartitionInfo tpi = partitionService.getNotificationsTopic(ServiceType.TB_CORE, serviceId);
            ToCoreNotificationMsg toCoreMsg = ToCoreNotificationMsg.newBuilder().setEdgeEventUpdateMsg(ByteString.copyFrom(msgBytes)).build();
            toCoreNfProducer.send(tpi, new TbProtoQueueMsg<>(msg.getEdgeId().getId(), toCoreMsg), null);
            toCoreNfs.incrementAndGet();
        }
    }

    private void broadcast(ComponentLifecycleMsg msg) {
        byte[] msgBytes = encodingService.encode(msg);
        TbQueueProducer<TbProtoQueueMsg<ToRuleEngineNotificationMsg>> toRuleEngineProducer = producerProvider.getRuleEngineNotificationsMsgProducer();
        Set<String> tbRuleEngineServices = new HashSet<>(partitionService.getAllServiceIds(ServiceType.TB_RULE_ENGINE));
<<<<<<< HEAD
        if (msg.getEntityId().getEntityType().equals(EntityType.TENANT)
                || msg.getEntityId().getEntityType().equals(EntityType.TENANT_PROFILE)
                || msg.getEntityId().getEntityType().equals(EntityType.DEVICE_PROFILE)
                || msg.getEntityId().getEntityType().equals(EntityType.API_USAGE_STATE)
                || msg.getEntityId().getEntityType().equals(EntityType.EDGE)) {
=======
        EntityType entityType = msg.getEntityId().getEntityType();
        if (entityType.equals(EntityType.TENANT)
                || entityType.equals(EntityType.TENANT_PROFILE)
                || entityType.equals(EntityType.DEVICE_PROFILE)
                || entityType.equals(EntityType.API_USAGE_STATE)
                || (entityType.equals(EntityType.DEVICE) && msg.getEvent() == ComponentLifecycleEvent.UPDATED)) {
>>>>>>> fa462467
            TbQueueProducer<TbProtoQueueMsg<ToCoreNotificationMsg>> toCoreNfProducer = producerProvider.getTbCoreNotificationsMsgProducer();
            Set<String> tbCoreServices = partitionService.getAllServiceIds(ServiceType.TB_CORE);
            for (String serviceId : tbCoreServices) {
                TopicPartitionInfo tpi = partitionService.getNotificationsTopic(ServiceType.TB_CORE, serviceId);
                ToCoreNotificationMsg toCoreMsg = ToCoreNotificationMsg.newBuilder().setComponentLifecycleMsg(ByteString.copyFrom(msgBytes)).build();
                toCoreNfProducer.send(tpi, new TbProtoQueueMsg<>(msg.getEntityId().getId(), toCoreMsg), null);
                toCoreNfs.incrementAndGet();
            }
            // No need to push notifications twice
            tbRuleEngineServices.removeAll(tbCoreServices);
        }
        for (String serviceId : tbRuleEngineServices) {
            TopicPartitionInfo tpi = partitionService.getNotificationsTopic(ServiceType.TB_RULE_ENGINE, serviceId);
            ToRuleEngineNotificationMsg toRuleEngineMsg = ToRuleEngineNotificationMsg.newBuilder().setComponentLifecycleMsg(ByteString.copyFrom(msgBytes)).build();
            toRuleEngineProducer.send(tpi, new TbProtoQueueMsg<>(msg.getEntityId().getId(), toRuleEngineMsg), null);
            toRuleEngineNfs.incrementAndGet();
        }
    }

    @Scheduled(fixedDelayString = "${cluster.stats.print_interval_ms}")
    public void printStats() {
        if (statsEnabled) {
            int toCoreMsgCnt = toCoreMsgs.getAndSet(0);
            int toCoreNfsCnt = toCoreNfs.getAndSet(0);
            int toRuleEngineMsgsCnt = toRuleEngineMsgs.getAndSet(0);
            int toRuleEngineNfsCnt = toRuleEngineNfs.getAndSet(0);
            int toTransportNfsCnt = toTransportNfs.getAndSet(0);
            if (toCoreMsgCnt > 0 || toCoreNfsCnt > 0 || toRuleEngineMsgsCnt > 0 || toRuleEngineNfsCnt > 0 || toTransportNfsCnt > 0) {
                log.info("To TbCore: [{}] messages [{}] notifications; To TbRuleEngine: [{}] messages [{}] notifications; To Transport: [{}] notifications",
                        toCoreMsgCnt, toCoreNfsCnt, toRuleEngineMsgsCnt, toRuleEngineNfsCnt, toTransportNfsCnt);
            }
        }
    }
}<|MERGE_RESOLUTION|>--- conflicted
+++ resolved
@@ -329,20 +329,13 @@
         byte[] msgBytes = encodingService.encode(msg);
         TbQueueProducer<TbProtoQueueMsg<ToRuleEngineNotificationMsg>> toRuleEngineProducer = producerProvider.getRuleEngineNotificationsMsgProducer();
         Set<String> tbRuleEngineServices = new HashSet<>(partitionService.getAllServiceIds(ServiceType.TB_RULE_ENGINE));
-<<<<<<< HEAD
-        if (msg.getEntityId().getEntityType().equals(EntityType.TENANT)
-                || msg.getEntityId().getEntityType().equals(EntityType.TENANT_PROFILE)
-                || msg.getEntityId().getEntityType().equals(EntityType.DEVICE_PROFILE)
-                || msg.getEntityId().getEntityType().equals(EntityType.API_USAGE_STATE)
-                || msg.getEntityId().getEntityType().equals(EntityType.EDGE)) {
-=======
         EntityType entityType = msg.getEntityId().getEntityType();
         if (entityType.equals(EntityType.TENANT)
                 || entityType.equals(EntityType.TENANT_PROFILE)
                 || entityType.equals(EntityType.DEVICE_PROFILE)
                 || entityType.equals(EntityType.API_USAGE_STATE)
-                || (entityType.equals(EntityType.DEVICE) && msg.getEvent() == ComponentLifecycleEvent.UPDATED)) {
->>>>>>> fa462467
+                || (entityType.equals(EntityType.DEVICE) && msg.getEvent() == ComponentLifecycleEvent.UPDATED)
+                || msg.getEntityId().getEntityType().equals(EntityType.EDGE)) {
             TbQueueProducer<TbProtoQueueMsg<ToCoreNotificationMsg>> toCoreNfProducer = producerProvider.getTbCoreNotificationsMsgProducer();
             Set<String> tbCoreServices = partitionService.getAllServiceIds(ServiceType.TB_CORE);
             for (String serviceId : tbCoreServices) {
