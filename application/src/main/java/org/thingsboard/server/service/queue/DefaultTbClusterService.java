--- conflicted
+++ resolved
@@ -22,11 +22,8 @@
 import org.springframework.context.annotation.Lazy;
 import org.springframework.scheduling.annotation.Scheduled;
 import org.springframework.stereotype.Service;
-<<<<<<< HEAD
+import org.thingsboard.common.util.JacksonUtil;
 import org.thingsboard.server.cache.TbTransactionalCache;
-=======
-import org.thingsboard.common.util.JacksonUtil;
->>>>>>> 54438971
 import org.thingsboard.server.cluster.TbClusterService;
 import org.thingsboard.server.common.data.ApiUsageState;
 import org.thingsboard.server.common.data.DataConstants;
@@ -36,10 +33,7 @@
 import org.thingsboard.server.common.data.EntityType;
 import org.thingsboard.server.common.data.HasName;
 import org.thingsboard.server.common.data.HasRuleEngineProfile;
-<<<<<<< HEAD
-=======
 import org.thingsboard.server.common.data.ResourceType;
->>>>>>> 54438971
 import org.thingsboard.server.common.data.TbResourceInfo;
 import org.thingsboard.server.common.data.Tenant;
 import org.thingsboard.server.common.data.TenantProfile;
@@ -73,14 +67,11 @@
 import org.thingsboard.server.common.msg.rule.engine.DeviceNameOrTypeUpdateMsg;
 import org.thingsboard.server.common.util.ProtoUtils;
 import org.thingsboard.server.dao.edge.EdgeService;
-<<<<<<< HEAD
+import org.thingsboard.server.gen.transport.TransportProtos;
 import org.thingsboard.server.gen.transport.TransportProtos.ComponentLifecycleMsgProto;
 import org.thingsboard.server.gen.transport.TransportProtos.DeviceStateServiceMsgProto;
 import org.thingsboard.server.gen.transport.TransportProtos.EdgeNotificationMsgProto;
 import org.thingsboard.server.gen.transport.TransportProtos.EntityDeleteMsg;
-=======
-import org.thingsboard.server.gen.transport.TransportProtos;
->>>>>>> 54438971
 import org.thingsboard.server.gen.transport.TransportProtos.FromDeviceRPCResponseProto;
 import org.thingsboard.server.gen.transport.TransportProtos.QueueDeleteMsg;
 import org.thingsboard.server.gen.transport.TransportProtos.QueueUpdateMsg;
@@ -192,13 +183,8 @@
     }
 
     @Override
-<<<<<<< HEAD
     public void pushMsgToVersionControl(TenantId tenantId, ToVersionControlServiceMsg msg, TbQueueCallback callback) {
-        TopicPartitionInfo tpi = partitionService.resolve(ServiceType.TB_VC_EXECUTOR, tenantId, tenantId);
-=======
-    public void pushMsgToVersionControl(TenantId tenantId, TransportProtos.ToVersionControlServiceMsg msg, TbQueueCallback callback) {
         TopicPartitionInfo tpi = partitionService.resolve(ServiceType.TB_VC_EXECUTOR, TenantId.SYS_TENANT_ID, tenantId);
->>>>>>> 54438971
         log.trace("PUSHING msg: {} to:{}", msg, tpi);
         producerProvider.getTbVersionControlMsgProducer().send(tpi, new TbProtoQueueMsg<>(tenantId.getId(), msg), callback);
         //TODO: ashvayka
@@ -411,22 +397,10 @@
 
     @Override
     public void onResourceChange(TbResourceInfo resource, TbQueueCallback callback) {
-<<<<<<< HEAD
-        TenantId tenantId = resource.getTenantId();
-        log.trace("[{}][{}][{}] Processing change resource", tenantId, resource.getResourceType(), resource.getResourceKey());
-        ResourceUpdateMsg resourceUpdateMsg = ResourceUpdateMsg.newBuilder()
-                .setTenantIdMSB(tenantId.getId().getMostSignificantBits())
-                .setTenantIdLSB(tenantId.getId().getLeastSignificantBits())
-                .setResourceType(resource.getResourceType().name())
-                .setResourceKey(resource.getResourceKey())
-                .build();
-        ToTransportMsg transportMsg = ToTransportMsg.newBuilder().setResourceUpdateMsg(resourceUpdateMsg).build();
-        broadcast(transportMsg, callback);
-=======
         if (resource.getResourceType() == ResourceType.LWM2M_MODEL) {
             TenantId tenantId = resource.getTenantId();
             log.trace("[{}][{}][{}] Processing change resource", tenantId, resource.getResourceType(), resource.getResourceKey());
-            TransportProtos.ResourceUpdateMsg resourceUpdateMsg = TransportProtos.ResourceUpdateMsg.newBuilder()
+            ResourceUpdateMsg resourceUpdateMsg = ResourceUpdateMsg.newBuilder()
                     .setTenantIdMSB(tenantId.getId().getMostSignificantBits())
                     .setTenantIdLSB(tenantId.getId().getLeastSignificantBits())
                     .setResourceType(resource.getResourceType().name())
@@ -435,25 +409,13 @@
             ToTransportMsg transportMsg = ToTransportMsg.newBuilder().setResourceUpdateMsg(resourceUpdateMsg).build();
             broadcast(transportMsg, DataConstants.LWM2M_TRANSPORT_NAME, callback);
         }
->>>>>>> 54438971
     }
 
     @Override
     public void onResourceDeleted(TbResourceInfo resource, TbQueueCallback callback) {
-<<<<<<< HEAD
-        log.trace("[{}] Processing delete resource", resource);
-        ResourceDeleteMsg resourceUpdateMsg = ResourceDeleteMsg.newBuilder()
-                .setTenantIdMSB(resource.getTenantId().getId().getMostSignificantBits())
-                .setTenantIdLSB(resource.getTenantId().getId().getLeastSignificantBits())
-                .setResourceType(resource.getResourceType().name())
-                .setResourceKey(resource.getResourceKey())
-                .build();
-        ToTransportMsg transportMsg = ToTransportMsg.newBuilder().setResourceDeleteMsg(resourceUpdateMsg).build();
-        broadcast(transportMsg, callback);
-=======
         if (resource.getResourceType() == ResourceType.LWM2M_MODEL) {
             log.trace("[{}][{}][{}] Processing delete resource", resource.getTenantId(), resource.getResourceType(), resource.getResourceKey());
-            TransportProtos.ResourceDeleteMsg resourceDeleteMsg = TransportProtos.ResourceDeleteMsg.newBuilder()
+            ResourceDeleteMsg resourceDeleteMsg = ResourceDeleteMsg.newBuilder()
                     .setTenantIdMSB(resource.getTenantId().getId().getMostSignificantBits())
                     .setTenantIdLSB(resource.getTenantId().getId().getLeastSignificantBits())
                     .setResourceType(resource.getResourceType().name())
@@ -462,7 +424,6 @@
             ToTransportMsg transportMsg = ToTransportMsg.newBuilder().setResourceDeleteMsg(resourceDeleteMsg).build();
             broadcast(transportMsg, DataConstants.LWM2M_TRANSPORT_NAME, callback);
         }
->>>>>>> 54438971
     }
 
     private <T> void broadcastEntityChangeToTransport(TenantId tenantId, EntityId entityid, T entity, TbQueueCallback callback) {
