--- conflicted
+++ resolved
@@ -34,10 +34,7 @@
 import org.thingsboard.server.common.msg.plugin.ComponentLifecycleMsg;
 import org.thingsboard.server.common.msg.queue.ServiceType;
 import org.thingsboard.server.common.msg.queue.TopicPartitionInfo;
-<<<<<<< HEAD
 import org.thingsboard.server.common.transport.util.DataDecodingEncodingService;
-=======
->>>>>>> a0abcb97
 import org.thingsboard.server.gen.transport.TransportProtos;
 import org.thingsboard.server.gen.transport.TransportProtos.FromDeviceRPCResponseProto;
 import org.thingsboard.server.gen.transport.TransportProtos.ToCoreMsg;
@@ -78,22 +75,16 @@
     private final DataDecodingEncodingService encodingService;
     private final TbDeviceProfileCache deviceProfileCache;
 
-<<<<<<< HEAD
-    public DefaultTbClusterService(TbQueueProducerProvider producerProvider, PartitionService partitionService, DataDecodingEncodingService encodingService, TbDeviceProfileCache deviceProfileCache) {
+    public DefaultTbClusterService(TbQueueProducerProvider producerProvider,
+                                   PartitionService partitionService,
+                                   DataDecodingEncodingService encodingService,
+                                    TbDeviceProfileCache deviceProfileCache,
+                                   NotificationsTopicService notificationsTopicService) {
         this.producerProvider = producerProvider;
         this.partitionService = partitionService;
         this.encodingService = encodingService;
         this.deviceProfileCache = deviceProfileCache;
-=======
-    public DefaultTbClusterService(TbQueueProducerProvider producerProvider,
-                                   PartitionService partitionService,
-                                   DataDecodingEncodingService encodingService,
-                                   NotificationsTopicService notificationsTopicService) {
-        this.producerProvider = producerProvider;
-        this.partitionService = partitionService;
-        this.encodingService = encodingService;
         this.notificationsTopicService = notificationsTopicService;
->>>>>>> a0abcb97
     }
 
     @Override
@@ -205,7 +196,6 @@
     }
 
     @Override
-<<<<<<< HEAD
     public void onDeviceProfileChange(DeviceProfile deviceProfile, TbQueueCallback callback) {
         log.trace("[{}][{}] Processing device profile [{}] change event", deviceProfile.getTenantId(), deviceProfile.getId(), deviceProfile.getName());
         TransportProtos.DeviceProfileUpdateMsg profileUpdateMsg = TransportProtos.DeviceProfileUpdateMsg.newBuilder()
@@ -227,12 +217,15 @@
 
     private void broadcast(ToTransportMsg transportMsg) {
         TbQueueProducer<TbProtoQueueMsg<ToTransportMsg>> toTransportNfProducer = producerProvider.getTransportNotificationsMsgProducer();
-        Set<String> tbTransportServices = partitionService.getAllServiceIds(ServiceType.TB_TRANSPORT);
-        for (String transportServiceId : tbTransportServices) {
-            TopicPartitionInfo tpi = partitionService.getNotificationsTopic(ServiceType.TB_TRANSPORT, transportServiceId);
+        Set<TransportProtos.ServiceInfo> tbTransportServices = partitionService.getAllServices(ServiceType.TB_TRANSPORT);
+        for (TransportProtos.ServiceInfo transportServiceInfo : tbTransportServices) {
+            TopicPartitionInfo tpi = notificationsTopicService.getNotificationsTopic(ServiceType.TB_TRANSPORT, transportServiceInfo.getServiceId());
             toTransportNfProducer.send(tpi, new TbProtoQueueMsg<>(UUID.randomUUID(), transportMsg), null);
             toTransportNfs.incrementAndGet();
-=======
+        }
+    }
+
+    @Override
     public void onQueueChange(Queue queue, TbQueueCallback callback) {
         log.trace("[{}][{}] Processing queue change [{}] event", queue.getTenantId(), queue.getId(), queue.getName());
 
@@ -318,7 +311,6 @@
             } catch (InterruptedException e) {
                 e.printStackTrace();
             }
->>>>>>> a0abcb97
         }
     }
 
