/**
 * Copyright © 2016-2025 The Thingsboard Authors
 *
 * Licensed under the Apache License, Version 2.0 (the "License");
 * you may not use this file except in compliance with the License.
 * You may obtain a copy of the License at
 *
 *     http://www.apache.org/licenses/LICENSE-2.0
 *
 * Unless required by applicable law or agreed to in writing, software
 * distributed under the License is distributed on an "AS IS" BASIS,
 * WITHOUT WARRANTIES OR CONDITIONS OF ANY KIND, either express or implied.
 * See the License for the specific language governing permissions and
 * limitations under the License.
 */
package org.thingsboard.server.service.queue;

import lombok.RequiredArgsConstructor;
import lombok.extern.slf4j.Slf4j;
import org.springframework.beans.factory.annotation.Autowired;
import org.springframework.beans.factory.annotation.Value;
import org.springframework.context.annotation.Lazy;
import org.springframework.scheduling.annotation.Scheduled;
import org.springframework.stereotype.Service;
import org.thingsboard.common.util.JacksonUtil;
import org.thingsboard.server.cache.TbTransactionalCache;
import org.thingsboard.server.cluster.TbClusterService;
import org.thingsboard.server.common.data.ApiUsageState;
import org.thingsboard.server.common.data.DataConstants;
import org.thingsboard.server.common.data.Device;
import org.thingsboard.server.common.data.DeviceProfile;
import org.thingsboard.server.common.data.EdgeUtils;
import org.thingsboard.server.common.data.EntityType;
import org.thingsboard.server.common.data.HasName;
import org.thingsboard.server.common.data.HasRuleEngineProfile;
import org.thingsboard.server.common.data.ResourceType;
import org.thingsboard.server.common.data.TbResourceInfo;
import org.thingsboard.server.common.data.Tenant;
import org.thingsboard.server.common.data.TenantProfile;
import org.thingsboard.server.common.data.asset.Asset;
import org.thingsboard.server.common.data.cf.CalculatedField;
import org.thingsboard.server.common.data.edge.EdgeEventActionType;
import org.thingsboard.server.common.data.edge.EdgeEventType;
import org.thingsboard.server.common.data.id.AssetId;
import org.thingsboard.server.common.data.id.AssetProfileId;
import org.thingsboard.server.common.data.id.DeviceId;
import org.thingsboard.server.common.data.id.DeviceProfileId;
import org.thingsboard.server.common.data.id.EdgeId;
import org.thingsboard.server.common.data.id.EntityId;
import org.thingsboard.server.common.data.id.RuleChainId;
import org.thingsboard.server.common.data.id.TbResourceId;
import org.thingsboard.server.common.data.id.TenantId;
import org.thingsboard.server.common.data.msg.TbMsgType;
import org.thingsboard.server.common.data.page.PageData;
import org.thingsboard.server.common.data.page.PageLink;
import org.thingsboard.server.common.data.plugin.ComponentLifecycleEvent;
import org.thingsboard.server.common.data.queue.Queue;
import org.thingsboard.server.common.msg.TbMsg;
import org.thingsboard.server.common.msg.ToDeviceActorNotificationMsg;
import org.thingsboard.server.common.msg.edge.EdgeEventUpdateMsg;
import org.thingsboard.server.common.msg.edge.EdgeHighPriorityMsg;
import org.thingsboard.server.common.msg.edge.FromEdgeSyncResponse;
import org.thingsboard.server.common.msg.edge.ToEdgeSyncRequest;
import org.thingsboard.server.common.msg.plugin.ComponentLifecycleMsg;
import org.thingsboard.server.common.msg.queue.ServiceType;
import org.thingsboard.server.common.msg.queue.TopicPartitionInfo;
import org.thingsboard.server.common.msg.rpc.FromDeviceRpcResponse;
import org.thingsboard.server.common.msg.rule.engine.DeviceEdgeUpdateMsg;
import org.thingsboard.server.common.msg.rule.engine.DeviceNameOrTypeUpdateMsg;
import org.thingsboard.server.common.util.ProtoUtils;
import org.thingsboard.server.dao.edge.EdgeService;
import org.thingsboard.server.gen.transport.TransportProtos;
import org.thingsboard.server.gen.transport.TransportProtos.ComponentLifecycleMsgProto;
import org.thingsboard.server.gen.transport.TransportProtos.DeviceStateServiceMsgProto;
import org.thingsboard.server.gen.transport.TransportProtos.EdgeNotificationMsgProto;
import org.thingsboard.server.gen.transport.TransportProtos.EntityDeleteMsg;
import org.thingsboard.server.gen.transport.TransportProtos.FromDeviceRPCResponseProto;
import org.thingsboard.server.gen.transport.TransportProtos.QueueDeleteMsg;
import org.thingsboard.server.gen.transport.TransportProtos.QueueUpdateMsg;
import org.thingsboard.server.gen.transport.TransportProtos.ResourceDeleteMsg;
import org.thingsboard.server.gen.transport.TransportProtos.ResourceUpdateMsg;
import org.thingsboard.server.gen.transport.TransportProtos.ToCalculatedFieldMsg;
import org.thingsboard.server.gen.transport.TransportProtos.ToCalculatedFieldNotificationMsg;
import org.thingsboard.server.gen.transport.TransportProtos.ToCoreMsg;
import org.thingsboard.server.gen.transport.TransportProtos.ToCoreNotificationMsg;
import org.thingsboard.server.gen.transport.TransportProtos.ToEdgeMsg;
import org.thingsboard.server.gen.transport.TransportProtos.ToEdgeNotificationMsg;
import org.thingsboard.server.gen.transport.TransportProtos.ToRuleEngineMsg;
import org.thingsboard.server.gen.transport.TransportProtos.ToRuleEngineNotificationMsg;
import org.thingsboard.server.gen.transport.TransportProtos.ToTransportMsg;
import org.thingsboard.server.gen.transport.TransportProtos.ToVersionControlServiceMsg;
import org.thingsboard.server.queue.TbQueueCallback;
import org.thingsboard.server.queue.TbQueueProducer;
import org.thingsboard.server.queue.common.MultipleTbQueueCallbackWrapper;
import org.thingsboard.server.queue.common.TbProtoQueueMsg;
import org.thingsboard.server.queue.common.TbRuleEngineProducerService;
import org.thingsboard.server.queue.discovery.PartitionService;
import org.thingsboard.server.queue.discovery.TopicService;
import org.thingsboard.server.queue.provider.TbQueueProducerProvider;
import org.thingsboard.server.service.gateway_device.GatewayNotificationsService;
import org.thingsboard.server.service.ota.OtaPackageStateService;
import org.thingsboard.server.service.profile.TbAssetProfileCache;
import org.thingsboard.server.service.profile.TbDeviceProfileCache;

import java.util.List;
import java.util.Objects;
import java.util.Optional;
import java.util.Set;
import java.util.UUID;
import java.util.concurrent.atomic.AtomicInteger;
import java.util.stream.Collectors;

import static org.thingsboard.server.common.util.ProtoUtils.toProto;

@Service
@Slf4j
@RequiredArgsConstructor
public class DefaultTbClusterService implements TbClusterService {

    @Value("${cluster.stats.enabled:false}")
    private boolean statsEnabled;
    @Value("${edges.enabled:true}")
    protected boolean edgesEnabled;

    private final AtomicInteger toCoreMsgs = new AtomicInteger(0);
    private final AtomicInteger toCoreNfs = new AtomicInteger(0);
    private final AtomicInteger toRuleEngineMsgs = new AtomicInteger(0);
    private final AtomicInteger toRuleEngineNfs = new AtomicInteger(0);
    private final AtomicInteger toTransportNfs = new AtomicInteger(0);
    private final AtomicInteger toEdgeMsgs = new AtomicInteger(0);
    private final AtomicInteger toEdgeNfs = new AtomicInteger(0);

    @Autowired
    private PartitionService partitionService;

    @Autowired
    private TbQueueProducerProvider producerProvider;

    @Autowired
    private TbRuleEngineProducerService ruleEngineProducerService;

    @Autowired
    @Lazy
    private OtaPackageStateService otaPackageStateService;

    private final TopicService topicService;
    private final TbDeviceProfileCache deviceProfileCache;
    private final TbAssetProfileCache assetProfileCache;
    private final GatewayNotificationsService gatewayNotificationsService;
    private final EdgeService edgeService;
    private final TbTransactionalCache<EdgeId, String> edgeIdServiceIdCache;

    @Override
    public void pushMsgToCore(TenantId tenantId, EntityId entityId, ToCoreMsg msg, TbQueueCallback callback) {
        TopicPartitionInfo tpi = partitionService.resolve(ServiceType.TB_CORE, tenantId, entityId);
        producerProvider.getTbCoreMsgProducer().send(tpi, new TbProtoQueueMsg<>(UUID.randomUUID(), msg), callback);
        toCoreMsgs.incrementAndGet();
    }

    @Override
    public void pushMsgToCore(TopicPartitionInfo tpi, UUID msgId, ToCoreMsg msg, TbQueueCallback callback) {
        producerProvider.getTbCoreMsgProducer().send(tpi, new TbProtoQueueMsg<>(msgId, msg), callback);
        toCoreMsgs.incrementAndGet();
    }

    @Override
    public void pushMsgToCore(ToDeviceActorNotificationMsg msg, TbQueueCallback callback) {
        TopicPartitionInfo tpi = partitionService.resolve(ServiceType.TB_CORE, msg.getTenantId(), msg.getDeviceId());
        log.trace("PUSHING msg: {} to:{}", msg, tpi);
        ToCoreMsg toCoreMsg = ToCoreMsg.newBuilder().setToDeviceActorNotification(toProto(msg)).build();
        producerProvider.getTbCoreMsgProducer().send(tpi, new TbProtoQueueMsg<>(msg.getDeviceId().getId(), toCoreMsg), callback);
        toCoreMsgs.incrementAndGet();
    }

    @Override
    public void broadcastToCore(ToCoreNotificationMsg toCoreMsg) {
        UUID msgId = UUID.randomUUID();
        TbQueueProducer<TbProtoQueueMsg<ToCoreNotificationMsg>> toCoreNfProducer = producerProvider.getTbCoreNotificationsMsgProducer();
        Set<String> tbCoreServices = partitionService.getAllServiceIds(ServiceType.TB_CORE);
        for (String serviceId : tbCoreServices) {
            TopicPartitionInfo tpi = topicService.getNotificationsTopic(ServiceType.TB_CORE, serviceId);
            toCoreNfProducer.send(tpi, new TbProtoQueueMsg<>(msgId, toCoreMsg), null);
            toCoreNfs.incrementAndGet();
        }
    }

    @Override
    public void broadcastToCalculatedFields(ToCalculatedFieldNotificationMsg toCfMsg, TbQueueCallback callback) {
        UUID msgId = UUID.randomUUID();
        TbQueueProducer<TbProtoQueueMsg<ToCalculatedFieldNotificationMsg>> toCfProducer = producerProvider.getCalculatedFieldsNotificationsMsgProducer();
        Set<String> tbReServices = partitionService.getAllServiceIds(ServiceType.TB_RULE_ENGINE);
        MultipleTbQueueCallbackWrapper callbackWrapper = new MultipleTbQueueCallbackWrapper(tbReServices.size(), callback);
        for (String serviceId : tbReServices) {
            TopicPartitionInfo tpi = topicService.getCalculatedFieldNotificationsTopic(serviceId);
            toCfProducer.send(tpi, new TbProtoQueueMsg<>(msgId, toCfMsg), callbackWrapper);
            toRuleEngineNfs.incrementAndGet();
        }
    }

    @Override
    public void pushMsgToVersionControl(TenantId tenantId, ToVersionControlServiceMsg msg, TbQueueCallback callback) {
        TopicPartitionInfo tpi = partitionService.resolve(ServiceType.TB_VC_EXECUTOR, TenantId.SYS_TENANT_ID, tenantId);
        log.trace("PUSHING msg: {} to:{}", msg, tpi);
        producerProvider.getTbVersionControlMsgProducer().send(tpi, new TbProtoQueueMsg<>(tenantId.getId(), msg), callback);
        //TODO: ashvayka
        toCoreMsgs.incrementAndGet();
    }

    @Override
    public void pushNotificationToCore(String serviceId, FromDeviceRpcResponse response, TbQueueCallback callback) {
        TopicPartitionInfo tpi = topicService.getNotificationsTopic(ServiceType.TB_CORE, serviceId);
        log.trace("PUSHING msg: {} to:{}", response, tpi);
        FromDeviceRPCResponseProto.Builder builder = FromDeviceRPCResponseProto.newBuilder()
                .setRequestIdMSB(response.getId().getMostSignificantBits())
                .setRequestIdLSB(response.getId().getLeastSignificantBits())
                .setError(response.getError().isPresent() ? response.getError().get().ordinal() : -1);
        response.getResponse().ifPresent(builder::setResponse);
        ToCoreNotificationMsg msg = ToCoreNotificationMsg.newBuilder().setFromDeviceRpcResponse(builder).build();
        producerProvider.getTbCoreNotificationsMsgProducer().send(tpi, new TbProtoQueueMsg<>(response.getId(), msg), callback);
        toCoreNfs.incrementAndGet();
    }

    @Override
    public void pushNotificationToCore(String targetServiceId, TransportProtos.RestApiCallResponseMsgProto responseMsgProto, TbQueueCallback callback) {
        TopicPartitionInfo tpi = topicService.getNotificationsTopic(ServiceType.TB_CORE, targetServiceId);
        ToCoreNotificationMsg msg = ToCoreNotificationMsg.newBuilder().setRestApiCallResponseMsg(responseMsgProto).build();
        producerProvider.getTbCoreNotificationsMsgProducer().send(tpi, new TbProtoQueueMsg<>(UUID.randomUUID(), msg), callback);
        toCoreNfs.incrementAndGet();
    }

    @Override
    public void pushMsgToRuleEngine(TopicPartitionInfo tpi, UUID msgId, ToRuleEngineMsg msg, TbQueueCallback callback) {
        log.trace("PUSHING msg: {} to:{}", msg, tpi);
        producerProvider.getRuleEngineMsgProducer().send(tpi, new TbProtoQueueMsg<>(msgId, msg), callback);
        toRuleEngineMsgs.incrementAndGet();
    }

    @Override
    public void pushMsgToRuleEngine(TenantId tenantId, EntityId entityId, TbMsg tbMsg, TbQueueCallback callback) {
        pushMsgToRuleEngine(tenantId, entityId, tbMsg, false, callback);
    }

    @Override
    public void pushMsgToRuleEngine(TenantId tenantId, EntityId entityId, TbMsg tbMsg, boolean useQueueFromTbMsg, TbQueueCallback callback) {
        if (tenantId == null || tenantId.isNullUid()) {
            if (entityId.getEntityType().equals(EntityType.TENANT)) {
                tenantId = TenantId.fromUUID(entityId.getId());
            } else {
                log.warn("[{}][{}] Received invalid message: {}", tenantId, entityId, tbMsg);
                return;
            }
        } else {
            HasRuleEngineProfile ruleEngineProfile = getRuleEngineProfileForEntityOrElseNull(tenantId, entityId, tbMsg);
            tbMsg = transformMsg(tbMsg, ruleEngineProfile, useQueueFromTbMsg);
        }
        ruleEngineProducerService.sendToRuleEngine(producerProvider.getRuleEngineMsgProducer(), tenantId, tbMsg, callback);
        toRuleEngineMsgs.incrementAndGet();
    }

    HasRuleEngineProfile getRuleEngineProfileForEntityOrElseNull(TenantId tenantId, EntityId entityId, TbMsg tbMsg) {
        if (entityId.getEntityType().equals(EntityType.DEVICE)) {
            if (TbMsgType.ENTITY_DELETED.equals(tbMsg.getInternalType())) {
                try {
                    Device deletedDevice = JacksonUtil.fromString(tbMsg.getData(), Device.class);
                    if (deletedDevice == null) {
                        return null;
                    }
                    return deviceProfileCache.get(tenantId, deletedDevice.getDeviceProfileId());
                } catch (Exception e) {
                    log.warn("[{}][{}] Failed to deserialize device: {}", tenantId, entityId, tbMsg, e);
                    return null;
                }
            } else {
                return deviceProfileCache.get(tenantId, new DeviceId(entityId.getId()));
            }
        } else if (entityId.getEntityType().equals(EntityType.DEVICE_PROFILE)) {
            return deviceProfileCache.get(tenantId, new DeviceProfileId(entityId.getId()));
        } else if (entityId.getEntityType().equals(EntityType.ASSET)) {
            if (TbMsgType.ENTITY_DELETED.equals(tbMsg.getInternalType())) {
                try {
                    Asset deletedAsset = JacksonUtil.fromString(tbMsg.getData(), Asset.class);
                    if (deletedAsset == null) {
                        return null;
                    }
                    return assetProfileCache.get(tenantId, deletedAsset.getAssetProfileId());
                } catch (Exception e) {
                    log.warn("[{}][{}] Failed to deserialize asset: {}", tenantId, entityId, tbMsg, e);
                    return null;
                }
            } else {
                return assetProfileCache.get(tenantId, new AssetId(entityId.getId()));
            }
        } else if (entityId.getEntityType().equals(EntityType.ASSET_PROFILE)) {
            return assetProfileCache.get(tenantId, new AssetProfileId(entityId.getId()));
        }
        return null;
    }

    private TbMsg transformMsg(TbMsg tbMsg, HasRuleEngineProfile ruleEngineProfile, boolean useQueueFromTbMsg) {
        if (ruleEngineProfile != null) {
            RuleChainId targetRuleChainId = ruleEngineProfile.getDefaultRuleChainId();
            String targetQueueName = useQueueFromTbMsg ? tbMsg.getQueueName() : ruleEngineProfile.getDefaultQueueName();

            boolean isRuleChainTransform = targetRuleChainId != null && !targetRuleChainId.equals(tbMsg.getRuleChainId());
            boolean isQueueTransform = targetQueueName != null && !targetQueueName.equals(tbMsg.getQueueName());

            if (isRuleChainTransform && isQueueTransform) {
                tbMsg = tbMsg.transform()
                        .queueName(targetQueueName)
                        .ruleChainId(targetRuleChainId)
                        .build();
            } else if (isRuleChainTransform) {
                tbMsg = tbMsg.transform()
                        .ruleChainId(targetRuleChainId)
                        .build();
            } else if (isQueueTransform) {
                tbMsg = tbMsg.transform(targetQueueName);
            }
        }
        return tbMsg;
    }

    @Override
    public void pushNotificationToRuleEngine(String serviceId, FromDeviceRpcResponse response, TbQueueCallback callback) {
        TopicPartitionInfo tpi = topicService.getNotificationsTopic(ServiceType.TB_RULE_ENGINE, serviceId);
        log.trace("PUSHING msg: {} to:{}", response, tpi);
        FromDeviceRPCResponseProto.Builder builder = FromDeviceRPCResponseProto.newBuilder()
                .setRequestIdMSB(response.getId().getMostSignificantBits())
                .setRequestIdLSB(response.getId().getLeastSignificantBits())
                .setError(response.getError().isPresent() ? response.getError().get().ordinal() : -1);
        response.getResponse().ifPresent(builder::setResponse);
        ToRuleEngineNotificationMsg msg = ToRuleEngineNotificationMsg.newBuilder().setFromDeviceRpcResponse(builder).build();
        producerProvider.getRuleEngineNotificationsMsgProducer().send(tpi, new TbProtoQueueMsg<>(response.getId(), msg), callback);
        toRuleEngineNfs.incrementAndGet();
    }

    @Override
    public void pushNotificationToTransport(String serviceId, ToTransportMsg response, TbQueueCallback callback) {
        if (serviceId == null || serviceId.isEmpty()) {
            log.trace("pushNotificationToTransport: skipping message without serviceId [{}], (ToTransportMsg) response [{}]", serviceId, response);
            if (callback != null) {
                callback.onSuccess(null); //callback that message already sent, no useful payload expected
            }
            return;
        }
        TopicPartitionInfo tpi = topicService.getNotificationsTopic(ServiceType.TB_TRANSPORT, serviceId);
        log.trace("PUSHING msg: {} to:{}", response, tpi);
        producerProvider.getTransportNotificationsMsgProducer().send(tpi, new TbProtoQueueMsg<>(UUID.randomUUID(), response), callback);
        toTransportNfs.incrementAndGet();
    }

    @Override
    public void pushMsgToCalculatedFields(TenantId tenantId, EntityId entityId, ToCalculatedFieldMsg msg, TbQueueCallback callback) {
        TopicPartitionInfo tpi = partitionService.resolve(ServiceType.TB_RULE_ENGINE, DataConstants.CF_QUEUE_NAME, tenantId, entityId);
        pushMsgToCalculatedFields(tpi, UUID.randomUUID(), msg, callback);
    }

    @Override
    public void pushMsgToCalculatedFields(TopicPartitionInfo tpi, UUID msgId, ToCalculatedFieldMsg msg, TbQueueCallback callback) {
        log.trace("PUSHING msg: {} to:{}", msg, tpi);
        producerProvider.getCalculatedFieldsMsgProducer().send(tpi, new TbProtoQueueMsg<>(msgId, msg), callback);
        toRuleEngineMsgs.incrementAndGet(); // TODO: add separate counter when we will have new ServiceType.CALCULATED_FIELDS
    }

    @Override
    public void broadcastEntityStateChangeEvent(TenantId tenantId, EntityId entityId, ComponentLifecycleEvent state) {
        log.trace("[{}] Processing {} state change event: {}", tenantId, entityId.getEntityType(), state);
        broadcast(new ComponentLifecycleMsg(tenantId, entityId, state));
    }

    @Override
    public void onDeviceProfileChange(DeviceProfile deviceProfile, DeviceProfile oldDeviceProfile, TbQueueCallback callback) {
        boolean isFirmwareChanged = false;
        boolean isSoftwareChanged = false;
        if (oldDeviceProfile != null) {
            isFirmwareChanged = !Objects.equals(deviceProfile.getFirmwareId(), oldDeviceProfile.getFirmwareId());
            isSoftwareChanged = !Objects.equals(deviceProfile.getSoftwareId(), oldDeviceProfile.getSoftwareId());
        }
        broadcastEntityChangeToTransport(deviceProfile.getTenantId(), deviceProfile.getId(), deviceProfile, callback);
        broadcastEntityStateChangeEvent(deviceProfile.getTenantId(), deviceProfile.getId(),
                oldDeviceProfile == null ? ComponentLifecycleEvent.CREATED : ComponentLifecycleEvent.UPDATED);
        otaPackageStateService.update(deviceProfile, isFirmwareChanged, isSoftwareChanged);
    }

    @Override
    public void onTenantProfileChange(TenantProfile tenantProfile, TbQueueCallback callback) {
        broadcastEntityChangeToTransport(TenantId.SYS_TENANT_ID, tenantProfile.getId(), tenantProfile, callback);
    }

    @Override
    public void onTenantChange(Tenant tenant, TbQueueCallback callback) {
        broadcastEntityChangeToTransport(TenantId.SYS_TENANT_ID, tenant.getId(), tenant, callback);
    }

    @Override
    public void onApiStateChange(ApiUsageState apiUsageState, TbQueueCallback callback) {
        broadcastEntityChangeToTransport(apiUsageState.getTenantId(), apiUsageState.getId(), apiUsageState, callback);
        broadcast(new ComponentLifecycleMsg(apiUsageState.getTenantId(), apiUsageState.getId(), ComponentLifecycleEvent.UPDATED));
    }

    @Override
    public void onDeviceProfileDelete(DeviceProfile entity, TbQueueCallback callback) {
        broadcastEntityDeleteToTransport(entity.getTenantId(), entity.getId(), entity.getName(), callback);
    }

    @Override
    public void onTenantProfileDelete(TenantProfile entity, TbQueueCallback callback) {
        broadcastEntityDeleteToTransport(TenantId.SYS_TENANT_ID, entity.getId(), entity.getName(), callback);
    }

    @Override
    public void onTenantDelete(Tenant entity, TbQueueCallback callback) {
        broadcastEntityDeleteToTransport(TenantId.SYS_TENANT_ID, entity.getId(), entity.getName(), callback);
    }

    @Override
    public void onDeviceDeleted(TenantId tenantId, Device device, TbQueueCallback callback) {
        DeviceId deviceId = device.getId();
        gatewayNotificationsService.onDeviceDeleted(device);
        broadcastEntityDeleteToTransport(tenantId, deviceId, device.getName(), callback);
        sendDeviceStateServiceEvent(tenantId, deviceId, false, false, true);
        broadcastEntityStateChangeEvent(tenantId, deviceId, ComponentLifecycleEvent.DELETED);
    }

    @Override
    public void onAssetDeleted(TenantId tenantId, Asset asset, TbQueueCallback callback) {
        AssetId assetId = asset.getId();
        broadcastEntityStateChangeEvent(tenantId, assetId, ComponentLifecycleEvent.DELETED);
    }

    @Override
    public void onDeviceAssignedToTenant(TenantId oldTenantId, Device device) {
        onDeviceDeleted(oldTenantId, device, null);
        sendDeviceStateServiceEvent(device.getTenantId(), device.getId(), true, false, false);
    }

    @Override
    public void onResourceChange(TbResourceInfo resource, TbQueueCallback callback) {
        TenantId tenantId = resource.getTenantId();
        TbResourceId resourceId = resource.getId();
        if (resource.getResourceType() == ResourceType.LWM2M_MODEL) {
            log.trace("[{}][{}][{}] Processing change resource", tenantId, resource.getResourceType(), resource.getResourceKey());
            ResourceUpdateMsg resourceUpdateMsg = ResourceUpdateMsg.newBuilder()
                    .setTenantIdMSB(tenantId.getId().getMostSignificantBits())
                    .setTenantIdLSB(tenantId.getId().getLeastSignificantBits())
                    .setResourceType(resource.getResourceType().name())
                    .setResourceKey(resource.getResourceKey())
                    .build();
            ToTransportMsg transportMsg = ToTransportMsg.newBuilder().setResourceUpdateMsg(resourceUpdateMsg).build();
            broadcast(transportMsg, DataConstants.LWM2M_TRANSPORT_NAME, callback);
        }
        broadcastEntityStateChangeEvent(tenantId, resourceId, ComponentLifecycleEvent.UPDATED);
    }

    @Override
    public void onResourceDeleted(TbResourceInfo resource, TbQueueCallback callback) {
        if (resource.getResourceType() == ResourceType.LWM2M_MODEL) {
            log.trace("[{}][{}][{}] Processing delete resource", resource.getTenantId(), resource.getResourceType(), resource.getResourceKey());
            ResourceDeleteMsg resourceDeleteMsg = ResourceDeleteMsg.newBuilder()
                    .setTenantIdMSB(resource.getTenantId().getId().getMostSignificantBits())
                    .setTenantIdLSB(resource.getTenantId().getId().getLeastSignificantBits())
                    .setResourceType(resource.getResourceType().name())
                    .setResourceKey(resource.getResourceKey())
                    .build();
            ToTransportMsg transportMsg = ToTransportMsg.newBuilder().setResourceDeleteMsg(resourceDeleteMsg).build();
            broadcast(transportMsg, DataConstants.LWM2M_TRANSPORT_NAME, callback);
        }
        broadcastEntityStateChangeEvent(resource.getTenantId(), resource.getId(), ComponentLifecycleEvent.DELETED);
    }

    private <T> void broadcastEntityChangeToTransport(TenantId tenantId, EntityId entityid, T entity, TbQueueCallback callback) {
        String entityName = (entity instanceof HasName) ? ((HasName) entity).getName() : entity.getClass().getName();
        log.trace("[{}][{}][{}] Processing [{}] change event", tenantId, entityid.getEntityType(), entityid.getId(), entityName);
        ToTransportMsg transportMsg = ToTransportMsg.newBuilder().setEntityUpdateMsg(ProtoUtils.toEntityUpdateProto(entity)).build();
        broadcast(transportMsg, callback);
    }

    private void broadcastEntityDeleteToTransport(TenantId tenantId, EntityId entityId, String name, TbQueueCallback callback) {
        log.trace("[{}][{}][{}] Processing [{}] delete event", tenantId, entityId.getEntityType(), entityId.getId(), name);
        EntityDeleteMsg entityDeleteMsg = EntityDeleteMsg.newBuilder()
                .setEntityType(entityId.getEntityType().name())
                .setEntityIdMSB(entityId.getId().getMostSignificantBits())
                .setEntityIdLSB(entityId.getId().getLeastSignificantBits())
                .build();
        ToTransportMsg transportMsg = ToTransportMsg.newBuilder().setEntityDeleteMsg(entityDeleteMsg).build();
        broadcast(transportMsg, callback);
    }

    private void broadcast(ToTransportMsg transportMsg, TbQueueCallback callback) {
        Set<String> tbTransportServices = partitionService.getAllServiceIds(ServiceType.TB_TRANSPORT);
        broadcast(transportMsg, tbTransportServices, callback);
    }

    private void broadcast(ToTransportMsg transportMsg, String transportType, TbQueueCallback callback) {
        Set<String> tbTransportServices = partitionService.getAllServices(ServiceType.TB_TRANSPORT).stream()
                .filter(info -> info.getTransportsList().contains(transportType))
                .map(TransportProtos.ServiceInfo::getServiceId).collect(Collectors.toSet());
        broadcast(transportMsg, tbTransportServices, callback);
    }

    private void broadcast(ToTransportMsg transportMsg, Set<String> tbTransportServices, TbQueueCallback callback) {
        TbQueueProducer<TbProtoQueueMsg<ToTransportMsg>> toTransportNfProducer = producerProvider.getTransportNotificationsMsgProducer();
        TbQueueCallback proxyCallback = callback != null ? new MultipleTbQueueCallbackWrapper(tbTransportServices.size(), callback) : null;
        for (String transportServiceId : tbTransportServices) {
            TopicPartitionInfo tpi = topicService.getNotificationsTopic(ServiceType.TB_TRANSPORT, transportServiceId);
            toTransportNfProducer.send(tpi, new TbProtoQueueMsg<>(UUID.randomUUID(), transportMsg), proxyCallback);
            toTransportNfs.incrementAndGet();
        }
    }

    @Override
    public void pushMsgToEdge(TenantId tenantId, EntityId entityId, ToEdgeMsg msg, TbQueueCallback callback) {
        TopicPartitionInfo tpi = partitionService.resolve(ServiceType.TB_CORE, DataConstants.EDGE_QUEUE_NAME, tenantId, entityId);
        TbQueueProducer<TbProtoQueueMsg<ToEdgeMsg>> toEdgeProducer = producerProvider.getTbEdgeMsgProducer();
        toEdgeProducer.send(tpi, new TbProtoQueueMsg<>(UUID.randomUUID(), msg), callback);
        toEdgeMsgs.incrementAndGet();
    }

    @Override
    public void onEdgeHighPriorityMsg(EdgeHighPriorityMsg msg) {
        log.trace("[{}] Processing edge event for edgeId: {}", msg.getTenantId(), msg.getEdgeEvent().getEdgeId());
        ToEdgeNotificationMsg toEdgeNotificationMsg = ToEdgeNotificationMsg.newBuilder().setEdgeHighPriority(toProto(msg)).build();
        processEdgeNotification(msg.getEdgeEvent().getEdgeId(), toEdgeNotificationMsg);
    }

    @Override
    public void onEdgeEventUpdate(EdgeEventUpdateMsg msg) {
        log.trace("[{}] Processing edge event update for edgeId: {}", msg.getTenantId(), msg.getEdgeId());
        ToEdgeNotificationMsg toEdgeNotificationMsg = ToEdgeNotificationMsg.newBuilder().setEdgeEventUpdate(toProto(msg)).build();
        processEdgeNotification(msg.getEdgeId(), toEdgeNotificationMsg);
    }

    @Override
    public void onEdgeStateChangeEvent(ComponentLifecycleMsg msg) {
        log.trace("[{}] Processing {} state change event: {}", msg.getTenantId(), EntityType.EDGE, msg.getEvent());
        ComponentLifecycleMsgProto componentLifecycleMsgProto = toProto(msg);
        ToEdgeNotificationMsg toEdgeNotificationMsg = ToEdgeNotificationMsg.newBuilder().setComponentLifecycle(componentLifecycleMsgProto).build();
        processEdgeNotification((EdgeId) msg.getEntityId(), toEdgeNotificationMsg);
    }

    @Override
    public void pushEdgeSyncRequestToEdge(ToEdgeSyncRequest request) {
        log.trace("[{}] Processing edge sync request for edgeId: {}", request.getTenantId(), request.getEdgeId());
        ToEdgeNotificationMsg toEdgeNotificationMsg = ToEdgeNotificationMsg.newBuilder().setToEdgeSyncRequest(toProto(request)).build();
        processEdgeNotification(request.getEdgeId(), toEdgeNotificationMsg);
    }

    @Override
    public void pushEdgeSyncResponseToCore(FromEdgeSyncResponse response, String requestServiceId) {
        log.trace("[{}] Processing edge sync response for edgeId: {}", response.getTenantId(), response.getEdgeId());
        ToEdgeNotificationMsg toEdgeNotificationMsg = ToEdgeNotificationMsg.newBuilder().setFromEdgeSyncResponse(toProto(response)).build();
        pushMsgToEdgeNotification(toEdgeNotificationMsg, requestServiceId);
    }

    private void processEdgeNotification(EdgeId edgeId, ToEdgeNotificationMsg toEdgeNotificationMsg) {
        if (edgesEnabled) {
            var serviceIdOpt = Optional.ofNullable(edgeIdServiceIdCache.get(edgeId));
            serviceIdOpt.ifPresentOrElse(
                    serviceId -> pushMsgToEdgeNotification(toEdgeNotificationMsg, serviceId.get()),
                    () -> broadcastEdgeNotification(edgeId, toEdgeNotificationMsg)
            );
        } else {
            log.trace("Edges disabled. Ignoring edge notification {} for edgeId: {}", toEdgeNotificationMsg, edgeId);
        }
    }

    private void pushMsgToEdgeNotification(ToEdgeNotificationMsg toEdgeNotificationMsg, String serviceId) {
        TopicPartitionInfo tpi = topicService.getEdgeNotificationsTopic(serviceId);
        TbQueueProducer<TbProtoQueueMsg<ToEdgeNotificationMsg>> toEdgeNotificationProducer = producerProvider.getTbEdgeNotificationsMsgProducer();
        toEdgeNotificationProducer.send(tpi, new TbProtoQueueMsg<>(UUID.randomUUID(), toEdgeNotificationMsg), null);
        toEdgeNfs.incrementAndGet();
    }

    private void broadcastEdgeNotification(EdgeId edgeId, ToEdgeNotificationMsg toEdgeNotificationMsg) {
        TbQueueProducer<TbProtoQueueMsg<ToEdgeNotificationMsg>> toEdgeNotificationProducer = producerProvider.getTbEdgeNotificationsMsgProducer();
        Set<String> serviceIds = partitionService.getAllServiceIds(ServiceType.TB_CORE);
        for (String serviceId : serviceIds) {
            TopicPartitionInfo tpi = topicService.getEdgeNotificationsTopic(serviceId);
            toEdgeNotificationProducer.send(tpi, new TbProtoQueueMsg<>(edgeId.getId(), toEdgeNotificationMsg), null);
            toEdgeNfs.incrementAndGet();
        }
    }

    @Override
    public void broadcast(ComponentLifecycleMsg msg) {
        ComponentLifecycleMsgProto componentLifecycleMsgProto = toProto(msg);
        TbQueueProducer<TbProtoQueueMsg<ToRuleEngineNotificationMsg>> toRuleEngineProducer = producerProvider.getRuleEngineNotificationsMsgProducer();
        Set<String> tbRuleEngineServices = partitionService.getAllServiceIds(ServiceType.TB_RULE_ENGINE);
        EntityType entityType = msg.getEntityId().getEntityType();
        if (entityType.isOneOf(
                EntityType.TENANT,
                EntityType.API_USAGE_STATE,
                EntityType.ENTITY_VIEW,
                EntityType.NOTIFICATION_RULE,
                EntityType.CALCULATED_FIELD,
                EntityType.TENANT_PROFILE,
                EntityType.DEVICE_PROFILE,
                EntityType.ASSET_PROFILE,
                EntityType.JOB,
<<<<<<< HEAD
                EntityType.USER)
=======
                EntityType.TB_RESOURCE)
>>>>>>> e39944ee
                || (entityType == EntityType.ASSET && msg.getEvent() == ComponentLifecycleEvent.UPDATED)
                || (entityType == EntityType.DEVICE && msg.getEvent() == ComponentLifecycleEvent.UPDATED)
        ) {
            TbQueueProducer<TbProtoQueueMsg<ToCoreNotificationMsg>> toCoreNfProducer = producerProvider.getTbCoreNotificationsMsgProducer();
            Set<String> tbCoreServices = partitionService.getAllServiceIds(ServiceType.TB_CORE);
            for (String serviceId : tbCoreServices) {
                TopicPartitionInfo tpi = topicService.getNotificationsTopic(ServiceType.TB_CORE, serviceId);
                ToCoreNotificationMsg toCoreMsg = ToCoreNotificationMsg.newBuilder().setComponentLifecycle(componentLifecycleMsgProto).build();
                toCoreNfProducer.send(tpi, new TbProtoQueueMsg<>(msg.getEntityId().getId(), toCoreMsg), null);
                toCoreNfs.incrementAndGet();
            }
            // No need to push notifications twice
            tbRuleEngineServices.removeAll(tbCoreServices);
        }
        for (String serviceId : tbRuleEngineServices) {
            TopicPartitionInfo tpi = topicService.getNotificationsTopic(ServiceType.TB_RULE_ENGINE, serviceId);
            ToRuleEngineNotificationMsg toRuleEngineMsg = ToRuleEngineNotificationMsg.newBuilder().setComponentLifecycle(componentLifecycleMsgProto).build();
            toRuleEngineProducer.send(tpi, new TbProtoQueueMsg<>(msg.getEntityId().getId(), toRuleEngineMsg), null);
            toRuleEngineNfs.incrementAndGet();
        }
    }

    @Scheduled(fixedDelayString = "${cluster.stats.print_interval_ms}")
    public void printStats() {
        if (statsEnabled) {
            int toCoreMsgCnt = toCoreMsgs.getAndSet(0);
            int toCoreNfsCnt = toCoreNfs.getAndSet(0);
            int toRuleEngineMsgsCnt = toRuleEngineMsgs.getAndSet(0);
            int toRuleEngineNfsCnt = toRuleEngineNfs.getAndSet(0);
            int toTransportNfsCnt = toTransportNfs.getAndSet(0);
            int toEdgeMsgCnt = toEdgeMsgs.getAndSet(0);
            int toEdgeNfsCnt = toEdgeNfs.getAndSet(0);
            if (toCoreMsgCnt > 0 || toCoreNfsCnt > 0 || toRuleEngineMsgsCnt > 0 || toRuleEngineNfsCnt > 0 || toTransportNfsCnt > 0 || toEdgeMsgCnt > 0 || toEdgeNfsCnt > 0) {
                log.info("To TbCore: [{}] messages [{}] notifications; To TbRuleEngine: [{}] messages [{}] notifications; To Transport: [{}] notifications;" +
                        "To Edge: [{}] messages [{}] notifications", toCoreMsgCnt, toCoreNfsCnt, toRuleEngineMsgsCnt, toRuleEngineNfsCnt, toTransportNfsCnt, toEdgeMsgCnt, toEdgeNfsCnt);
            }
        }
    }

    private void sendDeviceStateServiceEvent(TenantId tenantId, DeviceId deviceId, boolean added, boolean updated, boolean deleted) {
        DeviceStateServiceMsgProto.Builder builder = DeviceStateServiceMsgProto.newBuilder();
        builder.setTenantIdMSB(tenantId.getId().getMostSignificantBits());
        builder.setTenantIdLSB(tenantId.getId().getLeastSignificantBits());
        builder.setDeviceIdMSB(deviceId.getId().getMostSignificantBits());
        builder.setDeviceIdLSB(deviceId.getId().getLeastSignificantBits());
        builder.setAdded(added);
        builder.setUpdated(updated);
        builder.setDeleted(deleted);
        DeviceStateServiceMsgProto msg = builder.build();
        pushMsgToCore(tenantId, deviceId, ToCoreMsg.newBuilder().setDeviceStateServiceMsg(msg).build(), null);
    }

    @Override
    public void onDeviceUpdated(Device entity, Device old) {
        var created = old == null;
        broadcastEntityChangeToTransport(entity.getTenantId(), entity.getId(), entity, null);

        var msg = ComponentLifecycleMsg.builder()
                .tenantId(entity.getTenantId())
                .entityId(entity.getId())
                .profileId(entity.getDeviceProfileId())
                .name(entity.getName());
        if (created) {
            msg.event(ComponentLifecycleEvent.CREATED);
        } else {
            boolean deviceNameChanged = !entity.getName().equals(old.getName());
            if (deviceNameChanged) {
                gatewayNotificationsService.onDeviceUpdated(entity, old);
            }
            boolean deviceProfileChanged = !entity.getDeviceProfileId().equals(old.getDeviceProfileId());
            if (deviceNameChanged || deviceProfileChanged) {
                pushMsgToCore(new DeviceNameOrTypeUpdateMsg(entity.getTenantId(), entity.getId(), entity.getName(), entity.getType()), null);
            }
            msg.event(ComponentLifecycleEvent.UPDATED)
                    .oldProfileId(old.getDeviceProfileId())
                    .oldName(old.getName());
        }
        broadcast(msg.build());
        sendDeviceStateServiceEvent(entity.getTenantId(), entity.getId(), created, !created, false);
        otaPackageStateService.update(entity, old);
    }

    @Override
    public void onAssetUpdated(Asset entity, Asset old) {
        var created = old == null;
        var msg = ComponentLifecycleMsg.builder()
                .tenantId(entity.getTenantId())
                .entityId(entity.getId())
                .profileId(entity.getAssetProfileId())
                .name(entity.getName());
        if (created) {
            msg.event(ComponentLifecycleEvent.CREATED);
        } else {
            msg.event(ComponentLifecycleEvent.UPDATED)
                    .oldProfileId(old.getAssetProfileId())
                    .oldName(old.getName());
        }
        broadcast(msg.build());
    }

    @Override
    public void onCalculatedFieldUpdated(CalculatedField calculatedField, CalculatedField oldCalculatedField, TbQueueCallback callback) {
        broadcastEntityStateChangeEvent(calculatedField.getTenantId(), calculatedField.getId(), oldCalculatedField == null ? ComponentLifecycleEvent.CREATED : ComponentLifecycleEvent.UPDATED);
    }

    @Override
    public void onCalculatedFieldDeleted(CalculatedField calculatedField, TbQueueCallback callback) {
        broadcastEntityStateChangeEvent(calculatedField.getTenantId(), calculatedField.getId(), ComponentLifecycleEvent.DELETED);
    }

    @Override
    public void sendNotificationMsgToEdge(TenantId tenantId, EdgeId edgeId, EntityId entityId, String body, EdgeEventType type, EdgeEventActionType action, EdgeId originatorEdgeId) {
        if (!edgesEnabled) {
            return;
        }
        if (type == null) {
            if (entityId != null) {
                type = EdgeUtils.getEdgeEventTypeByEntityType(entityId.getEntityType());
            } else {
                log.trace("[{}] entity id and type are null. Ignoring this notification", tenantId);
                return;
            }
            if (type == null) {
                log.trace("[{}] edge event type is null. Ignoring this notification [{}]", tenantId, entityId);
                return;
            }
        }
        EdgeNotificationMsgProto.Builder builder = EdgeNotificationMsgProto.newBuilder();
        builder.setTenantIdMSB(tenantId.getId().getMostSignificantBits());
        builder.setTenantIdLSB(tenantId.getId().getLeastSignificantBits());
        builder.setType(type.name());
        builder.setAction(action.name());
        if (entityId != null) {
            builder.setEntityIdMSB(entityId.getId().getMostSignificantBits());
            builder.setEntityIdLSB(entityId.getId().getLeastSignificantBits());
            builder.setEntityType(entityId.getEntityType().name());
        }
        if (edgeId != null) {
            builder.setEdgeIdMSB(edgeId.getId().getMostSignificantBits());
            builder.setEdgeIdLSB(edgeId.getId().getLeastSignificantBits());
        }
        if (body != null) {
            builder.setBody(body);
        }
        if (originatorEdgeId != null) {
            builder.setOriginatorEdgeIdMSB(originatorEdgeId.getId().getMostSignificantBits());
            builder.setOriginatorEdgeIdLSB(originatorEdgeId.getId().getLeastSignificantBits());
        }
        EdgeNotificationMsgProto msg = builder.build();
        log.trace("[{}] sending notification to edge service {}", tenantId.getId(), msg);
        pushMsgToEdge(tenantId, entityId != null ? entityId : tenantId, ToEdgeMsg.newBuilder().setEdgeNotificationMsg(msg).build(), null);

        if (entityId != null && EntityType.DEVICE.equals(entityId.getEntityType())) {
            pushDeviceUpdateMessage(tenantId, edgeId, entityId, action);
        }
    }

    private void pushDeviceUpdateMessage(TenantId tenantId, EdgeId edgeId, EntityId entityId, EdgeEventActionType action) {
        log.trace("{} Going to send edge update notification for device actor, device id {}, edge id {}", tenantId, entityId, edgeId);
        switch (action) {
            case ASSIGNED_TO_EDGE -> pushMsgToCore(new DeviceEdgeUpdateMsg(tenantId, new DeviceId(entityId.getId()), edgeId), null);
            case UNASSIGNED_FROM_EDGE -> {
                EdgeId relatedEdgeId = findRelatedEdgeIdIfAny(tenantId, entityId);
                pushMsgToCore(new DeviceEdgeUpdateMsg(tenantId, new DeviceId(entityId.getId()), relatedEdgeId), null);
            }
        }
    }

    private EdgeId findRelatedEdgeIdIfAny(TenantId tenantId, EntityId entityId) {
        PageData<EdgeId> pageData = edgeService.findRelatedEdgeIdsByEntityId(tenantId, entityId, new PageLink(1));
        return Optional.ofNullable(pageData).filter(pd -> pd.getTotalElements() > 0).map(pd -> pd.getData().get(0)).orElse(null);
    }

    @Override
    public void onQueuesUpdate(List<Queue> queues) {
        List<QueueUpdateMsg> queueUpdateMsgs = queues.stream()
                .map(queue -> QueueUpdateMsg.newBuilder()
                        .setTenantIdMSB(queue.getTenantId().getId().getMostSignificantBits())
                        .setTenantIdLSB(queue.getTenantId().getId().getLeastSignificantBits())
                        .setQueueIdMSB(queue.getId().getId().getMostSignificantBits())
                        .setQueueIdLSB(queue.getId().getId().getLeastSignificantBits())
                        .setQueueName(queue.getName())
                        .setQueueTopic(queue.getTopic())
                        .setPartitions(queue.getPartitions())
                        .setDuplicateMsgToAllPartitions(queue.isDuplicateMsgToAllPartitions())
                        .build())
                .collect(Collectors.toList());

        ToRuleEngineNotificationMsg ruleEngineMsg = ToRuleEngineNotificationMsg.newBuilder().addAllQueueUpdateMsgs(queueUpdateMsgs).build();
        ToCoreNotificationMsg coreMsg = ToCoreNotificationMsg.newBuilder().addAllQueueUpdateMsgs(queueUpdateMsgs).build();
        ToTransportMsg transportMsg = ToTransportMsg.newBuilder().addAllQueueUpdateMsgs(queueUpdateMsgs).build();
        doSendQueueNotifications(ruleEngineMsg, coreMsg, transportMsg);
    }

    @Override
    public void onQueuesDelete(List<Queue> queues) {
        List<QueueDeleteMsg> queueDeleteMsgs = queues.stream()
                .map(queue -> QueueDeleteMsg.newBuilder()
                        .setTenantIdMSB(queue.getTenantId().getId().getMostSignificantBits())
                        .setTenantIdLSB(queue.getTenantId().getId().getLeastSignificantBits())
                        .setQueueIdMSB(queue.getId().getId().getMostSignificantBits())
                        .setQueueIdLSB(queue.getId().getId().getLeastSignificantBits())
                        .setQueueName(queue.getName())
                        .build())
                .collect(Collectors.toList());

        ToRuleEngineNotificationMsg ruleEngineMsg = ToRuleEngineNotificationMsg.newBuilder().addAllQueueDeleteMsgs(queueDeleteMsgs).build();
        ToCoreNotificationMsg coreMsg = ToCoreNotificationMsg.newBuilder().addAllQueueDeleteMsgs(queueDeleteMsgs).build();
        ToTransportMsg transportMsg = ToTransportMsg.newBuilder().addAllQueueDeleteMsgs(queueDeleteMsgs).build();
        doSendQueueNotifications(ruleEngineMsg, coreMsg, transportMsg);
    }

    private void doSendQueueNotifications(ToRuleEngineNotificationMsg ruleEngineMsg, ToCoreNotificationMsg coreMsg, ToTransportMsg transportMsg) {
        Set<String> tbRuleEngineServices = partitionService.getAllServiceIds(ServiceType.TB_RULE_ENGINE);
        Set<String> tbCoreServices = partitionService.getAllServiceIds(ServiceType.TB_CORE);
        Set<String> tbTransportServices = partitionService.getAllServiceIds(ServiceType.TB_TRANSPORT);
        // No need to push notifications twice
        tbTransportServices.removeAll(tbCoreServices);
        tbCoreServices.removeAll(tbRuleEngineServices);

        for (String ruleEngineServiceId : tbRuleEngineServices) {
            TopicPartitionInfo tpi = topicService.getNotificationsTopic(ServiceType.TB_RULE_ENGINE, ruleEngineServiceId);
            producerProvider.getRuleEngineNotificationsMsgProducer().send(tpi, new TbProtoQueueMsg<>(UUID.randomUUID(), ruleEngineMsg), null);
            toRuleEngineNfs.incrementAndGet();
        }
        for (String coreServiceId : tbCoreServices) {
            TopicPartitionInfo tpi = topicService.getNotificationsTopic(ServiceType.TB_CORE, coreServiceId);
            producerProvider.getTbCoreNotificationsMsgProducer().send(tpi, new TbProtoQueueMsg<>(UUID.randomUUID(), coreMsg), null);
            toCoreNfs.incrementAndGet();
        }
        for (String transportServiceId : tbTransportServices) {
            TopicPartitionInfo tpi = topicService.getNotificationsTopic(ServiceType.TB_TRANSPORT, transportServiceId);
            producerProvider.getTransportNotificationsMsgProducer().send(tpi, new TbProtoQueueMsg<>(UUID.randomUUID(), transportMsg), null);
            toTransportNfs.incrementAndGet();
        }
    }

}<|MERGE_RESOLUTION|>--- conflicted
+++ resolved
@@ -597,11 +597,8 @@
                 EntityType.DEVICE_PROFILE,
                 EntityType.ASSET_PROFILE,
                 EntityType.JOB,
-<<<<<<< HEAD
+                EntityType.TB_RESOURCE,
                 EntityType.USER)
-=======
-                EntityType.TB_RESOURCE)
->>>>>>> e39944ee
                 || (entityType == EntityType.ASSET && msg.getEvent() == ComponentLifecycleEvent.UPDATED)
                 || (entityType == EntityType.DEVICE && msg.getEvent() == ComponentLifecycleEvent.UPDATED)
         ) {
