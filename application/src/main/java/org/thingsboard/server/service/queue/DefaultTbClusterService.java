/**
 * Copyright © 2016-2020 The Thingsboard Authors
 *
 * Licensed under the Apache License, Version 2.0 (the "License");
 * you may not use this file except in compliance with the License.
 * You may obtain a copy of the License at
 *
 *     http://www.apache.org/licenses/LICENSE-2.0
 *
 * Unless required by applicable law or agreed to in writing, software
 * distributed under the License is distributed on an "AS IS" BASIS,
 * WITHOUT WARRANTIES OR CONDITIONS OF ANY KIND, either express or implied.
 * See the License for the specific language governing permissions and
 * limitations under the License.
 */
package org.thingsboard.server.service.queue;

import com.google.protobuf.ByteString;
import lombok.extern.slf4j.Slf4j;
import org.springframework.beans.factory.annotation.Value;
import org.springframework.scheduling.annotation.Scheduled;
import org.springframework.stereotype.Service;
import org.thingsboard.rule.engine.api.msg.ToDeviceActorNotificationMsg;
import org.thingsboard.server.common.data.DeviceProfile;
import org.thingsboard.server.common.data.EntityType;
import org.thingsboard.server.common.data.HasName;
import org.thingsboard.server.common.data.Tenant;
import org.thingsboard.server.common.data.TenantProfile;
import org.thingsboard.server.common.data.id.DeviceId;
import org.thingsboard.server.common.data.id.DeviceProfileId;
import org.thingsboard.server.common.data.id.EntityId;
import org.thingsboard.server.common.data.id.RuleChainId;
import org.thingsboard.server.common.data.id.TenantId;
import org.thingsboard.server.common.data.id.TenantProfileId;
import org.thingsboard.server.common.data.plugin.ComponentLifecycleEvent;
import org.thingsboard.server.common.data.queue.Queue;
import org.thingsboard.server.common.msg.TbMsg;
import org.thingsboard.server.common.msg.plugin.ComponentLifecycleMsg;
import org.thingsboard.server.common.msg.queue.ServiceType;
import org.thingsboard.server.common.msg.queue.TopicPartitionInfo;
import org.thingsboard.server.common.transport.util.DataDecodingEncodingService;
import org.thingsboard.server.gen.transport.TransportProtos;
import org.thingsboard.server.gen.transport.TransportProtos.FromDeviceRPCResponseProto;
import org.thingsboard.server.gen.transport.TransportProtos.ToCoreMsg;
import org.thingsboard.server.gen.transport.TransportProtos.ToCoreNotificationMsg;
import org.thingsboard.server.gen.transport.TransportProtos.ToRuleEngineMsg;
import org.thingsboard.server.gen.transport.TransportProtos.ToRuleEngineNotificationMsg;
import org.thingsboard.server.gen.transport.TransportProtos.ToTransportMsg;
import org.thingsboard.server.queue.TbQueueCallback;
import org.thingsboard.server.queue.TbQueueProducer;
import org.thingsboard.server.queue.common.TbProtoQueueMsg;
import org.thingsboard.server.queue.discovery.NotificationsTopicService;
import org.thingsboard.server.queue.discovery.PartitionService;
import org.thingsboard.server.queue.provider.TbQueueProducerProvider;
import org.thingsboard.server.service.profile.TbDeviceProfileCache;
import org.thingsboard.server.service.rpc.FromDeviceRpcResponse;

import java.util.HashSet;
import java.util.Set;
import java.util.UUID;
import java.util.concurrent.atomic.AtomicInteger;

@Service
@Slf4j
public class DefaultTbClusterService implements TbClusterService {

    @Value("${cluster.stats.enabled:false}")
    private boolean statsEnabled;

    private final AtomicInteger toCoreMsgs = new AtomicInteger(0);
    private final AtomicInteger toCoreNfs = new AtomicInteger(0);
    private final AtomicInteger toRuleEngineMsgs = new AtomicInteger(0);
    private final AtomicInteger toRuleEngineNfs = new AtomicInteger(0);
    private final AtomicInteger toTransportNfs = new AtomicInteger(0);

    private final TbQueueProducerProvider producerProvider;
    private final PartitionService partitionService;
    private final NotificationsTopicService notificationsTopicService;
    private final DataDecodingEncodingService encodingService;
    private final TbDeviceProfileCache deviceProfileCache;

    public DefaultTbClusterService(TbQueueProducerProvider producerProvider,
                                   PartitionService partitionService,
                                   DataDecodingEncodingService encodingService,
                                    TbDeviceProfileCache deviceProfileCache,
                                   NotificationsTopicService notificationsTopicService) {
        this.producerProvider = producerProvider;
        this.partitionService = partitionService;
        this.encodingService = encodingService;
        this.deviceProfileCache = deviceProfileCache;
        this.notificationsTopicService = notificationsTopicService;
    }

    @Override
    public void pushMsgToCore(TenantId tenantId, EntityId entityId, ToCoreMsg msg, TbQueueCallback callback) {
        TopicPartitionInfo tpi = partitionService.resolve(ServiceType.TB_CORE, tenantId, entityId);
        producerProvider.getTbCoreMsgProducer().send(tpi, new TbProtoQueueMsg<>(UUID.randomUUID(), msg), callback);
        toCoreMsgs.incrementAndGet();
    }

    @Override
    public void pushMsgToCore(TopicPartitionInfo tpi, UUID msgId, ToCoreMsg msg, TbQueueCallback callback) {
        producerProvider.getTbCoreMsgProducer().send(tpi, new TbProtoQueueMsg<>(msgId, msg), callback);
        toCoreMsgs.incrementAndGet();
    }

    @Override
    public void pushMsgToCore(ToDeviceActorNotificationMsg msg, TbQueueCallback callback) {
        TopicPartitionInfo tpi = partitionService.resolve(ServiceType.TB_CORE, msg.getTenantId(), msg.getDeviceId());
        log.trace("PUSHING msg: {} to:{}", msg, tpi);
        byte[] msgBytes = encodingService.encode(msg);
        ToCoreMsg toCoreMsg = ToCoreMsg.newBuilder().setToDeviceActorNotificationMsg(ByteString.copyFrom(msgBytes)).build();
        producerProvider.getTbCoreMsgProducer().send(tpi, new TbProtoQueueMsg<>(msg.getDeviceId().getId(), toCoreMsg), callback);
        toCoreMsgs.incrementAndGet();
    }

    @Override
    public void pushNotificationToCore(String serviceId, FromDeviceRpcResponse response, TbQueueCallback callback) {
        TopicPartitionInfo tpi = notificationsTopicService.getNotificationsTopic(ServiceType.TB_CORE, serviceId);
        log.trace("PUSHING msg: {} to:{}", response, tpi);
        FromDeviceRPCResponseProto.Builder builder = FromDeviceRPCResponseProto.newBuilder()
                .setRequestIdMSB(response.getId().getMostSignificantBits())
                .setRequestIdLSB(response.getId().getLeastSignificantBits())
                .setError(response.getError().isPresent() ? response.getError().get().ordinal() : -1);
        response.getResponse().ifPresent(builder::setResponse);
        ToCoreNotificationMsg msg = ToCoreNotificationMsg.newBuilder().setFromDeviceRpcResponse(builder).build();
        producerProvider.getTbCoreNotificationsMsgProducer().send(tpi, new TbProtoQueueMsg<>(response.getId(), msg), callback);
        toCoreNfs.incrementAndGet();
    }

    @Override
    public void pushMsgToRuleEngine(TopicPartitionInfo tpi, UUID msgId, ToRuleEngineMsg msg, TbQueueCallback callback) {
        log.trace("PUSHING msg: {} to:{}", msg, tpi);
        producerProvider.getRuleEngineMsgProducer().send(tpi, new TbProtoQueueMsg<>(msgId, msg), callback);
        toRuleEngineMsgs.incrementAndGet();
    }

    @Override
    public void pushMsgToRuleEngine(TenantId tenantId, EntityId entityId, TbMsg tbMsg, TbQueueCallback callback) {
        if (tenantId.isNullUid()) {
            if (entityId.getEntityType().equals(EntityType.TENANT)) {
                tenantId = new TenantId(entityId.getId());
            } else {
                log.warn("[{}][{}] Received invalid message: {}", tenantId, entityId, tbMsg);
                return;
            }
        } else {
            if (entityId.getEntityType().equals(EntityType.DEVICE)) {
                tbMsg = transformMsg(tbMsg, deviceProfileCache.get(tenantId, new DeviceId(entityId.getId())));
            } else if (entityId.getEntityType().equals(EntityType.DEVICE_PROFILE)) {
                tbMsg = transformMsg(tbMsg, deviceProfileCache.get(tenantId, new DeviceProfileId(entityId.getId())));
            }
        }
        TopicPartitionInfo tpi = partitionService.resolve(ServiceType.TB_RULE_ENGINE, tenantId, entityId);
        log.trace("PUSHING msg: {} to:{}", tbMsg, tpi);
        ToRuleEngineMsg msg = ToRuleEngineMsg.newBuilder()
                .setTenantIdMSB(tenantId.getId().getMostSignificantBits())
                .setTenantIdLSB(tenantId.getId().getLeastSignificantBits())
                .setTbMsg(TbMsg.toByteString(tbMsg)).build();
        producerProvider.getRuleEngineMsgProducer().send(tpi, new TbProtoQueueMsg<>(tbMsg.getId(), msg), callback);
        toRuleEngineMsgs.incrementAndGet();
    }

    private TbMsg transformMsg(TbMsg tbMsg, DeviceProfile deviceProfile) {
        if (deviceProfile != null) {
            RuleChainId targetRuleChainId = deviceProfile.getDefaultRuleChainId();
            if (targetRuleChainId != null && !targetRuleChainId.equals(tbMsg.getRuleChainId())) {
                tbMsg = TbMsg.transformMsg(tbMsg, targetRuleChainId);
            }
        }
        return tbMsg;
    }

    @Override
    public void pushNotificationToRuleEngine(String serviceId, FromDeviceRpcResponse response, TbQueueCallback callback) {
        TopicPartitionInfo tpi = notificationsTopicService.getNotificationsTopic(ServiceType.TB_RULE_ENGINE, serviceId);
        log.trace("PUSHING msg: {} to:{}", response, tpi);
        FromDeviceRPCResponseProto.Builder builder = FromDeviceRPCResponseProto.newBuilder()
                .setRequestIdMSB(response.getId().getMostSignificantBits())
                .setRequestIdLSB(response.getId().getLeastSignificantBits())
                .setError(response.getError().isPresent() ? response.getError().get().ordinal() : -1);
        response.getResponse().ifPresent(builder::setResponse);
        ToRuleEngineNotificationMsg msg = ToRuleEngineNotificationMsg.newBuilder().setFromDeviceRpcResponse(builder).build();
        producerProvider.getRuleEngineNotificationsMsgProducer().send(tpi, new TbProtoQueueMsg<>(response.getId(), msg), callback);
        toRuleEngineNfs.incrementAndGet();
    }

    @Override
    public void pushNotificationToTransport(String serviceId, ToTransportMsg response, TbQueueCallback callback) {
        TopicPartitionInfo tpi = notificationsTopicService.getNotificationsTopic(ServiceType.TB_TRANSPORT, serviceId);
        log.trace("PUSHING msg: {} to:{}", response, tpi);
        producerProvider.getTransportNotificationsMsgProducer().send(tpi, new TbProtoQueueMsg<>(UUID.randomUUID(), response), callback);
        toTransportNfs.incrementAndGet();
    }

    @Override
    public void onEntityStateChange(TenantId tenantId, EntityId entityId, ComponentLifecycleEvent state) {
        log.trace("[{}] Processing {} state change event: {}", tenantId, entityId.getEntityType(), state);
        broadcast(new ComponentLifecycleMsg(tenantId, entityId, state));
    }

    @Override
    public void onDeviceProfileChange(DeviceProfile deviceProfile, TbQueueCallback callback) {
        onEntityChange(deviceProfile.getTenantId(), deviceProfile.getId(), deviceProfile, callback);
    }

    @Override
    public void onTenantProfileChange(TenantProfile tenantProfile, TbQueueCallback callback) {
        onEntityChange(TenantId.SYS_TENANT_ID, tenantProfile.getId(), tenantProfile, callback);
    }

    @Override
    public void onTenantChange(Tenant tenant, TbQueueCallback callback) {
        onEntityChange(TenantId.SYS_TENANT_ID, tenant.getId(), tenant, callback);
    }

    @Override
    public void onDeviceProfileDelete(DeviceProfile entity, TbQueueCallback callback) {
        onEntityDelete(entity.getTenantId(), entity.getId(), entity.getName(), callback);
    }

    @Override
    public void onTenantProfileDelete(TenantProfile entity, TbQueueCallback callback) {
        onEntityDelete(TenantId.SYS_TENANT_ID, entity.getId(), entity.getName(), callback);
    }

    @Override
    public void onTenantDelete(Tenant entity, TbQueueCallback callback) {
        onEntityDelete(TenantId.SYS_TENANT_ID, entity.getId(), entity.getName(), callback);
    }

    public <T extends HasName> void onEntityChange(TenantId tenantId, EntityId entityid, T entity, TbQueueCallback callback) {
        log.trace("[{}][{}][{}] Processing [{}] change event", tenantId, entityid.getEntityType(), entityid.getId(), entity.getName());
        TransportProtos.EntityUpdateMsg entityUpdateMsg = TransportProtos.EntityUpdateMsg.newBuilder()
                .setEntityType(entityid.getEntityType().name())
                .setData(ByteString.copyFrom(encodingService.encode(entity))).build();
        ToTransportMsg transportMsg = ToTransportMsg.newBuilder().setEntityUpdateMsg(entityUpdateMsg).build();
        broadcast(transportMsg);
    }

    private void onEntityDelete(TenantId tenantId, EntityId entityId, String name, TbQueueCallback callback) {
        log.trace("[{}][{}][{}] Processing [{}] delete event", tenantId, entityId.getEntityType(), entityId.getId(), name);
        TransportProtos.EntityDeleteMsg entityDeleteMsg = TransportProtos.EntityDeleteMsg.newBuilder()
                .setEntityType(entityId.getEntityType().name())
                .setEntityIdMSB(entityId.getId().getMostSignificantBits())
                .setEntityIdLSB(entityId.getId().getLeastSignificantBits())
                .build();
        ToTransportMsg transportMsg = ToTransportMsg.newBuilder().setEntityDeleteMsg(entityDeleteMsg).build();
        broadcast(transportMsg);
    }

    private void broadcast(ToTransportMsg transportMsg) {
        TbQueueProducer<TbProtoQueueMsg<ToTransportMsg>> toTransportNfProducer = producerProvider.getTransportNotificationsMsgProducer();
        Set<TransportProtos.ServiceInfo> tbTransportServices = partitionService.getAllServices(ServiceType.TB_TRANSPORT);
        for (TransportProtos.ServiceInfo transportServiceInfo : tbTransportServices) {
            TopicPartitionInfo tpi = notificationsTopicService.getNotificationsTopic(ServiceType.TB_TRANSPORT, transportServiceInfo.getServiceId());
            toTransportNfProducer.send(tpi, new TbProtoQueueMsg<>(UUID.randomUUID(), transportMsg), null);
            toTransportNfs.incrementAndGet();
        }
    }

    @Override
    public void onQueueChange(Queue queue, TbQueueCallback callback) {
        log.trace("[{}][{}] Processing queue change [{}] event", queue.getTenantId(), queue.getId(), queue.getName());

        TransportProtos.QueueUpdateMsg queueUpdateMsg = TransportProtos.QueueUpdateMsg.newBuilder()
                .setTenantIdMSB(queue.getTenantId().getId().getMostSignificantBits())
                .setTenantIdLSB(queue.getTenantId().getId().getLeastSignificantBits())
                .setQueueName(queue.getName())
                .setQueueTopic(queue.getTopic())
                .setPartitions(queue.getPartitions())
                .build();

        if ("Main".equals(queue.getName())) {
            Set<TransportProtos.ServiceInfo> tbTransportServices = partitionService.getAllServices(ServiceType.TB_TRANSPORT);
            ToTransportMsg transportMsg = ToTransportMsg.newBuilder().setQueueUpdateMsg(queueUpdateMsg).build();
            for (TransportProtos.ServiceInfo transportService : tbTransportServices) {
                TopicPartitionInfo tpi = notificationsTopicService.getNotificationsTopic(ServiceType.TB_TRANSPORT, transportService.getServiceId());
                producerProvider.getTransportNotificationsMsgProducer().send(tpi, new TbProtoQueueMsg<>(UUID.randomUUID(), transportMsg), callback);
                toTransportNfs.incrementAndGet();
            }

            Set<TransportProtos.ServiceInfo> tbCoreServices = partitionService.getAllServices(ServiceType.TB_CORE);
            ToCoreNotificationMsg coreMsg = ToCoreNotificationMsg.newBuilder().setQueueUpdateMsg(queueUpdateMsg).build();
            for (TransportProtos.ServiceInfo coreService : tbCoreServices) {
                TopicPartitionInfo tpi = notificationsTopicService.getNotificationsTopic(ServiceType.TB_CORE, coreService.getServiceId());
                producerProvider.getTbCoreNotificationsMsgProducer().send(tpi, new TbProtoQueueMsg<>(UUID.randomUUID(), coreMsg), callback);
                toCoreNfs.incrementAndGet();
            }
        } else {
            Set<TransportProtos.ServiceInfo> tbRuleEngineServices = partitionService.getAllServices(ServiceType.TB_RULE_ENGINE);
            ToRuleEngineNotificationMsg ruleEngineMsg = ToRuleEngineNotificationMsg.newBuilder().setQueueUpdateMsg(queueUpdateMsg).build();
            for (TransportProtos.ServiceInfo ruleEngineService : tbRuleEngineServices) {
                TenantId tenantId = new TenantId(new UUID(ruleEngineService.getTenantIdMSB(), ruleEngineService.getTenantIdLSB()));
                if (tenantId.equals(queue.getTenantId())) {
                    TopicPartitionInfo tpi = notificationsTopicService.getNotificationsTopic(ServiceType.TB_RULE_ENGINE, ruleEngineService.getServiceId());
                    producerProvider.getRuleEngineNotificationsMsgProducer().send(tpi, new TbProtoQueueMsg<>(UUID.randomUUID(), ruleEngineMsg), callback);
                    toRuleEngineNfs.incrementAndGet();
                }
            }
        }
    }

    @Override
    public void onQueueDelete(Queue queue, TbQueueCallback callback) {
        log.trace("[{}][{}] Processing queue delete [{}] event", queue.getTenantId(), queue.getId(), queue.getName());

        TransportProtos.QueueDeleteMsg queueDeleteMsg = TransportProtos.QueueDeleteMsg.newBuilder()
                .setTenantIdMSB(queue.getTenantId().getId().getMostSignificantBits())
                .setTenantIdLSB(queue.getTenantId().getId().getLeastSignificantBits())
                .setQueueName(queue.getName())
                .build();

        if ("Main".equals(queue.getName())) {
            Set<TransportProtos.ServiceInfo> tbTransportServices = partitionService.getAllServices(ServiceType.TB_TRANSPORT);
            ToTransportMsg transportMsg = ToTransportMsg.newBuilder().setQueueDeleteMsg(queueDeleteMsg).build();
            for (TransportProtos.ServiceInfo transportService : tbTransportServices) {
                TopicPartitionInfo tpi = notificationsTopicService.getNotificationsTopic(ServiceType.TB_TRANSPORT, transportService.getServiceId());
                producerProvider.getTransportNotificationsMsgProducer().send(tpi, new TbProtoQueueMsg<>(UUID.randomUUID(), transportMsg), callback);
                toTransportNfs.incrementAndGet();
            }

            Set<TransportProtos.ServiceInfo> tbCoreServices = partitionService.getAllServices(ServiceType.TB_CORE);
            ToCoreNotificationMsg coreMsg = ToCoreNotificationMsg.newBuilder().setQueueDeleteMsg(queueDeleteMsg).build();
            for (TransportProtos.ServiceInfo coreService : tbCoreServices) {
                TopicPartitionInfo tpi = notificationsTopicService.getNotificationsTopic(ServiceType.TB_CORE, coreService.getServiceId());
                producerProvider.getTbCoreNotificationsMsgProducer().send(tpi, new TbProtoQueueMsg<>(UUID.randomUUID(), coreMsg), callback);
                toCoreNfs.incrementAndGet();
            }
        } else {
            //TODO: 3.2 should be changed with smth like TransportApiRequestTemplate and get responses from all RE's
            Set<TransportProtos.ServiceInfo> tbRuleEngineServices = partitionService.getAllServices(ServiceType.TB_RULE_ENGINE);
            ToRuleEngineNotificationMsg ruleEngineMsg = ToRuleEngineNotificationMsg.newBuilder().setQueueDeleteMsg(queueDeleteMsg).build();
            for (TransportProtos.ServiceInfo ruleEngineService : tbRuleEngineServices) {
                TenantId tenantId = new TenantId(new UUID(ruleEngineService.getTenantIdMSB(), ruleEngineService.getTenantIdLSB()));
                if (tenantId.equals(queue.getTenantId())) {
                    TopicPartitionInfo tpi = notificationsTopicService.getNotificationsTopic(ServiceType.TB_RULE_ENGINE, ruleEngineService.getServiceId());
                    log.info("Send notification about deleting queue [{}] to Rule Engine [{}]", queue.getName(), tpi.getFullTopicName());
                    producerProvider.getRuleEngineNotificationsMsgProducer().send(tpi, new TbProtoQueueMsg<>(UUID.randomUUID(), ruleEngineMsg), callback);
                    toRuleEngineNfs.incrementAndGet();
                }
            }
            try {
                Thread.sleep(3000);
            } catch (InterruptedException e) {
                e.printStackTrace();
            }
        }
    }

    private void broadcast(ComponentLifecycleMsg msg) {
        byte[] msgBytes = encodingService.encode(msg);
        TbQueueProducer<TbProtoQueueMsg<ToRuleEngineNotificationMsg>> toRuleEngineProducer = producerProvider.getRuleEngineNotificationsMsgProducer();
<<<<<<< HEAD
        Set<TransportProtos.ServiceInfo> tbRuleEngineServices = new HashSet<>(partitionService.getAllServices(ServiceType.TB_RULE_ENGINE));
        if (msg.getEntityId().getEntityType().equals(EntityType.TENANT)) {
=======
        Set<String> tbRuleEngineServices = new HashSet<>(partitionService.getAllServiceIds(ServiceType.TB_RULE_ENGINE));
        if (msg.getEntityId().getEntityType().equals(EntityType.TENANT)
                || msg.getEntityId().getEntityType().equals(EntityType.DEVICE_PROFILE)) {
>>>>>>> c048b0aa
            TbQueueProducer<TbProtoQueueMsg<ToCoreNotificationMsg>> toCoreNfProducer = producerProvider.getTbCoreNotificationsMsgProducer();
            Set<TransportProtos.ServiceInfo> tbCoreServices = partitionService.getAllServices(ServiceType.TB_CORE);
            for (TransportProtos.ServiceInfo service : tbCoreServices) {
                TopicPartitionInfo tpi = notificationsTopicService.getNotificationsTopic(ServiceType.TB_CORE, service.getServiceId());
                ToCoreNotificationMsg toCoreMsg = ToCoreNotificationMsg.newBuilder().setComponentLifecycleMsg(ByteString.copyFrom(msgBytes)).build();
                toCoreNfProducer.send(tpi, new TbProtoQueueMsg<>(msg.getEntityId().getId(), toCoreMsg), null);
                toCoreNfs.incrementAndGet();
            }
            // No need to push notifications twice
            tbRuleEngineServices.removeAll(tbCoreServices);
        }
        for (TransportProtos.ServiceInfo service : tbRuleEngineServices) {
            TopicPartitionInfo tpi = notificationsTopicService.getNotificationsTopic(ServiceType.TB_RULE_ENGINE, service.getServiceId());
            ToRuleEngineNotificationMsg toRuleEngineMsg = ToRuleEngineNotificationMsg.newBuilder().setComponentLifecycleMsg(ByteString.copyFrom(msgBytes)).build();
            toRuleEngineProducer.send(tpi, new TbProtoQueueMsg<>(msg.getEntityId().getId(), toRuleEngineMsg), null);
            toRuleEngineNfs.incrementAndGet();
        }
    }

    @Scheduled(fixedDelayString = "${cluster.stats.print_interval_ms}")
    public void printStats() {
        if (statsEnabled) {
            int toCoreMsgCnt = toCoreMsgs.getAndSet(0);
            int toCoreNfsCnt = toCoreNfs.getAndSet(0);
            int toRuleEngineMsgsCnt = toRuleEngineMsgs.getAndSet(0);
            int toRuleEngineNfsCnt = toRuleEngineNfs.getAndSet(0);
            int toTransportNfsCnt = toTransportNfs.getAndSet(0);
            if (toCoreMsgCnt > 0 || toCoreNfsCnt > 0 || toRuleEngineMsgsCnt > 0 || toRuleEngineNfsCnt > 0 || toTransportNfsCnt > 0) {
                log.info("To TbCore: [{}] messages [{}] notifications; To TbRuleEngine: [{}] messages [{}] notifications; To Transport: [{}] notifications",
                        toCoreMsgCnt, toCoreNfsCnt, toRuleEngineMsgsCnt, toRuleEngineNfsCnt, toTransportNfsCnt);
            }
        }
    }
}<|MERGE_RESOLUTION|>--- conflicted
+++ resolved
@@ -351,14 +351,9 @@
     private void broadcast(ComponentLifecycleMsg msg) {
         byte[] msgBytes = encodingService.encode(msg);
         TbQueueProducer<TbProtoQueueMsg<ToRuleEngineNotificationMsg>> toRuleEngineProducer = producerProvider.getRuleEngineNotificationsMsgProducer();
-<<<<<<< HEAD
         Set<TransportProtos.ServiceInfo> tbRuleEngineServices = new HashSet<>(partitionService.getAllServices(ServiceType.TB_RULE_ENGINE));
-        if (msg.getEntityId().getEntityType().equals(EntityType.TENANT)) {
-=======
-        Set<String> tbRuleEngineServices = new HashSet<>(partitionService.getAllServiceIds(ServiceType.TB_RULE_ENGINE));
         if (msg.getEntityId().getEntityType().equals(EntityType.TENANT)
                 || msg.getEntityId().getEntityType().equals(EntityType.DEVICE_PROFILE)) {
->>>>>>> c048b0aa
             TbQueueProducer<TbProtoQueueMsg<ToCoreNotificationMsg>> toCoreNfProducer = producerProvider.getTbCoreNotificationsMsgProducer();
             Set<TransportProtos.ServiceInfo> tbCoreServices = partitionService.getAllServices(ServiceType.TB_CORE);
             for (TransportProtos.ServiceInfo service : tbCoreServices) {
