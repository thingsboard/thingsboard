--- conflicted
+++ resolved
@@ -665,20 +665,12 @@
 
     private void pushDeviceUpdateMessage(TenantId tenantId, EdgeId edgeId, EntityId entityId, EdgeEventActionType action) {
         log.trace("{} Going to send edge update notification for device actor, device id {}, edge id {}", tenantId, entityId, edgeId);
-<<<<<<< HEAD
-        if (EdgeEventActionType.ASSIGNED_TO_EDGE.equals(action)) {
-            pushMsgToCore(new DeviceEdgeUpdateMsg(tenantId, new DeviceId(entityId.getId()), edgeId), null);
-        } else if (EdgeEventActionType.UNASSIGNED_FROM_EDGE.equals(action)) {
-            EdgeId relatedEdgeId = findRelatedEdgeIdIfAny(tenantId, entityId);
-            pushMsgToCore(new DeviceEdgeUpdateMsg(tenantId, new DeviceId(entityId.getId()), relatedEdgeId), null);
-=======
         switch (action) {
             case ASSIGNED_TO_EDGE -> pushMsgToCore(new DeviceEdgeUpdateMsg(tenantId, new DeviceId(entityId.getId()), edgeId), null);
             case UNASSIGNED_FROM_EDGE -> {
                 EdgeId relatedEdgeId = findRelatedEdgeIdIfAny(tenantId, entityId);
                 pushMsgToCore(new DeviceEdgeUpdateMsg(tenantId, new DeviceId(entityId.getId()), relatedEdgeId), null);
             }
->>>>>>> 02d33827
         }
     }
 
