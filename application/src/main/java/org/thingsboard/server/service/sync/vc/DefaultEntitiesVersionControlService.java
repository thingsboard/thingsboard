/**
 * Copyright © 2016-2022 The Thingsboard Authors
 *
 * Licensed under the Apache License, Version 2.0 (the "License");
 * you may not use this file except in compliance with the License.
 * You may obtain a copy of the License at
 *
 *     http://www.apache.org/licenses/LICENSE-2.0
 *
 * Unless required by applicable law or agreed to in writing, software
 * distributed under the License is distributed on an "AS IS" BASIS,
 * WITHOUT WARRANTIES OR CONDITIONS OF ANY KIND, either express or implied.
 * See the License for the specific language governing permissions and
 * limitations under the License.
 */
package org.thingsboard.server.service.sync.vc;

import lombok.RequiredArgsConstructor;
import lombok.extern.slf4j.Slf4j;
<<<<<<< HEAD
import org.apache.commons.io.FileUtils;
import org.eclipse.jgit.api.errors.GitAPIException;
import org.springframework.beans.factory.annotation.Value;
=======
import org.apache.commons.lang3.ObjectUtils;
>>>>>>> a63b7478
import org.springframework.stereotype.Service;
import org.springframework.transaction.support.TransactionTemplate;
import org.thingsboard.common.util.JacksonUtil;
import org.thingsboard.server.common.data.AdminSettings;
import org.thingsboard.server.common.data.EntityType;
import org.thingsboard.server.common.data.ExportableEntity;
import org.thingsboard.server.common.data.StringUtils;
import org.thingsboard.server.common.data.exception.ThingsboardErrorCode;
import org.thingsboard.server.common.data.exception.ThingsboardException;
import org.thingsboard.server.common.data.id.EntityId;
import org.thingsboard.server.common.data.id.EntityIdFactory;
import org.thingsboard.server.common.data.id.TenantId;
<<<<<<< HEAD
import org.thingsboard.server.common.data.query.*;
import org.thingsboard.server.common.data.vc.EntitiesVersionControlSettings;
import org.thingsboard.server.common.data.vc.VersionControlAuthMethod;
=======
import org.thingsboard.server.common.data.kv.BaseAttributeKvEntry;
import org.thingsboard.server.common.data.kv.JsonDataEntry;
import org.thingsboard.server.common.data.sync.vc.request.load.EntityTypeVersionLoadConfig;
>>>>>>> a63b7478
import org.thingsboard.server.dao.DaoUtil;
import org.thingsboard.server.dao.entity.EntityService;
<<<<<<< HEAD
import org.thingsboard.server.dao.settings.AdminSettingsService;
import org.thingsboard.server.dao.tenant.TenantDao;
import org.thingsboard.server.queue.util.AfterStartUp;
import org.thingsboard.server.queue.util.TbCoreComponent;
import org.thingsboard.server.service.security.model.SecurityUser;
import org.thingsboard.server.service.security.permission.Operation;
import org.thingsboard.server.service.sync.exportimport.EntitiesExportImportService;
import org.thingsboard.server.service.sync.exportimport.exporting.ExportableEntitiesService;
import org.thingsboard.server.service.sync.exportimport.exporting.data.EntityExportData;
import org.thingsboard.server.service.sync.exportimport.exporting.data.EntityExportSettings;
import org.thingsboard.server.service.sync.exportimport.importing.data.EntityImportResult;
import org.thingsboard.server.service.sync.exportimport.importing.data.EntityImportSettings;
import org.thingsboard.server.service.sync.vc.data.EntityVersion;
import org.thingsboard.server.service.sync.vc.data.VersionCreationResult;
import org.thingsboard.server.service.sync.vc.data.VersionLoadResult;
import org.thingsboard.server.service.sync.vc.data.VersionedEntityInfo;
import org.thingsboard.server.service.sync.vc.data.request.create.*;
import org.thingsboard.server.service.sync.vc.data.request.load.EntityTypeVersionLoadRequest;
import org.thingsboard.server.service.sync.vc.data.request.load.SingleEntityVersionLoadRequest;
import org.thingsboard.server.service.sync.vc.data.request.load.VersionLoadConfig;
import org.thingsboard.server.service.sync.vc.data.request.load.VersionLoadRequest;
import org.thingsboard.server.utils.GitRepository;
import org.thingsboard.server.utils.ThrowingRunnable;

import java.io.File;
import java.io.IOException;
import java.nio.charset.StandardCharsets;
import java.nio.file.Files;
import java.nio.file.Path;
import java.util.*;
import java.util.concurrent.ConcurrentHashMap;
import java.util.concurrent.Executors;
import java.util.concurrent.TimeUnit;
=======
import org.thingsboard.server.queue.util.TbCoreComponent;
import org.thingsboard.server.service.security.model.SecurityUser;
import org.thingsboard.server.service.security.permission.Operation;
import org.thingsboard.server.service.sync.ie.EntitiesExportImportService;
import org.thingsboard.server.service.sync.ie.exporting.ExportableEntitiesService;
import org.thingsboard.server.common.data.sync.ie.EntityExportData;
import org.thingsboard.server.common.data.sync.ie.EntityExportSettings;
import org.thingsboard.server.common.data.sync.ie.EntityImportResult;
import org.thingsboard.server.common.data.sync.ie.EntityImportSettings;
import org.thingsboard.server.common.data.sync.vc.EntitiesVersionControlSettings;
import org.thingsboard.server.common.data.sync.vc.EntityVersion;
import org.thingsboard.server.common.data.sync.vc.VersionCreationResult;
import org.thingsboard.server.common.data.sync.vc.VersionLoadResult;
import org.thingsboard.server.common.data.sync.vc.VersionedEntityInfo;
import org.thingsboard.server.common.data.sync.vc.request.create.ComplexVersionCreateRequest;
import org.thingsboard.server.common.data.sync.vc.request.create.SingleEntityVersionCreateRequest;
import org.thingsboard.server.common.data.sync.vc.request.create.SyncStrategy;
import org.thingsboard.server.common.data.sync.vc.request.create.VersionCreateConfig;
import org.thingsboard.server.common.data.sync.vc.request.create.VersionCreateRequest;
import org.thingsboard.server.common.data.sync.vc.request.load.EntityTypeVersionLoadRequest;
import org.thingsboard.server.common.data.sync.vc.request.load.SingleEntityVersionLoadRequest;
import org.thingsboard.server.common.data.sync.vc.request.load.VersionLoadConfig;
import org.thingsboard.server.common.data.sync.vc.request.load.VersionLoadRequest;
import org.thingsboard.server.common.data.sync.ThrowingRunnable;

import java.util.ArrayList;
import java.util.HashMap;
import java.util.HashSet;
import java.util.List;
import java.util.Map;
import java.util.Set;
import java.util.UUID;
>>>>>>> a63b7478
import java.util.concurrent.atomic.AtomicInteger;
import java.util.stream.Collectors;

@Service
@TbCoreComponent
@RequiredArgsConstructor
@Slf4j
public class DefaultEntitiesVersionControlService implements EntitiesVersionControlService {

    private final GitVersionControlService gitService;
    private final EntitiesExportImportService exportImportService;
    private final ExportableEntitiesService exportableEntitiesService;
    private final AdminSettingsService adminSettingsService;
    private final EntityService entityService;
    private final TransactionTemplate transactionTemplate;

<<<<<<< HEAD
    // TODO [viacheslav]: concurrency
    private final Map<TenantId, GitRepository> repositories = new ConcurrentHashMap<>();
    @Value("${java.io.tmpdir}/repositories")
    private String repositoriesFolder;

    private static final String SETTINGS_KEY = "entitiesVersionControl";
    private final ObjectWriter jsonWriter = new ObjectMapper().writer(SerializationFeature.INDENT_OUTPUT);


    @AfterStartUp
    public void init() {
        DaoUtil.processInBatches(tenantDao::findTenantsIds, 100, tenantId -> {
            EntitiesVersionControlSettings settings = getVersionControlSettings(tenantId);
            if (settings != null) {
                try {
                    initRepository(tenantId, settings);
                } catch (Exception e) {
                    log.warn("Failed to init repository for tenant {}", tenantId, e);
                }
            }
        });
        Executors.newSingleThreadScheduledExecutor().scheduleWithFixedDelay(() -> {
            repositories.forEach((tenantId, repository) -> {
                try {
                    repository.fetch();
                    log.info("Fetching remote repository for tenant {}", tenantId);
                } catch (Exception e) {
                    log.warn("Failed to fetch repository for tenant {}", tenantId, e);
                }
            });
        }, 5, 5, TimeUnit.SECONDS);
    }

=======
    public static final String SETTINGS_KEY = "vc";
>>>>>>> a63b7478

    @Override
    public VersionCreationResult saveEntitiesVersion(SecurityUser user, VersionCreateRequest request) throws Exception {
        var commit = gitService.prepareCommit(user.getTenantId(), request);

        switch (request.getType()) {
            case SINGLE_ENTITY: {
                SingleEntityVersionCreateRequest versionCreateRequest = (SingleEntityVersionCreateRequest) request;
                saveEntityData(user, commit, versionCreateRequest.getEntityId(), versionCreateRequest.getConfig());
                break;
            }
            case COMPLEX: {
                ComplexVersionCreateRequest versionCreateRequest = (ComplexVersionCreateRequest) request;
                versionCreateRequest.getEntityTypes().forEach((entityType, config) -> {
                    if (ObjectUtils.defaultIfNull(config.getSyncStrategy(), versionCreateRequest.getSyncStrategy()) == SyncStrategy.OVERWRITE) {
                        gitService.deleteAll(commit, entityType);
                    }

                    if (config.isAllEntities()) {
                        DaoUtil.processInBatches(pageLink -> {
                            return exportableEntitiesService.findEntitiesByTenantId(user.getTenantId(), entityType, pageLink);
                        }, 100, entity -> {
                            try {
                                saveEntityData(user, commit, entity.getId(), config);
                            } catch (Exception e) {
                                throw new RuntimeException(e);
                            }
                        });
                    } else {
                        for (UUID entityId : config.getEntityIds()) {
                            try {
                                saveEntityData(user, commit, EntityIdFactory.getByTypeAndUuid(entityType, entityId), config);
                            } catch (Exception e) {
                                throw new RuntimeException(e);
                            }
                        }
                    }

                });
                break;
            }
        }

        return gitService.push(commit);
    }

    private void saveEntityData(SecurityUser user, PendingCommit commit, EntityId entityId, VersionCreateConfig config) throws Exception {
        EntityExportData<ExportableEntity<EntityId>> entityData = exportImportService.exportEntity(user, entityId, EntityExportSettings.builder()
                .exportRelations(config.isSaveRelations())
                .build());
        gitService.addToCommit(commit, entityData);
    }


    @Override
    public List<EntityVersion> listEntityVersions(TenantId tenantId, String branch, EntityId externalId) throws Exception {
        return gitService.listVersions(tenantId, branch, externalId);
    }

    @Override
    public List<EntityVersion> listEntityTypeVersions(TenantId tenantId, String branch, EntityType entityType) throws Exception {
        return gitService.listVersions(tenantId, branch, entityType);
    }

    @Override
    public List<EntityVersion> listVersions(TenantId tenantId, String branch) throws Exception {
        return gitService.listVersions(tenantId, branch);
    }

    @Override
    public List<VersionedEntityInfo> listEntitiesAtVersion(TenantId tenantId, String branch, String versionId, EntityType entityType) throws Exception {
        return gitService.listEntitiesAtVersion(tenantId, branch, versionId, entityType);
    }

    @Override
    public List<VersionedEntityInfo> listAllEntitiesAtVersion(TenantId tenantId, String branch, String versionId) throws Exception {
        return gitService.listEntitiesAtVersion(tenantId, branch, versionId);
    }

    @Override
    public List<VersionLoadResult> loadEntitiesVersion(SecurityUser user, VersionLoadRequest request) throws Exception {
        switch (request.getType()) {
            case SINGLE_ENTITY: {
                SingleEntityVersionLoadRequest versionLoadRequest = (SingleEntityVersionLoadRequest) request;
                VersionLoadConfig config = versionLoadRequest.getConfig();
                EntityImportResult<?> importResult = transactionTemplate.execute(status -> {
                    try {
                        EntityExportData entityData = gitService.getEntity(user.getTenantId(), request.getVersionId(), versionLoadRequest.getExternalEntityId());
                        return exportImportService.importEntity(user, entityData, EntityImportSettings.builder()
                                .updateRelations(config.isLoadRelations())
                                .findExistingByName(config.isFindExistingEntityByName())
                                .build(), true, true);
                    } catch (Exception e) {
                        throw new RuntimeException(e);
                    }
                });
                return List.of(VersionLoadResult.builder()
                        .entityType(importResult.getEntityType())
                        .created(importResult.getOldEntity() == null ? 1 : 0)
                        .updated(importResult.getOldEntity() != null ? 1 : 0)
                        .deleted(0)
                        .build());
            }
            case ENTITY_TYPE: {
                EntityTypeVersionLoadRequest versionLoadRequest = (EntityTypeVersionLoadRequest) request;
                return transactionTemplate.execute(status -> {
                    Map<EntityType, VersionLoadResult> results = new HashMap<>();
                    Map<EntityType, Set<EntityId>> importedEntities = new HashMap<>();
                    List<ThrowingRunnable> saveReferencesCallbacks = new ArrayList<>();
                    List<ThrowingRunnable> sendEventsCallbacks = new ArrayList<>();

                    versionLoadRequest.getEntityTypes().keySet().stream()
                            .sorted(exportImportService.getEntityTypeComparatorForImport())
                            .forEach(entityType -> {
                                EntityTypeVersionLoadConfig config = versionLoadRequest.getEntityTypes().get(entityType);
                                AtomicInteger created = new AtomicInteger();
                                AtomicInteger updated = new AtomicInteger();

                                try {
                                    int limit = 100;
                                    int offset = 0;
                                    List<EntityExportData<?>> entityDataList;
                                    do {
                                        entityDataList = gitService.getEntities(user.getTenantId(), request.getBranch(), request.getVersionId(), entityType, offset, limit);
                                        for (EntityExportData<?> entityData : entityDataList) {
                                            EntityImportResult<?> importResult = exportImportService.importEntity(user, entityData, EntityImportSettings.builder()
                                                    .updateRelations(config.isLoadRelations())
                                                    .findExistingByName(config.isFindExistingEntityByName())
                                                    .build(), false, false);

                                            if (importResult.getOldEntity() == null) created.incrementAndGet();
                                            else updated.incrementAndGet();
                                            saveReferencesCallbacks.add(importResult.getSaveReferencesCallback());
                                            sendEventsCallbacks.add(importResult.getSendEventsCallback());
                                        }
                                        offset += limit;
                                        importedEntities.computeIfAbsent(entityType, t -> new HashSet<>())
                                                .addAll(entityDataList.stream().map(entityData -> entityData.getEntity().getId()).collect(Collectors.toSet()));
                                    } while (entityDataList.size() == limit);
                                } catch (Exception e) {
                                    throw new RuntimeException(e);
                                }
                                results.put(entityType, VersionLoadResult.builder()
                                        .entityType(entityType)
                                        .created(created.get())
                                        .updated(updated.get())
                                        .build());
                            });

                    versionLoadRequest.getEntityTypes().keySet().stream()
                            .filter(entityType -> versionLoadRequest.getEntityTypes().get(entityType).isRemoveOtherEntities())
                            .sorted(exportImportService.getEntityTypeComparatorForImport().reversed())
                            .forEach(entityType -> {
                                DaoUtil.processInBatches(pageLink -> {
                                    return exportableEntitiesService.findEntitiesByTenantId(user.getTenantId(), entityType, pageLink);
                                }, 100, entity -> {
                                    if (entity.getExternalId() == null || !importedEntities.get(entityType).contains(entity.getExternalId())) {
                                        try {
                                            exportableEntitiesService.checkPermission(user, entity, entityType, Operation.DELETE);
                                        } catch (ThingsboardException e) {
                                            throw new RuntimeException(e);
                                        }
                                        exportableEntitiesService.deleteByTenantIdAndId(user.getTenantId(), entity.getId());

                                        VersionLoadResult result = results.get(entityType);
                                        result.setDeleted(result.getDeleted() + 1);
                                    }
                                });
                            });

                    for (ThrowingRunnable saveReferencesCallback : saveReferencesCallbacks) {
                        try {
                            saveReferencesCallback.run();
                        } catch (ThingsboardException e) {
                            throw new RuntimeException(e);
                        }
                    }
                    for (ThrowingRunnable sendEventsCallback : sendEventsCallbacks) {
                        try {
                            sendEventsCallback.run();
                        } catch (Exception e) {
                            log.error("Failed to send events for entity", e);
                        }
                    }
                    return new ArrayList<>(results.values());
                });
            }
            default:
                throw new IllegalArgumentException("Unsupported version load request");
        }
    }


    @Override
    public List<String> listBranches(TenantId tenantId) throws Exception {
<<<<<<< HEAD
        GitRepository repository = checkRepository(tenantId);
        return repository.listBranches();
    }

    @Override
    public EntitiesVersionControlSettings getVersionControlSettings(TenantId tenantId) {
        AdminSettings adminSettings = adminSettingsService.findAdminSettingsByKey(tenantId, SETTINGS_KEY);
        if (adminSettings != null) {
            try {
                return JacksonUtil.convertValue(adminSettings.getJsonValue(), EntitiesVersionControlSettings.class);
            } catch (Exception e) {
                throw new RuntimeException("Failed to load version control settings!", e);
            }
        }
        return null;
    }

    @Override
    public EntitiesVersionControlSettings saveVersionControlSettings(TenantId tenantId, EntitiesVersionControlSettings versionControlSettings) {
        EntitiesVersionControlSettings storedSettings = getVersionControlSettings(tenantId);
        versionControlSettings = this.restoreCredentials(versionControlSettings, storedSettings);
        AdminSettings adminSettings = new AdminSettings();
        adminSettings.setTenantId(tenantId);
        adminSettings.setKey(SETTINGS_KEY);
        adminSettings.setJsonValue(JacksonUtil.valueToTree(versionControlSettings));
        AdminSettings savedAdminSettings = adminSettingsService.saveAdminSettings(tenantId, adminSettings);
        EntitiesVersionControlSettings savedVersionControlSettings;
        try {
            savedVersionControlSettings = JacksonUtil.convertValue(savedAdminSettings.getJsonValue(), EntitiesVersionControlSettings.class);
        } catch (Exception e) {
            throw new RuntimeException("Failed to load version control settings!", e);
        }
        try {
            clearRepository(tenantId);
            initRepository(tenantId, savedVersionControlSettings);
        } catch (Exception e) {
            throw new RuntimeException("Failed to init repository!", e);
        }
        return savedVersionControlSettings;
    }

    @Override
    public void checkVersionControlAccess(TenantId tenantId, EntitiesVersionControlSettings settings) throws ThingsboardException {
        EntitiesVersionControlSettings storedSettings = getVersionControlSettings(tenantId);
        settings = this.restoreCredentials(settings, storedSettings);
        Path repositoryDirectory = Path.of(repositoriesFolder, tenantId.getId().toString());
        try {
            GitRepository.test(settings, repositoryDirectory.toFile());
        } catch (GitAPIException e) {
            throw new ThingsboardException(String.format("Unable to access repository: %s", e.getMessage()),
                    ThingsboardErrorCode.GENERAL);
        }
    }

    private EntitiesVersionControlSettings restoreCredentials(EntitiesVersionControlSettings settings, EntitiesVersionControlSettings storedSettings) {
        VersionControlAuthMethod authMethod = settings.getAuthMethod();
        if (VersionControlAuthMethod.USERNAME_PASSWORD.equals(authMethod) && settings.getPassword() == null) {
            if (storedSettings != null) {
                settings.setPassword(storedSettings.getPassword());
            }
        } else if (VersionControlAuthMethod.PRIVATE_KEY.equals(authMethod) && settings.getPrivateKey() == null) {
            if (storedSettings != null) {
                settings.setPrivateKey(storedSettings.getPrivateKey());
                if (StringUtils.isEmpty(settings.getPrivateKeyPassword()) &&
                        StringUtils.isNotEmpty(storedSettings.getPrivateKeyPassword())) {
                    settings.setPrivateKeyPassword(storedSettings.getPrivateKeyPassword());
                }
            }
        }
        return settings;
    }

    private EntityVersion checkVersion(TenantId tenantId, String branch, String versionId) throws Exception {
        return listVersions(tenantId, branch, null).stream()
                .filter(version -> version.getId().equals(versionId))
                .findFirst().orElseThrow(() -> new IllegalArgumentException("Version not found"));
    }

    private GitRepository checkRepository(TenantId tenantId) {
        return Optional.ofNullable(repositories.get(tenantId))
                .orElseThrow(() -> new IllegalStateException("Repository is not initialized"));
    }

    private void initRepository(TenantId tenantId, EntitiesVersionControlSettings settings) throws Exception {
        Path repositoryDirectory = Path.of(repositoriesFolder, tenantId.getId().toString());

        FileUtils.forceDelete(repositoryDirectory.toFile());
        Files.createDirectories(repositoryDirectory);

        GitRepository repository = GitRepository.clone(settings, repositoryDirectory.toFile());

        repositories.put(tenantId, repository);
    }

    private void clearRepository(TenantId tenantId) throws IOException {
        GitRepository repository = repositories.get(tenantId);
        if (repository != null) {
            FileUtils.deleteDirectory(new File(repository.getDirectory()));
            repositories.remove(tenantId);
        }
    }

    private EntityVersion toVersion(GitRepository.Commit commit) {
        return new EntityVersion(commit.getId(), commit.getMessage());
    }

    private String getRelativePath(EntityType entityType, String entityId) {
        String path = entityType.name().toLowerCase();
        if (entityId != null) {
            path += "/" + entityId + ".json";
        }
        return path;
=======
        return gitService.listBranches(tenantId);
    }

    @SneakyThrows
    @Override
    public void saveSettings(TenantId tenantId, EntitiesVersionControlSettings settings) {
        attributesService.save(tenantId, tenantId, DataConstants.SERVER_SCOPE, List.of(
                new BaseAttributeKvEntry(System.currentTimeMillis(), new JsonDataEntry(SETTINGS_KEY, JacksonUtil.toString(settings)))
        )).get();

        gitService.initRepository(tenantId, settings);
    }

    @Override
    public EntitiesVersionControlSettings getSettings(TenantId tenantId) {
        return gitService.getSettings(tenantId);
>>>>>>> a63b7478
    }
}<|MERGE_RESOLUTION|>--- conflicted
+++ resolved
@@ -17,13 +17,7 @@
 
 import lombok.RequiredArgsConstructor;
 import lombok.extern.slf4j.Slf4j;
-<<<<<<< HEAD
-import org.apache.commons.io.FileUtils;
-import org.eclipse.jgit.api.errors.GitAPIException;
-import org.springframework.beans.factory.annotation.Value;
-=======
 import org.apache.commons.lang3.ObjectUtils;
->>>>>>> a63b7478
 import org.springframework.stereotype.Service;
 import org.springframework.transaction.support.TransactionTemplate;
 import org.thingsboard.common.util.JacksonUtil;
@@ -36,66 +30,21 @@
 import org.thingsboard.server.common.data.id.EntityId;
 import org.thingsboard.server.common.data.id.EntityIdFactory;
 import org.thingsboard.server.common.data.id.TenantId;
-<<<<<<< HEAD
-import org.thingsboard.server.common.data.query.*;
-import org.thingsboard.server.common.data.vc.EntitiesVersionControlSettings;
-import org.thingsboard.server.common.data.vc.VersionControlAuthMethod;
-=======
-import org.thingsboard.server.common.data.kv.BaseAttributeKvEntry;
-import org.thingsboard.server.common.data.kv.JsonDataEntry;
+import org.thingsboard.server.common.data.sync.vc.*;
 import org.thingsboard.server.common.data.sync.vc.request.load.EntityTypeVersionLoadConfig;
->>>>>>> a63b7478
 import org.thingsboard.server.dao.DaoUtil;
 import org.thingsboard.server.dao.entity.EntityService;
-<<<<<<< HEAD
 import org.thingsboard.server.dao.settings.AdminSettingsService;
-import org.thingsboard.server.dao.tenant.TenantDao;
-import org.thingsboard.server.queue.util.AfterStartUp;
 import org.thingsboard.server.queue.util.TbCoreComponent;
 import org.thingsboard.server.service.security.model.SecurityUser;
 import org.thingsboard.server.service.security.permission.Operation;
-import org.thingsboard.server.service.sync.exportimport.EntitiesExportImportService;
-import org.thingsboard.server.service.sync.exportimport.exporting.ExportableEntitiesService;
-import org.thingsboard.server.service.sync.exportimport.exporting.data.EntityExportData;
-import org.thingsboard.server.service.sync.exportimport.exporting.data.EntityExportSettings;
-import org.thingsboard.server.service.sync.exportimport.importing.data.EntityImportResult;
-import org.thingsboard.server.service.sync.exportimport.importing.data.EntityImportSettings;
-import org.thingsboard.server.service.sync.vc.data.EntityVersion;
-import org.thingsboard.server.service.sync.vc.data.VersionCreationResult;
-import org.thingsboard.server.service.sync.vc.data.VersionLoadResult;
-import org.thingsboard.server.service.sync.vc.data.VersionedEntityInfo;
-import org.thingsboard.server.service.sync.vc.data.request.create.*;
-import org.thingsboard.server.service.sync.vc.data.request.load.EntityTypeVersionLoadRequest;
-import org.thingsboard.server.service.sync.vc.data.request.load.SingleEntityVersionLoadRequest;
-import org.thingsboard.server.service.sync.vc.data.request.load.VersionLoadConfig;
-import org.thingsboard.server.service.sync.vc.data.request.load.VersionLoadRequest;
-import org.thingsboard.server.utils.GitRepository;
-import org.thingsboard.server.utils.ThrowingRunnable;
-
-import java.io.File;
-import java.io.IOException;
-import java.nio.charset.StandardCharsets;
-import java.nio.file.Files;
-import java.nio.file.Path;
-import java.util.*;
-import java.util.concurrent.ConcurrentHashMap;
-import java.util.concurrent.Executors;
-import java.util.concurrent.TimeUnit;
-=======
-import org.thingsboard.server.queue.util.TbCoreComponent;
-import org.thingsboard.server.service.security.model.SecurityUser;
-import org.thingsboard.server.service.security.permission.Operation;
+
 import org.thingsboard.server.service.sync.ie.EntitiesExportImportService;
 import org.thingsboard.server.service.sync.ie.exporting.ExportableEntitiesService;
 import org.thingsboard.server.common.data.sync.ie.EntityExportData;
 import org.thingsboard.server.common.data.sync.ie.EntityExportSettings;
 import org.thingsboard.server.common.data.sync.ie.EntityImportResult;
 import org.thingsboard.server.common.data.sync.ie.EntityImportSettings;
-import org.thingsboard.server.common.data.sync.vc.EntitiesVersionControlSettings;
-import org.thingsboard.server.common.data.sync.vc.EntityVersion;
-import org.thingsboard.server.common.data.sync.vc.VersionCreationResult;
-import org.thingsboard.server.common.data.sync.vc.VersionLoadResult;
-import org.thingsboard.server.common.data.sync.vc.VersionedEntityInfo;
 import org.thingsboard.server.common.data.sync.vc.request.create.ComplexVersionCreateRequest;
 import org.thingsboard.server.common.data.sync.vc.request.create.SingleEntityVersionCreateRequest;
 import org.thingsboard.server.common.data.sync.vc.request.create.SyncStrategy;
@@ -114,7 +63,6 @@
 import java.util.Map;
 import java.util.Set;
 import java.util.UUID;
->>>>>>> a63b7478
 import java.util.concurrent.atomic.AtomicInteger;
 import java.util.stream.Collectors;
 
@@ -131,43 +79,7 @@
     private final EntityService entityService;
     private final TransactionTemplate transactionTemplate;
 
-<<<<<<< HEAD
-    // TODO [viacheslav]: concurrency
-    private final Map<TenantId, GitRepository> repositories = new ConcurrentHashMap<>();
-    @Value("${java.io.tmpdir}/repositories")
-    private String repositoriesFolder;
-
-    private static final String SETTINGS_KEY = "entitiesVersionControl";
-    private final ObjectWriter jsonWriter = new ObjectMapper().writer(SerializationFeature.INDENT_OUTPUT);
-
-
-    @AfterStartUp
-    public void init() {
-        DaoUtil.processInBatches(tenantDao::findTenantsIds, 100, tenantId -> {
-            EntitiesVersionControlSettings settings = getVersionControlSettings(tenantId);
-            if (settings != null) {
-                try {
-                    initRepository(tenantId, settings);
-                } catch (Exception e) {
-                    log.warn("Failed to init repository for tenant {}", tenantId, e);
-                }
-            }
-        });
-        Executors.newSingleThreadScheduledExecutor().scheduleWithFixedDelay(() -> {
-            repositories.forEach((tenantId, repository) -> {
-                try {
-                    repository.fetch();
-                    log.info("Fetching remote repository for tenant {}", tenantId);
-                } catch (Exception e) {
-                    log.warn("Failed to fetch repository for tenant {}", tenantId, e);
-                }
-            });
-        }, 5, 5, TimeUnit.SECONDS);
-    }
-
-=======
-    public static final String SETTINGS_KEY = "vc";
->>>>>>> a63b7478
+    public static final String SETTINGS_KEY = "entitiesVersionControl";
 
     @Override
     public VersionCreationResult saveEntitiesVersion(SecurityUser user, VersionCreateRequest request) throws Exception {
@@ -292,7 +204,7 @@
                                     List<EntityExportData<?>> entityDataList;
                                     do {
                                         entityDataList = gitService.getEntities(user.getTenantId(), request.getBranch(), request.getVersionId(), entityType, offset, limit);
-                                        for (EntityExportData<?> entityData : entityDataList) {
+                                        for (EntityExportData entityData : entityDataList) {
                                             EntityImportResult<?> importResult = exportImportService.importEntity(user, entityData, EntityImportSettings.builder()
                                                     .updateRelations(config.isLoadRelations())
                                                     .findExistingByName(config.isFindExistingEntityByName())
@@ -363,9 +275,7 @@
 
     @Override
     public List<String> listBranches(TenantId tenantId) throws Exception {
-<<<<<<< HEAD
-        GitRepository repository = checkRepository(tenantId);
-        return repository.listBranches();
+        return gitService.listBranches(tenantId);
     }
 
     @Override
@@ -397,8 +307,7 @@
             throw new RuntimeException("Failed to load version control settings!", e);
         }
         try {
-            clearRepository(tenantId);
-            initRepository(tenantId, savedVersionControlSettings);
+            gitService.initRepository(tenantId, savedVersionControlSettings);
         } catch (Exception e) {
             throw new RuntimeException("Failed to init repository!", e);
         }
@@ -409,10 +318,9 @@
     public void checkVersionControlAccess(TenantId tenantId, EntitiesVersionControlSettings settings) throws ThingsboardException {
         EntitiesVersionControlSettings storedSettings = getVersionControlSettings(tenantId);
         settings = this.restoreCredentials(settings, storedSettings);
-        Path repositoryDirectory = Path.of(repositoriesFolder, tenantId.getId().toString());
         try {
-            GitRepository.test(settings, repositoryDirectory.toFile());
-        } catch (GitAPIException e) {
+            gitService.testRepository(tenantId, settings);
+        } catch (Exception e) {
             throw new ThingsboardException(String.format("Unable to access repository: %s", e.getMessage()),
                     ThingsboardErrorCode.GENERAL);
         }
@@ -435,64 +343,4 @@
         }
         return settings;
     }
-
-    private EntityVersion checkVersion(TenantId tenantId, String branch, String versionId) throws Exception {
-        return listVersions(tenantId, branch, null).stream()
-                .filter(version -> version.getId().equals(versionId))
-                .findFirst().orElseThrow(() -> new IllegalArgumentException("Version not found"));
-    }
-
-    private GitRepository checkRepository(TenantId tenantId) {
-        return Optional.ofNullable(repositories.get(tenantId))
-                .orElseThrow(() -> new IllegalStateException("Repository is not initialized"));
-    }
-
-    private void initRepository(TenantId tenantId, EntitiesVersionControlSettings settings) throws Exception {
-        Path repositoryDirectory = Path.of(repositoriesFolder, tenantId.getId().toString());
-
-        FileUtils.forceDelete(repositoryDirectory.toFile());
-        Files.createDirectories(repositoryDirectory);
-
-        GitRepository repository = GitRepository.clone(settings, repositoryDirectory.toFile());
-
-        repositories.put(tenantId, repository);
-    }
-
-    private void clearRepository(TenantId tenantId) throws IOException {
-        GitRepository repository = repositories.get(tenantId);
-        if (repository != null) {
-            FileUtils.deleteDirectory(new File(repository.getDirectory()));
-            repositories.remove(tenantId);
-        }
-    }
-
-    private EntityVersion toVersion(GitRepository.Commit commit) {
-        return new EntityVersion(commit.getId(), commit.getMessage());
-    }
-
-    private String getRelativePath(EntityType entityType, String entityId) {
-        String path = entityType.name().toLowerCase();
-        if (entityId != null) {
-            path += "/" + entityId + ".json";
-        }
-        return path;
-=======
-        return gitService.listBranches(tenantId);
-    }
-
-    @SneakyThrows
-    @Override
-    public void saveSettings(TenantId tenantId, EntitiesVersionControlSettings settings) {
-        attributesService.save(tenantId, tenantId, DataConstants.SERVER_SCOPE, List.of(
-                new BaseAttributeKvEntry(System.currentTimeMillis(), new JsonDataEntry(SETTINGS_KEY, JacksonUtil.toString(settings)))
-        )).get();
-
-        gitService.initRepository(tenantId, settings);
-    }
-
-    @Override
-    public EntitiesVersionControlSettings getSettings(TenantId tenantId) {
-        return gitService.getSettings(tenantId);
->>>>>>> a63b7478
-    }
 }