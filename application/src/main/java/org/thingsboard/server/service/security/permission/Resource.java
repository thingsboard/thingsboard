/**
 * Copyright © 2016-2025 The Thingsboard Authors
 *
 * Licensed under the Apache License, Version 2.0 (the "License");
 * you may not use this file except in compliance with the License.
 * You may obtain a copy of the License at
 *
 *     http://www.apache.org/licenses/LICENSE-2.0
 *
 * Unless required by applicable law or agreed to in writing, software
 * distributed under the License is distributed on an "AS IS" BASIS,
 * WITHOUT WARRANTIES OR CONDITIONS OF ANY KIND, either express or implied.
 * See the License for the specific language governing permissions and
 * limitations under the License.
 */
package org.thingsboard.server.service.security.permission;

import org.thingsboard.server.common.data.EntityType;

import java.util.Collections;
import java.util.Set;

public enum Resource {
    ADMIN_SETTINGS(),
    ALARM(EntityType.ALARM),
    DEVICE(EntityType.DEVICE),
    ASSET(EntityType.ASSET),
    CUSTOMER(EntityType.CUSTOMER),
    DASHBOARD(EntityType.DASHBOARD),
    ENTITY_VIEW(EntityType.ENTITY_VIEW),
    TENANT(EntityType.TENANT),
    RULE_CHAIN(EntityType.RULE_CHAIN),
    USER(EntityType.USER),
    WIDGETS_BUNDLE(EntityType.WIDGETS_BUNDLE),
    WIDGET_TYPE(EntityType.WIDGET_TYPE),
    OAUTH2_CLIENT(EntityType.OAUTH2_CLIENT),
    DOMAIN(EntityType.DOMAIN),
    MOBILE_APP(EntityType.MOBILE_APP),
    MOBILE_APP_BUNDLE(EntityType.MOBILE_APP_BUNDLE),
    OAUTH2_CONFIGURATION_TEMPLATE(),
    TENANT_PROFILE(EntityType.TENANT_PROFILE),
    DEVICE_PROFILE(EntityType.DEVICE_PROFILE),
    ASSET_PROFILE(EntityType.ASSET_PROFILE),
    API_USAGE_STATE(EntityType.API_USAGE_STATE),
    TB_RESOURCE(EntityType.TB_RESOURCE),
    OTA_PACKAGE(EntityType.OTA_PACKAGE),
    EDGE(EntityType.EDGE),
    RPC(EntityType.RPC),
    QUEUE(EntityType.QUEUE),
    VERSION_CONTROL,
    NOTIFICATION(EntityType.NOTIFICATION_TARGET, EntityType.NOTIFICATION_TEMPLATE,
            EntityType.NOTIFICATION_REQUEST, EntityType.NOTIFICATION_RULE),
    MOBILE_APP_SETTINGS,
<<<<<<< HEAD
    CALCULATED_FIELD(EntityType.CALCULATED_FIELD),
    AI_MODEL_SETTINGS(EntityType.AI_MODEL_SETTINGS);
=======
    JOB(EntityType.JOB);
>>>>>>> dfc1a6ed

    private final Set<EntityType> entityTypes;

    Resource() {
        this.entityTypes = Collections.emptySet();
    }

    Resource(EntityType... entityTypes) {
        this.entityTypes = Set.of(entityTypes);
    }

    public Set<EntityType> getEntityTypes() {
        return entityTypes;
    }

    public static Resource of(EntityType entityType) {
        for (Resource resource : Resource.values()) {
            if (resource.getEntityTypes().contains(entityType)) {
                return resource;
            }
        }
        throw new IllegalArgumentException("Unknown EntityType: " + entityType.name());
    }
}<|MERGE_RESOLUTION|>--- conflicted
+++ resolved
@@ -21,6 +21,7 @@
 import java.util.Set;
 
 public enum Resource {
+
     ADMIN_SETTINGS(),
     ALARM(EntityType.ALARM),
     DEVICE(EntityType.DEVICE),
@@ -51,12 +52,8 @@
     NOTIFICATION(EntityType.NOTIFICATION_TARGET, EntityType.NOTIFICATION_TEMPLATE,
             EntityType.NOTIFICATION_REQUEST, EntityType.NOTIFICATION_RULE),
     MOBILE_APP_SETTINGS,
-<<<<<<< HEAD
-    CALCULATED_FIELD(EntityType.CALCULATED_FIELD),
+    JOB(EntityType.JOB),
     AI_MODEL_SETTINGS(EntityType.AI_MODEL_SETTINGS);
-=======
-    JOB(EntityType.JOB);
->>>>>>> dfc1a6ed
 
     private final Set<EntityType> entityTypes;
 
@@ -80,4 +77,5 @@
         }
         throw new IllegalArgumentException("Unknown EntityType: " + entityType.name());
     }
+
 }