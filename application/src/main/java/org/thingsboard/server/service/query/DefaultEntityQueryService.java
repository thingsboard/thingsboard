--- conflicted
+++ resolved
@@ -254,11 +254,7 @@
         if (isAttributes) {
             Map<EntityType, List<EntityId>> typesMap = ids.stream().collect(Collectors.groupingBy(EntityId::getEntityType));
             List<ListenableFuture<List<String>>> futures = new ArrayList<>(typesMap.size());
-<<<<<<< HEAD
-            typesMap.forEach((type, entityIds) -> futures.add(dbCallbackExecutor.submit(() -> attributesService.findAllKeysByEntityIds(tenantId, entityIds))));
-=======
-            typesMap.forEach((type, entityIds) -> futures.add(dbCallbackExecutor.submit(() -> attributesService.findAllKeysByEntityIds(tenantId, type, entityIds, attributesScope))));
->>>>>>> f0a9948c
+            typesMap.forEach((type, entityIds) -> futures.add(dbCallbackExecutor.submit(() -> attributesService.findAllKeysByEntityIds(tenantId, entityIds, attributesScope))));
             attributesKeysFuture = Futures.transform(Futures.allAsList(futures), lists -> {
                 if (CollectionUtils.isEmpty(lists)) {
                     return Collections.emptyList();
