--- conflicted
+++ resolved
@@ -65,9 +65,7 @@
 
     void onTenantDelete(Tenant tenant, TbQueueCallback callback);
 
-<<<<<<< HEAD
+    void onApiStateChange(ApiUsageState apiUsageState, TbQueueCallback callback);
+
     void onDeviceDelete(TenantId tenantId, EntityId entityId, TbQueueCallback callback);
-=======
-    void onApiStateChange(ApiUsageState apiUsageState, TbQueueCallback callback);
->>>>>>> b38b47f4
 }