/**
 * Copyright © 2016-2021 The Thingsboard Authors
 *
 * Licensed under the Apache License, Version 2.0 (the "License");
 * you may not use this file except in compliance with the License.
 * You may obtain a copy of the License at
 *
 *     http://www.apache.org/licenses/LICENSE-2.0
 *
 * Unless required by applicable law or agreed to in writing, software
 * distributed under the License is distributed on an "AS IS" BASIS,
 * WITHOUT WARRANTIES OR CONDITIONS OF ANY KIND, either express or implied.
 * See the License for the specific language governing permissions and
 * limitations under the License.
 */
package org.thingsboard.server.service.queue;

import org.thingsboard.rule.engine.api.msg.ToDeviceActorNotificationMsg;
import org.thingsboard.server.common.data.ApiUsageState;
import org.thingsboard.server.common.data.Device;
import org.thingsboard.server.common.data.DeviceProfile;
import org.thingsboard.server.common.data.TbResource;
import org.thingsboard.server.common.data.Tenant;
import org.thingsboard.server.common.data.TenantProfile;
import org.thingsboard.server.common.data.id.EdgeId;
import org.thingsboard.server.common.data.id.EntityId;
import org.thingsboard.server.common.data.id.TenantId;
import org.thingsboard.server.common.data.plugin.ComponentLifecycleEvent;
import org.thingsboard.server.common.msg.TbMsg;
import org.thingsboard.server.common.msg.queue.TopicPartitionInfo;
import org.thingsboard.server.gen.transport.TransportProtos;
import org.thingsboard.server.gen.transport.TransportProtos.ToCoreMsg;
import org.thingsboard.server.gen.transport.TransportProtos.ToTransportMsg;
import org.thingsboard.server.queue.TbQueueCallback;
import org.thingsboard.server.service.rpc.FromDeviceRpcResponse;

import java.util.UUID;

public interface TbClusterService {

    void pushMsgToCore(TopicPartitionInfo tpi, UUID msgKey, ToCoreMsg msg, TbQueueCallback callback);

    void pushMsgToCore(TenantId tenantId, EntityId entityId, ToCoreMsg msg, TbQueueCallback callback);

    void pushMsgToCore(ToDeviceActorNotificationMsg msg, TbQueueCallback callback);

    void pushNotificationToCore(String targetServiceId, FromDeviceRpcResponse response, TbQueueCallback callback);

    void pushMsgToRuleEngine(TopicPartitionInfo tpi, UUID msgId, TransportProtos.ToRuleEngineMsg msg, TbQueueCallback callback);

    void pushMsgToRuleEngine(TenantId tenantId, EntityId entityId, TbMsg msg, TbQueueCallback callback);

    void pushNotificationToRuleEngine(String targetServiceId, FromDeviceRpcResponse response, TbQueueCallback callback);

    void pushNotificationToTransport(String targetServiceId, ToTransportMsg response, TbQueueCallback callback);

    void onEntityStateChange(TenantId tenantId, EntityId entityId, ComponentLifecycleEvent state);

    void onDeviceProfileChange(DeviceProfile deviceProfile, TbQueueCallback callback);

    void onDeviceProfileDelete(DeviceProfile deviceProfile, TbQueueCallback callback);

    void onTenantProfileChange(TenantProfile tenantProfile, TbQueueCallback callback);

    void onTenantProfileDelete(TenantProfile tenantProfile, TbQueueCallback callback);

    void onTenantChange(Tenant tenant, TbQueueCallback callback);

    void onTenantDelete(Tenant tenant, TbQueueCallback callback);

    void onApiStateChange(ApiUsageState apiUsageState, TbQueueCallback callback);

    void onDeviceChange(Device device, TbQueueCallback callback);

    void onDeviceDeleted(Device device, TbQueueCallback callback);

<<<<<<< HEAD
    void onDeviceDeleted(TenantId tenantId, EntityId entityId, TbQueueCallback callback);
=======
    void onResourceChange(TbResource resource, TbQueueCallback callback);

    void onResourceDeleted(TbResource resource, TbQueueCallback callback);

    void onEdgeEventUpdate(TenantId tenantId, EdgeId edgeId);
>>>>>>> 8d3e30e8
}<|MERGE_RESOLUTION|>--- conflicted
+++ resolved
@@ -74,13 +74,11 @@
 
     void onDeviceDeleted(Device device, TbQueueCallback callback);
 
-<<<<<<< HEAD
-    void onDeviceDeleted(TenantId tenantId, EntityId entityId, TbQueueCallback callback);
-=======
     void onResourceChange(TbResource resource, TbQueueCallback callback);
 
     void onResourceDeleted(TbResource resource, TbQueueCallback callback);
 
     void onEdgeEventUpdate(TenantId tenantId, EdgeId edgeId);
->>>>>>> 8d3e30e8
+
+    void onDeviceDeleted(TenantId tenantId, EntityId entityId, TbQueueCallback callback);
 }