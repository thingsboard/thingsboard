--- conflicted
+++ resolved
@@ -16,11 +16,8 @@
 package org.thingsboard.server.service.edge.rpc.constructor;
 
 import com.fasterxml.jackson.core.JsonProcessingException;
-<<<<<<< HEAD
-=======
 import com.fasterxml.jackson.databind.ObjectMapper;
 import com.fasterxml.jackson.databind.node.ObjectNode;
->>>>>>> 8fa4dd18
 import lombok.extern.slf4j.Slf4j;
 import org.springframework.stereotype.Component;
 import org.thingsboard.common.util.JacksonUtil;
@@ -52,13 +49,10 @@
 @TbCoreComponent
 public class RuleChainMsgConstructor {
 
-<<<<<<< HEAD
-=======
     private static final ObjectMapper objectMapper = new ObjectMapper();
     private static final String RULE_CHAIN_INPUT_NODE = "org.thingsboard.rule.engine.flow.TbRuleChainInputNode";
     private static final String TB_RULE_CHAIN_OUTPUT_NODE = "org.thingsboard.rule.engine.flow.TbRuleChainOutputNode";
 
->>>>>>> 8fa4dd18
     public RuleChainUpdateMsg constructRuleChainUpdatedMsg(RuleChainId edgeRootRuleChainId, UpdateMsgType msgType, RuleChain ruleChain) {
         RuleChainUpdateMsg.Builder builder = RuleChainUpdateMsg.newBuilder()
                 .setMsgType(msgType)
@@ -286,11 +280,7 @@
                 .setTargetRuleChainIdMSB(ruleChainConnectionInfo.getTargetRuleChainId().getId().getMostSignificantBits())
                 .setTargetRuleChainIdLSB(ruleChainConnectionInfo.getTargetRuleChainId().getId().getLeastSignificantBits())
                 .setType(ruleChainConnectionInfo.getType())
-<<<<<<< HEAD
-                .setAdditionalInfo(JacksonUtil.getObjectMapper().writeValueAsString(ruleChainConnectionInfo.getAdditionalInfo()))
-=======
                 .setAdditionalInfo(objectMapper.writeValueAsString(additionalInfo))
->>>>>>> 8fa4dd18
                 .build();
     }
 
@@ -301,8 +291,8 @@
                 .setType(node.getType())
                 .setName(node.getName())
                 .setDebugMode(node.isDebugMode())
-                .setConfiguration(JacksonUtil.getObjectMapper().writeValueAsString(node.getConfiguration()))
-                .setAdditionalInfo(JacksonUtil.getObjectMapper().writeValueAsString(node.getAdditionalInfo()))
+                .setConfiguration(objectMapper.writeValueAsString(node.getConfiguration()))
+                .setAdditionalInfo(objectMapper.writeValueAsString(node.getAdditionalInfo()))
                 .build();
     }
 
