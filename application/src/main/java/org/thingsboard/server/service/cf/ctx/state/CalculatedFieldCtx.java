--- conflicted
+++ resolved
@@ -54,7 +54,6 @@
 import org.thingsboard.server.common.data.util.CollectionsUtil;
 import org.thingsboard.server.common.util.ProtoUtils;
 import org.thingsboard.server.dao.relation.RelationService;
-import org.thingsboard.server.gen.transport.TransportProtos.CalculatedFieldTelemetryMsgProto;
 import org.thingsboard.server.service.cf.ctx.CalculatedFieldEntityCtxId;
 import org.thingsboard.server.service.cf.ctx.state.geofencing.GeofencingCalculatedFieldState;
 import org.thingsboard.server.service.telemetry.AlarmSubscriptionService;
@@ -65,12 +64,9 @@
 import java.util.LinkedHashMap;
 import java.util.List;
 import java.util.Map;
-<<<<<<< HEAD
 import java.util.Objects;
+import java.util.Set;
 import java.util.concurrent.ScheduledFuture;
-=======
-import java.util.Set;
->>>>>>> f4d79dee
 import java.util.concurrent.TimeUnit;
 
 @Data
@@ -84,14 +80,9 @@
     private EntityId entityId;
     private CalculatedFieldType cfType;
     private final Map<String, Argument> arguments;
-<<<<<<< HEAD
-    private final Map<ReferencedEntityKey, String> mainEntityArguments;
-    private final Map<EntityId, Map<ReferencedEntityKey, String>> linkedEntityArguments;
-    private final Map<ReferencedEntityKey, String> dynamicEntityArguments;
-=======
     private final Map<ReferencedEntityKey, Set<String>> mainEntityArguments;
     private final Map<EntityId, Map<ReferencedEntityKey, Set<String>>> linkedEntityArguments;
->>>>>>> f4d79dee
+    private final Map<ReferencedEntityKey, Set<String>> dynamicEntityArguments;
     private final List<String> argNames;
     private Output output;
     private String expression;
@@ -142,27 +133,18 @@
             for (Map.Entry<String, Argument> entry : arguments.entrySet()) {
                 var refId = entry.getValue().getRefEntityId();
                 var refKey = entry.getValue().getRefEntityKey();
-<<<<<<< HEAD
                 if (refId == null) {
                     if (entry.getValue().hasRelationQuerySource()) {
                         relationQueryDynamicArguments = true;
                         continue;
                     }
                     if (entry.getValue().hasOwnerSource()) {
-                        dynamicEntityArguments.put(refKey, entry.getKey());
+                        dynamicEntityArguments.compute(refKey, (key, existingNames) -> CollectionsUtil.addToSet(existingNames, entry.getKey()));
                     } else {
-                        mainEntityArguments.put(refKey, entry.getKey());
+                        mainEntityArguments.compute(refKey, (key, existingNames) -> CollectionsUtil.addToSet(existingNames, entry.getKey()));
                     }
                 } else if (refId.equals(calculatedField.getEntityId())) {
-                    mainEntityArguments.put(refKey, entry.getKey());
-=======
-                if (refId == null && entry.getValue().hasDynamicSource()) {
-                    relationQueryDynamicArguments = true;
-                    continue;
-                }
-                if (refId == null || refId.equals(calculatedField.getEntityId())) {
                     mainEntityArguments.compute(refKey, (key, existingNames) -> CollectionsUtil.addToSet(existingNames, entry.getKey()));
->>>>>>> f4d79dee
                 } else {
                     linkedEntityArguments.computeIfAbsent(refId, key -> new HashMap<>())
                             .compute(refKey, (key, existingNames) -> CollectionsUtil.addToSet(existingNames, entry.getKey()));
@@ -358,7 +340,6 @@
         return map != null && matchesTimeSeries(map, values);
     }
 
-<<<<<<< HEAD
     public boolean dynamicSourceMatches(List<TsKvEntry> values) {
         return matchesTimeSeries(dynamicEntityArguments, values);
     }
@@ -367,10 +348,7 @@
         return matchesAttributes(dynamicEntityArguments, values, scope);
     }
 
-    private boolean matchesAttributes(Map<ReferencedEntityKey, String> argMap, List<AttributeKvEntry> values, AttributeScope scope) {
-=======
     private boolean matchesAttributes(Map<ReferencedEntityKey, Set<String>> argMap, List<AttributeKvEntry> values, AttributeScope scope) {
->>>>>>> f4d79dee
         if (argMap.isEmpty() || values.isEmpty()) {
             return false;
         }
@@ -413,7 +391,6 @@
         return matchesTimeSeriesKeys(mainEntityArguments, keys);
     }
 
-<<<<<<< HEAD
     public boolean matchesDynamicSourceKeys(List<String> keys, AttributeScope scope) {
         return matchesAttributesKeys(dynamicEntityArguments, keys, scope);
     }
@@ -422,10 +399,7 @@
         return matchesTimeSeriesKeys(dynamicEntityArguments, keys);
     }
 
-    private boolean matchesAttributesKeys(Map<ReferencedEntityKey, String> argMap, List<String> keys, AttributeScope scope) {
-=======
     private boolean matchesAttributesKeys(Map<ReferencedEntityKey, Set<String>> argMap, List<String> keys, AttributeScope scope) {
->>>>>>> f4d79dee
         if (argMap.isEmpty() || keys.isEmpty()) {
             return false;
         }
@@ -509,8 +483,8 @@
         }
     }
 
-    public Map<ReferencedEntityKey, String> getLinkedAndDynamicArgs(EntityId entityId) {
-        var argNames = new HashMap<ReferencedEntityKey, String>();
+    public Map<ReferencedEntityKey, Set<String>> getLinkedAndDynamicArgs(EntityId entityId) {
+        var argNames = new HashMap<ReferencedEntityKey, Set<String>>();
         var linkedArgNames = linkedEntityArguments.get(entityId);
         if (linkedArgNames != null && !linkedArgNames.isEmpty()) {
             argNames.putAll(linkedArgNames);
