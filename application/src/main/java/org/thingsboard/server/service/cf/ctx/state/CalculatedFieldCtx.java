/**
 * Copyright © 2016-2025 The Thingsboard Authors
 *
 * Licensed under the Apache License, Version 2.0 (the "License");
 * you may not use this file except in compliance with the License.
 * You may obtain a copy of the License at
 *
 *     http://www.apache.org/licenses/LICENSE-2.0
 *
 * Unless required by applicable law or agreed to in writing, software
 * distributed under the License is distributed on an "AS IS" BASIS,
 * WITHOUT WARRANTIES OR CONDITIONS OF ANY KIND, either express or implied.
 * See the License for the specific language governing permissions and
 * limitations under the License.
 */
package org.thingsboard.server.service.cf.ctx.state;

import com.google.common.util.concurrent.ListenableFuture;
import lombok.Data;
import lombok.extern.slf4j.Slf4j;
import net.objecthunter.exp4j.Expression;
import org.mvel2.MVEL;
import org.thingsboard.common.util.ExpressionUtils;
import org.thingsboard.script.api.tbel.TbelCfArg;
import org.thingsboard.script.api.tbel.TbelCfCtx;
import org.thingsboard.script.api.tbel.TbelCfSingleValueArg;
import org.thingsboard.script.api.tbel.TbelInvokeService;
import org.thingsboard.server.actors.ActorSystemContext;
import org.thingsboard.server.actors.TbActorRef;
import org.thingsboard.server.actors.calculatedField.CalculatedFieldReevaluateMsg;
import org.thingsboard.server.common.data.AttributeScope;
import org.thingsboard.server.common.data.alarm.rule.AlarmRule;
import org.thingsboard.server.common.data.alarm.rule.condition.expression.TbelAlarmConditionExpression;
import org.thingsboard.server.common.data.cf.CalculatedField;
import org.thingsboard.server.common.data.cf.CalculatedFieldType;
import org.thingsboard.server.common.data.cf.configuration.AlarmCalculatedFieldConfiguration;
import org.thingsboard.server.common.data.cf.configuration.Argument;
import org.thingsboard.server.common.data.cf.configuration.ArgumentType;
import org.thingsboard.server.common.data.cf.configuration.ArgumentsBasedCalculatedFieldConfiguration;
import org.thingsboard.server.common.data.cf.configuration.ExpressionBasedCalculatedFieldConfiguration;
import org.thingsboard.server.common.data.cf.configuration.Output;
import org.thingsboard.server.common.data.cf.configuration.PropagationCalculatedFieldConfiguration;
import org.thingsboard.server.common.data.cf.configuration.ReferencedEntityKey;
import org.thingsboard.server.common.data.cf.configuration.ScheduledUpdateSupportedCalculatedFieldConfiguration;
import org.thingsboard.server.common.data.cf.configuration.SimpleCalculatedFieldConfiguration;
import org.thingsboard.server.common.data.cf.configuration.geofencing.GeofencingCalculatedFieldConfiguration;
import org.thingsboard.server.common.data.id.CalculatedFieldId;
import org.thingsboard.server.common.data.id.EntityId;
import org.thingsboard.server.common.data.id.TenantId;
import org.thingsboard.server.common.data.kv.AttributeKvEntry;
import org.thingsboard.server.common.data.kv.BasicKvEntry;
import org.thingsboard.server.common.data.kv.TsKvEntry;
import org.thingsboard.server.common.data.tenant.profile.DefaultTenantProfileConfiguration;
import org.thingsboard.server.common.util.ProtoUtils;
import org.thingsboard.server.dao.relation.RelationService;
import org.thingsboard.server.gen.transport.TransportProtos.CalculatedFieldTelemetryMsgProto;
import org.thingsboard.server.service.cf.ctx.CalculatedFieldEntityCtxId;
import org.thingsboard.server.service.cf.ctx.state.geofencing.GeofencingCalculatedFieldState;
import org.thingsboard.server.service.telemetry.AlarmSubscriptionService;

import java.util.ArrayList;
import java.util.HashMap;
import java.util.LinkedHashMap;
import java.util.List;
import java.util.Map;
import java.util.Objects;
import java.util.concurrent.ScheduledFuture;
import java.util.concurrent.TimeUnit;
import java.util.stream.Stream;

@Data
@Slf4j
public class CalculatedFieldCtx {

    private CalculatedField calculatedField;

    private CalculatedFieldId cfId;
    private TenantId tenantId;
    private EntityId entityId;
    private CalculatedFieldType cfType;
    private final Map<String, Argument> arguments;
    private final Map<ReferencedEntityKey, String> mainEntityArguments;
    private final Map<EntityId, Map<ReferencedEntityKey, String>> linkedEntityArguments;
    private final Map<ReferencedEntityKey, String> dynamicEntityArguments;
    private final List<String> argNames;
    private Output output;
    private String expression;
    private boolean useLatestTs;

    private ActorSystemContext systemContext;
    private TbelInvokeService tbelInvokeService;
    private RelationService relationService;
    private AlarmSubscriptionService alarmService;

    private Map<String, CalculatedFieldScriptEngine> tbelExpressions;
    private Map<String, ThreadLocal<Expression>> simpleExpressions;

    private boolean initialized;

    private long maxDataPointsPerRollingArg;
    private long maxStateSize;
    private long maxSingleValueArgumentSize;

    private boolean relationQueryDynamicArguments;
    private List<String> mainEntityGeofencingArgumentNames;
    private List<String> linkedEntityAndCurrentOwnerGeofencingArgumentNames;

    private long scheduledUpdateIntervalMillis;

    private Argument propagationArgument;
    private boolean applyExpressionForResolvedArguments;

    public CalculatedFieldCtx(CalculatedField calculatedField,
                              ActorSystemContext systemContext) {
        this.calculatedField = calculatedField;

        this.cfId = calculatedField.getId();
        this.tenantId = calculatedField.getTenantId();
        this.entityId = calculatedField.getEntityId();
        this.cfType = calculatedField.getType();
        this.arguments = new HashMap<>();
        this.mainEntityArguments = new HashMap<>();
        this.linkedEntityArguments = new HashMap<>();
        this.dynamicEntityArguments = new HashMap<>();
        this.argNames = new ArrayList<>();
        this.mainEntityGeofencingArgumentNames = new ArrayList<>();
        this.linkedEntityAndCurrentOwnerGeofencingArgumentNames = new ArrayList<>();
        this.output = calculatedField.getConfiguration().getOutput();
        if (calculatedField.getConfiguration() instanceof ArgumentsBasedCalculatedFieldConfiguration argBasedConfig) {
            this.arguments.putAll(argBasedConfig.getArguments());
            for (Map.Entry<String, Argument> entry : arguments.entrySet()) {
                var refId = entry.getValue().getRefEntityId();
                var refKey = entry.getValue().getRefEntityKey();
                if (refId == null) {
                    if (entry.getValue().hasRelationQuerySource()) {
                        relationQueryDynamicArguments = true;
                        continue;
                    }
                    if (entry.getValue().hasOwnerSource()) {
                        dynamicEntityArguments.put(refKey, entry.getKey());
                    } else {
                        mainEntityArguments.put(refKey, entry.getKey());
                    }
                } else if (refId.equals(calculatedField.getEntityId())) {
                    mainEntityArguments.put(refKey, entry.getKey());
                } else {
                    linkedEntityArguments.computeIfAbsent(refId, key -> new HashMap<>()).put(refKey, entry.getKey());
                }
            }
            this.argNames.addAll(arguments.keySet());
            if (argBasedConfig instanceof ExpressionBasedCalculatedFieldConfiguration expressionBasedConfig) {
                this.expression = expressionBasedConfig.getExpression();
                this.useLatestTs = CalculatedFieldType.SIMPLE.equals(calculatedField.getType()) && ((SimpleCalculatedFieldConfiguration) argBasedConfig).isUseLatestTs();
            }
            if (calculatedField.getConfiguration() instanceof GeofencingCalculatedFieldConfiguration geofencingConfig) {
                geofencingConfig.getZoneGroups().forEach((zoneGroupName, config) -> {
                    if (config.isCfEntitySource(entityId)) {
                        mainEntityGeofencingArgumentNames.add(zoneGroupName);
                        return;
                    }
                    if (config.isLinkedCfEntitySource(entityId) || config.hasCurrentOwnerSource()) {
                        linkedEntityAndCurrentOwnerGeofencingArgumentNames.add(zoneGroupName);
                    }
                });
            }
            if (calculatedField.getConfiguration() instanceof PropagationCalculatedFieldConfiguration propagationConfig) {
                propagationArgument = propagationConfig.toPropagationArgument();
                applyExpressionForResolvedArguments = propagationConfig.isApplyExpressionToResolvedArguments();
                relationQueryDynamicArguments = true;
            }
        }
        if (calculatedField.getConfiguration() instanceof ScheduledUpdateSupportedCalculatedFieldConfiguration scheduledConfig) {
            this.scheduledUpdateIntervalMillis = scheduledConfig.isScheduledUpdateEnabled() ? TimeUnit.SECONDS.toMillis(scheduledConfig.getScheduledUpdateInterval()) : -1L;
        }
        this.systemContext = systemContext;
        this.tbelInvokeService = systemContext.getTbelInvokeService();
        this.relationService = systemContext.getRelationService();
        this.alarmService = systemContext.getAlarmService();

        this.maxDataPointsPerRollingArg = systemContext.getApiLimitService().getLimit(tenantId, DefaultTenantProfileConfiguration::getMaxDataPointsPerRollingArg); // fixme why tenant profile update is not handled??
        this.maxStateSize = systemContext.getApiLimitService().getLimit(tenantId, DefaultTenantProfileConfiguration::getMaxStateSizeInKBytes) * 1024;
        this.maxSingleValueArgumentSize = systemContext.getApiLimitService().getLimit(tenantId, DefaultTenantProfileConfiguration::getMaxSingleValueArgumentSizeInKBytes) * 1024;
    }

    public void init() {
        switch (cfType) {
<<<<<<< HEAD
            case SCRIPT -> initTbelExpression();
            case PROPAGATION -> {
                if (applyExpressionForResolvedArguments) {
                    initTbelExpression();
                    return;
                }
=======
            case SCRIPT -> {
                initTbelExpression(expression);
>>>>>>> 9d1580e7
                initialized = true;
            }
            case GEOFENCING -> initialized = true;
            case SIMPLE -> {
                initSimpleExpression(expression);
                initialized = true;
            }
            case ALARM -> {
                AlarmCalculatedFieldConfiguration configuration = (AlarmCalculatedFieldConfiguration) calculatedField.getConfiguration();
                Stream<AlarmRule> rules = configuration.getCreateRules().values().stream();
                if (configuration.getClearRule() != null) {
                    rules = Stream.concat(rules, Stream.of(configuration.getClearRule()));
                }
                rules.map(rule -> rule.getCondition().getExpression()).forEach(expression -> {
                    if (expression instanceof TbelAlarmConditionExpression tbelExpression) {
                        initTbelExpression(tbelExpression.getExpression());
                    }
                });
                initialized = true;
            }
        }
    }

<<<<<<< HEAD
    private void initTbelExpression() {
        try {
            initTbelExpression(expression);
            initialized = true;
        } catch (Exception e) {
            initialized = false;
            throw new RuntimeException("Failed to init calculated field ctx. Invalid expression syntax.", e);
        }
    }

    public double evaluateSimpleExpression(String expressionStr, CalculatedFieldState state) {
        Expression expression = simpleExpressions.get(expressionStr).get();
=======
    public double evaluateSimpleExpression(Expression expression, CalculatedFieldState state) {
>>>>>>> 9d1580e7
        for (Map.Entry<String, ArgumentEntry> entry : state.getArguments().entrySet()) {
            try {
                BasicKvEntry kvEntry = ((SingleValueArgumentEntry) entry.getValue()).getKvEntryValue();
                double value = switch (kvEntry.getDataType()) {
                    case LONG -> kvEntry.getLongValue().map(Long::doubleValue).orElseThrow();
                    case DOUBLE -> kvEntry.getDoubleValue().orElseThrow();
                    case BOOLEAN -> kvEntry.getBooleanValue().map(b -> b ? 1.0 : 0.0).orElseThrow();
                    case STRING, JSON -> Double.parseDouble(kvEntry.getValueAsString());
                };
                expression.setVariable(entry.getKey(), value);
            } catch (NumberFormatException e) {
                throw new IllegalArgumentException("Argument '" + entry.getKey() + "' is not a number.");
            }
        }
        return expression.evaluate();
    }

    public ListenableFuture<Object> evaluateTbelExpression(String expression, CalculatedFieldState state) {
        return evaluateTbelExpression(tbelExpressions.get(expression), state);
    }

    public ListenableFuture<Object> evaluateTbelExpression(CalculatedFieldScriptEngine expression, CalculatedFieldState state) {
        Map<String, TbelCfArg> arguments = new LinkedHashMap<>();
        List<Object> args = new ArrayList<>(argNames.size() + 1);
        args.add(new Object()); // first element is a ctx, but we will set it later;
        for (String argName : argNames) {
            var arg = toTbelArgument(argName, state);
            arguments.put(argName, arg);
            if (arg instanceof TbelCfSingleValueArg svArg) {
                args.add(svArg.getValue());
            } else {
                args.add(arg);
            }
        }
        args.set(0, new TbelCfCtx(arguments, state.getLatestTimestamp()));

        return expression.executeScriptAsync(args.toArray());
    }

    public ScheduledFuture<?> scheduleReevaluation(long delayMs, TbActorRef actorCtx) {
        log.debug("[{}] Scheduling CF reevaluation in {} ms", cfId, delayMs);
        // TODO: use single lazy-loaded instance of CalculatedFieldReevaluateMsg
        return systemContext.scheduleMsgWithDelay(actorCtx, new CalculatedFieldReevaluateMsg(tenantId, this), delayMs);
    }

    private TbelCfArg toTbelArgument(String key, CalculatedFieldState state) {
        return state.getArguments().get(key).toTbelCfArg();
    }

    private void initTbelExpression(String expression) {
        if (tbelExpressions == null) {
            tbelExpressions = new HashMap<>();
        } else if (tbelExpressions.containsKey(expression)) {
            return;
        }
        try {
            CalculatedFieldScriptEngine engine = initEngine(tenantId, expression, tbelInvokeService);
            tbelExpressions.put(expression, engine);
        } catch (Exception e) {
            initialized = false;
            throw new RuntimeException("Failed to init calculated field ctx. Invalid expression syntax.", e);
        }
    }

    private void initSimpleExpression(String expression) {
        if (simpleExpressions == null) {
            simpleExpressions = new HashMap<>();
        } else if (simpleExpressions.containsKey(expression)) {
            return;
        }
        if (isValidExpression(expression)) {
            ThreadLocal<Expression> compiledExpression = ThreadLocal.withInitial(() ->
                    ExpressionUtils.createExpression(expression, this.arguments.keySet())
            );
            simpleExpressions.put(expression, compiledExpression);
        } else {
            initialized = false;
            throw new RuntimeException("Failed to init calculated field ctx. Invalid expression syntax.");
        }
    }

    private CalculatedFieldScriptEngine initEngine(TenantId tenantId, String expression, TbelInvokeService tbelInvokeService) {
        if (tbelInvokeService == null) {
            throw new IllegalArgumentException("TBEL script engine is disabled!");
        }

        List<String> ctxAndArgNames = new ArrayList<>(argNames.size() + 1);
        ctxAndArgNames.add("ctx");
        ctxAndArgNames.addAll(argNames);
        return new CalculatedFieldTbelScriptEngine(
                tenantId,
                tbelInvokeService,
                expression,
                ctxAndArgNames.toArray(String[]::new)
        );
    }

    private boolean isValidExpression(String expression) {
        try {
            MVEL.compileExpression(expression);
            return true;
        } catch (Exception e) {
            return false;
        }
    }

    public boolean matches(List<AttributeKvEntry> values, AttributeScope scope) {
        return matchesAttributes(mainEntityArguments, values, scope);
    }

    public boolean linkMatches(EntityId entityId, List<AttributeKvEntry> values, AttributeScope scope) {
        var map = linkedEntityArguments.get(entityId);
        return map != null && matchesAttributes(map, values, scope);
    }

    public boolean matches(List<TsKvEntry> values) {
        return matchesTimeSeries(mainEntityArguments, values);
    }

    public boolean linkMatches(EntityId entityId, List<TsKvEntry> values) {
        var map = linkedEntityArguments.get(entityId);
        return map != null && matchesTimeSeries(map, values);
    }

    public boolean dynamicSourceMatches(List<TsKvEntry> values) {
        return matchesTimeSeries(dynamicEntityArguments, values);
    }

    public boolean dynamicSourceMatches(List<AttributeKvEntry> values, AttributeScope scope) {
        return matchesAttributes(dynamicEntityArguments, values, scope);
    }

    private boolean matchesAttributes(Map<ReferencedEntityKey, String> argMap, List<AttributeKvEntry> values, AttributeScope scope) {
        if (argMap.isEmpty() || values.isEmpty()) {
            return false;
        }

        for (AttributeKvEntry attrKv : values) {
            if (argMap.containsKey(new ReferencedEntityKey(attrKv.getKey(), ArgumentType.ATTRIBUTE, scope))) {
                return true;
            }
        }

        return false;
    }

    private boolean matchesTimeSeries(Map<ReferencedEntityKey, String> argMap, List<TsKvEntry> values) {
        if (argMap.isEmpty() || values.isEmpty()) {
            return false;
        }

        for (TsKvEntry tsKv : values) {

            ReferencedEntityKey latestKey = new ReferencedEntityKey(tsKv.getKey(), ArgumentType.TS_LATEST, null);
            if (argMap.containsKey(latestKey)) {
                return true;
            }

            ReferencedEntityKey rollingKey = new ReferencedEntityKey(tsKv.getKey(), ArgumentType.TS_ROLLING, null);
            if (argMap.containsKey(rollingKey)) {
                return true;
            }
        }

        return false;
    }

    public boolean matchesKeys(List<String> keys, AttributeScope scope) {
        return matchesAttributesKeys(mainEntityArguments, keys, scope);
    }

    public boolean matchesKeys(List<String> keys) {
        return matchesTimeSeriesKeys(mainEntityArguments, keys);
    }

    public boolean matchesDynamicSourceKeys(List<String> keys, AttributeScope scope) {
        return matchesAttributesKeys(dynamicEntityArguments, keys, scope);
    }

    public boolean matchesDynamicSourceKeys(List<String> keys) {
        return matchesTimeSeriesKeys(dynamicEntityArguments, keys);
    }

    private boolean matchesAttributesKeys(Map<ReferencedEntityKey, String> argMap, List<String> keys, AttributeScope scope) {
        if (argMap.isEmpty() || keys.isEmpty()) {
            return false;
        }

        for (String key : keys) {
            ReferencedEntityKey attrKey = new ReferencedEntityKey(key, ArgumentType.ATTRIBUTE, scope);
            if (argMap.containsKey(attrKey)) {
                return true;
            }
        }

        return false;
    }

    private boolean matchesTimeSeriesKeys(Map<ReferencedEntityKey, String> argMap, List<String> keys) {
        if (argMap.isEmpty() || keys.isEmpty()) {
            return false;
        }

        for (String key : keys) {

            ReferencedEntityKey latestKey = new ReferencedEntityKey(key, ArgumentType.TS_LATEST, null);
            if (argMap.containsKey(latestKey)) {
                return true;
            }

            ReferencedEntityKey rollingKey = new ReferencedEntityKey(key, ArgumentType.TS_ROLLING, null);
            if (argMap.containsKey(rollingKey)) {
                return true;
            }
        }

        return false;
    }

    public boolean linkMatchesAttrKeys(EntityId entityId, List<String> keys, AttributeScope scope) {
        var map = linkedEntityArguments.get(entityId);
        return map != null && matchesAttributesKeys(map, keys, scope);
    }

    public boolean linkMatchesTsKeys(EntityId entityId, List<String> keys) {
        var map = linkedEntityArguments.get(entityId);
        return map != null && matchesTimeSeriesKeys(map, keys);
    }

    public boolean dynamicSourceMatches(CalculatedFieldTelemetryMsgProto proto) {
        if (!proto.getTsDataList().isEmpty()) {
            List<TsKvEntry> updatedTelemetry = proto.getTsDataList().stream()
                    .map(ProtoUtils::fromProto)
                    .toList();
            return dynamicSourceMatches(updatedTelemetry);
        } else if (!proto.getAttrDataList().isEmpty()) {
            AttributeScope scope = AttributeScope.valueOf(proto.getScope().name());
            List<AttributeKvEntry> updatedTelemetry = proto.getAttrDataList().stream()
                    .map(ProtoUtils::fromProto)
                    .toList();
            return dynamicSourceMatches(updatedTelemetry, scope);
        } else if (!proto.getRemovedTsKeysList().isEmpty()) {
            return matchesDynamicSourceKeys(proto.getRemovedTsKeysList());
        } else {
            return matchesDynamicSourceKeys(proto.getRemovedAttrKeysList(), AttributeScope.valueOf(proto.getScope().name()));
        }
    }

    public boolean linkMatches(EntityId entityId, CalculatedFieldTelemetryMsgProto proto) {
        if (!proto.getTsDataList().isEmpty()) {
            List<TsKvEntry> updatedTelemetry = proto.getTsDataList().stream()
                    .map(ProtoUtils::fromProto)
                    .toList();
            return linkMatches(entityId, updatedTelemetry);
        } else if (!proto.getAttrDataList().isEmpty()) {
            AttributeScope scope = AttributeScope.valueOf(proto.getScope().name());
            List<AttributeKvEntry> updatedTelemetry = proto.getAttrDataList().stream()
                    .map(ProtoUtils::fromProto)
                    .toList();
            return linkMatches(entityId, updatedTelemetry, scope);
        } else if (!proto.getRemovedTsKeysList().isEmpty()) {
            return linkMatchesTsKeys(entityId, proto.getRemovedTsKeysList());
        } else {
            return linkMatchesAttrKeys(entityId, proto.getRemovedAttrKeysList(), AttributeScope.valueOf(proto.getScope().name()));
        }
    }

    public Map<ReferencedEntityKey, String> getLinkedAndDynamicArgs(EntityId entityId) {
        var argNames = new HashMap<ReferencedEntityKey, String>();
        var linkedArgNames = linkedEntityArguments.get(entityId);
        if (linkedArgNames != null && !linkedArgNames.isEmpty()) {
            argNames.putAll(linkedArgNames);
        }
        if (dynamicEntityArguments != null && !dynamicEntityArguments.isEmpty()) {
            argNames.putAll(dynamicEntityArguments);
        }
        return argNames;
    }

    public CalculatedFieldEntityCtxId toCalculatedFieldEntityCtxId() {
        return new CalculatedFieldEntityCtxId(tenantId, cfId, entityId);
    }

    public boolean hasContextOnlyChanges(CalculatedFieldCtx other) { // has changes that do not require state reinit and will be picked up by the state on the fly
        if (calculatedField.getConfiguration() instanceof ExpressionBasedCalculatedFieldConfiguration && !Objects.equals(expression, other.expression)) {
            return true;
        }
        if (!Objects.equals(output, other.output)) {
            return true;
        }
        if (cfType == CalculatedFieldType.ALARM && !calculatedField.getName().equals(other.getCalculatedField().getName())) {
            return true;
        }
        return scheduledUpdateIntervalMillis != other.scheduledUpdateIntervalMillis;
    }

    public boolean hasStateChanges(CalculatedFieldCtx other) {
        if (!arguments.equals(other.arguments)) {
            return true;
        }
        if (cfType == CalculatedFieldType.ALARM) {
            var thisConfig = (AlarmCalculatedFieldConfiguration) calculatedField.getConfiguration();
            var otherConfig = (AlarmCalculatedFieldConfiguration) other.getCalculatedField().getConfiguration();
            if (!thisConfig.getCreateRules().equals(otherConfig.getCreateRules()) ||
                !Objects.equals(thisConfig.getClearRule(), otherConfig.getClearRule())) {
                return true;
            }
        }
        return hasGeofencingZoneGroupConfigurationChanges(other);
    }

    private boolean hasGeofencingZoneGroupConfigurationChanges(CalculatedFieldCtx other) {
        if (calculatedField.getConfiguration() instanceof GeofencingCalculatedFieldConfiguration thisConfig
            && other.calculatedField.getConfiguration() instanceof GeofencingCalculatedFieldConfiguration otherConfig) {
            return !thisConfig.getZoneGroups().equals(otherConfig.getZoneGroups());
        }
        return false;
    }

    private boolean isScheduledUpdateEnabled() {
        return scheduledUpdateIntervalMillis != -1;
    }

    public boolean shouldFetchRelationQueryDynamicArgumentsFromDb(CalculatedFieldState state) {
        if (!relationQueryDynamicArguments) {
            return false;
        }
        return switch (cfType) {
            case PROPAGATION -> true;
            case GEOFENCING -> {
                if (!isScheduledUpdateEnabled()) {
                    yield false;
                }
                var geofencingState = (GeofencingCalculatedFieldState) state;
                if (geofencingState.getLastDynamicArgumentsRefreshTs() == -1L) {
                    yield true;
                }
                yield geofencingState.getLastDynamicArgumentsRefreshTs() <
                      System.currentTimeMillis() - scheduledUpdateIntervalMillis;
            }
            default -> false;
        };
    }

    public void stop() {
        if (tbelExpressions != null) {
            tbelExpressions.values().forEach(CalculatedFieldScriptEngine::destroy);
        }
        if (simpleExpressions != null) {
            simpleExpressions.values().forEach(ThreadLocal::remove);
        }
    }

    public String getSizeExceedsLimitMessage() {
        return "Failed to init CF state. State size exceeds limit of " + (maxStateSize / 1024) + "Kb!";
    }

    public boolean hasCurrentOwnerSourceArguments() {
        return !dynamicEntityArguments.isEmpty();
    }

    @Override
    public String toString() {
        return "CalculatedFieldCtx{" +
               "cfId=" + cfId +
               ", cfType=" + cfType +
               ", entityId=" + entityId +
               '}';
    }

}<|MERGE_RESOLUTION|>--- conflicted
+++ resolved
@@ -184,17 +184,8 @@
 
     public void init() {
         switch (cfType) {
-<<<<<<< HEAD
-            case SCRIPT -> initTbelExpression();
-            case PROPAGATION -> {
-                if (applyExpressionForResolvedArguments) {
-                    initTbelExpression();
-                    return;
-                }
-=======
             case SCRIPT -> {
                 initTbelExpression(expression);
->>>>>>> 9d1580e7
                 initialized = true;
             }
             case GEOFENCING -> initialized = true;
@@ -215,25 +206,16 @@
                 });
                 initialized = true;
             }
-        }
-    }
-
-<<<<<<< HEAD
-    private void initTbelExpression() {
-        try {
-            initTbelExpression(expression);
-            initialized = true;
-        } catch (Exception e) {
-            initialized = false;
-            throw new RuntimeException("Failed to init calculated field ctx. Invalid expression syntax.", e);
-        }
-    }
-
-    public double evaluateSimpleExpression(String expressionStr, CalculatedFieldState state) {
-        Expression expression = simpleExpressions.get(expressionStr).get();
-=======
+            case PROPAGATION -> {
+                if (applyExpressionForResolvedArguments) {
+                    initTbelExpression(expression);
+                }
+                initialized = true;
+            }
+        }
+    }
+
     public double evaluateSimpleExpression(Expression expression, CalculatedFieldState state) {
->>>>>>> 9d1580e7
         for (Map.Entry<String, ArgumentEntry> entry : state.getArguments().entrySet()) {
             try {
                 BasicKvEntry kvEntry = ((SingleValueArgumentEntry) entry.getValue()).getKvEntryValue();
