/**
 * Copyright © 2016-2025 The Thingsboard Authors
 *
 * Licensed under the Apache License, Version 2.0 (the "License");
 * you may not use this file except in compliance with the License.
 * You may obtain a copy of the License at
 *
 *     http://www.apache.org/licenses/LICENSE-2.0
 *
 * Unless required by applicable law or agreed to in writing, software
 * distributed under the License is distributed on an "AS IS" BASIS,
 * WITHOUT WARRANTIES OR CONDITIONS OF ANY KIND, either express or implied.
 * See the License for the specific language governing permissions and
 * limitations under the License.
 */
package org.thingsboard.server.service.cf.ctx.state;

import com.google.common.util.concurrent.ListenableFuture;
import lombok.Data;
import lombok.extern.slf4j.Slf4j;
import net.objecthunter.exp4j.Expression;
import org.mvel2.MVEL;
import org.thingsboard.common.util.ExpressionUtils;
import org.thingsboard.script.api.tbel.TbelCfArg;
import org.thingsboard.script.api.tbel.TbelCfCtx;
import org.thingsboard.script.api.tbel.TbelCfSingleValueArg;
import org.thingsboard.script.api.tbel.TbelInvokeService;
import org.thingsboard.server.actors.ActorSystemContext;
import org.thingsboard.server.actors.TbActorRef;
import org.thingsboard.server.actors.calculatedField.CalculatedFieldReevaluateMsg;
import org.thingsboard.server.common.data.AttributeScope;
import org.thingsboard.server.common.data.alarm.rule.AlarmRule;
import org.thingsboard.server.common.data.alarm.rule.condition.expression.TbelAlarmConditionExpression;
import org.thingsboard.server.common.data.cf.CalculatedField;
import org.thingsboard.server.common.data.cf.CalculatedFieldType;
import org.thingsboard.server.common.data.cf.configuration.AlarmCalculatedFieldConfiguration;
import org.thingsboard.server.common.data.cf.configuration.Argument;
import org.thingsboard.server.common.data.cf.configuration.ArgumentType;
import org.thingsboard.server.common.data.cf.configuration.ArgumentsBasedCalculatedFieldConfiguration;
import org.thingsboard.server.common.data.cf.configuration.ExpressionBasedCalculatedFieldConfiguration;
import org.thingsboard.server.common.data.cf.configuration.Output;
import org.thingsboard.server.common.data.cf.configuration.PropagationCalculatedFieldConfiguration;
import org.thingsboard.server.common.data.cf.configuration.ReferencedEntityKey;
import org.thingsboard.server.common.data.cf.configuration.ScheduledUpdateSupportedCalculatedFieldConfiguration;
import org.thingsboard.server.common.data.cf.configuration.SimpleCalculatedFieldConfiguration;
import org.thingsboard.server.common.data.cf.configuration.aggregation.AggFunctionInput;
import org.thingsboard.server.common.data.cf.configuration.aggregation.RelatedEntitiesAggregationCalculatedFieldConfiguration;
import org.thingsboard.server.common.data.cf.configuration.geofencing.GeofencingCalculatedFieldConfiguration;
import org.thingsboard.server.common.data.id.CalculatedFieldId;
import org.thingsboard.server.common.data.id.EntityId;
import org.thingsboard.server.common.data.id.TenantId;
import org.thingsboard.server.common.data.kv.AttributeKvEntry;
import org.thingsboard.server.common.data.kv.BasicKvEntry;
import org.thingsboard.server.common.data.kv.TsKvEntry;
import org.thingsboard.server.common.data.tenant.profile.DefaultTenantProfileConfiguration;
import org.thingsboard.server.common.data.util.CollectionsUtil;
import org.thingsboard.server.common.util.ProtoUtils;
import org.thingsboard.server.dao.relation.RelationService;
import org.thingsboard.server.service.cf.ctx.CalculatedFieldEntityCtxId;
import org.thingsboard.server.service.cf.ctx.state.geofencing.GeofencingCalculatedFieldState;
import org.thingsboard.server.service.telemetry.AlarmSubscriptionService;

import java.io.Closeable;
import java.util.ArrayList;
import java.util.HashMap;
import java.util.LinkedHashMap;
import java.util.List;
import java.util.Map;
import java.util.Objects;
import java.util.Set;
import java.util.concurrent.ScheduledFuture;
import java.util.concurrent.TimeUnit;

@Data
@Slf4j
public class CalculatedFieldCtx implements Closeable {

    private CalculatedField calculatedField;

    private CalculatedFieldId cfId;
    private TenantId tenantId;
    private EntityId entityId;
    private CalculatedFieldType cfType;
    private final Map<String, Argument> arguments;
<<<<<<< HEAD
    private final Map<ReferencedEntityKey, String> mainEntityArguments;
    private final Map<EntityId, Map<ReferencedEntityKey, String>> linkedEntityArguments;
    private final Map<ReferencedEntityKey, String> dynamicEntityArguments;
    private final Map<ReferencedEntityKey, String> relatedEntityArguments;
=======
    private final Map<ReferencedEntityKey, Set<String>> mainEntityArguments;
    private final Map<EntityId, Map<ReferencedEntityKey, Set<String>>> linkedEntityArguments;
    private final Map<ReferencedEntityKey, Set<String>> dynamicEntityArguments;
>>>>>>> 75b95979
    private final List<String> argNames;
    private Output output;
    private String expression;
    private boolean useLatestTs;
    private boolean requiresScheduledReevaluation;

    private ActorSystemContext systemContext;
    private TbelInvokeService tbelInvokeService;
    private RelationService relationService;
    private AlarmSubscriptionService alarmService;

    private Map<String, CalculatedFieldScriptEngine> tbelExpressions;
    private Map<String, ThreadLocal<Expression>> simpleExpressions;

    private boolean initialized;

    private long maxDataPointsPerRollingArg;
    private long maxStateSize;
    private long maxSingleValueArgumentSize;

    private boolean relationQueryDynamicArguments;
    private List<String> mainEntityGeofencingArgumentNames;
    private List<String> linkedEntityAndCurrentOwnerGeofencingArgumentNames;
    private List<String> relatedEntityArgumentNames;

    private long scheduledUpdateIntervalMillis;

    private Argument propagationArgument;
    private boolean applyExpressionForResolvedArguments;

    public CalculatedFieldCtx(CalculatedField calculatedField,
                              ActorSystemContext systemContext) {
        this.calculatedField = calculatedField;

        this.cfId = calculatedField.getId();
        this.tenantId = calculatedField.getTenantId();
        this.entityId = calculatedField.getEntityId();
        this.cfType = calculatedField.getType();
        this.arguments = new HashMap<>();
        this.mainEntityArguments = new HashMap<>();
        this.linkedEntityArguments = new HashMap<>();
        this.dynamicEntityArguments = new HashMap<>();
        this.relatedEntityArguments = new HashMap<>();
        this.argNames = new ArrayList<>();
        this.mainEntityGeofencingArgumentNames = new ArrayList<>();
        this.linkedEntityAndCurrentOwnerGeofencingArgumentNames = new ArrayList<>();
        this.relatedEntityArgumentNames = new ArrayList<>();
        this.output = calculatedField.getConfiguration().getOutput();
        if (calculatedField.getConfiguration() instanceof ArgumentsBasedCalculatedFieldConfiguration argBasedConfig) {
            this.arguments.putAll(argBasedConfig.getArguments());
            for (Map.Entry<String, Argument> entry : arguments.entrySet()) {
                var refId = entry.getValue().getRefEntityId();
                var refKey = entry.getValue().getRefEntityKey();
                if (refId == null) {
                    if (CalculatedFieldType.RELATED_ENTITIES_AGGREGATION.equals(cfType)) {
                        relatedEntityArguments.put(refKey, entry.getKey());
                        continue;
                    }
                    if (entry.getValue().hasRelationQuerySource()) {
                        relationQueryDynamicArguments = true;
                        continue;
                    }
                    if (entry.getValue().hasOwnerSource()) {
                        dynamicEntityArguments.compute(refKey, (key, existingNames) -> CollectionsUtil.addToSet(existingNames, entry.getKey()));
                    } else {
                        mainEntityArguments.compute(refKey, (key, existingNames) -> CollectionsUtil.addToSet(existingNames, entry.getKey()));
                    }
                } else if (refId.equals(calculatedField.getEntityId())) {
                    mainEntityArguments.compute(refKey, (key, existingNames) -> CollectionsUtil.addToSet(existingNames, entry.getKey()));
                } else {
                    linkedEntityArguments.computeIfAbsent(refId, key -> new HashMap<>())
                            .compute(refKey, (key, existingNames) -> CollectionsUtil.addToSet(existingNames, entry.getKey()));
                }
            }
            this.argNames.addAll(arguments.keySet());
            this.relatedEntityArgumentNames.addAll(relatedEntityArguments.values());
            if (argBasedConfig instanceof ExpressionBasedCalculatedFieldConfiguration expressionBasedConfig) {
                this.expression = expressionBasedConfig.getExpression();
                this.useLatestTs = CalculatedFieldType.SIMPLE.equals(calculatedField.getType()) && ((SimpleCalculatedFieldConfiguration) argBasedConfig).isUseLatestTs();
            }
            if (calculatedField.getConfiguration() instanceof GeofencingCalculatedFieldConfiguration geofencingConfig) {
                geofencingConfig.getZoneGroups().forEach((zoneGroupName, config) -> {
                    if (config.isCfEntitySource(entityId)) {
                        mainEntityGeofencingArgumentNames.add(zoneGroupName);
                        return;
                    }
                    if (config.isLinkedCfEntitySource(entityId) || config.hasCurrentOwnerSource()) {
                        linkedEntityAndCurrentOwnerGeofencingArgumentNames.add(zoneGroupName);
                    }
                });
            }
            if (calculatedField.getConfiguration() instanceof PropagationCalculatedFieldConfiguration propagationConfig) {
                propagationArgument = propagationConfig.toPropagationArgument();
                applyExpressionForResolvedArguments = propagationConfig.isApplyExpressionToResolvedArguments();
                relationQueryDynamicArguments = true;
            }
        }
        if (calculatedField.getConfiguration() instanceof ScheduledUpdateSupportedCalculatedFieldConfiguration scheduledConfig) {
            this.scheduledUpdateIntervalMillis = scheduledConfig.isScheduledUpdateEnabled() ? TimeUnit.SECONDS.toMillis(scheduledConfig.getScheduledUpdateInterval()) : -1L;
        }
        this.requiresScheduledReevaluation = calculatedField.getConfiguration().requiresScheduledReevaluation();
        if (calculatedField.getConfiguration() instanceof RelatedEntitiesAggregationCalculatedFieldConfiguration aggConfig) {
            this.useLatestTs = aggConfig.isUseLatestTs();
        }
        this.systemContext = systemContext;
        this.tbelInvokeService = systemContext.getTbelInvokeService();
        this.relationService = systemContext.getRelationService();
        this.alarmService = systemContext.getAlarmService();

        this.maxDataPointsPerRollingArg = systemContext.getApiLimitService().getLimit(tenantId, DefaultTenantProfileConfiguration::getMaxDataPointsPerRollingArg); // fixme why tenant profile update is not handled??
        this.maxStateSize = systemContext.getApiLimitService().getLimit(tenantId, DefaultTenantProfileConfiguration::getMaxStateSizeInKBytes) * 1024;
        this.maxSingleValueArgumentSize = systemContext.getApiLimitService().getLimit(tenantId, DefaultTenantProfileConfiguration::getMaxSingleValueArgumentSizeInKBytes) * 1024;
    }

    public void init() {
        switch (cfType) {
            case SCRIPT -> {
                initTbelExpression(expression);
                initialized = true;
            }
            case GEOFENCING -> initialized = true;
            case SIMPLE -> {
                initSimpleExpression(expression);
                initialized = true;
            }
            case ALARM -> {
                AlarmCalculatedFieldConfiguration configuration = (AlarmCalculatedFieldConfiguration) calculatedField.getConfiguration();
                configuration.getAllRules().map(rule -> rule.getValue().getCondition().getExpression())
                        .forEach(expression -> {
                            if (expression instanceof TbelAlarmConditionExpression tbelExpression) {
                                initTbelExpression(tbelExpression.getExpression());
                            }
                        });
                initialized = true;
            }
            case PROPAGATION -> {
                if (applyExpressionForResolvedArguments) {
                    initTbelExpression(expression);
                }
                initialized = true;
            }
            case RELATED_ENTITIES_AGGREGATION -> {
                RelatedEntitiesAggregationCalculatedFieldConfiguration configuration = (RelatedEntitiesAggregationCalculatedFieldConfiguration) calculatedField.getConfiguration();
                configuration.getMetrics().forEach((key, metric) -> {
                    if (metric.getInput() instanceof AggFunctionInput functionInput) {
                        initTbelExpression(functionInput.getFunction());
                    }
                    String filter = metric.getFilter();
                    if (filter != null && !filter.isEmpty()) {
                        initTbelExpression(filter);
                    }
                });
                initialized = true;
            }
        }
    }

    public double evaluateSimpleExpression(Expression expression, CalculatedFieldState state) {
        for (Map.Entry<String, ArgumentEntry> entry : state.getArguments().entrySet()) {
            try {
                BasicKvEntry kvEntry = ((SingleValueArgumentEntry) entry.getValue()).getKvEntryValue();
                double value = switch (kvEntry.getDataType()) {
                    case LONG -> kvEntry.getLongValue().map(Long::doubleValue).orElseThrow();
                    case DOUBLE -> kvEntry.getDoubleValue().orElseThrow();
                    case BOOLEAN -> kvEntry.getBooleanValue().map(b -> b ? 1.0 : 0.0).orElseThrow();
                    case STRING, JSON -> Double.parseDouble(kvEntry.getValueAsString());
                };
                expression.setVariable(entry.getKey(), value);
            } catch (NumberFormatException e) {
                throw new IllegalArgumentException("Argument '" + entry.getKey() + "' is not a number.");
            }
        }
        return expression.evaluate();
    }

    public ListenableFuture<Object> evaluateTbelExpression(String expression, CalculatedFieldState state) {
        return evaluateTbelExpression(tbelExpressions.get(expression), state.getArguments(), state.getLatestTimestamp());
    }

    public ListenableFuture<Object> evaluateTbelExpression(CalculatedFieldScriptEngine expression, CalculatedFieldState state) {
        return evaluateTbelExpression(expression, state.getArguments(), state.getLatestTimestamp());
    }

    public ListenableFuture<Object> evaluateTbelExpression(String expression, Map<String, ArgumentEntry> entries, long latestTimestamp) {
        return evaluateTbelExpression(tbelExpressions.get(expression), entries, latestTimestamp);
    }

    public ListenableFuture<Object> evaluateTbelExpression(CalculatedFieldScriptEngine expression, Map<String, ArgumentEntry> entries, long latestTimestamp) {
        Map<String, TbelCfArg> arguments = new LinkedHashMap<>();
        List<Object> args = new ArrayList<>(argNames.size() + 1);
        args.add(new Object()); // first element is a ctx, but we will set it later;
        for (String argName : argNames) {
            var arg = toTbelArgument(argName, entries);
            arguments.put(argName, arg);
            if (arg instanceof TbelCfSingleValueArg svArg) {
                args.add(svArg.getValue());
            } else {
                args.add(arg);
            }
        }
        args.set(0, new TbelCfCtx(arguments, latestTimestamp));

        return expression.executeScriptAsync(args.toArray());
    }

    public ScheduledFuture<?> scheduleReevaluation(long delayMs, TbActorRef actorCtx) {
        log.debug("[{}] Scheduling CF reevaluation in {} ms", cfId, delayMs);
        return systemContext.scheduleMsgWithDelay(actorCtx, new CalculatedFieldReevaluateMsg(tenantId, this), delayMs);
    }

    private TbelCfArg toTbelArgument(String key, Map<String, ArgumentEntry> arguments) {
        return arguments.get(key).toTbelCfArg();
    }

    private void initTbelExpression(String expression) {
        if (tbelExpressions == null) {
            tbelExpressions = new HashMap<>();
        } else if (tbelExpressions.containsKey(expression)) {
            return;
        }
        try {
            CalculatedFieldScriptEngine engine = initEngine(tenantId, expression, tbelInvokeService);
            tbelExpressions.put(expression, engine);
        } catch (Exception e) {
            initialized = false;
            throw new RuntimeException("Failed to init calculated field ctx. Invalid expression syntax.", e);
        }
    }

    private void initSimpleExpression(String expression) {
        if (simpleExpressions == null) {
            simpleExpressions = new HashMap<>();
        } else if (simpleExpressions.containsKey(expression)) {
            return;
        }
        if (isValidExpression(expression)) {
            ThreadLocal<Expression> compiledExpression = ThreadLocal.withInitial(() ->
                    ExpressionUtils.createExpression(expression, this.arguments.keySet())
            );
            simpleExpressions.put(expression, compiledExpression);
        } else {
            initialized = false;
            throw new RuntimeException("Failed to init calculated field ctx. Invalid expression syntax.");
        }
    }

    private CalculatedFieldScriptEngine initEngine(TenantId tenantId, String expression, TbelInvokeService tbelInvokeService) {
        if (tbelInvokeService == null) {
            throw new IllegalArgumentException("TBEL script engine is disabled!");
        }

        List<String> ctxAndArgNames = new ArrayList<>(argNames.size() + 1);
        ctxAndArgNames.add("ctx");
        ctxAndArgNames.addAll(argNames);
        return new CalculatedFieldTbelScriptEngine(
                tenantId,
                tbelInvokeService,
                expression,
                ctxAndArgNames.toArray(String[]::new)
        );
    }

    private boolean isValidExpression(String expression) {
        try {
            MVEL.compileExpression(expression);
            return true;
        } catch (Exception e) {
            return false;
        }
    }

    public boolean matches(List<AttributeKvEntry> values, AttributeScope scope) {
        return matchesAttributes(mainEntityArguments, values, scope);
    }

    public boolean linkMatches(EntityId entityId, List<AttributeKvEntry> values, AttributeScope scope) {
        var map = linkedEntityArguments.get(entityId);
        return map != null && matchesAttributes(map, values, scope);
    }

    public boolean matches(List<TsKvEntry> values) {
        return matchesTimeSeries(mainEntityArguments, values);
    }

    public boolean linkMatches(EntityId entityId, List<TsKvEntry> values) {
        var map = linkedEntityArguments.get(entityId);
        return map != null && matchesTimeSeries(map, values);
    }

    public boolean dynamicSourceMatches(List<TsKvEntry> values) {
        return matchesTimeSeries(dynamicEntityArguments, values);
    }

    public boolean dynamicSourceMatches(List<AttributeKvEntry> values, AttributeScope scope) {
        return matchesAttributes(dynamicEntityArguments, values, scope);
    }

    private boolean matchesAttributes(Map<ReferencedEntityKey, Set<String>> argMap, List<AttributeKvEntry> values, AttributeScope scope) {
        if (argMap.isEmpty() || values.isEmpty()) {
            return false;
        }

        for (AttributeKvEntry attrKv : values) {
            if (argMap.containsKey(new ReferencedEntityKey(attrKv.getKey(), ArgumentType.ATTRIBUTE, scope))) {
                return true;
            }
        }

        return false;
    }

    private boolean matchesTimeSeries(Map<ReferencedEntityKey, Set<String>> argMap, List<TsKvEntry> values) {
        if (argMap.isEmpty() || values.isEmpty()) {
            return false;
        }

        for (TsKvEntry tsKv : values) {

            ReferencedEntityKey latestKey = new ReferencedEntityKey(tsKv.getKey(), ArgumentType.TS_LATEST, null);
            if (argMap.containsKey(latestKey)) {
                return true;
            }

            ReferencedEntityKey rollingKey = new ReferencedEntityKey(tsKv.getKey(), ArgumentType.TS_ROLLING, null);
            if (argMap.containsKey(rollingKey)) {
                return true;
            }
        }

        return false;
    }

    public boolean matchesKeys(List<String> keys, AttributeScope scope) {
        return matchesAttributesKeys(mainEntityArguments, keys, scope);
    }

    public boolean matchesKeys(List<String> keys) {
        return matchesTimeSeriesKeys(mainEntityArguments, keys);
    }

    public boolean matchesDynamicSourceKeys(List<String> keys, AttributeScope scope) {
        return matchesAttributesKeys(dynamicEntityArguments, keys, scope);
    }

    public boolean matchesDynamicSourceKeys(List<String> keys) {
        return matchesTimeSeriesKeys(dynamicEntityArguments, keys);
    }

    private boolean matchesAttributesKeys(Map<ReferencedEntityKey, Set<String>> argMap, List<String> keys, AttributeScope scope) {
        if (argMap.isEmpty() || keys.isEmpty()) {
            return false;
        }

        for (String key : keys) {
            ReferencedEntityKey attrKey = new ReferencedEntityKey(key, ArgumentType.ATTRIBUTE, scope);
            if (argMap.containsKey(attrKey)) {
                return true;
            }
        }

        return false;
    }

    private boolean matchesTimeSeriesKeys(Map<ReferencedEntityKey, Set<String>> argMap, List<String> keys) {
        if (argMap.isEmpty() || keys.isEmpty()) {
            return false;
        }

        for (String key : keys) {

            ReferencedEntityKey latestKey = new ReferencedEntityKey(key, ArgumentType.TS_LATEST, null);
            if (argMap.containsKey(latestKey)) {
                return true;
            }

            ReferencedEntityKey rollingKey = new ReferencedEntityKey(key, ArgumentType.TS_ROLLING, null);
            if (argMap.containsKey(rollingKey)) {
                return true;
            }
        }

        return false;
    }

    public boolean linkMatchesAttrKeys(EntityId entityId, List<String> keys, AttributeScope scope) {
        var map = linkedEntityArguments.get(entityId);
        return map != null && matchesAttributesKeys(map, keys, scope);
    }

    public boolean linkMatchesTsKeys(EntityId entityId, List<String> keys) {
        var map = linkedEntityArguments.get(entityId);
        return map != null && matchesTimeSeriesKeys(map, keys);
    }

    public boolean relatedEntityMatches(List<TsKvEntry> values) {
        return matchesTimeSeries(relatedEntityArguments, values);
    }

    public boolean relatedEntityMatches(List<AttributeKvEntry> values, AttributeScope scope) {
        return matchesAttributes(relatedEntityArguments, values, scope);
    }

    public boolean matchesRelatedEntityKeys(List<String> keys, AttributeScope scope) {
        return matchesAttributesKeys(relatedEntityArguments, keys, scope);
    }

    public boolean matchesRelatedEntityKeys(List<String> keys) {
        return matchesTimeSeriesKeys(relatedEntityArguments, keys);
    }

    public boolean relatedEntityMatches(CalculatedFieldTelemetryMsgProto proto) {
        if (!proto.getTsDataList().isEmpty()) {
            List<TsKvEntry> updatedTelemetry = proto.getTsDataList().stream()
                    .map(ProtoUtils::fromProto)
                    .toList();
            return relatedEntityMatches(updatedTelemetry);
        } else if (!proto.getAttrDataList().isEmpty()) {
            AttributeScope scope = AttributeScope.valueOf(proto.getScope().name());
            List<AttributeKvEntry> updatedTelemetry = proto.getAttrDataList().stream()
                    .map(ProtoUtils::fromProto)
                    .toList();
            return relatedEntityMatches(updatedTelemetry, scope);
        } else if (!proto.getRemovedTsKeysList().isEmpty()) {
            return matchesRelatedEntityKeys(proto.getRemovedTsKeysList());
        } else {
            return matchesRelatedEntityKeys(proto.getRemovedAttrKeysList(), AttributeScope.valueOf(proto.getScope().name()));
        }
    }

    public boolean dynamicSourceMatches(CalculatedFieldTelemetryMsgProto proto) {
        if (!proto.getTsDataList().isEmpty()) {
            List<TsKvEntry> updatedTelemetry = proto.getTsDataList().stream()
                    .map(ProtoUtils::fromProto)
                    .toList();
            return dynamicSourceMatches(updatedTelemetry);
        } else if (!proto.getAttrDataList().isEmpty()) {
            AttributeScope scope = AttributeScope.valueOf(proto.getScope().name());
            List<AttributeKvEntry> updatedTelemetry = proto.getAttrDataList().stream()
                    .map(ProtoUtils::fromProto)
                    .toList();
            return dynamicSourceMatches(updatedTelemetry, scope);
        } else if (!proto.getRemovedTsKeysList().isEmpty()) {
            return matchesDynamicSourceKeys(proto.getRemovedTsKeysList());
        } else {
            return matchesDynamicSourceKeys(proto.getRemovedAttrKeysList(), AttributeScope.valueOf(proto.getScope().name()));
        }
    }

    public boolean linkMatches(EntityId entityId, CalculatedFieldTelemetryMsgProto proto) {
        if (!proto.getTsDataList().isEmpty()) {
            List<TsKvEntry> updatedTelemetry = proto.getTsDataList().stream()
                    .map(ProtoUtils::fromProto)
                    .toList();
            return linkMatches(entityId, updatedTelemetry);
        } else if (!proto.getAttrDataList().isEmpty()) {
            AttributeScope scope = AttributeScope.valueOf(proto.getScope().name());
            List<AttributeKvEntry> updatedTelemetry = proto.getAttrDataList().stream()
                    .map(ProtoUtils::fromProto)
                    .toList();
            return linkMatches(entityId, updatedTelemetry, scope);
        } else if (!proto.getRemovedTsKeysList().isEmpty()) {
            return linkMatchesTsKeys(entityId, proto.getRemovedTsKeysList());
        } else {
            return linkMatchesAttrKeys(entityId, proto.getRemovedAttrKeysList(), AttributeScope.valueOf(proto.getScope().name()));
        }
    }

    public Map<ReferencedEntityKey, Set<String>> getLinkedAndDynamicArgs(EntityId entityId) {
        var argNames = new HashMap<ReferencedEntityKey, Set<String>>();
        var linkedArgNames = linkedEntityArguments.get(entityId);
        if (linkedArgNames != null && !linkedArgNames.isEmpty()) {
            argNames.putAll(linkedArgNames);
        }
        if (dynamicEntityArguments != null && !dynamicEntityArguments.isEmpty()) {
            argNames.putAll(dynamicEntityArguments);
        }
        return argNames;
    }

    public CalculatedFieldEntityCtxId toCalculatedFieldEntityCtxId() {
        return new CalculatedFieldEntityCtxId(tenantId, cfId, entityId);
    }

    public boolean hasContextOnlyChanges(CalculatedFieldCtx other) { // has changes that do not require state reinit and will be picked up by the state on the fly
        if (calculatedField.getConfiguration() instanceof ExpressionBasedCalculatedFieldConfiguration && !Objects.equals(expression, other.expression)) {
            return true;
        }
        if (!Objects.equals(output, other.output)) {
            return true;
        }
        if (calculatedField.getConfiguration() instanceof SimpleCalculatedFieldConfiguration thisConfig
                && other.calculatedField.getConfiguration() instanceof SimpleCalculatedFieldConfiguration otherConfig
                && thisConfig.isUseLatestTs() != otherConfig.isUseLatestTs()) {
            return true;
        }
        if (cfType == CalculatedFieldType.ALARM) {
            if (!calculatedField.getName().equals(other.getCalculatedField().getName())) {
                return true;
            }

            var thisConfig = (AlarmCalculatedFieldConfiguration) calculatedField.getConfiguration();
            var otherConfig = (AlarmCalculatedFieldConfiguration) other.getCalculatedField().getConfiguration();
            if (!thisConfig.rulesEqual(otherConfig, AlarmRule::equals)) {
                // if the rules have any changes not tracked by hasStateChanges
                return true;
            }
        }
        if (scheduledUpdateIntervalMillis != other.scheduledUpdateIntervalMillis) {
            return true;
        }
        if (calculatedField.getConfiguration() instanceof RelatedEntitiesAggregationCalculatedFieldConfiguration thisConfig
                && other.getCalculatedField().getConfiguration() instanceof RelatedEntitiesAggregationCalculatedFieldConfiguration otherConfig
                && (thisConfig.getDeduplicationIntervalInSec() != otherConfig.getDeduplicationIntervalInSec() || !thisConfig.getMetrics().equals(otherConfig.getMetrics()))) {
            return true;
        }
        return false;
    }

    public boolean hasStateChanges(CalculatedFieldCtx other) {
        if (!arguments.equals(other.arguments)) {
            return true;
        }
        if (cfType == CalculatedFieldType.ALARM) {
            var thisConfig = (AlarmCalculatedFieldConfiguration) calculatedField.getConfiguration();
            var otherConfig = (AlarmCalculatedFieldConfiguration) other.getCalculatedField().getConfiguration();
            if (!thisConfig.rulesEqual(otherConfig, (thisRule, otherRule) -> {
                return thisRule.getCondition().getType() == otherRule.getCondition().getType();
            })) {
                // reinitializing only if the rule list changed, or if a condition type changed for any rule
                return true;
            }
        }
        if (hasGeofencingZoneGroupConfigurationChanges(other)) {
            return true;
        }
        if (hasRelatedEntitiesAggregationConfigurationChanges(other)) {
            return true;
        }
        return false;
    }

    private boolean hasGeofencingZoneGroupConfigurationChanges(CalculatedFieldCtx other) {
        if (calculatedField.getConfiguration() instanceof GeofencingCalculatedFieldConfiguration thisConfig
                && other.calculatedField.getConfiguration() instanceof GeofencingCalculatedFieldConfiguration otherConfig) {
            return !thisConfig.getZoneGroups().equals(otherConfig.getZoneGroups());
        }
        return false;
    }

    private boolean hasRelatedEntitiesAggregationConfigurationChanges(CalculatedFieldCtx other) {
        if (calculatedField.getConfiguration() instanceof RelatedEntitiesAggregationCalculatedFieldConfiguration thisConfig
                && other.calculatedField.getConfiguration() instanceof RelatedEntitiesAggregationCalculatedFieldConfiguration otherConfig) {
            return !thisConfig.getRelation().equals(otherConfig.getRelation());
        }
        return false;
    }

    private boolean isScheduledUpdateEnabled() {
        return scheduledUpdateIntervalMillis != -1;
    }

    public boolean shouldFetchRelationQueryDynamicArgumentsFromDb(CalculatedFieldState state) {
        if (!relationQueryDynamicArguments) {
            return false;
        }
        return switch (cfType) {
            case PROPAGATION -> true;
            case GEOFENCING -> {
                if (!isScheduledUpdateEnabled()) {
                    yield false;
                }
                var geofencingState = (GeofencingCalculatedFieldState) state;
                if (geofencingState.getLastDynamicArgumentsRefreshTs() == -1L) {
                    yield true;
                }
                yield geofencingState.getLastDynamicArgumentsRefreshTs() <
                        System.currentTimeMillis() - scheduledUpdateIntervalMillis;
            }
            default -> false;
        };
    }

    @Override
    public void close() {
        try {
            if (tbelExpressions != null) {
                tbelExpressions.values().forEach(CalculatedFieldScriptEngine::destroy);
            }
            if (simpleExpressions != null) {
                simpleExpressions.values().forEach(ThreadLocal::remove);
            }
        } catch (Exception e) {
            log.warn("Failed to stop {}", this, e);
        }
    }

    public String getSizeExceedsLimitMessage() {
        return "Failed to init CF state. State size exceeds limit of " + (maxStateSize / 1024) + "Kb!";
    }

    public boolean hasCurrentOwnerSourceArguments() {
        return !dynamicEntityArguments.isEmpty();
    }

    @Override
    public String toString() {
        return "CalculatedFieldCtx{" +
                "cfId=" + cfId +
                ", cfType=" + cfType +
                ", entityId=" + entityId +
                '}';
    }

}<|MERGE_RESOLUTION|>--- conflicted
+++ resolved
@@ -70,6 +70,7 @@
 import java.util.Set;
 import java.util.concurrent.ScheduledFuture;
 import java.util.concurrent.TimeUnit;
+import java.util.stream.Collectors;
 
 @Data
 @Slf4j
@@ -82,16 +83,10 @@
     private EntityId entityId;
     private CalculatedFieldType cfType;
     private final Map<String, Argument> arguments;
-<<<<<<< HEAD
-    private final Map<ReferencedEntityKey, String> mainEntityArguments;
-    private final Map<EntityId, Map<ReferencedEntityKey, String>> linkedEntityArguments;
-    private final Map<ReferencedEntityKey, String> dynamicEntityArguments;
-    private final Map<ReferencedEntityKey, String> relatedEntityArguments;
-=======
     private final Map<ReferencedEntityKey, Set<String>> mainEntityArguments;
     private final Map<EntityId, Map<ReferencedEntityKey, Set<String>>> linkedEntityArguments;
     private final Map<ReferencedEntityKey, Set<String>> dynamicEntityArguments;
->>>>>>> 75b95979
+    private final Map<ReferencedEntityKey, Set<String>> relatedEntityArguments;
     private final List<String> argNames;
     private Output output;
     private String expression;
@@ -147,7 +142,7 @@
                 var refKey = entry.getValue().getRefEntityKey();
                 if (refId == null) {
                     if (CalculatedFieldType.RELATED_ENTITIES_AGGREGATION.equals(cfType)) {
-                        relatedEntityArguments.put(refKey, entry.getKey());
+                        relatedEntityArguments.compute(refKey, (key, existingNames) -> CollectionsUtil.addToSet(existingNames, entry.getKey()));
                         continue;
                     }
                     if (entry.getValue().hasRelationQuerySource()) {
@@ -167,7 +162,9 @@
                 }
             }
             this.argNames.addAll(arguments.keySet());
-            this.relatedEntityArgumentNames.addAll(relatedEntityArguments.values());
+            this.relatedEntityArgumentNames = relatedEntityArguments.values().stream()
+                    .flatMap(Set::stream)
+                    .collect(Collectors.toList());
             if (argBasedConfig instanceof ExpressionBasedCalculatedFieldConfiguration expressionBasedConfig) {
                 this.expression = expressionBasedConfig.getExpression();
                 this.useLatestTs = CalculatedFieldType.SIMPLE.equals(calculatedField.getType()) && ((SimpleCalculatedFieldConfiguration) argBasedConfig).isUseLatestTs();
