--- conflicted
+++ resolved
@@ -258,12 +258,7 @@
 
                     Lwm2mDeviceProfileTransportConfiguration transportConfiguration = new Lwm2mDeviceProfileTransportConfiguration();
                     transportConfiguration.setBootstrap(Collections.emptyList());
-<<<<<<< HEAD
-                    transportConfiguration.setClientLwM2mSettings(new OtherConfiguration(false,1, 1, 1, PowerMode.DRX, null, null, null, null, null, V1_0.toString()));
-                    transportConfiguration.setObserveAttr(new TelemetryMappingConfiguration(Collections.emptyMap(), Collections.emptySet(), Collections.emptySet(), Collections.emptySet(), Collections.emptyMap(), false, SINGLE));
-=======
                     transportConfiguration.setClientLwM2mSettings(new OtherConfiguration());
->>>>>>> 4532d7cc
 
                     DeviceProfileData deviceProfileData = new DeviceProfileData();
                     DefaultDeviceProfileConfiguration configuration = new DefaultDeviceProfileConfiguration();
