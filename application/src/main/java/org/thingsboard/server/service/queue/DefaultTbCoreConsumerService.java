--- conflicted
+++ resolved
@@ -15,12 +15,9 @@
  */
 package org.thingsboard.server.service.queue;
 
-<<<<<<< HEAD
-import com.google.protobuf.ByteString;
-=======
 import lombok.Getter;
 import lombok.Setter;
->>>>>>> 2fcc4855
+import com.google.protobuf.ByteString;
 import lombok.extern.slf4j.Slf4j;
 import org.springframework.beans.factory.annotation.Value;
 import org.springframework.boot.context.event.ApplicationReadyEvent;
@@ -32,7 +29,6 @@
 import org.thingsboard.rule.engine.api.RpcError;
 import org.thingsboard.server.actors.ActorSystemContext;
 import org.thingsboard.server.common.data.alarm.Alarm;
-<<<<<<< HEAD
 import org.thingsboard.server.common.data.id.DeviceId;
 import org.thingsboard.server.common.data.id.DeviceProfileId;
 import org.thingsboard.server.common.data.id.TenantId;
@@ -40,11 +36,6 @@
 import org.thingsboard.server.common.msg.TbActorMsg;
 import org.thingsboard.server.common.msg.cache.AttributesCacheUpdatedMsg;
 import org.thingsboard.server.common.msg.plugin.ComponentLifecycleMsg;
-=======
-import org.thingsboard.server.common.data.id.TenantId;
-import org.thingsboard.server.common.msg.MsgType;
-import org.thingsboard.server.common.msg.TbActorMsg;
->>>>>>> 2fcc4855
 import org.thingsboard.server.common.msg.queue.ServiceType;
 import org.thingsboard.server.common.msg.queue.TbCallback;
 import org.thingsboard.server.common.stats.StatsFactory;
@@ -69,13 +60,10 @@
 import org.thingsboard.server.queue.discovery.PartitionChangeEvent;
 import org.thingsboard.server.queue.provider.TbCoreQueueFactory;
 import org.thingsboard.server.queue.util.TbCoreComponent;
-<<<<<<< HEAD
+import org.thingsboard.server.service.apiusage.TbApiUsageStateService;
 import org.thingsboard.server.common.transport.util.DataDecodingEncodingService;
 import org.thingsboard.server.service.attributes.CachedAttributesService;
 import org.thingsboard.server.service.attributes.TbAttributesCache;
-=======
-import org.thingsboard.server.service.apiusage.TbApiUsageStateService;
->>>>>>> 2fcc4855
 import org.thingsboard.server.service.profile.TbDeviceProfileCache;
 import org.thingsboard.server.dao.tenant.TbTenantProfileCache;
 import org.thingsboard.server.service.queue.processing.AbstractConsumerService;
@@ -126,14 +114,6 @@
 
     protected volatile ExecutorService usageStatsExecutor;
 
-<<<<<<< HEAD
-    public DefaultTbCoreConsumerService(TbCoreQueueFactory tbCoreQueueFactory, ActorSystemContext actorContext,
-                                        DeviceStateService stateService, TbLocalSubscriptionService localSubscriptionService,
-                                        SubscriptionManagerService subscriptionManagerService, DataDecodingEncodingService encodingService,
-                                        TbCoreDeviceRpcService tbCoreDeviceRpcService, StatsFactory statsFactory, TbDeviceProfileCache deviceProfileCache,
-                                        Optional<TbAttributesCache> attributesCacheOpt) {
-        super(actorContext, encodingService, deviceProfileCache, attributesCacheOpt, tbCoreQueueFactory.createToCoreNotificationsMsgConsumer());
-=======
     public DefaultTbCoreConsumerService(TbCoreQueueFactory tbCoreQueueFactory,
                                         ActorSystemContext actorContext,
                                         DeviceStateService stateService,
@@ -145,9 +125,9 @@
                                         TbDeviceProfileCache deviceProfileCache,
                                         TbApiUsageStateService statsService,
                                         TbTenantProfileCache tenantProfileCache,
-                                        TbApiUsageStateService apiUsageStateService) {
-        super(actorContext, encodingService, tenantProfileCache, deviceProfileCache, apiUsageStateService, tbCoreQueueFactory.createToCoreNotificationsMsgConsumer());
->>>>>>> 2fcc4855
+                                        TbApiUsageStateService apiUsageStateService,
+                                        Optional<TbAttributesCache> attributesCacheOpt) {
+        super(actorContext, encodingService, tenantProfileCache, deviceProfileCache, apiUsageStateService, attributesCacheOpt, tbCoreQueueFactory.createToCoreNotificationsMsgConsumer());
         this.mainConsumer = tbCoreQueueFactory.createToCoreMsgConsumer();
         this.usageStatsConsumer = tbCoreQueueFactory.createToUsageStatsServiceMsgConsumer();
         this.stateService = stateService;
@@ -365,7 +345,6 @@
         callback.onSuccess();
     }
 
-
     @Scheduled(fixedDelayString = "${queue.core.stats.print-interval-ms}")
     public void printStats() {
         if (statsEnabled) {
