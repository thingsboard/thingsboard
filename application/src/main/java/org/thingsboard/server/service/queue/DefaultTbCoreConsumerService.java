/**
 * Copyright © 2016-2023 The Thingsboard Authors
 *
 * Licensed under the Apache License, Version 2.0 (the "License");
 * you may not use this file except in compliance with the License.
 * You may obtain a copy of the License at
 *
 *     http://www.apache.org/licenses/LICENSE-2.0
 *
 * Unless required by applicable law or agreed to in writing, software
 * distributed under the License is distributed on an "AS IS" BASIS,
 * WITHOUT WARRANTIES OR CONDITIONS OF ANY KIND, either express or implied.
 * See the License for the specific language governing permissions and
 * limitations under the License.
 */
package org.thingsboard.server.service.queue;

import lombok.Getter;
import lombok.Setter;
import lombok.extern.slf4j.Slf4j;
import org.apache.commons.lang3.StringUtils;
import org.springframework.beans.factory.annotation.Value;
import org.springframework.boot.context.event.ApplicationReadyEvent;
import org.springframework.context.ApplicationEventPublisher;
import org.springframework.scheduling.annotation.Scheduled;
import org.springframework.stereotype.Service;
import org.thingsboard.common.util.JacksonUtil;
import org.thingsboard.common.util.ThingsBoardThreadFactory;
import org.thingsboard.server.actors.ActorSystemContext;
import org.thingsboard.server.common.data.alarm.AlarmInfo;
import org.thingsboard.server.common.data.id.DeviceId;
import org.thingsboard.server.common.data.id.NotificationRequestId;
import org.thingsboard.server.common.data.id.TenantId;
import org.thingsboard.server.common.data.id.UserId;
import org.thingsboard.server.common.data.rpc.RpcError;
import org.thingsboard.server.common.msg.MsgType;
import org.thingsboard.server.common.msg.TbActorMsg;
import org.thingsboard.server.common.msg.notification.NotificationRuleProcessor;
import org.thingsboard.server.common.msg.notification.trigger.NotificationRuleTrigger;
import org.thingsboard.server.common.msg.queue.ServiceType;
import org.thingsboard.server.common.msg.queue.TbCallback;
import org.thingsboard.server.common.msg.rpc.FromDeviceRpcResponse;
import org.thingsboard.server.common.stats.StatsFactory;
import org.thingsboard.server.dao.tenant.TbTenantProfileCache;
import org.thingsboard.server.gen.transport.TransportProtos;
import org.thingsboard.server.gen.transport.TransportProtos.DeviceStateServiceMsgProto;
import org.thingsboard.server.gen.transport.TransportProtos.EdgeNotificationMsgProto;
import org.thingsboard.server.gen.transport.TransportProtos.FromDeviceRPCResponseProto;
import org.thingsboard.server.gen.transport.TransportProtos.LocalSubscriptionServiceMsgProto;
import org.thingsboard.server.gen.transport.TransportProtos.SubscriptionMgrMsgProto;
import org.thingsboard.server.gen.transport.TransportProtos.TbAlarmDeleteProto;
import org.thingsboard.server.gen.transport.TransportProtos.TbAlarmUpdateProto;
import org.thingsboard.server.gen.transport.TransportProtos.TbAttributeDeleteProto;
import org.thingsboard.server.gen.transport.TransportProtos.TbAttributeUpdateProto;
import org.thingsboard.server.gen.transport.TransportProtos.TbSubscriptionCloseProto;
import org.thingsboard.server.gen.transport.TransportProtos.TbTimeSeriesDeleteProto;
import org.thingsboard.server.gen.transport.TransportProtos.TbTimeSeriesUpdateProto;
import org.thingsboard.server.gen.transport.TransportProtos.ToCoreMsg;
import org.thingsboard.server.gen.transport.TransportProtos.ToCoreNotificationMsg;
import org.thingsboard.server.gen.transport.TransportProtos.ToOtaPackageStateServiceMsg;
import org.thingsboard.server.gen.transport.TransportProtos.ToUsageStatsServiceMsg;
import org.thingsboard.server.gen.transport.TransportProtos.TransportToDeviceActorMsg;
import org.thingsboard.server.queue.TbQueueConsumer;
import org.thingsboard.server.queue.common.TbProtoQueueMsg;
import org.thingsboard.server.queue.discovery.PartitionService;
import org.thingsboard.server.queue.discovery.event.PartitionChangeEvent;
import org.thingsboard.server.queue.provider.TbCoreQueueFactory;
import org.thingsboard.server.queue.util.AfterStartUp;
import org.thingsboard.server.queue.util.DataDecodingEncodingService;
import org.thingsboard.server.queue.util.TbCoreComponent;
import org.thingsboard.server.service.apiusage.TbApiUsageStateService;
import org.thingsboard.server.service.edge.EdgeNotificationService;
import org.thingsboard.server.service.notification.NotificationSchedulerService;
import org.thingsboard.server.service.ota.OtaPackageStateService;
import org.thingsboard.server.service.profile.TbAssetProfileCache;
import org.thingsboard.server.service.profile.TbDeviceProfileCache;
import org.thingsboard.server.service.queue.processing.AbstractConsumerService;
import org.thingsboard.server.service.queue.processing.IdMsgPair;
import org.thingsboard.server.service.rpc.TbCoreDeviceRpcService;
import org.thingsboard.server.service.rpc.ToDeviceRpcRequestActorMsg;
import org.thingsboard.server.service.security.auth.jwt.settings.JwtSettingsService;
import org.thingsboard.server.service.state.DeviceStateService;
import org.thingsboard.server.service.subscription.SubscriptionManagerService;
import org.thingsboard.server.service.subscription.TbLocalSubscriptionService;
import org.thingsboard.server.service.subscription.TbSubscriptionUtils;
import org.thingsboard.server.service.sync.vc.GitVersionControlQueueService;
import org.thingsboard.server.service.transport.msg.TransportToDeviceActorMsgWrapper;
import org.thingsboard.server.service.ws.notification.sub.NotificationRequestUpdate;
import org.thingsboard.server.service.ws.notification.sub.NotificationUpdate;
import org.thingsboard.server.service.ws.notification.sub.NotificationsSubscriptionUpdate;

import javax.annotation.PostConstruct;
import javax.annotation.PreDestroy;
import java.util.List;
import java.util.Optional;
import java.util.UUID;
import java.util.concurrent.ConcurrentHashMap;
import java.util.concurrent.ConcurrentMap;
import java.util.concurrent.CountDownLatch;
import java.util.concurrent.ExecutorService;
import java.util.concurrent.Executors;
import java.util.concurrent.Future;
import java.util.concurrent.TimeUnit;
import java.util.function.Function;
import java.util.stream.Collectors;

@Service
@TbCoreComponent
@Slf4j
public class DefaultTbCoreConsumerService extends AbstractConsumerService<ToCoreNotificationMsg> implements TbCoreConsumerService {

    @Value("${queue.core.poll-interval}")
    private long pollDuration;
    @Value("${queue.core.pack-processing-timeout}")
    private long packProcessingTimeout;
    @Value("${queue.core.stats.enabled:false}")
    private boolean statsEnabled;

    @Value("${queue.core.ota.pack-interval-ms:60000}")
    private long firmwarePackInterval;
    @Value("${queue.core.ota.pack-size:100}")
    private int firmwarePackSize;

    private final TbQueueConsumer<TbProtoQueueMsg<ToCoreMsg>> mainConsumer;
    private final DeviceStateService stateService;
    private final TbApiUsageStateService statsService;
    private final TbLocalSubscriptionService localSubscriptionService;
    private final SubscriptionManagerService subscriptionManagerService;
    private final TbCoreDeviceRpcService tbCoreDeviceRpcService;
    private final EdgeNotificationService edgeNotificationService;
    private final OtaPackageStateService firmwareStateService;
    private final GitVersionControlQueueService vcQueueService;
    private final NotificationSchedulerService notificationSchedulerService;
    private final NotificationRuleProcessor notificationRuleProcessor;
    private final TbCoreConsumerStats stats;
    protected final TbQueueConsumer<TbProtoQueueMsg<ToUsageStatsServiceMsg>> usageStatsConsumer;
    private final TbQueueConsumer<TbProtoQueueMsg<ToOtaPackageStateServiceMsg>> firmwareStatesConsumer;

    protected volatile ExecutorService usageStatsExecutor;

    private volatile ExecutorService firmwareStatesExecutor;

    public DefaultTbCoreConsumerService(TbCoreQueueFactory tbCoreQueueFactory,
                                        ActorSystemContext actorContext,
                                        DeviceStateService stateService,
                                        TbLocalSubscriptionService localSubscriptionService,
                                        SubscriptionManagerService subscriptionManagerService,
                                        DataDecodingEncodingService encodingService,
                                        TbCoreDeviceRpcService tbCoreDeviceRpcService,
                                        StatsFactory statsFactory,
                                        TbDeviceProfileCache deviceProfileCache,
                                        TbAssetProfileCache assetProfileCache,
                                        TbApiUsageStateService statsService,
                                        TbTenantProfileCache tenantProfileCache,
                                        TbApiUsageStateService apiUsageStateService,
                                        EdgeNotificationService edgeNotificationService,
                                        OtaPackageStateService firmwareStateService,
                                        GitVersionControlQueueService vcQueueService,
                                        PartitionService partitionService,
<<<<<<< HEAD
                                        Optional<JwtSettingsService> jwtSettingsService) {
        super(actorContext, encodingService, tenantProfileCache, deviceProfileCache, assetProfileCache, apiUsageStateService,
                partitionService, tbCoreQueueFactory.createToCoreNotificationsMsgConsumer(), jwtSettingsService, Optional.empty());
=======
                                        ApplicationEventPublisher eventPublisher,
                                        Optional<JwtSettingsService> jwtSettingsService,
                                        NotificationSchedulerService notificationSchedulerService,
                                        NotificationRuleProcessor notificationRuleProcessor) {
        super(actorContext, encodingService, tenantProfileCache, deviceProfileCache, assetProfileCache, apiUsageStateService, partitionService, eventPublisher, tbCoreQueueFactory.createToCoreNotificationsMsgConsumer(), jwtSettingsService);
>>>>>>> 2f0eb0be
        this.mainConsumer = tbCoreQueueFactory.createToCoreMsgConsumer();
        this.usageStatsConsumer = tbCoreQueueFactory.createToUsageStatsServiceMsgConsumer();
        this.firmwareStatesConsumer = tbCoreQueueFactory.createToOtaPackageStateServiceMsgConsumer();
        this.stateService = stateService;
        this.localSubscriptionService = localSubscriptionService;
        this.subscriptionManagerService = subscriptionManagerService;
        this.tbCoreDeviceRpcService = tbCoreDeviceRpcService;
        this.edgeNotificationService = edgeNotificationService;
        this.stats = new TbCoreConsumerStats(statsFactory);
        this.statsService = statsService;
        this.firmwareStateService = firmwareStateService;
        this.vcQueueService = vcQueueService;
        this.notificationSchedulerService = notificationSchedulerService;
        this.notificationRuleProcessor = notificationRuleProcessor;
    }

    @PostConstruct
    public void init() {
        super.init("tb-core-consumer", "tb-core-notifications-consumer");
        this.usageStatsExecutor = Executors.newSingleThreadExecutor(ThingsBoardThreadFactory.forName("tb-core-usage-stats-consumer"));
        this.firmwareStatesExecutor = Executors.newSingleThreadExecutor(ThingsBoardThreadFactory.forName("tb-core-firmware-notifications-consumer"));
    }

    @PreDestroy
    public void destroy() {
        super.destroy();
        if (usageStatsExecutor != null) {
            usageStatsExecutor.shutdownNow();
        }
        if (firmwareStatesExecutor != null) {
            firmwareStatesExecutor.shutdownNow();
        }
    }

    @AfterStartUp(order = AfterStartUp.REGULAR_SERVICE)
    public void onApplicationEvent(ApplicationReadyEvent event) {
        super.onApplicationEvent(event);
        launchUsageStatsConsumer();
        launchOtaPackageUpdateNotificationConsumer();
    }

    @Override
    protected void onTbApplicationEvent(PartitionChangeEvent event) {
        if (event.getServiceType().equals(getServiceType())) {
            log.info("Subscribing to partitions: {}", event.getPartitions());
            this.mainConsumer.subscribe(event.getPartitions());
            this.usageStatsConsumer.subscribe(
                    event
                            .getPartitions()
                            .stream()
                            .map(tpi -> tpi.newByTopic(usageStatsConsumer.getTopic()))
                            .collect(Collectors.toSet()));
        }
        this.firmwareStatesConsumer.subscribe();
    }

    @Override
    protected void launchMainConsumers() {
        consumersExecutor.submit(() -> {
            while (!stopped) {
                try {
                    List<TbProtoQueueMsg<ToCoreMsg>> msgs = mainConsumer.poll(pollDuration);
                    if (msgs.isEmpty()) {
                        continue;
                    }
                    List<IdMsgPair<ToCoreMsg>> orderedMsgList = msgs.stream().map(msg -> new IdMsgPair<>(UUID.randomUUID(), msg)).collect(Collectors.toList());
                    ConcurrentMap<UUID, TbProtoQueueMsg<ToCoreMsg>> pendingMap = orderedMsgList.stream().collect(
                            Collectors.toConcurrentMap(IdMsgPair::getUuid, IdMsgPair::getMsg));
                    CountDownLatch processingTimeoutLatch = new CountDownLatch(1);
                    TbPackProcessingContext<TbProtoQueueMsg<ToCoreMsg>> ctx = new TbPackProcessingContext<>(
                            processingTimeoutLatch, pendingMap, new ConcurrentHashMap<>());
                    PendingMsgHolder pendingMsgHolder = new PendingMsgHolder();
                    Future<?> packSubmitFuture = consumersExecutor.submit(() -> {
                        orderedMsgList.forEach((element) -> {
                            UUID id = element.getUuid();
                            TbProtoQueueMsg<ToCoreMsg> msg = element.getMsg();
                            log.trace("[{}] Creating main callback for message: {}", id, msg.getValue());
                            TbCallback callback = new TbPackCallback<>(id, ctx);
                            try {
                                ToCoreMsg toCoreMsg = msg.getValue();
                                pendingMsgHolder.setToCoreMsg(toCoreMsg);
                                if (toCoreMsg.hasToSubscriptionMgrMsg()) {
                                    log.trace("[{}] Forwarding message to subscription manager service {}", id, toCoreMsg.getToSubscriptionMgrMsg());
                                    forwardToSubMgrService(toCoreMsg.getToSubscriptionMgrMsg(), callback);
                                } else if (toCoreMsg.hasToDeviceActorMsg()) {
                                    log.trace("[{}] Forwarding message to device actor {}", id, toCoreMsg.getToDeviceActorMsg());
                                    forwardToDeviceActor(toCoreMsg.getToDeviceActorMsg(), callback);
                                } else if (toCoreMsg.hasDeviceStateServiceMsg()) {
                                    log.trace("[{}] Forwarding message to state service {}", id, toCoreMsg.getDeviceStateServiceMsg());
                                    forwardToStateService(toCoreMsg.getDeviceStateServiceMsg(), callback);
                                } else if (toCoreMsg.hasEdgeNotificationMsg()) {
                                    log.trace("[{}] Forwarding message to edge service {}", id, toCoreMsg.getEdgeNotificationMsg());
                                    forwardToEdgeNotificationService(toCoreMsg.getEdgeNotificationMsg(), callback);
                                } else if (toCoreMsg.hasDeviceActivityMsg()) {
                                    log.trace("[{}] Forwarding message to device state service {}", id, toCoreMsg.getDeviceActivityMsg());
                                    forwardToStateService(toCoreMsg.getDeviceActivityMsg(), callback);
                                } else if (!toCoreMsg.getToDeviceActorNotificationMsg().isEmpty()) {
                                    Optional<TbActorMsg> actorMsg = encodingService.decode(toCoreMsg.getToDeviceActorNotificationMsg().toByteArray());
                                    if (actorMsg.isPresent()) {
                                        TbActorMsg tbActorMsg = actorMsg.get();
                                        if (tbActorMsg.getMsgType().equals(MsgType.DEVICE_RPC_REQUEST_TO_DEVICE_ACTOR_MSG)) {
                                            tbCoreDeviceRpcService.forwardRpcRequestToDeviceActor((ToDeviceRpcRequestActorMsg) tbActorMsg);
                                        } else {
                                            log.trace("[{}] Forwarding message to App Actor {}", id, actorMsg.get());
                                            actorContext.tell(actorMsg.get());
                                        }
                                    }
                                    callback.onSuccess();
                                } else if (toCoreMsg.hasNotificationSchedulerServiceMsg()) {
                                    TransportProtos.NotificationSchedulerServiceMsg notificationSchedulerServiceMsg = toCoreMsg.getNotificationSchedulerServiceMsg();
                                    log.trace("[{}] Forwarding message to notification scheduler service {}", id, toCoreMsg.getNotificationSchedulerServiceMsg());
                                    forwardToNotificationSchedulerService(notificationSchedulerServiceMsg, callback);
                                }
                            } catch (Throwable e) {
                                log.warn("[{}] Failed to process message: {}", id, msg, e);
                                callback.onFailure(e);
                            }
                        });
                    });
                    if (!processingTimeoutLatch.await(packProcessingTimeout, TimeUnit.MILLISECONDS)) {
                        if (!packSubmitFuture.isDone()) {
                            packSubmitFuture.cancel(true);
                            ToCoreMsg lastSubmitMsg = pendingMsgHolder.getToCoreMsg();
                            log.info("Timeout to process message: {}", lastSubmitMsg);
                        }
                        ctx.getAckMap().forEach((id, msg) -> log.debug("[{}] Timeout to process message: {}", id, msg.getValue()));
                        ctx.getFailedMap().forEach((id, msg) -> log.warn("[{}] Failed to process message: {}", id, msg.getValue()));
                    }
                    mainConsumer.commit();
                } catch (Exception e) {
                    if (!stopped) {
                        log.warn("Failed to obtain messages from queue.", e);
                        try {
                            Thread.sleep(pollDuration);
                        } catch (InterruptedException e2) {
                            log.trace("Failed to wait until the server has capacity to handle new requests", e2);
                        }
                    }
                }
            }
            log.info("TB Core Consumer stopped.");
        });
    }

    private static class PendingMsgHolder {
        @Getter
        @Setter
        private volatile ToCoreMsg toCoreMsg;
    }

    @Override
    protected ServiceType getServiceType() {
        return ServiceType.TB_CORE;
    }

    @Override
    protected long getNotificationPollDuration() {
        return pollDuration;
    }

    @Override
    protected long getNotificationPackProcessingTimeout() {
        return packProcessingTimeout;
    }

    @Override
    protected void handleNotification(UUID id, TbProtoQueueMsg<ToCoreNotificationMsg> msg, TbCallback callback) {
        ToCoreNotificationMsg toCoreNotification = msg.getValue();
        if (toCoreNotification.hasToLocalSubscriptionServiceMsg()) {
            log.trace("[{}] Forwarding message to local subscription service {}", id, toCoreNotification.getToLocalSubscriptionServiceMsg());
            forwardToLocalSubMgrService(toCoreNotification.getToLocalSubscriptionServiceMsg(), callback);
        } else if (toCoreNotification.hasFromDeviceRpcResponse()) {
            log.trace("[{}] Forwarding message to RPC service {}", id, toCoreNotification.getFromDeviceRpcResponse());
            forwardToCoreRpcService(toCoreNotification.getFromDeviceRpcResponse(), callback);
        } else if (toCoreNotification.getComponentLifecycleMsg() != null && !toCoreNotification.getComponentLifecycleMsg().isEmpty()) {
            handleComponentLifecycleMsg(id, toCoreNotification.getComponentLifecycleMsg());
            callback.onSuccess();
        } else if (!toCoreNotification.getEdgeEventUpdateMsg().isEmpty()) {
            forwardToAppActor(id, encodingService.decode(toCoreNotification.getEdgeEventUpdateMsg().toByteArray()), callback);
        } else if (!toCoreNotification.getToEdgeSyncRequestMsg().isEmpty()) {
            forwardToAppActor(id, encodingService.decode(toCoreNotification.getToEdgeSyncRequestMsg().toByteArray()), callback);
        } else if (!toCoreNotification.getFromEdgeSyncResponseMsg().isEmpty()) {
            forwardToAppActor(id, encodingService.decode(toCoreNotification.getFromEdgeSyncResponseMsg().toByteArray()), callback);
        } else if (toCoreNotification.hasQueueUpdateMsg()) {
            TransportProtos.QueueUpdateMsg queue = toCoreNotification.getQueueUpdateMsg();
            partitionService.updateQueue(queue);
            callback.onSuccess();
        } else if (toCoreNotification.hasQueueDeleteMsg()) {
            TransportProtos.QueueDeleteMsg queue = toCoreNotification.getQueueDeleteMsg();
            partitionService.removeQueue(queue);
            callback.onSuccess();
        } else if (toCoreNotification.hasVcResponseMsg()) {
            vcQueueService.processResponse(toCoreNotification.getVcResponseMsg());
            callback.onSuccess();
        } else if (toCoreNotification.hasToSubscriptionMgrMsg()) {
            forwardToSubMgrService(toCoreNotification.getToSubscriptionMgrMsg(), callback);
        } else if (toCoreNotification.hasNotificationRuleProcessorMsg()) {
            Optional<NotificationRuleTrigger> notificationRuleTrigger = encodingService.decode(toCoreNotification
                    .getNotificationRuleProcessorMsg().getTrigger().toByteArray());
            notificationRuleTrigger.ifPresent(notificationRuleProcessor::process);
            callback.onSuccess();
        }
        if (statsEnabled) {
            stats.log(toCoreNotification);
        }
    }

    private void launchUsageStatsConsumer() {
        usageStatsExecutor.submit(() -> {
            while (!stopped) {
                try {
                    List<TbProtoQueueMsg<ToUsageStatsServiceMsg>> msgs = usageStatsConsumer.poll(getNotificationPollDuration());
                    if (msgs.isEmpty()) {
                        continue;
                    }
                    ConcurrentMap<UUID, TbProtoQueueMsg<ToUsageStatsServiceMsg>> pendingMap = msgs.stream().collect(
                            Collectors.toConcurrentMap(s -> UUID.randomUUID(), Function.identity()));
                    CountDownLatch processingTimeoutLatch = new CountDownLatch(1);
                    TbPackProcessingContext<TbProtoQueueMsg<ToUsageStatsServiceMsg>> ctx = new TbPackProcessingContext<>(
                            processingTimeoutLatch, pendingMap, new ConcurrentHashMap<>());
                    pendingMap.forEach((id, msg) -> {
                        log.trace("[{}] Creating usage stats callback for message: {}", id, msg.getValue());
                        TbCallback callback = new TbPackCallback<>(id, ctx);
                        try {
                            handleUsageStats(msg, callback);
                        } catch (Throwable e) {
                            log.warn("[{}] Failed to process usage stats: {}", id, msg, e);
                            callback.onFailure(e);
                        }
                    });
                    if (!processingTimeoutLatch.await(getNotificationPackProcessingTimeout(), TimeUnit.MILLISECONDS)) {
                        ctx.getAckMap().forEach((id, msg) -> log.warn("[{}] Timeout to process usage stats: {}", id, msg.getValue()));
                        ctx.getFailedMap().forEach((id, msg) -> log.warn("[{}] Failed to process usage stats: {}", id, msg.getValue()));
                    }
                    usageStatsConsumer.commit();
                } catch (Exception e) {
                    if (!stopped) {
                        log.warn("Failed to obtain usage stats from queue.", e);
                        try {
                            Thread.sleep(getNotificationPollDuration());
                        } catch (InterruptedException e2) {
                            log.trace("Failed to wait until the server has capacity to handle new usage stats", e2);
                        }
                    }
                }
            }
            log.info("TB Usage Stats Consumer stopped.");
        });
    }

    private void launchOtaPackageUpdateNotificationConsumer() {
        long maxProcessingTimeoutPerRecord = firmwarePackInterval / firmwarePackSize;
        firmwareStatesExecutor.submit(() -> {
            while (!stopped) {
                try {
                    List<TbProtoQueueMsg<ToOtaPackageStateServiceMsg>> msgs = firmwareStatesConsumer.poll(getNotificationPollDuration());
                    if (msgs.isEmpty()) {
                        continue;
                    }
                    long timeToSleep = maxProcessingTimeoutPerRecord;
                    for (TbProtoQueueMsg<ToOtaPackageStateServiceMsg> msg : msgs) {
                        try {
                            long startTime = System.currentTimeMillis();
                            boolean isSuccessUpdate = handleOtaPackageUpdates(msg);
                            long endTime = System.currentTimeMillis();
                            long spentTime = endTime - startTime;
                            timeToSleep = timeToSleep - spentTime;
                            if (isSuccessUpdate) {
                                if (timeToSleep > 0) {
                                    log.debug("Spent time per record is: [{}]!", spentTime);
                                    Thread.sleep(timeToSleep);
                                    timeToSleep = 0;
                                }
                                timeToSleep += maxProcessingTimeoutPerRecord;
                            }
                        } catch (Throwable e) {
                            log.warn("Failed to process firmware update msg: {}", msg, e);
                        }
                    }
                    firmwareStatesConsumer.commit();
                } catch (Exception e) {
                    if (!stopped) {
                        log.warn("Failed to obtain usage stats from queue.", e);
                        try {
                            Thread.sleep(getNotificationPollDuration());
                        } catch (InterruptedException e2) {
                            log.trace("Failed to wait until the server has capacity to handle new firmware updates", e2);
                        }
                    }
                }
            }
            log.info("TB Ota Package States Consumer stopped.");
        });
    }

    private void handleUsageStats(TbProtoQueueMsg<ToUsageStatsServiceMsg> msg, TbCallback callback) {
        statsService.process(msg, callback);
    }

    private boolean handleOtaPackageUpdates(TbProtoQueueMsg<ToOtaPackageStateServiceMsg> msg) {
        return firmwareStateService.process(msg.getValue());
    }

    private void forwardToCoreRpcService(FromDeviceRPCResponseProto proto, TbCallback callback) {
        RpcError error = proto.getError() > 0 ? RpcError.values()[proto.getError()] : null;
        FromDeviceRpcResponse response = new FromDeviceRpcResponse(new UUID(proto.getRequestIdMSB(), proto.getRequestIdLSB())
                , proto.getResponse(), error);
        tbCoreDeviceRpcService.processRpcResponseFromRuleEngine(response);
        callback.onSuccess();
    }

    @Scheduled(fixedDelayString = "${queue.core.stats.print-interval-ms}")
    public void printStats() {
        if (statsEnabled) {
            stats.printStats();
            stats.reset();
        }
    }

    private void forwardToLocalSubMgrService(LocalSubscriptionServiceMsgProto msg, TbCallback callback) {
        if (msg.hasSubUpdate()) {
            localSubscriptionService.onSubscriptionUpdate(msg.getSubUpdate().getSessionId(), TbSubscriptionUtils.fromProto(msg.getSubUpdate()), callback);
        } else if (msg.hasAlarmSubUpdate()) {
            localSubscriptionService.onSubscriptionUpdate(msg.getAlarmSubUpdate().getSessionId(), TbSubscriptionUtils.fromProto(msg.getAlarmSubUpdate()), callback);
        } else if (msg.hasNotificationsSubUpdate()) {
            TransportProtos.NotificationsSubscriptionUpdateProto subUpdateProto = msg.getNotificationsSubUpdate();
            NotificationsSubscriptionUpdate notificationsSubscriptionUpdate;
            if (StringUtils.isNotEmpty(subUpdateProto.getNotificationUpdate())) {
                NotificationUpdate notificationUpdate = JacksonUtil.fromString(subUpdateProto.getNotificationUpdate(), NotificationUpdate.class);
                notificationsSubscriptionUpdate = new NotificationsSubscriptionUpdate(notificationUpdate);
            } else {
                NotificationRequestUpdate notificationRequestUpdate = JacksonUtil.fromString(subUpdateProto.getNotificationRequestUpdate(), NotificationRequestUpdate.class);
                notificationsSubscriptionUpdate = new NotificationsSubscriptionUpdate(notificationRequestUpdate);
            }
            localSubscriptionService.onSubscriptionUpdate(subUpdateProto.getSessionId(),
                    subUpdateProto.getSubscriptionId(), notificationsSubscriptionUpdate, callback);
        } else {
            throwNotHandled(msg, callback);
        }
    }

    private void forwardToSubMgrService(SubscriptionMgrMsgProto msg, TbCallback callback) {
        if (msg.hasAttributeSub()) {
            subscriptionManagerService.addSubscription(TbSubscriptionUtils.fromProto(msg.getAttributeSub()), callback);
        } else if (msg.hasTelemetrySub()) {
            subscriptionManagerService.addSubscription(TbSubscriptionUtils.fromProto(msg.getTelemetrySub()), callback);
        } else if (msg.hasAlarmSub()) {
            subscriptionManagerService.addSubscription(TbSubscriptionUtils.fromProto(msg.getAlarmSub()), callback);
        } else if (msg.hasNotificationsSub()) {
            subscriptionManagerService.addSubscription(TbSubscriptionUtils.fromProto(msg.getNotificationsSub()), callback);
        } else if (msg.hasNotificationsCountSub()) {
            subscriptionManagerService.addSubscription(TbSubscriptionUtils.fromProto(msg.getNotificationsCountSub()), callback);
        } else if (msg.hasSubClose()) {
            TbSubscriptionCloseProto closeProto = msg.getSubClose();
            subscriptionManagerService.cancelSubscription(closeProto.getSessionId(), closeProto.getSubscriptionId(), callback);
        } else if (msg.hasTsUpdate()) {
            TbTimeSeriesUpdateProto proto = msg.getTsUpdate();
            subscriptionManagerService.onTimeSeriesUpdate(
                    TenantId.fromUUID(new UUID(proto.getTenantIdMSB(), proto.getTenantIdLSB())),
                    TbSubscriptionUtils.toEntityId(proto.getEntityType(), proto.getEntityIdMSB(), proto.getEntityIdLSB()),
                    TbSubscriptionUtils.toTsKvEntityList(proto.getDataList()), callback);
        } else if (msg.hasAttrUpdate()) {
            TbAttributeUpdateProto proto = msg.getAttrUpdate();
            subscriptionManagerService.onAttributesUpdate(
                    TenantId.fromUUID(new UUID(proto.getTenantIdMSB(), proto.getTenantIdLSB())),
                    TbSubscriptionUtils.toEntityId(proto.getEntityType(), proto.getEntityIdMSB(), proto.getEntityIdLSB()),
                    proto.getScope(), TbSubscriptionUtils.toAttributeKvList(proto.getDataList()), callback);
        } else if (msg.hasAttrDelete()) {
            TbAttributeDeleteProto proto = msg.getAttrDelete();
            subscriptionManagerService.onAttributesDelete(
                    TenantId.fromUUID(new UUID(proto.getTenantIdMSB(), proto.getTenantIdLSB())),
                    TbSubscriptionUtils.toEntityId(proto.getEntityType(), proto.getEntityIdMSB(), proto.getEntityIdLSB()),
                    proto.getScope(), proto.getKeysList(), proto.getNotifyDevice(), callback);
        } else if (msg.hasTsDelete()) {
            TbTimeSeriesDeleteProto proto = msg.getTsDelete();
            subscriptionManagerService.onTimeSeriesDelete(
                    TenantId.fromUUID(new UUID(proto.getTenantIdMSB(), proto.getTenantIdLSB())),
                    TbSubscriptionUtils.toEntityId(proto.getEntityType(), proto.getEntityIdMSB(), proto.getEntityIdLSB()),
                    proto.getKeysList(), callback);
        } else if (msg.hasAlarmUpdate()) {
            TbAlarmUpdateProto proto = msg.getAlarmUpdate();
            subscriptionManagerService.onAlarmUpdate(
                    TenantId.fromUUID(new UUID(proto.getTenantIdMSB(), proto.getTenantIdLSB())),
                    TbSubscriptionUtils.toEntityId(proto.getEntityType(), proto.getEntityIdMSB(), proto.getEntityIdLSB()),
                    JacksonUtil.fromString(proto.getAlarm(), AlarmInfo.class),
                    callback);
        } else if (msg.hasAlarmDelete()) {
            TbAlarmDeleteProto proto = msg.getAlarmDelete();
            subscriptionManagerService.onAlarmDeleted(
                    TenantId.fromUUID(new UUID(proto.getTenantIdMSB(), proto.getTenantIdLSB())),
                    TbSubscriptionUtils.toEntityId(proto.getEntityType(), proto.getEntityIdMSB(), proto.getEntityIdLSB()),
                    JacksonUtil.fromString(proto.getAlarm(), AlarmInfo.class), callback);
        } else if (msg.hasNotificationUpdate()) {
            TransportProtos.NotificationUpdateProto updateProto = msg.getNotificationUpdate();
            TenantId tenantId = TenantId.fromUUID(new UUID(updateProto.getTenantIdMSB(), updateProto.getTenantIdLSB()));
            UserId recipientId = new UserId(new UUID(updateProto.getRecipientIdMSB(), updateProto.getRecipientIdLSB()));
            NotificationUpdate update = JacksonUtil.fromString(updateProto.getUpdate(), NotificationUpdate.class);
            subscriptionManagerService.onNotificationUpdate(tenantId, recipientId, update, callback);
        } else if (msg.hasNotificationRequestUpdate()) {
            TransportProtos.NotificationRequestUpdateProto updateProto = msg.getNotificationRequestUpdate();
            TenantId tenantId = TenantId.fromUUID(new UUID(updateProto.getTenantIdMSB(), updateProto.getTenantIdLSB()));
            NotificationRequestUpdate update = JacksonUtil.fromString(updateProto.getUpdate(), NotificationRequestUpdate.class);
            subscriptionManagerService.onNotificationRequestUpdate(tenantId, update, callback);
        } else {
            throwNotHandled(msg, callback);
        }
        if (statsEnabled) {
            stats.log(msg);
        }
    }

    private void forwardToStateService(DeviceStateServiceMsgProto deviceStateServiceMsg, TbCallback callback) {
        if (statsEnabled) {
            stats.log(deviceStateServiceMsg);
        }
        stateService.onQueueMsg(deviceStateServiceMsg, callback);
    }

    private void forwardToStateService(TransportProtos.DeviceActivityProto deviceActivityMsg, TbCallback callback) {
        if (statsEnabled) {
            stats.log(deviceActivityMsg);
        }
        TenantId tenantId = TenantId.fromUUID(new UUID(deviceActivityMsg.getTenantIdMSB(), deviceActivityMsg.getTenantIdLSB()));
        DeviceId deviceId = new DeviceId(new UUID(deviceActivityMsg.getDeviceIdMSB(), deviceActivityMsg.getDeviceIdLSB()));
        try {
            stateService.onDeviceActivity(tenantId, deviceId, deviceActivityMsg.getLastActivityTime());
            callback.onSuccess();
        } catch (Exception e) {
            callback.onFailure(new RuntimeException("Failed update device activity for device [" + deviceId.getId() + "]!", e));
        }
    }

    private void forwardToNotificationSchedulerService(TransportProtos.NotificationSchedulerServiceMsg msg, TbCallback callback) {
        TenantId tenantId = TenantId.fromUUID(new UUID(msg.getTenantIdMSB(), msg.getTenantIdLSB()));
        NotificationRequestId notificationRequestId = new NotificationRequestId(new UUID(msg.getRequestIdMSB(), msg.getRequestIdLSB()));
        try {
            notificationSchedulerService.scheduleNotificationRequest(tenantId, notificationRequestId, msg.getTs());
            callback.onSuccess();
        } catch (Exception e) {
            callback.onFailure(new RuntimeException("Failed to schedule notification request", e));
        }
    }

    private void forwardToEdgeNotificationService(EdgeNotificationMsgProto edgeNotificationMsg, TbCallback callback) {
        if (statsEnabled) {
            stats.log(edgeNotificationMsg);
        }
        edgeNotificationService.pushNotificationToEdge(edgeNotificationMsg, callback);
    }

    private void forwardToDeviceActor(TransportToDeviceActorMsg toDeviceActorMsg, TbCallback callback) {
        if (statsEnabled) {
            stats.log(toDeviceActorMsg);
        }
        actorContext.tell(new TransportToDeviceActorMsgWrapper(toDeviceActorMsg, callback));
    }

    private void forwardToAppActor(UUID id, Optional<TbActorMsg> actorMsg, TbCallback callback) {
        if (actorMsg.isPresent()) {
            log.trace("[{}] Forwarding message to App Actor {}", id, actorMsg.get());
            actorContext.tell(actorMsg.get());
        }
        callback.onSuccess();
    }

    private void throwNotHandled(Object msg, TbCallback callback) {
        log.warn("Message not handled: {}", msg);
        callback.onFailure(new RuntimeException("Message not handled!"));
    }

    @Override
    protected void stopMainConsumers() {
        if (mainConsumer != null) {
            mainConsumer.unsubscribe();
        }
        if (usageStatsConsumer != null) {
            usageStatsConsumer.unsubscribe();
        }
        if (firmwareStatesConsumer != null) {
            firmwareStatesConsumer.unsubscribe();
        }
    }

}<|MERGE_RESOLUTION|>--- conflicted
+++ resolved
@@ -157,17 +157,12 @@
                                         OtaPackageStateService firmwareStateService,
                                         GitVersionControlQueueService vcQueueService,
                                         PartitionService partitionService,
-<<<<<<< HEAD
-                                        Optional<JwtSettingsService> jwtSettingsService) {
-        super(actorContext, encodingService, tenantProfileCache, deviceProfileCache, assetProfileCache, apiUsageStateService,
-                partitionService, tbCoreQueueFactory.createToCoreNotificationsMsgConsumer(), jwtSettingsService, Optional.empty());
-=======
                                         ApplicationEventPublisher eventPublisher,
                                         Optional<JwtSettingsService> jwtSettingsService,
                                         NotificationSchedulerService notificationSchedulerService,
                                         NotificationRuleProcessor notificationRuleProcessor) {
-        super(actorContext, encodingService, tenantProfileCache, deviceProfileCache, assetProfileCache, apiUsageStateService, partitionService, eventPublisher, tbCoreQueueFactory.createToCoreNotificationsMsgConsumer(), jwtSettingsService);
->>>>>>> 2f0eb0be
+        super(actorContext, encodingService, tenantProfileCache, deviceProfileCache, assetProfileCache, apiUsageStateService, partitionService,
+                eventPublisher, tbCoreQueueFactory.createToCoreNotificationsMsgConsumer(), jwtSettingsService, Optional.empty());
         this.mainConsumer = tbCoreQueueFactory.createToCoreMsgConsumer();
         this.usageStatsConsumer = tbCoreQueueFactory.createToUsageStatsServiceMsgConsumer();
         this.firmwareStatesConsumer = tbCoreQueueFactory.createToOtaPackageStateServiceMsgConsumer();
