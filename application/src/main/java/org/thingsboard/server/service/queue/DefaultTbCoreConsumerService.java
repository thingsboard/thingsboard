--- conflicted
+++ resolved
@@ -322,11 +322,8 @@
                         forwardToCalculatedFieldService(toCoreMsg.getEntityProfileUpdateMsg(), callback);
                     } else if (toCoreMsg.hasProfileEntityMsg()) {
                         forwardToCalculatedFieldService(toCoreMsg.getProfileEntityMsg(), callback);
-<<<<<<< HEAD
-=======
                     } else if (toCoreMsg.hasCalculatedFieldStateMsg()) {
                         forwardToCalculatedFieldService(toCoreMsg.getCalculatedFieldStateMsg(), callback);
->>>>>>> 63b79b72
                     }
                 } catch (Throwable e) {
                     log.warn("[{}] Failed to process message: {}", id, msg, e);
@@ -692,11 +689,7 @@
     private void forwardToCalculatedFieldService(TransportProtos.EntityProfileUpdateMsgProto profileUpdateMsg, TbCallback callback) {
         var tenantId = toTenantId(profileUpdateMsg.getTenantIdMSB(), profileUpdateMsg.getTenantIdLSB());
         var entityId = EntityIdFactory.getByTypeAndUuid(profileUpdateMsg.getEntityProfileType(), new UUID(profileUpdateMsg.getEntityIdMSB(), profileUpdateMsg.getEntityIdLSB()));
-<<<<<<< HEAD
-        ListenableFuture<?> future = calculatedFieldsExecutor.submit(() -> calculatedFieldExecutionService.onEntityProfileChanged(profileUpdateMsg, callback));
-=======
         ListenableFuture<?> future = calculatedFieldsExecutor.submit(() -> calculatedFieldExecutionService.onEntityProfileChangedMsg(profileUpdateMsg, callback));
->>>>>>> 63b79b72
         DonAsynchron.withCallback(future,
                 __ -> callback.onSuccess(),
                 t -> {
@@ -717,8 +710,6 @@
                 });
     }
 
-<<<<<<< HEAD
-=======
     private void forwardToCalculatedFieldService(TransportProtos.CalculatedFieldStateMsgProto calculatedFieldStateMsgProto, TbCallback callback) {
         var tenantId = toTenantId(calculatedFieldStateMsgProto.getTenantIdMSB(), calculatedFieldStateMsgProto.getTenantIdLSB());
         var calculatedFieldId = new CalculatedFieldId(new UUID(calculatedFieldStateMsgProto.getCalculatedFieldIdMSB(), calculatedFieldStateMsgProto.getCalculatedFieldIdLSB()));
@@ -731,7 +722,6 @@
                 });
     }
 
->>>>>>> 63b79b72
     private void forwardToNotificationSchedulerService(TransportProtos.NotificationSchedulerServiceMsg msg, TbCallback callback) {
         TenantId tenantId = toTenantId(msg.getTenantIdMSB(), msg.getTenantIdLSB());
         NotificationRequestId notificationRequestId = new NotificationRequestId(new UUID(msg.getRequestIdMSB(), msg.getRequestIdLSB()));
