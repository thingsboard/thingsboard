/**
 * Copyright © 2016-2022 The Thingsboard Authors
 *
 * Licensed under the Apache License, Version 2.0 (the "License");
 * you may not use this file except in compliance with the License.
 * You may obtain a copy of the License at
 *
 *     http://www.apache.org/licenses/LICENSE-2.0
 *
 * Unless required by applicable law or agreed to in writing, software
 * distributed under the License is distributed on an "AS IS" BASIS,
 * WITHOUT WARRANTIES OR CONDITIONS OF ANY KIND, either express or implied.
 * See the License for the specific language governing permissions and
 * limitations under the License.
 */
package org.thingsboard.server.service.queue;

import lombok.Getter;
import lombok.Setter;
import lombok.extern.slf4j.Slf4j;
import org.springframework.beans.factory.annotation.Value;
import org.springframework.boot.context.event.ApplicationReadyEvent;
import org.springframework.context.event.EventListener;
import org.springframework.core.annotation.Order;
import org.springframework.stereotype.Service;
import org.thingsboard.common.util.JacksonUtil;
import org.thingsboard.common.util.ThingsBoardThreadFactory;
import org.thingsboard.server.actors.ActorSystemContext;
import org.thingsboard.server.common.data.alarm.Alarm;
import org.thingsboard.server.common.data.id.TenantId;
import org.thingsboard.server.common.data.rpc.RpcError;
import org.thingsboard.server.common.msg.MsgType;
import org.thingsboard.server.common.msg.TbActorMsg;
import org.thingsboard.server.common.msg.queue.ServiceType;
import org.thingsboard.server.common.msg.queue.TbCallback;
import org.thingsboard.server.common.msg.rpc.FromDeviceRpcResponse;
import org.thingsboard.server.common.stats.StatsFactory;
<<<<<<< HEAD
import org.thingsboard.server.common.stats.TbPrintStatsExecutorService;
import org.thingsboard.server.common.transport.util.DataDecodingEncodingService;
=======
import org.thingsboard.server.queue.util.DataDecodingEncodingService;
>>>>>>> 9a77fb8a
import org.thingsboard.server.dao.tenant.TbTenantProfileCache;
import org.thingsboard.server.gen.transport.TransportProtos;
import org.thingsboard.server.gen.transport.TransportProtos.DeviceStateServiceMsgProto;
import org.thingsboard.server.gen.transport.TransportProtos.EdgeNotificationMsgProto;
import org.thingsboard.server.gen.transport.TransportProtos.FromDeviceRPCResponseProto;
import org.thingsboard.server.gen.transport.TransportProtos.LocalSubscriptionServiceMsgProto;
import org.thingsboard.server.gen.transport.TransportProtos.SubscriptionMgrMsgProto;
import org.thingsboard.server.gen.transport.TransportProtos.TbAlarmDeleteProto;
import org.thingsboard.server.gen.transport.TransportProtos.TbAlarmUpdateProto;
import org.thingsboard.server.gen.transport.TransportProtos.TbAttributeDeleteProto;
import org.thingsboard.server.gen.transport.TransportProtos.TbAttributeUpdateProto;
import org.thingsboard.server.gen.transport.TransportProtos.TbSubscriptionCloseProto;
import org.thingsboard.server.gen.transport.TransportProtos.TbTimeSeriesDeleteProto;
import org.thingsboard.server.gen.transport.TransportProtos.TbTimeSeriesUpdateProto;
import org.thingsboard.server.gen.transport.TransportProtos.ToCoreMsg;
import org.thingsboard.server.gen.transport.TransportProtos.ToCoreNotificationMsg;
import org.thingsboard.server.gen.transport.TransportProtos.ToOtaPackageStateServiceMsg;
import org.thingsboard.server.gen.transport.TransportProtos.ToUsageStatsServiceMsg;
import org.thingsboard.server.gen.transport.TransportProtos.TransportToDeviceActorMsg;
import org.thingsboard.server.queue.TbQueueConsumer;
import org.thingsboard.server.queue.common.TbProtoQueueMsg;
import org.thingsboard.server.queue.discovery.PartitionService;
import org.thingsboard.server.queue.discovery.event.PartitionChangeEvent;
import org.thingsboard.server.queue.provider.TbCoreQueueFactory;
import org.thingsboard.server.queue.util.AfterStartUp;
import org.thingsboard.server.queue.util.TbCoreComponent;
import org.thingsboard.server.service.apiusage.TbApiUsageStateService;
import org.thingsboard.server.service.edge.EdgeNotificationService;
import org.thingsboard.server.service.ota.OtaPackageStateService;
import org.thingsboard.server.service.profile.TbDeviceProfileCache;
import org.thingsboard.server.service.queue.processing.AbstractConsumerService;
import org.thingsboard.server.service.queue.processing.IdMsgPair;
import org.thingsboard.server.service.rpc.TbCoreDeviceRpcService;
import org.thingsboard.server.service.rpc.ToDeviceRpcRequestActorMsg;
import org.thingsboard.server.service.state.DeviceStateService;
import org.thingsboard.server.service.subscription.SubscriptionManagerService;
import org.thingsboard.server.service.subscription.TbLocalSubscriptionService;
import org.thingsboard.server.service.subscription.TbSubscriptionUtils;
import org.thingsboard.server.service.sync.vc.EntitiesVersionControlService;
import org.thingsboard.server.service.sync.vc.GitVersionControlQueueService;
import org.thingsboard.server.service.transport.msg.TransportToDeviceActorMsgWrapper;

import javax.annotation.PostConstruct;
import javax.annotation.PreDestroy;
import java.util.List;
import java.util.Optional;
import java.util.UUID;
import java.util.concurrent.ConcurrentHashMap;
import java.util.concurrent.ConcurrentMap;
import java.util.concurrent.CountDownLatch;
import java.util.concurrent.ExecutorService;
import java.util.concurrent.Executors;
import java.util.concurrent.Future;
import java.util.concurrent.TimeUnit;
import java.util.function.Function;
import java.util.stream.Collectors;

@Service
@TbCoreComponent
@Slf4j
public class DefaultTbCoreConsumerService extends AbstractConsumerService<ToCoreNotificationMsg> implements TbCoreConsumerService {

    @Value("${queue.core.poll-interval}")
    private long pollDuration;
    @Value("${queue.core.pack-processing-timeout}")
    private long packProcessingTimeout;
    @Value("${queue.core.stats.enabled:false}")
    private boolean statsEnabled;

    @Value("${queue.core.ota.pack-interval-ms:60000}")
    private long firmwarePackInterval;
    @Value("${queue.core.ota.pack-size:100}")
    private int firmwarePackSize;
    @Value("${queue.core.stats.print-interval-ms}")
    private long statsPrintInterval;

    private final TbQueueConsumer<TbProtoQueueMsg<ToCoreMsg>> mainConsumer;
    private final DeviceStateService stateService;
    private final TbApiUsageStateService statsService;
    private final TbLocalSubscriptionService localSubscriptionService;
    private final SubscriptionManagerService subscriptionManagerService;
    private final TbCoreDeviceRpcService tbCoreDeviceRpcService;
    private final EdgeNotificationService edgeNotificationService;
    private final OtaPackageStateService firmwareStateService;
    private final GitVersionControlQueueService vcQueueService;
    private final TbCoreConsumerStats stats;
    protected final TbQueueConsumer<TbProtoQueueMsg<ToUsageStatsServiceMsg>> usageStatsConsumer;
    private final TbQueueConsumer<TbProtoQueueMsg<ToOtaPackageStateServiceMsg>> firmwareStatesConsumer;

    protected volatile ExecutorService usageStatsExecutor;

    private volatile ExecutorService firmwareStatesExecutor;

    public DefaultTbCoreConsumerService(TbCoreQueueFactory tbCoreQueueFactory,
                                        ActorSystemContext actorContext,
                                        DeviceStateService stateService,
                                        TbLocalSubscriptionService localSubscriptionService,
                                        SubscriptionManagerService subscriptionManagerService,
                                        DataDecodingEncodingService encodingService,
                                        TbCoreDeviceRpcService tbCoreDeviceRpcService,
                                        StatsFactory statsFactory,
                                        TbDeviceProfileCache deviceProfileCache,
                                        TbApiUsageStateService statsService,
                                        TbTenantProfileCache tenantProfileCache,
                                        TbApiUsageStateService apiUsageStateService,
                                        EdgeNotificationService edgeNotificationService,
                                        OtaPackageStateService firmwareStateService,
<<<<<<< HEAD
                                        TbPrintStatsExecutorService tbPrintStatsExecutorService,
                                        PartitionService partitionService) {
        super(actorContext, encodingService, tenantProfileCache, deviceProfileCache, apiUsageStateService, tbPrintStatsExecutorService, partitionService, tbCoreQueueFactory.createToCoreNotificationsMsgConsumer());
=======
                                        GitVersionControlQueueService vcQueueService,
                                        PartitionService partitionService) {
        super(actorContext, encodingService, tenantProfileCache, deviceProfileCache, apiUsageStateService, partitionService, tbCoreQueueFactory.createToCoreNotificationsMsgConsumer());
>>>>>>> 9a77fb8a
        this.mainConsumer = tbCoreQueueFactory.createToCoreMsgConsumer();
        this.usageStatsConsumer = tbCoreQueueFactory.createToUsageStatsServiceMsgConsumer();
        this.firmwareStatesConsumer = tbCoreQueueFactory.createToOtaPackageStateServiceMsgConsumer();
        this.stateService = stateService;
        this.localSubscriptionService = localSubscriptionService;
        this.subscriptionManagerService = subscriptionManagerService;
        this.tbCoreDeviceRpcService = tbCoreDeviceRpcService;
        this.edgeNotificationService = edgeNotificationService;
        this.stats = new TbCoreConsumerStats(statsFactory);
        this.statsService = statsService;
        this.firmwareStateService = firmwareStateService;
        this.vcQueueService = vcQueueService;
    }

    @PostConstruct
    public void init() {
        super.init("tb-core-consumer", "tb-core-notifications-consumer");
        this.usageStatsExecutor = Executors.newSingleThreadExecutor(ThingsBoardThreadFactory.forName("tb-core-usage-stats-consumer"));
        this.firmwareStatesExecutor = Executors.newSingleThreadExecutor(ThingsBoardThreadFactory.forName("tb-core-firmware-notifications-consumer"));
        if (statsEnabled) {
            this.tbPrintStatsExecutorService.scheduleAtFixedRate(this::printStats, statsPrintInterval, statsPrintInterval, TimeUnit.MILLISECONDS);
        }
    }

    @PreDestroy
    public void destroy() {
        super.destroy();
        if (usageStatsExecutor != null) {
            usageStatsExecutor.shutdownNow();
        }
        if (firmwareStatesExecutor != null) {
            firmwareStatesExecutor.shutdownNow();
        }
    }

    @AfterStartUp(order = AfterStartUp.REGULAR_SERVICE)
    public void onApplicationEvent(ApplicationReadyEvent event) {
        super.onApplicationEvent(event);
        launchUsageStatsConsumer();
        launchOtaPackageUpdateNotificationConsumer();
    }

    @Override
    protected void onTbApplicationEvent(PartitionChangeEvent event) {
        if (event.getServiceType().equals(getServiceType())) {
            log.info("Subscribing to partitions: {}", event.getPartitions());
            this.mainConsumer.subscribe(event.getPartitions());
            this.usageStatsConsumer.subscribe(
                    event
                            .getPartitions()
                            .stream()
                            .map(tpi -> tpi.newByTopic(usageStatsConsumer.getTopic()))
                            .collect(Collectors.toSet()));
        }
        this.firmwareStatesConsumer.subscribe();
    }

    @Override
    protected void launchMainConsumers() {
        consumersExecutor.submit(() -> {
            while (!stopped) {
                try {
                    List<TbProtoQueueMsg<ToCoreMsg>> msgs = mainConsumer.poll(pollDuration);
                    if (msgs.isEmpty()) {
                        continue;
                    }
                    List<IdMsgPair<ToCoreMsg>> orderedMsgList = msgs.stream().map(msg -> new IdMsgPair<>(UUID.randomUUID(), msg)).collect(Collectors.toList());
                    ConcurrentMap<UUID, TbProtoQueueMsg<ToCoreMsg>> pendingMap = orderedMsgList.stream().collect(
                            Collectors.toConcurrentMap(IdMsgPair::getUuid, IdMsgPair::getMsg));
                    CountDownLatch processingTimeoutLatch = new CountDownLatch(1);
                    TbPackProcessingContext<TbProtoQueueMsg<ToCoreMsg>> ctx = new TbPackProcessingContext<>(
                            processingTimeoutLatch, pendingMap, new ConcurrentHashMap<>());
                    PendingMsgHolder pendingMsgHolder = new PendingMsgHolder();
                    Future<?> packSubmitFuture = consumersExecutor.submit(() -> {
                        orderedMsgList.forEach((element) -> {
                            UUID id = element.getUuid();
                            TbProtoQueueMsg<ToCoreMsg> msg = element.getMsg();
                            log.trace("[{}] Creating main callback for message: {}", id, msg.getValue());
                            TbCallback callback = new TbPackCallback<>(id, ctx);
                            try {
                                ToCoreMsg toCoreMsg = msg.getValue();
                                pendingMsgHolder.setToCoreMsg(toCoreMsg);
                                if (toCoreMsg.hasToSubscriptionMgrMsg()) {
                                    log.trace("[{}] Forwarding message to subscription manager service {}", id, toCoreMsg.getToSubscriptionMgrMsg());
                                    forwardToSubMgrService(toCoreMsg.getToSubscriptionMgrMsg(), callback);
                                } else if (toCoreMsg.hasToDeviceActorMsg()) {
                                    log.trace("[{}] Forwarding message to device actor {}", id, toCoreMsg.getToDeviceActorMsg());
                                    forwardToDeviceActor(toCoreMsg.getToDeviceActorMsg(), callback);
                                } else if (toCoreMsg.hasDeviceStateServiceMsg()) {
                                    log.trace("[{}] Forwarding message to state service {}", id, toCoreMsg.getDeviceStateServiceMsg());
                                    forwardToStateService(toCoreMsg.getDeviceStateServiceMsg(), callback);
                                } else if (toCoreMsg.hasEdgeNotificationMsg()) {
                                    log.trace("[{}] Forwarding message to edge service {}", id, toCoreMsg.getEdgeNotificationMsg());
                                    forwardToEdgeNotificationService(toCoreMsg.getEdgeNotificationMsg(), callback);
                                } else if (!toCoreMsg.getToDeviceActorNotificationMsg().isEmpty()) {
                                    Optional<TbActorMsg> actorMsg = encodingService.decode(toCoreMsg.getToDeviceActorNotificationMsg().toByteArray());
                                    if (actorMsg.isPresent()) {
                                        TbActorMsg tbActorMsg = actorMsg.get();
                                        if (tbActorMsg.getMsgType().equals(MsgType.DEVICE_RPC_REQUEST_TO_DEVICE_ACTOR_MSG)) {
                                            tbCoreDeviceRpcService.forwardRpcRequestToDeviceActor((ToDeviceRpcRequestActorMsg) tbActorMsg);
                                        } else {
                                            log.trace("[{}] Forwarding message to App Actor {}", id, actorMsg.get());
                                            actorContext.tell(actorMsg.get());
                                        }
                                    }
                                    callback.onSuccess();
                                }
                            } catch (Throwable e) {
                                log.warn("[{}] Failed to process message: {}", id, msg, e);
                                callback.onFailure(e);
                            }
                        });
                    });
                    if (!processingTimeoutLatch.await(packProcessingTimeout, TimeUnit.MILLISECONDS)) {
                        if (!packSubmitFuture.isDone()) {
                            packSubmitFuture.cancel(true);
                            ToCoreMsg lastSubmitMsg = pendingMsgHolder.getToCoreMsg();
                            log.info("Timeout to process message: {}", lastSubmitMsg);
                        }
                        ctx.getAckMap().forEach((id, msg) -> log.debug("[{}] Timeout to process message: {}", id, msg.getValue()));
                        ctx.getFailedMap().forEach((id, msg) -> log.warn("[{}] Failed to process message: {}", id, msg.getValue()));
                    }
                    mainConsumer.commit();
                } catch (Exception e) {
                    if (!stopped) {
                        log.warn("Failed to obtain messages from queue.", e);
                        try {
                            Thread.sleep(pollDuration);
                        } catch (InterruptedException e2) {
                            log.trace("Failed to wait until the server has capacity to handle new requests", e2);
                        }
                    }
                }
            }
            log.info("TB Core Consumer stopped.");
        });
    }

    private static class PendingMsgHolder {
        @Getter
        @Setter
        private volatile ToCoreMsg toCoreMsg;
    }

    @Override
    protected ServiceType getServiceType() {
        return ServiceType.TB_CORE;
    }

    @Override
    protected long getNotificationPollDuration() {
        return pollDuration;
    }

    @Override
    protected long getNotificationPackProcessingTimeout() {
        return packProcessingTimeout;
    }

    @Override
    protected void handleNotification(UUID id, TbProtoQueueMsg<ToCoreNotificationMsg> msg, TbCallback callback) {
        ToCoreNotificationMsg toCoreNotification = msg.getValue();
        if (toCoreNotification.hasToLocalSubscriptionServiceMsg()) {
            log.trace("[{}] Forwarding message to local subscription service {}", id, toCoreNotification.getToLocalSubscriptionServiceMsg());
            forwardToLocalSubMgrService(toCoreNotification.getToLocalSubscriptionServiceMsg(), callback);
        } else if (toCoreNotification.hasFromDeviceRpcResponse()) {
            log.trace("[{}] Forwarding message to RPC service {}", id, toCoreNotification.getFromDeviceRpcResponse());
            forwardToCoreRpcService(toCoreNotification.getFromDeviceRpcResponse(), callback);
        } else if (toCoreNotification.getComponentLifecycleMsg() != null && !toCoreNotification.getComponentLifecycleMsg().isEmpty()) {
            handleComponentLifecycleMsg(id, toCoreNotification.getComponentLifecycleMsg());
            callback.onSuccess();
        } else if (toCoreNotification.getEdgeEventUpdateMsg() != null && !toCoreNotification.getEdgeEventUpdateMsg().isEmpty()) {
            Optional<TbActorMsg> actorMsg = encodingService.decode(toCoreNotification.getEdgeEventUpdateMsg().toByteArray());
            if (actorMsg.isPresent()) {
                log.trace("[{}] Forwarding message to App Actor {}", id, actorMsg.get());
                actorContext.tellWithHighPriority(actorMsg.get());
            }
            callback.onSuccess();
        } else if (toCoreNotification.hasQueueUpdateMsg()) {
            TransportProtos.QueueUpdateMsg queue = toCoreNotification.getQueueUpdateMsg();
            partitionService.updateQueue(queue);
            callback.onSuccess();
        } else if (toCoreNotification.hasQueueDeleteMsg()) {
            TransportProtos.QueueDeleteMsg queue = toCoreNotification.getQueueDeleteMsg();
            partitionService.removeQueue(queue);
            callback.onSuccess();
        } else if (toCoreNotification.hasVcResponseMsg()) {
            vcQueueService.processResponse(toCoreNotification.getVcResponseMsg());
            callback.onSuccess();
        }
        if (statsEnabled) {
            stats.log(toCoreNotification);
        }
    }

    private void launchUsageStatsConsumer() {
        usageStatsExecutor.submit(() -> {
            while (!stopped) {
                try {
                    List<TbProtoQueueMsg<ToUsageStatsServiceMsg>> msgs = usageStatsConsumer.poll(getNotificationPollDuration());
                    if (msgs.isEmpty()) {
                        continue;
                    }
                    ConcurrentMap<UUID, TbProtoQueueMsg<ToUsageStatsServiceMsg>> pendingMap = msgs.stream().collect(
                            Collectors.toConcurrentMap(s -> UUID.randomUUID(), Function.identity()));
                    CountDownLatch processingTimeoutLatch = new CountDownLatch(1);
                    TbPackProcessingContext<TbProtoQueueMsg<ToUsageStatsServiceMsg>> ctx = new TbPackProcessingContext<>(
                            processingTimeoutLatch, pendingMap, new ConcurrentHashMap<>());
                    pendingMap.forEach((id, msg) -> {
                        log.trace("[{}] Creating usage stats callback for message: {}", id, msg.getValue());
                        TbCallback callback = new TbPackCallback<>(id, ctx);
                        try {
                            handleUsageStats(msg, callback);
                        } catch (Throwable e) {
                            log.warn("[{}] Failed to process usage stats: {}", id, msg, e);
                            callback.onFailure(e);
                        }
                    });
                    if (!processingTimeoutLatch.await(getNotificationPackProcessingTimeout(), TimeUnit.MILLISECONDS)) {
                        ctx.getAckMap().forEach((id, msg) -> log.warn("[{}] Timeout to process usage stats: {}", id, msg.getValue()));
                        ctx.getFailedMap().forEach((id, msg) -> log.warn("[{}] Failed to process usage stats: {}", id, msg.getValue()));
                    }
                    usageStatsConsumer.commit();
                } catch (Exception e) {
                    if (!stopped) {
                        log.warn("Failed to obtain usage stats from queue.", e);
                        try {
                            Thread.sleep(getNotificationPollDuration());
                        } catch (InterruptedException e2) {
                            log.trace("Failed to wait until the server has capacity to handle new usage stats", e2);
                        }
                    }
                }
            }
            log.info("TB Usage Stats Consumer stopped.");
        });
    }

    private void launchOtaPackageUpdateNotificationConsumer() {
        long maxProcessingTimeoutPerRecord = firmwarePackInterval / firmwarePackSize;
        firmwareStatesExecutor.submit(() -> {
            while (!stopped) {
                try {
                    List<TbProtoQueueMsg<ToOtaPackageStateServiceMsg>> msgs = firmwareStatesConsumer.poll(getNotificationPollDuration());
                    if (msgs.isEmpty()) {
                        continue;
                    }
                    long timeToSleep = maxProcessingTimeoutPerRecord;
                    for (TbProtoQueueMsg<ToOtaPackageStateServiceMsg> msg : msgs) {
                        try {
                            long startTime = System.currentTimeMillis();
                            boolean isSuccessUpdate = handleOtaPackageUpdates(msg);
                            long endTime = System.currentTimeMillis();
                            long spentTime = endTime - startTime;
                            timeToSleep = timeToSleep - spentTime;
                            if (isSuccessUpdate) {
                                if (timeToSleep > 0) {
                                    log.debug("Spent time per record is: [{}]!", spentTime);
                                    Thread.sleep(timeToSleep);
                                    timeToSleep = 0;
                                }
                                timeToSleep += maxProcessingTimeoutPerRecord;
                            }
                        } catch (Throwable e) {
                            log.warn("Failed to process firmware update msg: {}", msg, e);
                        }
                    }
                    firmwareStatesConsumer.commit();
                } catch (Exception e) {
                    if (!stopped) {
                        log.warn("Failed to obtain usage stats from queue.", e);
                        try {
                            Thread.sleep(getNotificationPollDuration());
                        } catch (InterruptedException e2) {
                            log.trace("Failed to wait until the server has capacity to handle new firmware updates", e2);
                        }
                    }
                }
            }
            log.info("TB Ota Package States Consumer stopped.");
        });
    }

    private void handleUsageStats(TbProtoQueueMsg<ToUsageStatsServiceMsg> msg, TbCallback callback) {
        statsService.process(msg, callback);
    }

    private boolean handleOtaPackageUpdates(TbProtoQueueMsg<ToOtaPackageStateServiceMsg> msg) {
        return firmwareStateService.process(msg.getValue());
    }

    private void forwardToCoreRpcService(FromDeviceRPCResponseProto proto, TbCallback callback) {
        RpcError error = proto.getError() > 0 ? RpcError.values()[proto.getError()] : null;
        FromDeviceRpcResponse response = new FromDeviceRpcResponse(new UUID(proto.getRequestIdMSB(), proto.getRequestIdLSB())
                , proto.getResponse(), error);
        tbCoreDeviceRpcService.processRpcResponseFromRuleEngine(response);
        callback.onSuccess();
    }

    public void printStats() {
        stats.printStats();
        stats.reset();
    }

    private void forwardToLocalSubMgrService(LocalSubscriptionServiceMsgProto msg, TbCallback callback) {
        if (msg.hasSubUpdate()) {
            localSubscriptionService.onSubscriptionUpdate(msg.getSubUpdate().getSessionId(), TbSubscriptionUtils.fromProto(msg.getSubUpdate()), callback);
        } else if (msg.hasAlarmSubUpdate()) {
            localSubscriptionService.onSubscriptionUpdate(msg.getAlarmSubUpdate().getSessionId(), TbSubscriptionUtils.fromProto(msg.getAlarmSubUpdate()), callback);
        } else {
            throwNotHandled(msg, callback);
        }
    }

    private void forwardToSubMgrService(SubscriptionMgrMsgProto msg, TbCallback callback) {
        if (msg.hasAttributeSub()) {
            subscriptionManagerService.addSubscription(TbSubscriptionUtils.fromProto(msg.getAttributeSub()), callback);
        } else if (msg.hasTelemetrySub()) {
            subscriptionManagerService.addSubscription(TbSubscriptionUtils.fromProto(msg.getTelemetrySub()), callback);
        } else if (msg.hasAlarmSub()) {
            subscriptionManagerService.addSubscription(TbSubscriptionUtils.fromProto(msg.getAlarmSub()), callback);
        } else if (msg.hasSubClose()) {
            TbSubscriptionCloseProto closeProto = msg.getSubClose();
            subscriptionManagerService.cancelSubscription(closeProto.getSessionId(), closeProto.getSubscriptionId(), callback);
        } else if (msg.hasTsUpdate()) {
            TbTimeSeriesUpdateProto proto = msg.getTsUpdate();
            subscriptionManagerService.onTimeSeriesUpdate(
                    TenantId.fromUUID(new UUID(proto.getTenantIdMSB(), proto.getTenantIdLSB())),
                    TbSubscriptionUtils.toEntityId(proto.getEntityType(), proto.getEntityIdMSB(), proto.getEntityIdLSB()),
                    TbSubscriptionUtils.toTsKvEntityList(proto.getDataList()), callback);
        } else if (msg.hasAttrUpdate()) {
            TbAttributeUpdateProto proto = msg.getAttrUpdate();
            subscriptionManagerService.onAttributesUpdate(
                    TenantId.fromUUID(new UUID(proto.getTenantIdMSB(), proto.getTenantIdLSB())),
                    TbSubscriptionUtils.toEntityId(proto.getEntityType(), proto.getEntityIdMSB(), proto.getEntityIdLSB()),
                    proto.getScope(), TbSubscriptionUtils.toAttributeKvList(proto.getDataList()), callback);
        } else if (msg.hasAttrDelete()) {
            TbAttributeDeleteProto proto = msg.getAttrDelete();
            subscriptionManagerService.onAttributesDelete(
                    TenantId.fromUUID(new UUID(proto.getTenantIdMSB(), proto.getTenantIdLSB())),
                    TbSubscriptionUtils.toEntityId(proto.getEntityType(), proto.getEntityIdMSB(), proto.getEntityIdLSB()),
                    proto.getScope(), proto.getKeysList(), callback);
        } else if (msg.hasTsDelete()) {
            TbTimeSeriesDeleteProto proto = msg.getTsDelete();
            subscriptionManagerService.onTimeSeriesDelete(
                    TenantId.fromUUID(new UUID(proto.getTenantIdMSB(), proto.getTenantIdLSB())),
                    TbSubscriptionUtils.toEntityId(proto.getEntityType(), proto.getEntityIdMSB(), proto.getEntityIdLSB()),
                    proto.getKeysList(), callback);
        } else if (msg.hasAlarmUpdate()) {
            TbAlarmUpdateProto proto = msg.getAlarmUpdate();
            subscriptionManagerService.onAlarmUpdate(
                    TenantId.fromUUID(new UUID(proto.getTenantIdMSB(), proto.getTenantIdLSB())),
                    TbSubscriptionUtils.toEntityId(proto.getEntityType(), proto.getEntityIdMSB(), proto.getEntityIdLSB()),
                    JacksonUtil.fromString(proto.getAlarm(), Alarm.class), callback);
        } else if (msg.hasAlarmDelete()) {
            TbAlarmDeleteProto proto = msg.getAlarmDelete();
            subscriptionManagerService.onAlarmDeleted(
                    TenantId.fromUUID(new UUID(proto.getTenantIdMSB(), proto.getTenantIdLSB())),
                    TbSubscriptionUtils.toEntityId(proto.getEntityType(), proto.getEntityIdMSB(), proto.getEntityIdLSB()),
                    JacksonUtil.fromString(proto.getAlarm(), Alarm.class), callback);
        } else {
            throwNotHandled(msg, callback);
        }
        if (statsEnabled) {
            stats.log(msg);
        }
    }

    private void forwardToStateService(DeviceStateServiceMsgProto deviceStateServiceMsg, TbCallback callback) {
        if (statsEnabled) {
            stats.log(deviceStateServiceMsg);
        }
        stateService.onQueueMsg(deviceStateServiceMsg, callback);
    }

    private void forwardToEdgeNotificationService(EdgeNotificationMsgProto edgeNotificationMsg, TbCallback callback) {
        if (statsEnabled) {
            stats.log(edgeNotificationMsg);
        }
        edgeNotificationService.pushNotificationToEdge(edgeNotificationMsg, callback);
    }

    private void forwardToDeviceActor(TransportToDeviceActorMsg toDeviceActorMsg, TbCallback callback) {
        if (statsEnabled) {
            stats.log(toDeviceActorMsg);
        }
        actorContext.tell(new TransportToDeviceActorMsgWrapper(toDeviceActorMsg, callback));
    }

    private void throwNotHandled(Object msg, TbCallback callback) {
        log.warn("Message not handled: {}", msg);
        callback.onFailure(new RuntimeException("Message not handled!"));
    }

    @Override
    protected void stopMainConsumers() {
        if (mainConsumer != null) {
            mainConsumer.unsubscribe();
        }
        if (usageStatsConsumer != null) {
            usageStatsConsumer.unsubscribe();
        }
        if (firmwareStatesConsumer != null) {
            firmwareStatesConsumer.unsubscribe();
        }
    }

}<|MERGE_RESOLUTION|>--- conflicted
+++ resolved
@@ -1,12 +1,12 @@
 /**
  * Copyright © 2016-2022 The Thingsboard Authors
- *
+ * <p>
  * Licensed under the Apache License, Version 2.0 (the "License");
  * you may not use this file except in compliance with the License.
  * You may obtain a copy of the License at
- *
- *     http://www.apache.org/licenses/LICENSE-2.0
- *
+ * <p>
+ * http://www.apache.org/licenses/LICENSE-2.0
+ * <p>
  * Unless required by applicable law or agreed to in writing, software
  * distributed under the License is distributed on an "AS IS" BASIS,
  * WITHOUT WARRANTIES OR CONDITIONS OF ANY KIND, either express or implied.
@@ -35,12 +35,8 @@
 import org.thingsboard.server.common.msg.queue.TbCallback;
 import org.thingsboard.server.common.msg.rpc.FromDeviceRpcResponse;
 import org.thingsboard.server.common.stats.StatsFactory;
-<<<<<<< HEAD
 import org.thingsboard.server.common.stats.TbPrintStatsExecutorService;
-import org.thingsboard.server.common.transport.util.DataDecodingEncodingService;
-=======
 import org.thingsboard.server.queue.util.DataDecodingEncodingService;
->>>>>>> 9a77fb8a
 import org.thingsboard.server.dao.tenant.TbTenantProfileCache;
 import org.thingsboard.server.gen.transport.TransportProtos;
 import org.thingsboard.server.gen.transport.TransportProtos.DeviceStateServiceMsgProto;
@@ -79,7 +75,6 @@
 import org.thingsboard.server.service.subscription.SubscriptionManagerService;
 import org.thingsboard.server.service.subscription.TbLocalSubscriptionService;
 import org.thingsboard.server.service.subscription.TbSubscriptionUtils;
-import org.thingsboard.server.service.sync.vc.EntitiesVersionControlService;
 import org.thingsboard.server.service.sync.vc.GitVersionControlQueueService;
 import org.thingsboard.server.service.transport.msg.TransportToDeviceActorMsgWrapper;
 
@@ -148,15 +143,10 @@
                                         TbApiUsageStateService apiUsageStateService,
                                         EdgeNotificationService edgeNotificationService,
                                         OtaPackageStateService firmwareStateService,
-<<<<<<< HEAD
                                         TbPrintStatsExecutorService tbPrintStatsExecutorService,
+                                        GitVersionControlQueueService vcQueueService,
                                         PartitionService partitionService) {
         super(actorContext, encodingService, tenantProfileCache, deviceProfileCache, apiUsageStateService, tbPrintStatsExecutorService, partitionService, tbCoreQueueFactory.createToCoreNotificationsMsgConsumer());
-=======
-                                        GitVersionControlQueueService vcQueueService,
-                                        PartitionService partitionService) {
-        super(actorContext, encodingService, tenantProfileCache, deviceProfileCache, apiUsageStateService, partitionService, tbCoreQueueFactory.createToCoreNotificationsMsgConsumer());
->>>>>>> 9a77fb8a
         this.mainConsumer = tbCoreQueueFactory.createToCoreMsgConsumer();
         this.usageStatsConsumer = tbCoreQueueFactory.createToUsageStatsServiceMsgConsumer();
         this.firmwareStatesConsumer = tbCoreQueueFactory.createToOtaPackageStateServiceMsgConsumer();
