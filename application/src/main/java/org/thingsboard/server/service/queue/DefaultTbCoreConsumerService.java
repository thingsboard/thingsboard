/**
 * Copyright © 2016-2022 The Thingsboard Authors
 *
 * Licensed under the Apache License, Version 2.0 (the "License");
 * you may not use this file except in compliance with the License.
 * You may obtain a copy of the License at
 *
 *     http://www.apache.org/licenses/LICENSE-2.0
 *
 * Unless required by applicable law or agreed to in writing, software
 * distributed under the License is distributed on an "AS IS" BASIS,
 * WITHOUT WARRANTIES OR CONDITIONS OF ANY KIND, either express or implied.
 * See the License for the specific language governing permissions and
 * limitations under the License.
 */
package org.thingsboard.server.service.queue;

import lombok.Getter;
import lombok.Setter;
import lombok.extern.slf4j.Slf4j;
import org.springframework.beans.factory.annotation.Value;
import org.springframework.boot.context.event.ApplicationReadyEvent;
import org.springframework.context.event.EventListener;
import org.springframework.core.annotation.Order;
import org.springframework.stereotype.Service;
import org.thingsboard.common.util.JacksonUtil;
import org.thingsboard.common.util.ThingsBoardThreadFactory;
import org.thingsboard.server.actors.ActorSystemContext;
import org.thingsboard.server.common.data.alarm.Alarm;
import org.thingsboard.server.common.data.id.TenantId;
import org.thingsboard.server.common.data.rpc.RpcError;
import org.thingsboard.server.common.msg.MsgType;
import org.thingsboard.server.common.msg.TbActorMsg;
import org.thingsboard.server.common.msg.queue.ServiceType;
import org.thingsboard.server.common.msg.queue.TbCallback;
import org.thingsboard.server.common.msg.rpc.FromDeviceRpcResponse;
import org.thingsboard.server.common.stats.StatsFactory;
import org.thingsboard.server.common.stats.TbPrintStatsExecutorService;
import org.thingsboard.server.common.transport.util.DataDecodingEncodingService;
import org.thingsboard.server.dao.tenant.TbTenantProfileCache;
import org.thingsboard.server.gen.transport.TransportProtos;
import org.thingsboard.server.gen.transport.TransportProtos.DeviceStateServiceMsgProto;
import org.thingsboard.server.gen.transport.TransportProtos.EdgeNotificationMsgProto;
import org.thingsboard.server.gen.transport.TransportProtos.FromDeviceRPCResponseProto;
import org.thingsboard.server.gen.transport.TransportProtos.LocalSubscriptionServiceMsgProto;
import org.thingsboard.server.gen.transport.TransportProtos.SubscriptionMgrMsgProto;
import org.thingsboard.server.gen.transport.TransportProtos.TbAlarmDeleteProto;
import org.thingsboard.server.gen.transport.TransportProtos.TbAlarmUpdateProto;
import org.thingsboard.server.gen.transport.TransportProtos.TbAttributeDeleteProto;
import org.thingsboard.server.gen.transport.TransportProtos.TbAttributeUpdateProto;
import org.thingsboard.server.gen.transport.TransportProtos.TbSubscriptionCloseProto;
import org.thingsboard.server.gen.transport.TransportProtos.TbTimeSeriesDeleteProto;
import org.thingsboard.server.gen.transport.TransportProtos.TbTimeSeriesUpdateProto;
import org.thingsboard.server.gen.transport.TransportProtos.ToCoreMsg;
import org.thingsboard.server.gen.transport.TransportProtos.ToCoreNotificationMsg;
import org.thingsboard.server.gen.transport.TransportProtos.ToOtaPackageStateServiceMsg;
import org.thingsboard.server.gen.transport.TransportProtos.ToUsageStatsServiceMsg;
import org.thingsboard.server.gen.transport.TransportProtos.TransportToDeviceActorMsg;
import org.thingsboard.server.queue.TbQueueConsumer;
import org.thingsboard.server.queue.common.TbProtoQueueMsg;
import org.thingsboard.server.queue.discovery.PartitionService;
import org.thingsboard.server.queue.discovery.event.PartitionChangeEvent;
import org.thingsboard.server.queue.provider.TbCoreQueueFactory;
import org.thingsboard.server.queue.util.AfterStartUp;
import org.thingsboard.server.queue.util.TbCoreComponent;
import org.thingsboard.server.service.apiusage.TbApiUsageStateService;
import org.thingsboard.server.service.edge.EdgeNotificationService;
import org.thingsboard.server.service.ota.OtaPackageStateService;
import org.thingsboard.server.service.profile.TbDeviceProfileCache;
import org.thingsboard.server.service.queue.processing.AbstractConsumerService;
import org.thingsboard.server.service.queue.processing.IdMsgPair;
import org.thingsboard.server.service.rpc.TbCoreDeviceRpcService;
import org.thingsboard.server.service.rpc.ToDeviceRpcRequestActorMsg;
import org.thingsboard.server.service.state.DeviceStateService;
import org.thingsboard.server.service.subscription.SubscriptionManagerService;
import org.thingsboard.server.service.subscription.TbLocalSubscriptionService;
import org.thingsboard.server.service.subscription.TbSubscriptionUtils;
import org.thingsboard.server.service.transport.msg.TransportToDeviceActorMsgWrapper;

import javax.annotation.PostConstruct;
import javax.annotation.PreDestroy;
import java.util.List;
import java.util.Optional;
import java.util.UUID;
import java.util.concurrent.ConcurrentHashMap;
import java.util.concurrent.ConcurrentMap;
import java.util.concurrent.CountDownLatch;
import java.util.concurrent.ExecutorService;
import java.util.concurrent.Executors;
import java.util.concurrent.Future;
import java.util.concurrent.TimeUnit;
import java.util.function.Function;
import java.util.stream.Collectors;

@Service
@TbCoreComponent
@Slf4j
public class DefaultTbCoreConsumerService extends AbstractConsumerService<ToCoreNotificationMsg> implements TbCoreConsumerService {

    @Value("${queue.core.poll-interval}")
    private long pollDuration;
    @Value("${queue.core.pack-processing-timeout}")
    private long packProcessingTimeout;
    @Value("${queue.core.stats.enabled:false}")
    private boolean statsEnabled;

    @Value("${queue.core.ota.pack-interval-ms:60000}")
    private long firmwarePackInterval;
    @Value("${queue.core.ota.pack-size:100}")
    private int firmwarePackSize;
    @Value("${queue.core.stats.print-interval-ms}")
    private long statsPrintInterval;

    private final TbQueueConsumer<TbProtoQueueMsg<ToCoreMsg>> mainConsumer;
    private final DeviceStateService stateService;
    private final TbApiUsageStateService statsService;
    private final TbLocalSubscriptionService localSubscriptionService;
    private final SubscriptionManagerService subscriptionManagerService;
    private final TbCoreDeviceRpcService tbCoreDeviceRpcService;
    private final EdgeNotificationService edgeNotificationService;
    private final OtaPackageStateService firmwareStateService;
    private final TbCoreConsumerStats stats;
    protected final TbQueueConsumer<TbProtoQueueMsg<ToUsageStatsServiceMsg>> usageStatsConsumer;
    private final TbQueueConsumer<TbProtoQueueMsg<ToOtaPackageStateServiceMsg>> firmwareStatesConsumer;

    protected volatile ExecutorService usageStatsExecutor;

    private volatile ExecutorService firmwareStatesExecutor;

    public DefaultTbCoreConsumerService(TbCoreQueueFactory tbCoreQueueFactory,
                                        ActorSystemContext actorContext,
                                        DeviceStateService stateService,
                                        TbLocalSubscriptionService localSubscriptionService,
                                        SubscriptionManagerService subscriptionManagerService,
                                        DataDecodingEncodingService encodingService,
                                        TbCoreDeviceRpcService tbCoreDeviceRpcService,
                                        StatsFactory statsFactory,
                                        TbDeviceProfileCache deviceProfileCache,
                                        TbApiUsageStateService statsService,
                                        TbTenantProfileCache tenantProfileCache,
                                        TbApiUsageStateService apiUsageStateService,
                                        EdgeNotificationService edgeNotificationService,
<<<<<<< HEAD
                                        OtaPackageStateService firmwareStateService,
                                        TbPrintStatsExecutorService tbPrintStatsExecutorService) {
        super(actorContext, encodingService, tenantProfileCache, deviceProfileCache, apiUsageStateService, tbPrintStatsExecutorService, tbCoreQueueFactory.createToCoreNotificationsMsgConsumer());
=======
                                        OtaPackageStateService firmwareStateService, PartitionService partitionService) {
        super(actorContext, encodingService, tenantProfileCache, deviceProfileCache, apiUsageStateService, partitionService, tbCoreQueueFactory.createToCoreNotificationsMsgConsumer());
>>>>>>> c5ff1252
        this.mainConsumer = tbCoreQueueFactory.createToCoreMsgConsumer();
        this.usageStatsConsumer = tbCoreQueueFactory.createToUsageStatsServiceMsgConsumer();
        this.firmwareStatesConsumer = tbCoreQueueFactory.createToOtaPackageStateServiceMsgConsumer();
        this.stateService = stateService;
        this.localSubscriptionService = localSubscriptionService;
        this.subscriptionManagerService = subscriptionManagerService;
        this.tbCoreDeviceRpcService = tbCoreDeviceRpcService;
        this.edgeNotificationService = edgeNotificationService;
        this.stats = new TbCoreConsumerStats(statsFactory);
        this.statsService = statsService;
        this.firmwareStateService = firmwareStateService;
    }

    @PostConstruct
    public void init() {
        super.init("tb-core-consumer", "tb-core-notifications-consumer");
        this.usageStatsExecutor = Executors.newSingleThreadExecutor(ThingsBoardThreadFactory.forName("tb-core-usage-stats-consumer"));
        this.firmwareStatesExecutor = Executors.newSingleThreadExecutor(ThingsBoardThreadFactory.forName("tb-core-firmware-notifications-consumer"));
        if (statsEnabled) {
            this.tbPrintStatsExecutorService.scheduleAtFixedRate(this::printStats, statsPrintInterval, statsPrintInterval, TimeUnit.MILLISECONDS);
        }
    }

    @PreDestroy
    public void destroy() {
        super.destroy();
        if (usageStatsExecutor != null) {
            usageStatsExecutor.shutdownNow();
        }
        if (firmwareStatesExecutor != null) {
            firmwareStatesExecutor.shutdownNow();
        }
    }

    @AfterStartUp(order = AfterStartUp.REGULAR_SERVICE)
    public void onApplicationEvent(ApplicationReadyEvent event) {
        super.onApplicationEvent(event);
        launchUsageStatsConsumer();
        launchOtaPackageUpdateNotificationConsumer();
    }

    @Override
    protected void onTbApplicationEvent(PartitionChangeEvent event) {
        if (event.getServiceType().equals(getServiceType())) {
            log.info("Subscribing to partitions: {}", event.getPartitions());
            this.mainConsumer.subscribe(event.getPartitions());
            this.usageStatsConsumer.subscribe(
                    event
                            .getPartitions()
                            .stream()
                            .map(tpi -> tpi.newByTopic(usageStatsConsumer.getTopic()))
                            .collect(Collectors.toSet()));
        }
        this.firmwareStatesConsumer.subscribe();
    }

    @Override
    protected void launchMainConsumers() {
        consumersExecutor.submit(() -> {
            while (!stopped) {
                try {
                    List<TbProtoQueueMsg<ToCoreMsg>> msgs = mainConsumer.poll(pollDuration);
                    if (msgs.isEmpty()) {
                        continue;
                    }
                    List<IdMsgPair<ToCoreMsg>> orderedMsgList = msgs.stream().map(msg -> new IdMsgPair<>(UUID.randomUUID(), msg)).collect(Collectors.toList());
                    ConcurrentMap<UUID, TbProtoQueueMsg<ToCoreMsg>> pendingMap = orderedMsgList.stream().collect(
                            Collectors.toConcurrentMap(IdMsgPair::getUuid, IdMsgPair::getMsg));
                    CountDownLatch processingTimeoutLatch = new CountDownLatch(1);
                    TbPackProcessingContext<TbProtoQueueMsg<ToCoreMsg>> ctx = new TbPackProcessingContext<>(
                            processingTimeoutLatch, pendingMap, new ConcurrentHashMap<>());
                    PendingMsgHolder pendingMsgHolder = new PendingMsgHolder();
                    Future<?> packSubmitFuture = consumersExecutor.submit(() -> {
                        orderedMsgList.forEach((element) -> {
                            UUID id = element.getUuid();
                            TbProtoQueueMsg<ToCoreMsg> msg = element.getMsg();
                            log.trace("[{}] Creating main callback for message: {}", id, msg.getValue());
                            TbCallback callback = new TbPackCallback<>(id, ctx);
                            try {
                                ToCoreMsg toCoreMsg = msg.getValue();
                                pendingMsgHolder.setToCoreMsg(toCoreMsg);
                                if (toCoreMsg.hasToSubscriptionMgrMsg()) {
                                    log.trace("[{}] Forwarding message to subscription manager service {}", id, toCoreMsg.getToSubscriptionMgrMsg());
                                    forwardToSubMgrService(toCoreMsg.getToSubscriptionMgrMsg(), callback);
                                } else if (toCoreMsg.hasToDeviceActorMsg()) {
                                    log.trace("[{}] Forwarding message to device actor {}", id, toCoreMsg.getToDeviceActorMsg());
                                    forwardToDeviceActor(toCoreMsg.getToDeviceActorMsg(), callback);
                                } else if (toCoreMsg.hasDeviceStateServiceMsg()) {
                                    log.trace("[{}] Forwarding message to state service {}", id, toCoreMsg.getDeviceStateServiceMsg());
                                    forwardToStateService(toCoreMsg.getDeviceStateServiceMsg(), callback);
                                } else if (toCoreMsg.hasEdgeNotificationMsg()) {
                                    log.trace("[{}] Forwarding message to edge service {}", id, toCoreMsg.getEdgeNotificationMsg());
                                    forwardToEdgeNotificationService(toCoreMsg.getEdgeNotificationMsg(), callback);
                                } else if (!toCoreMsg.getToDeviceActorNotificationMsg().isEmpty()) {
                                    Optional<TbActorMsg> actorMsg = encodingService.decode(toCoreMsg.getToDeviceActorNotificationMsg().toByteArray());
                                    if (actorMsg.isPresent()) {
                                        TbActorMsg tbActorMsg = actorMsg.get();
                                        if (tbActorMsg.getMsgType().equals(MsgType.DEVICE_RPC_REQUEST_TO_DEVICE_ACTOR_MSG)) {
                                            tbCoreDeviceRpcService.forwardRpcRequestToDeviceActor((ToDeviceRpcRequestActorMsg) tbActorMsg);
                                        } else {
                                            log.trace("[{}] Forwarding message to App Actor {}", id, actorMsg.get());
                                            actorContext.tell(actorMsg.get());
                                        }
                                    }
                                    callback.onSuccess();
                                }
                            } catch (Throwable e) {
                                log.warn("[{}] Failed to process message: {}", id, msg, e);
                                callback.onFailure(e);
                            }
                        });
                    });
                    if (!processingTimeoutLatch.await(packProcessingTimeout, TimeUnit.MILLISECONDS)) {
                        if (!packSubmitFuture.isDone()) {
                            packSubmitFuture.cancel(true);
                            ToCoreMsg lastSubmitMsg = pendingMsgHolder.getToCoreMsg();
                            log.info("Timeout to process message: {}", lastSubmitMsg);
                        }
                        ctx.getAckMap().forEach((id, msg) -> log.debug("[{}] Timeout to process message: {}", id, msg.getValue()));
                        ctx.getFailedMap().forEach((id, msg) -> log.warn("[{}] Failed to process message: {}", id, msg.getValue()));
                    }
                    mainConsumer.commit();
                } catch (Exception e) {
                    if (!stopped) {
                        log.warn("Failed to obtain messages from queue.", e);
                        try {
                            Thread.sleep(pollDuration);
                        } catch (InterruptedException e2) {
                            log.trace("Failed to wait until the server has capacity to handle new requests", e2);
                        }
                    }
                }
            }
            log.info("TB Core Consumer stopped.");
        });
    }

    private static class PendingMsgHolder {
        @Getter
        @Setter
        private volatile ToCoreMsg toCoreMsg;
    }

    @Override
    protected ServiceType getServiceType() {
        return ServiceType.TB_CORE;
    }

    @Override
    protected long getNotificationPollDuration() {
        return pollDuration;
    }

    @Override
    protected long getNotificationPackProcessingTimeout() {
        return packProcessingTimeout;
    }

    @Override
    protected void handleNotification(UUID id, TbProtoQueueMsg<ToCoreNotificationMsg> msg, TbCallback callback) {
        ToCoreNotificationMsg toCoreNotification = msg.getValue();
        if (toCoreNotification.hasToLocalSubscriptionServiceMsg()) {
            log.trace("[{}] Forwarding message to local subscription service {}", id, toCoreNotification.getToLocalSubscriptionServiceMsg());
            forwardToLocalSubMgrService(toCoreNotification.getToLocalSubscriptionServiceMsg(), callback);
        } else if (toCoreNotification.hasFromDeviceRpcResponse()) {
            log.trace("[{}] Forwarding message to RPC service {}", id, toCoreNotification.getFromDeviceRpcResponse());
            forwardToCoreRpcService(toCoreNotification.getFromDeviceRpcResponse(), callback);
        } else if (toCoreNotification.getComponentLifecycleMsg() != null && !toCoreNotification.getComponentLifecycleMsg().isEmpty()) {
            handleComponentLifecycleMsg(id, toCoreNotification.getComponentLifecycleMsg());
            callback.onSuccess();
        } else if (toCoreNotification.getEdgeEventUpdateMsg() != null && !toCoreNotification.getEdgeEventUpdateMsg().isEmpty()) {
            Optional<TbActorMsg> actorMsg = encodingService.decode(toCoreNotification.getEdgeEventUpdateMsg().toByteArray());
            if (actorMsg.isPresent()) {
                log.trace("[{}] Forwarding message to App Actor {}", id, actorMsg.get());
                actorContext.tellWithHighPriority(actorMsg.get());
            }
            callback.onSuccess();
        } else if (toCoreNotification.hasQueueUpdateMsg()) {
            TransportProtos.QueueUpdateMsg queue = toCoreNotification.getQueueUpdateMsg();
            partitionService.updateQueue(queue);
            callback.onSuccess();
        } else if (toCoreNotification.hasQueueDeleteMsg()) {
            TransportProtos.QueueDeleteMsg queue = toCoreNotification.getQueueDeleteMsg();
            partitionService.removeQueue(queue);
            callback.onSuccess();
        }
        if (statsEnabled) {
            stats.log(toCoreNotification);
        }
    }

    private void launchUsageStatsConsumer() {
        usageStatsExecutor.submit(() -> {
            while (!stopped) {
                try {
                    List<TbProtoQueueMsg<ToUsageStatsServiceMsg>> msgs = usageStatsConsumer.poll(getNotificationPollDuration());
                    if (msgs.isEmpty()) {
                        continue;
                    }
                    ConcurrentMap<UUID, TbProtoQueueMsg<ToUsageStatsServiceMsg>> pendingMap = msgs.stream().collect(
                            Collectors.toConcurrentMap(s -> UUID.randomUUID(), Function.identity()));
                    CountDownLatch processingTimeoutLatch = new CountDownLatch(1);
                    TbPackProcessingContext<TbProtoQueueMsg<ToUsageStatsServiceMsg>> ctx = new TbPackProcessingContext<>(
                            processingTimeoutLatch, pendingMap, new ConcurrentHashMap<>());
                    pendingMap.forEach((id, msg) -> {
                        log.trace("[{}] Creating usage stats callback for message: {}", id, msg.getValue());
                        TbCallback callback = new TbPackCallback<>(id, ctx);
                        try {
                            handleUsageStats(msg, callback);
                        } catch (Throwable e) {
                            log.warn("[{}] Failed to process usage stats: {}", id, msg, e);
                            callback.onFailure(e);
                        }
                    });
                    if (!processingTimeoutLatch.await(getNotificationPackProcessingTimeout(), TimeUnit.MILLISECONDS)) {
                        ctx.getAckMap().forEach((id, msg) -> log.warn("[{}] Timeout to process usage stats: {}", id, msg.getValue()));
                        ctx.getFailedMap().forEach((id, msg) -> log.warn("[{}] Failed to process usage stats: {}", id, msg.getValue()));
                    }
                    usageStatsConsumer.commit();
                } catch (Exception e) {
                    if (!stopped) {
                        log.warn("Failed to obtain usage stats from queue.", e);
                        try {
                            Thread.sleep(getNotificationPollDuration());
                        } catch (InterruptedException e2) {
                            log.trace("Failed to wait until the server has capacity to handle new usage stats", e2);
                        }
                    }
                }
            }
            log.info("TB Usage Stats Consumer stopped.");
        });
    }

    private void launchOtaPackageUpdateNotificationConsumer() {
        long maxProcessingTimeoutPerRecord = firmwarePackInterval / firmwarePackSize;
        firmwareStatesExecutor.submit(() -> {
            while (!stopped) {
                try {
                    List<TbProtoQueueMsg<ToOtaPackageStateServiceMsg>> msgs = firmwareStatesConsumer.poll(getNotificationPollDuration());
                    if (msgs.isEmpty()) {
                        continue;
                    }
                    long timeToSleep = maxProcessingTimeoutPerRecord;
                    for (TbProtoQueueMsg<ToOtaPackageStateServiceMsg> msg : msgs) {
                        try {
                            long startTime = System.currentTimeMillis();
                            boolean isSuccessUpdate = handleOtaPackageUpdates(msg);
                            long endTime = System.currentTimeMillis();
                            long spentTime = endTime - startTime;
                            timeToSleep = timeToSleep - spentTime;
                            if (isSuccessUpdate) {
                                if (timeToSleep > 0) {
                                    log.debug("Spent time per record is: [{}]!", spentTime);
                                    Thread.sleep(timeToSleep);
                                    timeToSleep = 0;
                                }
                                timeToSleep += maxProcessingTimeoutPerRecord;
                            }
                        } catch (Throwable e) {
                            log.warn("Failed to process firmware update msg: {}", msg, e);
                        }
                    }
                    firmwareStatesConsumer.commit();
                } catch (Exception e) {
                    if (!stopped) {
                        log.warn("Failed to obtain usage stats from queue.", e);
                        try {
                            Thread.sleep(getNotificationPollDuration());
                        } catch (InterruptedException e2) {
                            log.trace("Failed to wait until the server has capacity to handle new firmware updates", e2);
                        }
                    }
                }
            }
            log.info("TB Ota Package States Consumer stopped.");
        });
    }

    private void handleUsageStats(TbProtoQueueMsg<ToUsageStatsServiceMsg> msg, TbCallback callback) {
        statsService.process(msg, callback);
    }

    private boolean handleOtaPackageUpdates(TbProtoQueueMsg<ToOtaPackageStateServiceMsg> msg) {
        return firmwareStateService.process(msg.getValue());
    }

    private void forwardToCoreRpcService(FromDeviceRPCResponseProto proto, TbCallback callback) {
        RpcError error = proto.getError() > 0 ? RpcError.values()[proto.getError()] : null;
        FromDeviceRpcResponse response = new FromDeviceRpcResponse(new UUID(proto.getRequestIdMSB(), proto.getRequestIdLSB())
                , proto.getResponse(), error);
        tbCoreDeviceRpcService.processRpcResponseFromRuleEngine(response);
        callback.onSuccess();
    }

    public void printStats() {
        stats.printStats();
        stats.reset();
    }

    private void forwardToLocalSubMgrService(LocalSubscriptionServiceMsgProto msg, TbCallback callback) {
        if (msg.hasSubUpdate()) {
            localSubscriptionService.onSubscriptionUpdate(msg.getSubUpdate().getSessionId(), TbSubscriptionUtils.fromProto(msg.getSubUpdate()), callback);
        } else if (msg.hasAlarmSubUpdate()) {
            localSubscriptionService.onSubscriptionUpdate(msg.getAlarmSubUpdate().getSessionId(), TbSubscriptionUtils.fromProto(msg.getAlarmSubUpdate()), callback);
        } else {
            throwNotHandled(msg, callback);
        }
    }

    private void forwardToSubMgrService(SubscriptionMgrMsgProto msg, TbCallback callback) {
        if (msg.hasAttributeSub()) {
            subscriptionManagerService.addSubscription(TbSubscriptionUtils.fromProto(msg.getAttributeSub()), callback);
        } else if (msg.hasTelemetrySub()) {
            subscriptionManagerService.addSubscription(TbSubscriptionUtils.fromProto(msg.getTelemetrySub()), callback);
        } else if (msg.hasAlarmSub()) {
            subscriptionManagerService.addSubscription(TbSubscriptionUtils.fromProto(msg.getAlarmSub()), callback);
        } else if (msg.hasSubClose()) {
            TbSubscriptionCloseProto closeProto = msg.getSubClose();
            subscriptionManagerService.cancelSubscription(closeProto.getSessionId(), closeProto.getSubscriptionId(), callback);
        } else if (msg.hasTsUpdate()) {
            TbTimeSeriesUpdateProto proto = msg.getTsUpdate();
            subscriptionManagerService.onTimeSeriesUpdate(
                    TenantId.fromUUID(new UUID(proto.getTenantIdMSB(), proto.getTenantIdLSB())),
                    TbSubscriptionUtils.toEntityId(proto.getEntityType(), proto.getEntityIdMSB(), proto.getEntityIdLSB()),
                    TbSubscriptionUtils.toTsKvEntityList(proto.getDataList()), callback);
        } else if (msg.hasAttrUpdate()) {
            TbAttributeUpdateProto proto = msg.getAttrUpdate();
            subscriptionManagerService.onAttributesUpdate(
                    TenantId.fromUUID(new UUID(proto.getTenantIdMSB(), proto.getTenantIdLSB())),
                    TbSubscriptionUtils.toEntityId(proto.getEntityType(), proto.getEntityIdMSB(), proto.getEntityIdLSB()),
                    proto.getScope(), TbSubscriptionUtils.toAttributeKvList(proto.getDataList()), callback);
        } else if (msg.hasAttrDelete()) {
            TbAttributeDeleteProto proto = msg.getAttrDelete();
            subscriptionManagerService.onAttributesDelete(
                    TenantId.fromUUID(new UUID(proto.getTenantIdMSB(), proto.getTenantIdLSB())),
                    TbSubscriptionUtils.toEntityId(proto.getEntityType(), proto.getEntityIdMSB(), proto.getEntityIdLSB()),
                    proto.getScope(), proto.getKeysList(), callback);
        } else if (msg.hasTsDelete()) {
            TbTimeSeriesDeleteProto proto = msg.getTsDelete();
            subscriptionManagerService.onTimeSeriesDelete(
                    TenantId.fromUUID(new UUID(proto.getTenantIdMSB(), proto.getTenantIdLSB())),
                    TbSubscriptionUtils.toEntityId(proto.getEntityType(), proto.getEntityIdMSB(), proto.getEntityIdLSB()),
                    proto.getKeysList(), callback);
        } else if (msg.hasAlarmUpdate()) {
            TbAlarmUpdateProto proto = msg.getAlarmUpdate();
            subscriptionManagerService.onAlarmUpdate(
                    TenantId.fromUUID(new UUID(proto.getTenantIdMSB(), proto.getTenantIdLSB())),
                    TbSubscriptionUtils.toEntityId(proto.getEntityType(), proto.getEntityIdMSB(), proto.getEntityIdLSB()),
                    JacksonUtil.fromString(proto.getAlarm(), Alarm.class), callback);
        } else if (msg.hasAlarmDelete()) {
            TbAlarmDeleteProto proto = msg.getAlarmDelete();
            subscriptionManagerService.onAlarmDeleted(
                    TenantId.fromUUID(new UUID(proto.getTenantIdMSB(), proto.getTenantIdLSB())),
                    TbSubscriptionUtils.toEntityId(proto.getEntityType(), proto.getEntityIdMSB(), proto.getEntityIdLSB()),
                    JacksonUtil.fromString(proto.getAlarm(), Alarm.class), callback);
        } else {
            throwNotHandled(msg, callback);
        }
        if (statsEnabled) {
            stats.log(msg);
        }
    }

    private void forwardToStateService(DeviceStateServiceMsgProto deviceStateServiceMsg, TbCallback callback) {
        if (statsEnabled) {
            stats.log(deviceStateServiceMsg);
        }
        stateService.onQueueMsg(deviceStateServiceMsg, callback);
    }

    private void forwardToEdgeNotificationService(EdgeNotificationMsgProto edgeNotificationMsg, TbCallback callback) {
        if (statsEnabled) {
            stats.log(edgeNotificationMsg);
        }
        edgeNotificationService.pushNotificationToEdge(edgeNotificationMsg, callback);
    }

    private void forwardToDeviceActor(TransportToDeviceActorMsg toDeviceActorMsg, TbCallback callback) {
        if (statsEnabled) {
            stats.log(toDeviceActorMsg);
        }
        actorContext.tell(new TransportToDeviceActorMsgWrapper(toDeviceActorMsg, callback));
    }

    private void throwNotHandled(Object msg, TbCallback callback) {
        log.warn("Message not handled: {}", msg);
        callback.onFailure(new RuntimeException("Message not handled!"));
    }

    @Override
    protected void stopMainConsumers() {
        if (mainConsumer != null) {
            mainConsumer.unsubscribe();
        }
        if (usageStatsConsumer != null) {
            usageStatsConsumer.unsubscribe();
        }
        if (firmwareStatesConsumer != null) {
            firmwareStatesConsumer.unsubscribe();
        }
    }

}<|MERGE_RESOLUTION|>--- conflicted
+++ resolved
@@ -140,14 +140,10 @@
                                         TbTenantProfileCache tenantProfileCache,
                                         TbApiUsageStateService apiUsageStateService,
                                         EdgeNotificationService edgeNotificationService,
-<<<<<<< HEAD
                                         OtaPackageStateService firmwareStateService,
-                                        TbPrintStatsExecutorService tbPrintStatsExecutorService) {
-        super(actorContext, encodingService, tenantProfileCache, deviceProfileCache, apiUsageStateService, tbPrintStatsExecutorService, tbCoreQueueFactory.createToCoreNotificationsMsgConsumer());
-=======
-                                        OtaPackageStateService firmwareStateService, PartitionService partitionService) {
-        super(actorContext, encodingService, tenantProfileCache, deviceProfileCache, apiUsageStateService, partitionService, tbCoreQueueFactory.createToCoreNotificationsMsgConsumer());
->>>>>>> c5ff1252
+                                        TbPrintStatsExecutorService tbPrintStatsExecutorService,
+                                        PartitionService partitionService) {
+        super(actorContext, encodingService, tenantProfileCache, deviceProfileCache, apiUsageStateService, tbPrintStatsExecutorService, partitionService, tbCoreQueueFactory.createToCoreNotificationsMsgConsumer());
         this.mainConsumer = tbCoreQueueFactory.createToCoreMsgConsumer();
         this.usageStatsConsumer = tbCoreQueueFactory.createToUsageStatsServiceMsgConsumer();
         this.firmwareStatesConsumer = tbCoreQueueFactory.createToOtaPackageStateServiceMsgConsumer();
