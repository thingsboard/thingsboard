/**
 * Copyright © 2016-2024 The Thingsboard Authors
 *
 * Licensed under the Apache License, Version 2.0 (the "License");
 * you may not use this file except in compliance with the License.
 * You may obtain a copy of the License at
 *
 *     http://www.apache.org/licenses/LICENSE-2.0
 *
 * Unless required by applicable law or agreed to in writing, software
 * distributed under the License is distributed on an "AS IS" BASIS,
 * WITHOUT WARRANTIES OR CONDITIONS OF ANY KIND, either express or implied.
 * See the License for the specific language governing permissions and
 * limitations under the License.
 */
package org.thingsboard.server.service.queue.processing;

import jakarta.annotation.PreDestroy;
import lombok.RequiredArgsConstructor;
import lombok.extern.slf4j.Slf4j;
import org.springframework.context.ApplicationEventPublisher;
import org.thingsboard.common.util.ThingsBoardExecutors;
import org.thingsboard.common.util.ThingsBoardThreadFactory;
import org.thingsboard.server.actors.ActorSystemContext;
import org.thingsboard.server.common.data.EntityType;
import org.thingsboard.server.common.data.id.AssetId;
import org.thingsboard.server.common.data.id.AssetProfileId;
import org.thingsboard.server.common.data.id.CustomerId;
import org.thingsboard.server.common.data.id.DeviceId;
import org.thingsboard.server.common.data.id.DeviceProfileId;
import org.thingsboard.server.common.data.id.TenantId;
import org.thingsboard.server.common.data.id.TenantProfileId;
import org.thingsboard.server.common.data.plugin.ComponentLifecycleEvent;
import org.thingsboard.server.common.msg.plugin.ComponentLifecycleMsg;
import org.thingsboard.server.common.msg.queue.ServiceType;
import org.thingsboard.server.common.msg.queue.TbCallback;
import org.thingsboard.server.dao.tenant.TbTenantProfileCache;
import org.thingsboard.server.queue.TbQueueConsumer;
import org.thingsboard.server.queue.common.TbProtoQueueMsg;
import org.thingsboard.server.queue.common.consumer.QueueConsumerManager;
import org.thingsboard.server.queue.discovery.PartitionService;
import org.thingsboard.server.queue.discovery.TbApplicationEventListener;
import org.thingsboard.server.queue.discovery.event.PartitionChangeEvent;
import org.thingsboard.server.queue.util.AfterStartUp;
import org.thingsboard.server.service.apiusage.TbApiUsageStateService;
import org.thingsboard.server.service.profile.TbAssetProfileCache;
import org.thingsboard.server.service.profile.TbDeviceProfileCache;
import org.thingsboard.server.service.queue.TbPackCallback;
import org.thingsboard.server.service.queue.TbPackProcessingContext;
import org.thingsboard.server.service.security.auth.jwt.settings.JwtSettingsService;

import java.util.List;
import java.util.UUID;
import java.util.concurrent.ConcurrentHashMap;
import java.util.concurrent.ConcurrentMap;
import java.util.concurrent.CountDownLatch;
import java.util.concurrent.ExecutorService;
import java.util.concurrent.Executors;
import java.util.concurrent.ScheduledExecutorService;
import java.util.concurrent.TimeUnit;
import java.util.stream.Collectors;

@Slf4j
@RequiredArgsConstructor
public abstract class AbstractConsumerService<N extends com.google.protobuf.GeneratedMessageV3> extends TbApplicationEventListener<PartitionChangeEvent> {

    protected final ActorSystemContext actorContext;
    protected final TbTenantProfileCache tenantProfileCache;
    protected final TbDeviceProfileCache deviceProfileCache;
    protected final TbAssetProfileCache assetProfileCache;
    protected final TbApiUsageStateService apiUsageStateService;
    protected final PartitionService partitionService;
    protected final ApplicationEventPublisher eventPublisher;
    protected final JwtSettingsService jwtSettingsService;

    protected QueueConsumerManager<TbProtoQueueMsg<N>> nfConsumer;

    protected ExecutorService consumersExecutor;
    protected ExecutorService mgmtExecutor;
    protected ScheduledExecutorService scheduler;

    public void init(String prefix) {
        this.consumersExecutor = Executors.newCachedThreadPool(ThingsBoardThreadFactory.forName(prefix + "-consumer"));
        this.mgmtExecutor = ThingsBoardExecutors.newWorkStealingPool(getMgmtThreadPoolSize(), prefix + "-mgmt");
        this.scheduler = Executors.newSingleThreadScheduledExecutor(ThingsBoardThreadFactory.forName(prefix + "-consumer-scheduler"));

        this.nfConsumer = QueueConsumerManager.<TbProtoQueueMsg<N>>builder()
                .name(getServiceType().getLabel() + " Notifications")
                .msgPackProcessor(this::processNotifications)
                .pollInterval(getNotificationPollDuration())
                .consumerCreator(this::createNotificationsConsumer)
                .consumerExecutor(consumersExecutor)
                .threadPrefix("notifications")
                .build();
    }

    @AfterStartUp(order = AfterStartUp.REGULAR_SERVICE)
    public void afterStartUp() {
        startConsumers();
    }

    protected void startConsumers() {
        nfConsumer.subscribe();
        nfConsumer.launch();
    }

    @Override
    protected boolean filterTbApplicationEvent(PartitionChangeEvent event) {
        return event.getServiceType() == getServiceType();
    }

    protected abstract ServiceType getServiceType();

    protected void stopConsumers() {
        nfConsumer.stop();
    }

    protected abstract long getNotificationPollDuration();

    protected abstract long getNotificationPackProcessingTimeout();

<<<<<<< HEAD
    protected void launchNotificationsConsumer() {
        notificationsConsumerExecutor.submit(() -> {
            while (!stopped) {
                try {
                    List<TbProtoQueueMsg<N>> msgs = nfConsumer.poll(getNotificationPollDuration());
                    if (msgs.isEmpty()) {
                        continue;
                    }
                    List<IdMsgPair<N>> orderedMsgList = msgs.stream().map(msg -> new IdMsgPair<>(UUID.randomUUID(), msg)).toList();
                    ConcurrentMap<UUID, TbProtoQueueMsg<N>> pendingMap = orderedMsgList.stream().collect(
                            Collectors.toConcurrentMap(IdMsgPair::getUuid, IdMsgPair::getMsg));
                    CountDownLatch processingTimeoutLatch = new CountDownLatch(1);
                    TbPackProcessingContext<TbProtoQueueMsg<N>> ctx = new TbPackProcessingContext<>(
                            processingTimeoutLatch, pendingMap, new ConcurrentHashMap<>());
                    orderedMsgList.forEach(element -> {
                        UUID id = element.getUuid();
                        TbProtoQueueMsg<N> msg = element.getMsg();
                        log.trace("[{}] Creating notification callback for message: {}", id, msg.getValue());
                        TbCallback callback = new TbPackCallback<>(id, ctx);
                        try {
                            handleNotification(id, msg, callback);
                        } catch (Throwable e) {
                            log.warn("[{}] Failed to process notification: {}", id, msg, e);
                            callback.onFailure(e);
                        }
                    });
                    if (!processingTimeoutLatch.await(getNotificationPackProcessingTimeout(), TimeUnit.MILLISECONDS)) {
                        ctx.getAckMap().forEach((id, msg) -> log.warn("[{}] Timeout to process notification: {}", id, msg.getValue()));
                        ctx.getFailedMap().forEach((id, msg) -> log.warn("[{}] Failed to process notification: {}", id, msg.getValue()));
                    }
                    nfConsumer.commit();
                } catch (Exception e) {
                    if (!stopped) {
                        log.warn("Failed to obtain notifications from queue.", e);
                        try {
                            Thread.sleep(getNotificationPollDuration());
                        } catch (InterruptedException e2) {
                            log.trace("Failed to wait until the server has capacity to handle new notifications", e2);
                        }
                    }
                }
=======
    protected abstract int getMgmtThreadPoolSize();

    protected abstract TbQueueConsumer<TbProtoQueueMsg<N>> createNotificationsConsumer();

    protected void processNotifications(List<TbProtoQueueMsg<N>> msgs, TbQueueConsumer<TbProtoQueueMsg<N>> consumer) throws Exception {
        List<IdMsgPair<N>> orderedMsgList = msgs.stream().map(msg -> new IdMsgPair<>(UUID.randomUUID(), msg)).collect(Collectors.toList());
        ConcurrentMap<UUID, TbProtoQueueMsg<N>> pendingMap = orderedMsgList.stream().collect(
                Collectors.toConcurrentMap(IdMsgPair::getUuid, IdMsgPair::getMsg));
        CountDownLatch processingTimeoutLatch = new CountDownLatch(1);
        TbPackProcessingContext<TbProtoQueueMsg<N>> ctx = new TbPackProcessingContext<>(
                processingTimeoutLatch, pendingMap, new ConcurrentHashMap<>());
        orderedMsgList.forEach(element -> {
            UUID id = element.getUuid();
            TbProtoQueueMsg<N> msg = element.getMsg();
            log.trace("[{}] Creating notification callback for message: {}", id, msg.getValue());
            TbCallback callback = new TbPackCallback<>(id, ctx);
            try {
                handleNotification(id, msg, callback);
            } catch (Throwable e) {
                log.warn("[{}] Failed to process notification: {}", id, msg, e);
                callback.onFailure(e);
>>>>>>> 54438971
            }
        });
        if (!processingTimeoutLatch.await(getNotificationPackProcessingTimeout(), TimeUnit.MILLISECONDS)) {
            ctx.getAckMap().forEach((id, msg) -> log.warn("[{}] Timeout to process notification: {}", id, msg.getValue()));
            ctx.getFailedMap().forEach((id, msg) -> log.warn("[{}] Failed to process notification: {}", id, msg.getValue()));
        }
        consumer.commit();
    }

    protected final void handleComponentLifecycleMsg(UUID id, ComponentLifecycleMsg componentLifecycleMsg) {
        TenantId tenantId = componentLifecycleMsg.getTenantId();
        log.debug("[{}][{}][{}] Received Lifecycle event: {}", tenantId, componentLifecycleMsg.getEntityId().getEntityType(),
                componentLifecycleMsg.getEntityId(), componentLifecycleMsg.getEvent());
        if (EntityType.TENANT_PROFILE.equals(componentLifecycleMsg.getEntityId().getEntityType())) {
            TenantProfileId tenantProfileId = new TenantProfileId(componentLifecycleMsg.getEntityId().getId());
            tenantProfileCache.evict(tenantProfileId);
            if (componentLifecycleMsg.getEvent().equals(ComponentLifecycleEvent.UPDATED)) {
                apiUsageStateService.onTenantProfileUpdate(tenantProfileId);
            }
        } else if (EntityType.TENANT.equals(componentLifecycleMsg.getEntityId().getEntityType())) {
            if (TenantId.SYS_TENANT_ID.equals(tenantId)) {
                jwtSettingsService.reloadJwtSettings();
                return;
            } else {
                tenantProfileCache.evict(tenantId);
                partitionService.evictTenantInfo(tenantId);
                if (componentLifecycleMsg.getEvent().equals(ComponentLifecycleEvent.UPDATED)) {
                    apiUsageStateService.onTenantUpdate(tenantId);
                } else if (componentLifecycleMsg.getEvent().equals(ComponentLifecycleEvent.DELETED)) {
                    apiUsageStateService.onTenantDelete(tenantId);
                    partitionService.removeTenant(tenantId);
                }
            }
        } else if (EntityType.DEVICE_PROFILE.equals(componentLifecycleMsg.getEntityId().getEntityType())) {
            deviceProfileCache.evict(tenantId, new DeviceProfileId(componentLifecycleMsg.getEntityId().getId()));
        } else if (EntityType.DEVICE.equals(componentLifecycleMsg.getEntityId().getEntityType())) {
            deviceProfileCache.evict(tenantId, new DeviceId(componentLifecycleMsg.getEntityId().getId()));
        } else if (EntityType.ASSET_PROFILE.equals(componentLifecycleMsg.getEntityId().getEntityType())) {
            assetProfileCache.evict(tenantId, new AssetProfileId(componentLifecycleMsg.getEntityId().getId()));
        } else if (EntityType.ASSET.equals(componentLifecycleMsg.getEntityId().getEntityType())) {
            assetProfileCache.evict(tenantId, new AssetId(componentLifecycleMsg.getEntityId().getId()));
        } else if (EntityType.ENTITY_VIEW.equals(componentLifecycleMsg.getEntityId().getEntityType())) {
            actorContext.getTbEntityViewService().onComponentLifecycleMsg(componentLifecycleMsg);
        } else if (EntityType.API_USAGE_STATE.equals(componentLifecycleMsg.getEntityId().getEntityType())) {
            apiUsageStateService.onApiUsageStateUpdate(tenantId);
        } else if (EntityType.CUSTOMER.equals(componentLifecycleMsg.getEntityId().getEntityType())) {
            if (componentLifecycleMsg.getEvent() == ComponentLifecycleEvent.DELETED) {
                apiUsageStateService.onCustomerDelete((CustomerId) componentLifecycleMsg.getEntityId());
            }
        }

        eventPublisher.publishEvent(componentLifecycleMsg);
        log.trace("[{}] Forwarding component lifecycle message to App Actor {}", id, componentLifecycleMsg);
        actorContext.tellWithHighPriority(componentLifecycleMsg);
    }

    protected abstract void handleNotification(UUID id, TbProtoQueueMsg<N> msg, TbCallback callback) throws Exception;

    @PreDestroy
    public void destroy() {
        stopConsumers();
        if (consumersExecutor != null) {
            consumersExecutor.shutdownNow();
        }
        if (mgmtExecutor != null) {
            mgmtExecutor.shutdownNow();
        }
        if (scheduler != null) {
            scheduler.shutdownNow();
        }
    }

}<|MERGE_RESOLUTION|>--- conflicted
+++ resolved
@@ -119,55 +119,12 @@
 
     protected abstract long getNotificationPackProcessingTimeout();
 
-<<<<<<< HEAD
-    protected void launchNotificationsConsumer() {
-        notificationsConsumerExecutor.submit(() -> {
-            while (!stopped) {
-                try {
-                    List<TbProtoQueueMsg<N>> msgs = nfConsumer.poll(getNotificationPollDuration());
-                    if (msgs.isEmpty()) {
-                        continue;
-                    }
-                    List<IdMsgPair<N>> orderedMsgList = msgs.stream().map(msg -> new IdMsgPair<>(UUID.randomUUID(), msg)).toList();
-                    ConcurrentMap<UUID, TbProtoQueueMsg<N>> pendingMap = orderedMsgList.stream().collect(
-                            Collectors.toConcurrentMap(IdMsgPair::getUuid, IdMsgPair::getMsg));
-                    CountDownLatch processingTimeoutLatch = new CountDownLatch(1);
-                    TbPackProcessingContext<TbProtoQueueMsg<N>> ctx = new TbPackProcessingContext<>(
-                            processingTimeoutLatch, pendingMap, new ConcurrentHashMap<>());
-                    orderedMsgList.forEach(element -> {
-                        UUID id = element.getUuid();
-                        TbProtoQueueMsg<N> msg = element.getMsg();
-                        log.trace("[{}] Creating notification callback for message: {}", id, msg.getValue());
-                        TbCallback callback = new TbPackCallback<>(id, ctx);
-                        try {
-                            handleNotification(id, msg, callback);
-                        } catch (Throwable e) {
-                            log.warn("[{}] Failed to process notification: {}", id, msg, e);
-                            callback.onFailure(e);
-                        }
-                    });
-                    if (!processingTimeoutLatch.await(getNotificationPackProcessingTimeout(), TimeUnit.MILLISECONDS)) {
-                        ctx.getAckMap().forEach((id, msg) -> log.warn("[{}] Timeout to process notification: {}", id, msg.getValue()));
-                        ctx.getFailedMap().forEach((id, msg) -> log.warn("[{}] Failed to process notification: {}", id, msg.getValue()));
-                    }
-                    nfConsumer.commit();
-                } catch (Exception e) {
-                    if (!stopped) {
-                        log.warn("Failed to obtain notifications from queue.", e);
-                        try {
-                            Thread.sleep(getNotificationPollDuration());
-                        } catch (InterruptedException e2) {
-                            log.trace("Failed to wait until the server has capacity to handle new notifications", e2);
-                        }
-                    }
-                }
-=======
     protected abstract int getMgmtThreadPoolSize();
 
     protected abstract TbQueueConsumer<TbProtoQueueMsg<N>> createNotificationsConsumer();
 
     protected void processNotifications(List<TbProtoQueueMsg<N>> msgs, TbQueueConsumer<TbProtoQueueMsg<N>> consumer) throws Exception {
-        List<IdMsgPair<N>> orderedMsgList = msgs.stream().map(msg -> new IdMsgPair<>(UUID.randomUUID(), msg)).collect(Collectors.toList());
+        List<IdMsgPair<N>> orderedMsgList = msgs.stream().map(msg -> new IdMsgPair<>(UUID.randomUUID(), msg)).toList();
         ConcurrentMap<UUID, TbProtoQueueMsg<N>> pendingMap = orderedMsgList.stream().collect(
                 Collectors.toConcurrentMap(IdMsgPair::getUuid, IdMsgPair::getMsg));
         CountDownLatch processingTimeoutLatch = new CountDownLatch(1);
@@ -183,7 +140,6 @@
             } catch (Throwable e) {
                 log.warn("[{}] Failed to process notification: {}", id, msg, e);
                 callback.onFailure(e);
->>>>>>> 54438971
             }
         });
         if (!processingTimeoutLatch.await(getNotificationPackProcessingTimeout(), TimeUnit.MILLISECONDS)) {
