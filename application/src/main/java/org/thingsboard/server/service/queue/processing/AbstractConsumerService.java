/**
 * Copyright © 2016-2023 The Thingsboard Authors
 *
 * Licensed under the Apache License, Version 2.0 (the "License");
 * you may not use this file except in compliance with the License.
 * You may obtain a copy of the License at
 *
 *     http://www.apache.org/licenses/LICENSE-2.0
 *
 * Unless required by applicable law or agreed to in writing, software
 * distributed under the License is distributed on an "AS IS" BASIS,
 * WITHOUT WARRANTIES OR CONDITIONS OF ANY KIND, either express or implied.
 * See the License for the specific language governing permissions and
 * limitations under the License.
 */
package org.thingsboard.server.service.queue.processing;

import com.google.protobuf.ByteString;
import lombok.RequiredArgsConstructor;
import lombok.extern.slf4j.Slf4j;
import org.springframework.boot.context.event.ApplicationReadyEvent;
import org.springframework.context.ApplicationEventPublisher;
import org.thingsboard.common.util.ThingsBoardThreadFactory;
import org.thingsboard.rule.engine.api.TbAlarmRuleStateService;
import org.thingsboard.server.actors.ActorSystemContext;
import org.thingsboard.server.common.data.EntityType;
import org.thingsboard.server.common.data.id.AlarmRuleId;
import org.thingsboard.server.common.data.id.AssetId;
import org.thingsboard.server.common.data.id.AssetProfileId;
import org.thingsboard.server.common.data.id.CustomerId;
import org.thingsboard.server.common.data.id.DeviceId;
import org.thingsboard.server.common.data.id.DeviceProfileId;
import org.thingsboard.server.common.data.id.TenantId;
import org.thingsboard.server.common.data.id.TenantProfileId;
import org.thingsboard.server.common.data.plugin.ComponentLifecycleEvent;
import org.thingsboard.server.common.msg.TbActorMsg;
import org.thingsboard.server.common.msg.plugin.ComponentLifecycleMsg;
import org.thingsboard.server.common.msg.queue.ServiceType;
import org.thingsboard.server.common.msg.queue.TbCallback;
import org.thingsboard.server.dao.tenant.TbTenantProfileCache;
import org.thingsboard.server.queue.TbQueueConsumer;
import org.thingsboard.server.queue.common.TbProtoQueueMsg;
import org.thingsboard.server.queue.discovery.PartitionService;
import org.thingsboard.server.queue.discovery.TbApplicationEventListener;
import org.thingsboard.server.queue.discovery.event.PartitionChangeEvent;
import org.thingsboard.server.queue.util.AfterStartUp;
import org.thingsboard.server.queue.util.DataDecodingEncodingService;
import org.thingsboard.server.service.apiusage.TbApiUsageStateService;
import org.thingsboard.server.service.profile.TbAssetProfileCache;
import org.thingsboard.server.service.profile.TbDeviceProfileCache;
import org.thingsboard.server.service.queue.TbPackCallback;
import org.thingsboard.server.service.queue.TbPackProcessingContext;
import org.thingsboard.server.service.security.auth.jwt.settings.JwtSettingsService;

import jakarta.annotation.PreDestroy;
import java.util.List;
import java.util.Optional;
import java.util.UUID;
import java.util.concurrent.ConcurrentHashMap;
import java.util.concurrent.ConcurrentMap;
import java.util.concurrent.CountDownLatch;
import java.util.concurrent.ExecutorService;
import java.util.concurrent.Executors;
import java.util.concurrent.TimeUnit;
import java.util.stream.Collectors;

@Slf4j
@RequiredArgsConstructor
public abstract class AbstractConsumerService<N extends com.google.protobuf.GeneratedMessageV3> extends TbApplicationEventListener<PartitionChangeEvent> {

    protected volatile ExecutorService notificationsConsumerExecutor;
    protected volatile boolean stopped = false;
    protected volatile boolean isReady = false;
    protected final ActorSystemContext actorContext;
    protected final DataDecodingEncodingService encodingService;
    protected final TbTenantProfileCache tenantProfileCache;
    protected final TbDeviceProfileCache deviceProfileCache;
    protected final TbAssetProfileCache assetProfileCache;
    protected final TbApiUsageStateService apiUsageStateService;
    protected final PartitionService partitionService;
    protected final ApplicationEventPublisher eventPublisher;
    protected final TbQueueConsumer<TbProtoQueueMsg<N>> nfConsumer;
    protected final Optional<JwtSettingsService> jwtSettingsService;
    protected final Optional<TbAlarmRuleStateService> alarmRuleStateService;

    public void init(String nfConsumerThreadName) {
        this.notificationsConsumerExecutor = Executors.newSingleThreadExecutor(ThingsBoardThreadFactory.forName(nfConsumerThreadName));
    }

    @AfterStartUp(order = AfterStartUp.REGULAR_SERVICE)
    public void onApplicationEvent(ApplicationReadyEvent event) {
        log.info("Subscribing to notifications: {}", nfConsumer.getTopic());
        this.nfConsumer.subscribe();
        this.isReady = true;
        launchNotificationsConsumer();
        launchMainConsumers();
    }

    protected abstract ServiceType getServiceType();

    protected abstract void launchMainConsumers();

    protected abstract void stopConsumers();

    protected abstract long getNotificationPollDuration();

    protected abstract long getNotificationPackProcessingTimeout();

    protected void launchNotificationsConsumer() {
        notificationsConsumerExecutor.submit(() -> {
            while (!stopped) {
                try {
                    List<TbProtoQueueMsg<N>> msgs = nfConsumer.poll(getNotificationPollDuration());
                    if (msgs.isEmpty()) {
                        continue;
                    }
                    List<IdMsgPair<N>> orderedMsgList = msgs.stream().map(msg -> new IdMsgPair<>(UUID.randomUUID(), msg)).collect(Collectors.toList());
                    ConcurrentMap<UUID, TbProtoQueueMsg<N>> pendingMap = orderedMsgList.stream().collect(
                            Collectors.toConcurrentMap(IdMsgPair::getUuid, IdMsgPair::getMsg));
                    CountDownLatch processingTimeoutLatch = new CountDownLatch(1);
                    TbPackProcessingContext<TbProtoQueueMsg<N>> ctx = new TbPackProcessingContext<>(
                            processingTimeoutLatch, pendingMap, new ConcurrentHashMap<>());
                    orderedMsgList.forEach(element -> {
                        UUID id = element.getUuid();
                        TbProtoQueueMsg<N> msg = element.getMsg();
                        log.trace("[{}] Creating notification callback for message: {}", id, msg.getValue());
                        TbCallback callback = new TbPackCallback<>(id, ctx);
                        try {
                            handleNotification(id, msg, callback);
                        } catch (Throwable e) {
                            log.warn("[{}] Failed to process notification: {}", id, msg, e);
                            callback.onFailure(e);
                        }
                    });
                    if (!processingTimeoutLatch.await(getNotificationPackProcessingTimeout(), TimeUnit.MILLISECONDS)) {
                        ctx.getAckMap().forEach((id, msg) -> log.warn("[{}] Timeout to process notification: {}", id, msg.getValue()));
                        ctx.getFailedMap().forEach((id, msg) -> log.warn("[{}] Failed to process notification: {}", id, msg.getValue()));
                    }
                    nfConsumer.commit();
                } catch (Exception e) {
                    if (!stopped) {
                        log.warn("Failed to obtain notifications from queue.", e);
                        try {
                            Thread.sleep(getNotificationPollDuration());
                        } catch (InterruptedException e2) {
                            log.trace("Failed to wait until the server has capacity to handle new notifications", e2);
                        }
                    }
                }
            }
            log.info("TB Notifications Consumer stopped.");
        });
    }

    // To be removed in 3.6.1 in favour of handleComponentLifecycleMsg(UUID id, TbActorMsg actorMsg)
    protected void handleComponentLifecycleMsg(UUID id, ByteString nfMsg) {
        Optional<TbActorMsg> actorMsgOpt = encodingService.decode(nfMsg.toByteArray());
        actorMsgOpt.ifPresent(tbActorMsg -> handleComponentLifecycleMsg(id, tbActorMsg));
    }

    protected void handleComponentLifecycleMsg(UUID id, TbActorMsg actorMsg) {
        if (actorMsg instanceof ComponentLifecycleMsg) {
            ComponentLifecycleMsg componentLifecycleMsg = (ComponentLifecycleMsg) actorMsg;
            log.debug("[{}][{}][{}] Received Lifecycle event: {}", componentLifecycleMsg.getTenantId(), componentLifecycleMsg.getEntityId().getEntityType(),
                    componentLifecycleMsg.getEntityId(), componentLifecycleMsg.getEvent());
            if (EntityType.TENANT_PROFILE.equals(componentLifecycleMsg.getEntityId().getEntityType())) {
                TenantProfileId tenantProfileId = new TenantProfileId(componentLifecycleMsg.getEntityId().getId());
                tenantProfileCache.evict(tenantProfileId);
                if (componentLifecycleMsg.getEvent().equals(ComponentLifecycleEvent.UPDATED)) {
                    apiUsageStateService.onTenantProfileUpdate(tenantProfileId);
                }
            } else if (EntityType.TENANT.equals(componentLifecycleMsg.getEntityId().getEntityType())) {
                if (TenantId.SYS_TENANT_ID.equals(componentLifecycleMsg.getTenantId())) {
                    jwtSettingsService.ifPresent(JwtSettingsService::reloadJwtSettings);
                    return;
                } else {
                    tenantProfileCache.evict(componentLifecycleMsg.getTenantId());
                    partitionService.removeTenant(componentLifecycleMsg.getTenantId());
                    if (componentLifecycleMsg.getEvent().equals(ComponentLifecycleEvent.UPDATED)) {
<<<<<<< HEAD
                        apiUsageStateService.onTenantProfileUpdate(tenantProfileId);
                    }
                } else if (EntityType.TENANT.equals(componentLifecycleMsg.getEntityId().getEntityType())) {
                    if (TenantId.SYS_TENANT_ID.equals(componentLifecycleMsg.getTenantId())) {
                        jwtSettingsService.ifPresent(JwtSettingsService::reloadJwtSettings);
                        alarmRuleStateService.ifPresent(s -> s.deleteTenant(new TenantId(componentLifecycleMsg.getEntityId().getId())));
                        return;
                    } else {
                        tenantProfileCache.evict(componentLifecycleMsg.getTenantId());
                        partitionService.removeTenant(componentLifecycleMsg.getTenantId());
                        if (componentLifecycleMsg.getEvent().equals(ComponentLifecycleEvent.UPDATED)) {
                            apiUsageStateService.onTenantUpdate(componentLifecycleMsg.getTenantId());
                        } else if (componentLifecycleMsg.getEvent().equals(ComponentLifecycleEvent.DELETED)) {
                            apiUsageStateService.onTenantDelete((TenantId) componentLifecycleMsg.getEntityId());
                        }
                    }
                } else if (EntityType.DEVICE_PROFILE.equals(componentLifecycleMsg.getEntityId().getEntityType())) {
                    deviceProfileCache.evict(componentLifecycleMsg.getTenantId(), new DeviceProfileId(componentLifecycleMsg.getEntityId().getId()));
                } else if (EntityType.DEVICE.equals(componentLifecycleMsg.getEntityId().getEntityType())) {
                    deviceProfileCache.evict(componentLifecycleMsg.getTenantId(), new DeviceId(componentLifecycleMsg.getEntityId().getId()));
                } else if (EntityType.ASSET_PROFILE.equals(componentLifecycleMsg.getEntityId().getEntityType())) {
                    assetProfileCache.evict(componentLifecycleMsg.getTenantId(), new AssetProfileId(componentLifecycleMsg.getEntityId().getId()));
                } else if (EntityType.ASSET.equals(componentLifecycleMsg.getEntityId().getEntityType())) {
                    assetProfileCache.evict(componentLifecycleMsg.getTenantId(), new AssetId(componentLifecycleMsg.getEntityId().getId()));
                } else if (EntityType.ENTITY_VIEW.equals(componentLifecycleMsg.getEntityId().getEntityType())) {
                    actorContext.getTbEntityViewService().onComponentLifecycleMsg(componentLifecycleMsg);
                } else if (EntityType.API_USAGE_STATE.equals(componentLifecycleMsg.getEntityId().getEntityType())) {
                    apiUsageStateService.onApiUsageStateUpdate(componentLifecycleMsg.getTenantId());
                } else if (EntityType.CUSTOMER.equals(componentLifecycleMsg.getEntityId().getEntityType())) {
                    if (componentLifecycleMsg.getEvent() == ComponentLifecycleEvent.DELETED) {
                        apiUsageStateService.onCustomerDelete((CustomerId) componentLifecycleMsg.getEntityId());
=======
                        apiUsageStateService.onTenantUpdate(componentLifecycleMsg.getTenantId());
                    } else if (componentLifecycleMsg.getEvent().equals(ComponentLifecycleEvent.DELETED)) {
                        apiUsageStateService.onTenantDelete((TenantId) componentLifecycleMsg.getEntityId());
>>>>>>> 2c4010c5
                    }
                } else if (EntityType.ALARM_RULE.equals(componentLifecycleMsg.getEntityId().getEntityType())) {
                    alarmRuleStateService.ifPresent(s -> {
                        TenantId tenantId = componentLifecycleMsg.getTenantId();
                        AlarmRuleId alarmRuleId = new AlarmRuleId(componentLifecycleMsg.getEntityId().getId());
                        if (componentLifecycleMsg.getEvent().equals(ComponentLifecycleEvent.CREATED)) {
                            s.createAlarmRule(tenantId, alarmRuleId);
                        } else if (componentLifecycleMsg.getEvent().equals(ComponentLifecycleEvent.UPDATED)) {
                            s.updateAlarmRule(tenantId, alarmRuleId);
                        } else if (componentLifecycleMsg.getEvent().equals(ComponentLifecycleEvent.DELETED)) {
                            s.deleteAlarmRule(tenantId, alarmRuleId);
                        }
                    });
                }
            } else if (EntityType.DEVICE_PROFILE.equals(componentLifecycleMsg.getEntityId().getEntityType())) {
                deviceProfileCache.evict(componentLifecycleMsg.getTenantId(), new DeviceProfileId(componentLifecycleMsg.getEntityId().getId()));
            } else if (EntityType.DEVICE.equals(componentLifecycleMsg.getEntityId().getEntityType())) {
                deviceProfileCache.evict(componentLifecycleMsg.getTenantId(), new DeviceId(componentLifecycleMsg.getEntityId().getId()));
            } else if (EntityType.ASSET_PROFILE.equals(componentLifecycleMsg.getEntityId().getEntityType())) {
                assetProfileCache.evict(componentLifecycleMsg.getTenantId(), new AssetProfileId(componentLifecycleMsg.getEntityId().getId()));
            } else if (EntityType.ASSET.equals(componentLifecycleMsg.getEntityId().getEntityType())) {
                assetProfileCache.evict(componentLifecycleMsg.getTenantId(), new AssetId(componentLifecycleMsg.getEntityId().getId()));
            } else if (EntityType.ENTITY_VIEW.equals(componentLifecycleMsg.getEntityId().getEntityType())) {
                actorContext.getTbEntityViewService().onComponentLifecycleMsg(componentLifecycleMsg);
            } else if (EntityType.API_USAGE_STATE.equals(componentLifecycleMsg.getEntityId().getEntityType())) {
                apiUsageStateService.onApiUsageStateUpdate(componentLifecycleMsg.getTenantId());
            } else if (EntityType.CUSTOMER.equals(componentLifecycleMsg.getEntityId().getEntityType())) {
                if (componentLifecycleMsg.getEvent() == ComponentLifecycleEvent.DELETED) {
                    apiUsageStateService.onCustomerDelete((CustomerId) componentLifecycleMsg.getEntityId());
                }
            }
            eventPublisher.publishEvent(componentLifecycleMsg);
        }
        log.trace("[{}] Forwarding component lifecycle message to App Actor {}", id, actorMsg);
        actorContext.tellWithHighPriority(actorMsg);
    }

    protected abstract void handleNotification(UUID id, TbProtoQueueMsg<N> msg, TbCallback callback) throws Exception;

    @PreDestroy
    public void destroy() {
        stopped = true;
        stopConsumers();
        if (nfConsumer != null) {
            nfConsumer.unsubscribe();
        }
        if (notificationsConsumerExecutor != null) {
            notificationsConsumerExecutor.shutdownNow();
        }
    }
}<|MERGE_RESOLUTION|>--- conflicted
+++ resolved
@@ -172,18 +172,7 @@
             } else if (EntityType.TENANT.equals(componentLifecycleMsg.getEntityId().getEntityType())) {
                 if (TenantId.SYS_TENANT_ID.equals(componentLifecycleMsg.getTenantId())) {
                     jwtSettingsService.ifPresent(JwtSettingsService::reloadJwtSettings);
-                    return;
-                } else {
-                    tenantProfileCache.evict(componentLifecycleMsg.getTenantId());
-                    partitionService.removeTenant(componentLifecycleMsg.getTenantId());
-                    if (componentLifecycleMsg.getEvent().equals(ComponentLifecycleEvent.UPDATED)) {
-<<<<<<< HEAD
-                        apiUsageStateService.onTenantProfileUpdate(tenantProfileId);
-                    }
-                } else if (EntityType.TENANT.equals(componentLifecycleMsg.getEntityId().getEntityType())) {
-                    if (TenantId.SYS_TENANT_ID.equals(componentLifecycleMsg.getTenantId())) {
-                        jwtSettingsService.ifPresent(JwtSettingsService::reloadJwtSettings);
-                        alarmRuleStateService.ifPresent(s -> s.deleteTenant(new TenantId(componentLifecycleMsg.getEntityId().getId())));
+                    alarmRuleStateService.ifPresent(s -> s.deleteTenant(new TenantId(componentLifecycleMsg.getEntityId().getId())));
                         return;
                     } else {
                         tenantProfileCache.evict(componentLifecycleMsg.getTenantId());
@@ -209,11 +198,6 @@
                 } else if (EntityType.CUSTOMER.equals(componentLifecycleMsg.getEntityId().getEntityType())) {
                     if (componentLifecycleMsg.getEvent() == ComponentLifecycleEvent.DELETED) {
                         apiUsageStateService.onCustomerDelete((CustomerId) componentLifecycleMsg.getEntityId());
-=======
-                        apiUsageStateService.onTenantUpdate(componentLifecycleMsg.getTenantId());
-                    } else if (componentLifecycleMsg.getEvent().equals(ComponentLifecycleEvent.DELETED)) {
-                        apiUsageStateService.onTenantDelete((TenantId) componentLifecycleMsg.getEntityId());
->>>>>>> 2c4010c5
                     }
                 } else if (EntityType.ALARM_RULE.equals(componentLifecycleMsg.getEntityId().getEntityType())) {
                     alarmRuleStateService.ifPresent(s -> {
@@ -226,24 +210,7 @@
                         } else if (componentLifecycleMsg.getEvent().equals(ComponentLifecycleEvent.DELETED)) {
                             s.deleteAlarmRule(tenantId, alarmRuleId);
                         }
-                    });
-                }
-            } else if (EntityType.DEVICE_PROFILE.equals(componentLifecycleMsg.getEntityId().getEntityType())) {
-                deviceProfileCache.evict(componentLifecycleMsg.getTenantId(), new DeviceProfileId(componentLifecycleMsg.getEntityId().getId()));
-            } else if (EntityType.DEVICE.equals(componentLifecycleMsg.getEntityId().getEntityType())) {
-                deviceProfileCache.evict(componentLifecycleMsg.getTenantId(), new DeviceId(componentLifecycleMsg.getEntityId().getId()));
-            } else if (EntityType.ASSET_PROFILE.equals(componentLifecycleMsg.getEntityId().getEntityType())) {
-                assetProfileCache.evict(componentLifecycleMsg.getTenantId(), new AssetProfileId(componentLifecycleMsg.getEntityId().getId()));
-            } else if (EntityType.ASSET.equals(componentLifecycleMsg.getEntityId().getEntityType())) {
-                assetProfileCache.evict(componentLifecycleMsg.getTenantId(), new AssetId(componentLifecycleMsg.getEntityId().getId()));
-            } else if (EntityType.ENTITY_VIEW.equals(componentLifecycleMsg.getEntityId().getEntityType())) {
-                actorContext.getTbEntityViewService().onComponentLifecycleMsg(componentLifecycleMsg);
-            } else if (EntityType.API_USAGE_STATE.equals(componentLifecycleMsg.getEntityId().getEntityType())) {
-                apiUsageStateService.onApiUsageStateUpdate(componentLifecycleMsg.getTenantId());
-            } else if (EntityType.CUSTOMER.equals(componentLifecycleMsg.getEntityId().getEntityType())) {
-                if (componentLifecycleMsg.getEvent() == ComponentLifecycleEvent.DELETED) {
-                    apiUsageStateService.onCustomerDelete((CustomerId) componentLifecycleMsg.getEntityId());
-                }
+                });
             }
             eventPublisher.publishEvent(componentLifecycleMsg);
         }
