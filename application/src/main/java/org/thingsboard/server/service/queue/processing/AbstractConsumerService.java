--- conflicted
+++ resolved
@@ -15,6 +15,7 @@
  */
 package org.thingsboard.server.service.queue.processing;
 
+import jakarta.annotation.PreDestroy;
 import lombok.RequiredArgsConstructor;
 import lombok.extern.slf4j.Slf4j;
 import org.springframework.boot.context.event.ApplicationReadyEvent;
@@ -47,7 +48,6 @@
 import org.thingsboard.server.service.queue.TbPackProcessingContext;
 import org.thingsboard.server.service.security.auth.jwt.settings.JwtSettingsService;
 
-import jakarta.annotation.PreDestroy;
 import java.util.List;
 import java.util.UUID;
 import java.util.concurrent.ConcurrentHashMap;
@@ -76,31 +76,6 @@
     protected final TbQueueConsumer<TbProtoQueueMsg<N>> nfConsumer;
     protected final JwtSettingsService jwtSettingsService;
 
-<<<<<<< HEAD
-
-    public AbstractConsumerService(ActorSystemContext actorContext, DataDecodingEncodingService encodingService,
-                                   TbTenantProfileCache tenantProfileCache, TbDeviceProfileCache deviceProfileCache,
-                                   TbAssetProfileCache assetProfileCache, TbApiUsageStateService apiUsageStateService,
-                                   PartitionService partitionService, ApplicationEventPublisher eventPublisher,
-                                   TbQueueConsumer<TbProtoQueueMsg<N>> nfConsumer, JwtSettingsService jwtSettingsService) {
-        this.actorContext = actorContext;
-        this.encodingService = encodingService;
-        this.tenantProfileCache = tenantProfileCache;
-        this.deviceProfileCache = deviceProfileCache;
-        this.assetProfileCache = assetProfileCache;
-        this.apiUsageStateService = apiUsageStateService;
-        this.partitionService = partitionService;
-        this.eventPublisher = eventPublisher;
-        this.nfConsumer = nfConsumer;
-        this.jwtSettingsService = jwtSettingsService;
-    }
-
-    public AbstractConsumerService(ActorSystemContext actorContext, TbQueueConsumer<TbProtoQueueMsg<N>> nfConsumer) {
-        this(actorContext, null, null, null, null, null, null, null, nfConsumer, null);
-    }
-
-=======
->>>>>>> 442f2a58
     public void init(String nfConsumerThreadName) {
         this.notificationsConsumerExecutor = Executors.newSingleThreadExecutor(ThingsBoardThreadFactory.forName(nfConsumerThreadName));
     }
@@ -137,7 +112,7 @@
                     if (msgs.isEmpty()) {
                         continue;
                     }
-                    List<IdMsgPair<N>> orderedMsgList = msgs.stream().map(msg -> new IdMsgPair<>(UUID.randomUUID(), msg)).collect(Collectors.toList());
+                    List<IdMsgPair<N>> orderedMsgList = msgs.stream().map(msg -> new IdMsgPair<>(UUID.randomUUID(), msg)).toList();
                     ConcurrentMap<UUID, TbProtoQueueMsg<N>> pendingMap = orderedMsgList.stream().collect(
                             Collectors.toConcurrentMap(IdMsgPair::getUuid, IdMsgPair::getMsg));
                     CountDownLatch processingTimeoutLatch = new CountDownLatch(1);
