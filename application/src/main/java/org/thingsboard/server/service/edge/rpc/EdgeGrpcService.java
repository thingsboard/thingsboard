--- conflicted
+++ resolved
@@ -315,44 +315,32 @@
         EdgeGrpcSession session = sessions.get(edgeId);
         if (session != null) {
             if (!session.isSyncCompleted()) {
-                clusterService.pushEdgeSyncResponseToCore(new FromEdgeSyncResponse(requestId, tenantId, edgeId, false, "Sync process is active at the moment"));
+                clusterService.pushEdgeSyncResponseToCore(new FromEdgeSyncResponse(requestId, tenantId, edgeId, false, "Sync process is active at the moment"), requestServiceId);
             } else {
                 boolean success = false;
                 if (session.isConnected()) {
                     session.startSyncProcess(true);
                     success = true;
                 }
-                clusterService.pushEdgeSyncResponseToCore(new FromEdgeSyncResponse(requestId, tenantId, edgeId, success, ""));
-            }
-<<<<<<< HEAD
-            clusterService.pushEdgeSyncResponseToCore(new FromEdgeSyncResponse(requestId, tenantId, edgeId, success), requestServiceId);
-=======
->>>>>>> f4cc6b35
+                clusterService.pushEdgeSyncResponseToCore(new FromEdgeSyncResponse(requestId, tenantId, edgeId, success, ""), requestServiceId);
+            }
         }
     }
 
     @Override
-<<<<<<< HEAD
     public void processSyncRequest(TenantId tenantId, EdgeId edgeId, Consumer<FromEdgeSyncResponse> responseConsumer) {
         ToEdgeSyncRequest request = new ToEdgeSyncRequest(UUID.randomUUID(), tenantId, edgeId, serviceInfoProvider.getServiceId());
-        log.trace("[{}][{}] Processing sync edge request [{}], serviceId [{}]", request.getTenantId(), request.getId(), request.getEdgeId(), request.getServiceId());
-        UUID requestId = request.getId();
-        localSyncEdgeRequests.put(requestId, responseConsumer);
-        clusterService.pushEdgeSyncRequestToEdge(request);
-        scheduleSyncRequestTimeout(request, requestId);
-=======
-    public void processSyncRequest(ToEdgeSyncRequest request, Consumer<FromEdgeSyncResponse> responseConsumer) {
+
         UUID requestId = request.getId();
         EdgeGrpcSession session = sessions.get(request.getEdgeId());
         if (session != null && !session.isSyncCompleted()) {
             responseConsumer.accept(new FromEdgeSyncResponse(requestId, request.getTenantId(), request.getEdgeId(), false, "Sync process is active at the moment"));
         } else {
-            log.trace("[{}][{}] Processing sync edge request [{}]", request.getTenantId(), request.getId(), request.getEdgeId());
+            log.trace("[{}][{}] Processing sync edge request [{}], serviceId [{}]", request.getTenantId(), request.getId(), request.getEdgeId(), request.getServiceId());
             localSyncEdgeRequests.put(requestId, responseConsumer);
-            clusterService.pushEdgeSyncRequestToCore(request);
+            clusterService.pushEdgeSyncRequestToEdge(request);
             scheduleSyncRequestTimeout(request, requestId);
         }
->>>>>>> f4cc6b35
     }
 
     private void scheduleSyncRequestTimeout(ToEdgeSyncRequest request, UUID requestId) {
