/**
 * Copyright © 2016-2024 The Thingsboard Authors
 *
 * Licensed under the Apache License, Version 2.0 (the "License");
 * you may not use this file except in compliance with the License.
 * You may obtain a copy of the License at
 *
 *     http://www.apache.org/licenses/LICENSE-2.0
 *
 * Unless required by applicable law or agreed to in writing, software
 * distributed under the License is distributed on an "AS IS" BASIS,
 * WITHOUT WARRANTIES OR CONDITIONS OF ANY KIND, either express or implied.
 * See the License for the specific language governing permissions and
 * limitations under the License.
 */
package org.thingsboard.server.service.entitiy.edge;

import lombok.AllArgsConstructor;
import lombok.extern.slf4j.Slf4j;
import org.springframework.stereotype.Service;
import org.thingsboard.server.common.data.Customer;
import org.thingsboard.server.common.data.EntityType;
import org.thingsboard.server.common.data.User;
import org.thingsboard.server.common.data.audit.ActionType;
import org.thingsboard.server.common.data.edge.Edge;
import org.thingsboard.server.common.data.exception.ThingsboardException;
import org.thingsboard.server.common.data.id.CustomerId;
import org.thingsboard.server.common.data.id.EdgeId;
import org.thingsboard.server.common.data.id.RuleChainId;
import org.thingsboard.server.common.data.id.TenantId;
import org.thingsboard.server.common.data.rule.RuleChain;
import org.thingsboard.server.dao.rule.RuleChainService;
import org.thingsboard.server.queue.util.TbCoreComponent;
import org.thingsboard.server.service.entitiy.AbstractTbEntityService;

@AllArgsConstructor
@TbCoreComponent
@Service
@Slf4j
public class DefaultTbEdgeService extends AbstractTbEntityService implements TbEdgeService {

    private final RuleChainService ruleChainService;

    @Override
    public Edge save(Edge edge, RuleChain edgeTemplateRootRuleChain, User user) throws Exception {
        ActionType actionType = edge.getId() == null ? ActionType.ADDED : ActionType.UPDATED;
        TenantId tenantId = edge.getTenantId();
        try {
            if (ActionType.ADDED.equals(actionType) && edge.getRootRuleChainId() == null) {
                edge.setRootRuleChainId(edgeTemplateRootRuleChain.getId());
            }
            Edge savedEdge = checkNotNull(edgeService.saveEdge(edge));
            EdgeId edgeId = savedEdge.getId();

            if (ActionType.ADDED.equals(actionType)) {
                ruleChainService.assignRuleChainToEdge(tenantId, edgeTemplateRootRuleChain.getId(), edgeId);
                edgeService.setEdgeRootRuleChain(tenantId, savedEdge, edgeTemplateRootRuleChain.getId());
                edgeService.assignDefaultRuleChainsToEdge(tenantId, edgeId);
            }

            logEntityActionService.logEntityAction(tenantId, edgeId, savedEdge, savedEdge.getCustomerId(), actionType, user);

            return savedEdge;
        } catch (Exception e) {
            logEntityActionService.logEntityAction(tenantId, emptyId(EntityType.EDGE), edge, actionType, user, e);
            throw e;
        }
    }

    @Override
    public void delete(Edge edge, User user) {
        ActionType actionType = ActionType.DELETED;
        EdgeId edgeId = edge.getId();
        TenantId tenantId = edge.getTenantId();
        try {
            edgeService.deleteEdge(tenantId, edgeId);
            logEntityActionService.logEntityAction(tenantId, edgeId, edge, edge.getCustomerId(), actionType, user, edgeId.toString());
        } catch (Exception e) {
            logEntityActionService.logEntityAction(tenantId, emptyId(EntityType.EDGE), actionType,
                    user, e, edgeId.toString());
            throw e;
        }
    }

    @Override
    public Edge assignEdgeToCustomer(TenantId tenantId, EdgeId edgeId, Customer customer, User user) throws ThingsboardException {
        ActionType actionType = ActionType.ASSIGNED_TO_CUSTOMER;
        CustomerId customerId = customer.getId();
        try {
            Edge savedEdge = checkNotNull(edgeService.assignEdgeToCustomer(tenantId, edgeId, customerId));
            logEntityActionService.logEntityAction(tenantId, edgeId, savedEdge, customerId, actionType,
                    user, edgeId.toString(), customerId.toString(), customer.getName());

            return savedEdge;
        } catch (Exception e) {
            logEntityActionService.logEntityAction(tenantId, emptyId(EntityType.EDGE),
                    ActionType.ASSIGNED_TO_CUSTOMER, user, e, edgeId.toString(), customerId.toString());
            throw e;
        }
    }

    @Override
    public Edge unassignEdgeFromCustomer(Edge edge, Customer customer, User user) throws ThingsboardException {
        ActionType actionType = ActionType.UNASSIGNED_FROM_CUSTOMER;
        TenantId tenantId = edge.getTenantId();
        EdgeId edgeId = edge.getId();
        CustomerId customerId = customer.getId();
        try {
            Edge savedEdge = checkNotNull(edgeService.unassignEdgeFromCustomer(tenantId, edgeId));
            logEntityActionService.logEntityAction(tenantId, edgeId, savedEdge, customerId, actionType,
                    user, edgeId.toString(), customerId.toString(), customer.getName());
            return savedEdge;
        } catch (Exception e) {
            logEntityActionService.logEntityAction(tenantId, emptyId(EntityType.EDGE),
                    ActionType.UNASSIGNED_FROM_CUSTOMER, user, e, edgeId.toString());
            throw e;
        }
    }

    @Override
    public Edge assignEdgeToPublicCustomer(TenantId tenantId, EdgeId edgeId, User user) throws ThingsboardException {
        ActionType actionType = ActionType.ASSIGNED_TO_CUSTOMER;
        Customer publicCustomer = customerService.findOrCreatePublicCustomer(tenantId);
        CustomerId customerId = publicCustomer.getId();
        try {
            Edge savedEdge = checkNotNull(edgeService.assignEdgeToCustomer(tenantId, edgeId, customerId));

            logEntityActionService.logEntityAction(tenantId, edgeId, savedEdge, customerId, actionType, user,
                    edgeId.toString(), customerId.toString(), publicCustomer.getName());

            return savedEdge;
        } catch (Exception e) {
            logEntityActionService.logEntityAction(tenantId, emptyId(EntityType.EDGE),
                    actionType, user, e, edgeId.toString());
            throw e;
        }
    }

    @Override
    public Edge setEdgeRootRuleChain(Edge edge, RuleChainId ruleChainId, User user) throws Exception {
        TenantId tenantId = edge.getTenantId();
        EdgeId edgeId = edge.getId();
        try {
<<<<<<< HEAD
            Edge updatedEdge = edgeService.setEdgeRootRuleChain(tenantId, edge, ruleChainId);
            notificationEntityService.logEntityAction(tenantId, edgeId, edge, null, ActionType.UPDATED, user);
=======
            Edge updatedEdge = edgeNotificationService.setEdgeRootRuleChain(tenantId, edge, ruleChainId);
            logEntityActionService.logEntityAction(tenantId, edgeId, edge, null, ActionType.UPDATED, user);
>>>>>>> 442f2a58
            return updatedEdge;
        } catch (Exception e) {
            logEntityActionService.logEntityAction(tenantId, emptyId(EntityType.EDGE),
                    ActionType.UPDATED, user, e, edgeId.toString());
            throw e;
        }
    }

}<|MERGE_RESOLUTION|>--- conflicted
+++ resolved
@@ -141,13 +141,8 @@
         TenantId tenantId = edge.getTenantId();
         EdgeId edgeId = edge.getId();
         try {
-<<<<<<< HEAD
             Edge updatedEdge = edgeService.setEdgeRootRuleChain(tenantId, edge, ruleChainId);
-            notificationEntityService.logEntityAction(tenantId, edgeId, edge, null, ActionType.UPDATED, user);
-=======
-            Edge updatedEdge = edgeNotificationService.setEdgeRootRuleChain(tenantId, edge, ruleChainId);
             logEntityActionService.logEntityAction(tenantId, edgeId, edge, null, ActionType.UPDATED, user);
->>>>>>> 442f2a58
             return updatedEdge;
         } catch (Exception e) {
             logEntityActionService.logEntityAction(tenantId, emptyId(EntityType.EDGE),
