--- conflicted
+++ resolved
@@ -80,7 +80,6 @@
     public static final String WS_TOKEN_BASED_AUTH_ENTRY_POINT = "/api/ws/**";
     public static final String MAIL_OAUTH2_PROCESSING_ENTRY_POINT = "/api/admin/mail/oauth2/code";
 
-
     @Autowired
     private ThingsboardErrorResponseHandler restAccessDeniedHandler;
 
@@ -195,10 +194,9 @@
 
     @Bean
     SecurityFilterChain filterChain(HttpSecurity http) throws Exception {
-<<<<<<< HEAD
         http.headers(headers -> headers
                         .cacheControl(config -> {})
-                        .frameOptions(config -> {}))
+                        .frameOptions(config -> {}).disable())
                 .cors(cors -> {})
                 .csrf(AbstractHttpConfigurer::disable)
                 .exceptionHandling(config -> {})
@@ -209,37 +207,12 @@
                         .requestMatchers(FORM_BASED_LOGIN_ENTRY_POINT).permitAll() // Login end-point
                         .requestMatchers(PUBLIC_LOGIN_ENTRY_POINT).permitAll() // Public login end-point
                         .requestMatchers(TOKEN_REFRESH_ENTRY_POINT).permitAll() // Token refresh end-point
-                        .requestMatchers(NON_TOKEN_BASED_AUTH_ENTRY_POINTS).permitAll() // static resources, user activation and password reset end-points
+                        .requestMatchers(MAIL_OAUTH2_PROCESSING_ENTRY_POINT).permitAll() // Mail oauth2 code processing url
+                        .requestMatchers(NON_TOKEN_BASED_AUTH_ENTRY_POINTS).permitAll()) // static resources, user activation and password reset end-points
+                .authorizeRequests(config -> config
                         .requestMatchers(WS_TOKEN_BASED_AUTH_ENTRY_POINT).authenticated() // Protected WebSocket API End-points
                         .requestMatchers(TOKEN_BASED_AUTH_ENTRY_POINT).authenticated()) // Protected API End-points
                 .exceptionHandling(config -> config.accessDeniedHandler(restAccessDeniedHandler))
-=======
-        http.headers().cacheControl().and().frameOptions().disable()
-                .and()
-                .cors()
-                .and()
-                .csrf().disable()
-                .exceptionHandling()
-                .and()
-                .sessionManagement()
-                .sessionCreationPolicy(SessionCreationPolicy.STATELESS)
-                .and()
-                .authorizeRequests()
-                .antMatchers(WEBJARS_ENTRY_POINT).permitAll() // Webjars
-                .antMatchers(DEVICE_API_ENTRY_POINT).permitAll() // Device HTTP Transport API
-                .antMatchers(FORM_BASED_LOGIN_ENTRY_POINT).permitAll() // Login end-point
-                .antMatchers(PUBLIC_LOGIN_ENTRY_POINT).permitAll() // Public login end-point
-                .antMatchers(TOKEN_REFRESH_ENTRY_POINT).permitAll() // Token refresh end-point
-                .antMatchers(MAIL_OAUTH2_PROCESSING_ENTRY_POINT).permitAll() // Mail oauth2 code processing url
-                .antMatchers(NON_TOKEN_BASED_AUTH_ENTRY_POINTS).permitAll() // static resources, user activation and password reset end-points
-                .and()
-                .authorizeRequests()
-                .antMatchers(WS_TOKEN_BASED_AUTH_ENTRY_POINT).authenticated() // Protected WebSocket API End-points
-                .antMatchers(TOKEN_BASED_AUTH_ENTRY_POINT).authenticated() // Protected API End-points
-                .and()
-                .exceptionHandling().accessDeniedHandler(restAccessDeniedHandler)
-                .and()
->>>>>>> d17c7dbc
                 .addFilterBefore(buildRestLoginProcessingFilter(), UsernamePasswordAuthenticationFilter.class)
                 .addFilterBefore(buildRestPublicLoginProcessingFilter(), UsernamePasswordAuthenticationFilter.class)
                 .addFilterBefore(buildJwtTokenAuthenticationProcessingFilter(), UsernamePasswordAuthenticationFilter.class)
