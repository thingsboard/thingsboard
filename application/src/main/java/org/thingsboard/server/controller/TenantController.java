/**
 * Copyright © 2016-2025 The Thingsboard Authors
 *
 * Licensed under the Apache License, Version 2.0 (the "License");
 * you may not use this file except in compliance with the License.
 * You may obtain a copy of the License at
 *
 *     http://www.apache.org/licenses/LICENSE-2.0
 *
 * Unless required by applicable law or agreed to in writing, software
 * distributed under the License is distributed on an "AS IS" BASIS,
 * WITHOUT WARRANTIES OR CONDITIONS OF ANY KIND, either express or implied.
 * See the License for the specific language governing permissions and
 * limitations under the License.
 */
package org.thingsboard.server.controller;

import io.swagger.v3.oas.annotations.Parameter;
import io.swagger.v3.oas.annotations.media.Schema;
import lombok.RequiredArgsConstructor;
import lombok.extern.slf4j.Slf4j;
import org.springframework.http.HttpStatus;
import org.springframework.security.access.prepost.PreAuthorize;
import org.springframework.web.bind.annotation.DeleteMapping;
import org.springframework.web.bind.annotation.GetMapping;
import org.springframework.web.bind.annotation.PathVariable;
import org.springframework.web.bind.annotation.PostMapping;
import org.springframework.web.bind.annotation.RequestBody;
import org.springframework.web.bind.annotation.RequestMapping;
import org.springframework.web.bind.annotation.RequestParam;
import org.springframework.web.bind.annotation.ResponseStatus;
import org.springframework.web.bind.annotation.RestController;
import org.thingsboard.server.common.data.Tenant;
import org.thingsboard.server.common.data.TenantInfo;
import org.thingsboard.server.common.data.exception.ThingsboardException;
import org.thingsboard.server.common.data.id.TenantId;
import org.thingsboard.server.common.data.page.PageData;
import org.thingsboard.server.common.data.page.PageLink;
import org.thingsboard.server.config.annotations.ApiOperation;
import org.thingsboard.server.dao.tenant.TenantService;
import org.thingsboard.server.queue.util.TbCoreComponent;
import org.thingsboard.server.service.entitiy.tenant.TbTenantService;
import org.thingsboard.server.service.security.permission.Operation;
import org.thingsboard.server.service.security.permission.Resource;

import static org.thingsboard.server.controller.ControllerConstants.HOME_DASHBOARD;
import static org.thingsboard.server.controller.ControllerConstants.PAGE_DATA_PARAMETERS;
import static org.thingsboard.server.controller.ControllerConstants.PAGE_NUMBER_DESCRIPTION;
import static org.thingsboard.server.controller.ControllerConstants.PAGE_SIZE_DESCRIPTION;
import static org.thingsboard.server.controller.ControllerConstants.SORT_ORDER_DESCRIPTION;
import static org.thingsboard.server.controller.ControllerConstants.SORT_PROPERTY_DESCRIPTION;
import static org.thingsboard.server.controller.ControllerConstants.SYSTEM_AUTHORITY_PARAGRAPH;
import static org.thingsboard.server.controller.ControllerConstants.SYSTEM_OR_TENANT_AUTHORITY_PARAGRAPH;
import static org.thingsboard.server.controller.ControllerConstants.TENANT_ID;
import static org.thingsboard.server.controller.ControllerConstants.TENANT_ID_PARAM_DESCRIPTION;
import static org.thingsboard.server.controller.ControllerConstants.TENANT_TEXT_SEARCH_DESCRIPTION;
import static org.thingsboard.server.controller.ControllerConstants.UUID_WIKI_LINK;

@RestController
@TbCoreComponent
@RequestMapping("/api")
@Slf4j
@RequiredArgsConstructor
public class TenantController extends BaseController {

    private static final String TENANT_INFO_DESCRIPTION = "The Tenant Info object extends regular Tenant object and includes Tenant Profile name. ";

    private final TenantService tenantService;
    private final TbTenantService tbTenantService;

    @ApiOperation(value = "Get Tenant (getTenantById)",
            notes = "Fetch the Tenant object based on the provided Tenant Id. " + SYSTEM_OR_TENANT_AUTHORITY_PARAGRAPH)
    @PreAuthorize("hasAnyAuthority('SYS_ADMIN', 'TENANT_ADMIN')")
    @GetMapping(value = "/tenant/{tenantId}")
    public Tenant getTenantById(
            @Parameter(description = TENANT_ID_PARAM_DESCRIPTION)
            @PathVariable(TENANT_ID) String strTenantId) throws ThingsboardException {
        checkParameter(TENANT_ID, strTenantId);
        TenantId tenantId = TenantId.fromUUID(toUUID(strTenantId));
        Tenant tenant = checkTenantId(tenantId, Operation.READ);
        checkDashboardInfo(tenant.getAdditionalInfo(), HOME_DASHBOARD);
        return tenant;
    }

    @ApiOperation(value = "Get Tenant Info (getTenantInfoById)",
            notes = "Fetch the Tenant Info object based on the provided Tenant Id. " +
                    TENANT_INFO_DESCRIPTION + SYSTEM_OR_TENANT_AUTHORITY_PARAGRAPH)
    @PreAuthorize("hasAnyAuthority('SYS_ADMIN', 'TENANT_ADMIN')")
    @GetMapping(value = "/tenant/info/{tenantId}")
    public TenantInfo getTenantInfoById(
            @Parameter(description = TENANT_ID_PARAM_DESCRIPTION)
            @PathVariable(TENANT_ID) String strTenantId) throws ThingsboardException {
        checkParameter(TENANT_ID, strTenantId);
        TenantId tenantId = TenantId.fromUUID(toUUID(strTenantId));
        return checkTenantInfoId(tenantId, Operation.READ);
    }

    @ApiOperation(value = "Create Or update Tenant (saveTenant)",
            notes = "Create or update the Tenant. When creating tenant, platform generates Tenant Id as " + UUID_WIKI_LINK +
                    "Default Rule Chain and Device profile are also generated for the new tenants automatically. " +
                    "The newly created Tenant Id will be present in the response. " +
                    "Specify existing Tenant Id id to update the Tenant. " +
                    "Referencing non-existing Tenant Id will cause 'Not Found' error." +
                    "Remove 'id', 'tenantId' from the request body example (below) to create new Tenant entity." +
                    SYSTEM_AUTHORITY_PARAGRAPH)
    @PreAuthorize("hasAuthority('SYS_ADMIN')")
    @PostMapping(value = "/tenant")
    public Tenant saveTenant(@Parameter(description = "A JSON value representing the tenant.")
                             @RequestBody Tenant tenant) throws Exception {
        checkEntity(tenant.getId(), tenant, Resource.TENANT);
        return tbTenantService.save(tenant);
    }

    @ApiOperation(value = "Delete Tenant (deleteTenant)",
            notes = "Deletes the tenant, it's customers, rule chains, devices and all other related entities. Referencing non-existing tenant Id will cause an error." + SYSTEM_AUTHORITY_PARAGRAPH)
<<<<<<< HEAD
    @PreAuthorize("hasAuthority('SYS_ADMIN')")
=======
    @PreAuthorize("hasAnyAuthority('SYS_ADMIN', 'TENANT_ADMIN')")
>>>>>>> f426dea6
    @DeleteMapping(value = "/tenant/{tenantId}")
    @ResponseStatus(value = HttpStatus.OK)
    public void deleteTenant(@Parameter(description = TENANT_ID_PARAM_DESCRIPTION)
                             @PathVariable(TENANT_ID) String strTenantId) throws Exception {
        checkParameter(TENANT_ID, strTenantId);
        TenantId tenantId = TenantId.fromUUID(toUUID(strTenantId));
        Tenant tenant = checkTenantId(tenantId, Operation.DELETE);
        tbTenantService.delete(tenant);
    }

    @ApiOperation(value = "Get Tenants (getTenants)", notes = "Returns a page of tenants registered in the platform. " + PAGE_DATA_PARAMETERS + SYSTEM_AUTHORITY_PARAGRAPH)
    @PreAuthorize("hasAuthority('SYS_ADMIN')")
    @GetMapping(value = "/tenants", params = {"pageSize", "page"})
    public PageData<Tenant> getTenants(
            @Parameter(description = PAGE_SIZE_DESCRIPTION, required = true)
            @RequestParam int pageSize,
            @Parameter(description = PAGE_NUMBER_DESCRIPTION, required = true)
            @RequestParam int page,
            @Parameter(description = TENANT_TEXT_SEARCH_DESCRIPTION)
            @RequestParam(required = false) String textSearch,
            @Parameter(description = SORT_PROPERTY_DESCRIPTION, schema = @Schema(allowableValues = {"createdTime", "title", "email", "country", "state", "city", "address", "address2", "zip", "phone", "email"}))
            @RequestParam(required = false) String sortProperty,
            @Parameter(description = SORT_ORDER_DESCRIPTION, schema = @Schema(allowableValues = {"ASC", "DESC"}))
            @RequestParam(required = false) String sortOrder) throws ThingsboardException {
        PageLink pageLink = createPageLink(pageSize, page, textSearch, sortProperty, sortOrder);
        return checkNotNull(tenantService.findTenants(pageLink));
    }

    @ApiOperation(value = "Get Tenants Info (getTenants)", notes = "Returns a page of tenant info objects registered in the platform. "
            + TENANT_INFO_DESCRIPTION + PAGE_DATA_PARAMETERS + SYSTEM_AUTHORITY_PARAGRAPH)
    @PreAuthorize("hasAuthority('SYS_ADMIN')")
    @GetMapping(value = "/tenantInfos", params = {"pageSize", "page"})
    public PageData<TenantInfo> getTenantInfos(
            @Parameter(description = PAGE_SIZE_DESCRIPTION, required = true)
            @RequestParam int pageSize,
            @Parameter(description = PAGE_NUMBER_DESCRIPTION, required = true)
            @RequestParam int page,
            @Parameter(description = TENANT_TEXT_SEARCH_DESCRIPTION)
            @RequestParam(required = false) String textSearch,
            @Parameter(description = SORT_PROPERTY_DESCRIPTION, schema = @Schema(allowableValues = {"createdTime", "tenantProfileName", "title", "email", "country", "state", "city", "address", "address2", "zip", "phone", "email"}))
            @RequestParam(required = false) String sortProperty,
            @Parameter(description = SORT_ORDER_DESCRIPTION, schema = @Schema(allowableValues = {"ASC", "DESC"}))
            @RequestParam(required = false) String sortOrder
    ) throws ThingsboardException {
        PageLink pageLink = createPageLink(pageSize, page, textSearch, sortProperty, sortOrder);
        return checkNotNull(tenantService.findTenantInfos(pageLink));
    }

}<|MERGE_RESOLUTION|>--- conflicted
+++ resolved
@@ -113,11 +113,7 @@
 
     @ApiOperation(value = "Delete Tenant (deleteTenant)",
             notes = "Deletes the tenant, it's customers, rule chains, devices and all other related entities. Referencing non-existing tenant Id will cause an error." + SYSTEM_AUTHORITY_PARAGRAPH)
-<<<<<<< HEAD
-    @PreAuthorize("hasAuthority('SYS_ADMIN')")
-=======
     @PreAuthorize("hasAnyAuthority('SYS_ADMIN', 'TENANT_ADMIN')")
->>>>>>> f426dea6
     @DeleteMapping(value = "/tenant/{tenantId}")
     @ResponseStatus(value = HttpStatus.OK)
     public void deleteTenant(@Parameter(description = TENANT_ID_PARAM_DESCRIPTION)
