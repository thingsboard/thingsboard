--- conflicted
+++ resolved
@@ -320,31 +320,13 @@
             @Parameter(description = SORT_ORDER_DESCRIPTION, schema = @Schema(allowableValues = {"ASC", "DESC"}))
             @RequestParam(name = "orderBy", defaultValue = "DESC") String orderBy,
             @Parameter(description = STRICT_DATA_TYPES_DESCRIPTION)
-<<<<<<< HEAD
-            @RequestParam(name = "useStrictDataTypes", required = false, defaultValue = "false") Boolean useStrictDataTypes, HttpServletRequest request) throws ThingsboardException {
+            @RequestParam(name = "useStrictDataTypes", required = false, defaultValue = "false") Boolean useStrictDataTypes) throws ThingsboardException {
         List<String> keys = getKeysFromRequest(request);
-        return accessValidator.validateEntityAndCallback(getCurrentUser(), Operation.READ_TELEMETRY, entityType, entityIdStr,
-                (result, tenantId, entityId) -> {
-                    AggregationParams params;
-                    Aggregation agg = Aggregation.valueOf(aggStr);
-                    if (Aggregation.NONE.equals(agg)) {
-                        params = AggregationParams.none();
-                    } else if (intervalType == null || IntervalType.MILLISECONDS.equals(intervalType)) {
-                        params = interval == 0L ? AggregationParams.none() : AggregationParams.milliseconds(agg, interval);
-                    } else {
-                        params = AggregationParams.calendar(agg, intervalType, timeZone);
-                    }
-                    List<ReadTsKvQuery> queries = keys.stream().map(key -> new BaseReadTsKvQuery(key, startTs, endTs, params, limit, orderBy)).collect(Collectors.toList());
-                    Futures.addCallback(tsService.findAll(tenantId, entityId, queries), getTsKvListCallback(result, useStrictDataTypes), MoreExecutors.directExecutor());
-                });
-=======
-            @RequestParam(name = "useStrictDataTypes", required = false, defaultValue = "false") Boolean useStrictDataTypes) throws ThingsboardException {
         DeferredResult<ResponseEntity> response = new DeferredResult<>();
-        Futures.addCallback(tbTelemetryService.getTimeseries(EntityIdFactory.getByTypeAndId(entityType, entityIdStr), toKeysList(keys), startTs, endTs,
+        Futures.addCallback(tbTelemetryService.getTimeseries(EntityIdFactory.getByTypeAndId(entityType, entityIdStr), keys, startTs, endTs,
                         intervalType, interval, timeZone, limit, Aggregation.valueOf(aggStr), orderBy, useStrictDataTypes, getCurrentUser()),
                 getTsKvListCallback(response, useStrictDataTypes), MoreExecutors.directExecutor());
         return response;
->>>>>>> 8c30b11a
     }
 
     @ApiOperation(value = "Save device attributes (saveDeviceAttributes)",
