--- conflicted
+++ resolved
@@ -406,7 +406,53 @@
         }
     }
 
-<<<<<<< HEAD
+    @ApiOperation(value = "Save user settings (saveUserSettings)",
+            notes = "Save user settings represented in json format for authorized user. " )
+    @PreAuthorize("hasAnyAuthority('SYS_ADMIN', 'TENANT_ADMIN', 'CUSTOMER_USER')")
+    @PostMapping(value = "/user/settings")
+    public JsonNode saveUserSettings(@RequestBody JsonNode settings) throws ThingsboardException {
+        SecurityUser currentUser = getCurrentUser();
+
+        UserSettings userSettings = new UserSettings();
+        userSettings.setSettings(settings);
+        userSettings.setUserId(currentUser.getId());
+        return userSettingsService.saveUserSettings(currentUser.getTenantId(), userSettings).getSettings();
+    }
+
+    @ApiOperation(value = "Update user settings (saveUserSettings)",
+            notes = "Update user settings for authorized user. Only specified json elements will be updated." +
+                    "Example: you have such settings: {A:5, B:{C:10, D:20}}. Updating it with {B:{C:10, D:30}} will result in" +
+                    "{A:5, B:{C:10, D:30}}. The same could be achieved by putting {B.D:30}")
+    @PreAuthorize("hasAnyAuthority('SYS_ADMIN', 'TENANT_ADMIN', 'CUSTOMER_USER')")
+    @PutMapping(value = "/user/settings")
+    public void putUserSettings(@RequestBody JsonNode settings) throws ThingsboardException {
+        SecurityUser currentUser = getCurrentUser();
+        userSettingsService.updateUserSettings(currentUser.getTenantId(), currentUser.getId(), settings);
+    }
+
+    @ApiOperation(value = "Get user settings (getUserSettings)",
+            notes = "Fetch the User settings based on authorized user. " )
+    @PreAuthorize("hasAnyAuthority('SYS_ADMIN', 'TENANT_ADMIN', 'CUSTOMER_USER')")
+    @GetMapping(value = "/user/settings")
+    public JsonNode getUserSettings() throws ThingsboardException {
+        SecurityUser currentUser = getCurrentUser();
+
+        UserSettings userSettings = userSettingsService.findUserSettings(currentUser.getTenantId(), currentUser.getId());
+        return userSettings == null ? JacksonUtil.newObjectNode(): userSettings.getSettings();
+    }
+
+    @ApiOperation(value = "Delete user settings (deleteUserSettings)",
+            notes = "Delete user settings by specifying list of json element xpaths. \n " +
+                    "Example: to delete B and C element in { \"A\": {\"B\": 5}, \"C\": 15} send A.B,C in jsonPaths request parameter" )
+    @PreAuthorize("hasAnyAuthority('SYS_ADMIN', 'TENANT_ADMIN', 'CUSTOMER_USER')")
+    @RequestMapping(value = "/user/settings/{paths}", method = RequestMethod.DELETE)
+    public void deleteUserSettings(@ApiParam(value = PATHS)
+                                        @PathVariable(PATHS) String paths) throws ThingsboardException {
+        checkParameter(USER_ID, paths);
+
+        SecurityUser currentUser = getCurrentUser();
+        userSettingsService.deleteUserSettings(currentUser.getTenantId(), currentUser.getId(), Arrays.asList(paths.split(",")));
+    }
     private void hidePasswordHistory(PageData<User> userPageData) {
         userPageData.getData().forEach(user -> {
             if (user.getAdditionalInfo().isObject()) {
@@ -415,53 +461,4 @@
         });
     }
 
-=======
-    @ApiOperation(value = "Save user settings (saveUserSettings)",
-            notes = "Save user settings represented in json format for authorized user. " )
-    @PreAuthorize("hasAnyAuthority('SYS_ADMIN', 'TENANT_ADMIN', 'CUSTOMER_USER')")
-    @PostMapping(value = "/user/settings")
-    public JsonNode saveUserSettings(@RequestBody JsonNode settings) throws ThingsboardException {
-        SecurityUser currentUser = getCurrentUser();
-
-        UserSettings userSettings = new UserSettings();
-        userSettings.setSettings(settings);
-        userSettings.setUserId(currentUser.getId());
-        return userSettingsService.saveUserSettings(currentUser.getTenantId(), userSettings).getSettings();
-    }
-
-    @ApiOperation(value = "Update user settings (saveUserSettings)",
-            notes = "Update user settings for authorized user. Only specified json elements will be updated." +
-                    "Example: you have such settings: {A:5, B:{C:10, D:20}}. Updating it with {B:{C:10, D:30}} will result in" +
-                    "{A:5, B:{C:10, D:30}}. The same could be achieved by putting {B.D:30}")
-    @PreAuthorize("hasAnyAuthority('SYS_ADMIN', 'TENANT_ADMIN', 'CUSTOMER_USER')")
-    @PutMapping(value = "/user/settings")
-    public void putUserSettings(@RequestBody JsonNode settings) throws ThingsboardException {
-        SecurityUser currentUser = getCurrentUser();
-        userSettingsService.updateUserSettings(currentUser.getTenantId(), currentUser.getId(), settings);
-    }
-
-    @ApiOperation(value = "Get user settings (getUserSettings)",
-            notes = "Fetch the User settings based on authorized user. " )
-    @PreAuthorize("hasAnyAuthority('SYS_ADMIN', 'TENANT_ADMIN', 'CUSTOMER_USER')")
-    @GetMapping(value = "/user/settings")
-    public JsonNode getUserSettings() throws ThingsboardException {
-        SecurityUser currentUser = getCurrentUser();
-
-        UserSettings userSettings = userSettingsService.findUserSettings(currentUser.getTenantId(), currentUser.getId());
-        return userSettings == null ? JacksonUtil.newObjectNode(): userSettings.getSettings();
-    }
-
-    @ApiOperation(value = "Delete user settings (deleteUserSettings)",
-            notes = "Delete user settings by specifying list of json element xpaths. \n " +
-                    "Example: to delete B and C element in { \"A\": {\"B\": 5}, \"C\": 15} send A.B,C in jsonPaths request parameter" )
-    @PreAuthorize("hasAnyAuthority('SYS_ADMIN', 'TENANT_ADMIN', 'CUSTOMER_USER')")
-    @RequestMapping(value = "/user/settings/{paths}", method = RequestMethod.DELETE)
-    public void deleteUserSettings(@ApiParam(value = PATHS)
-                                        @PathVariable(PATHS) String paths) throws ThingsboardException {
-        checkParameter(USER_ID, paths);
-
-        SecurityUser currentUser = getCurrentUser();
-        userSettingsService.deleteUserSettings(currentUser.getTenantId(), currentUser.getId(), Arrays.asList(paths.split(",")));
-    }
->>>>>>> 42c7a59f
 }