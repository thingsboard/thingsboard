/**
 * Copyright © 2016-2020 The Thingsboard Authors
 *
 * Licensed under the Apache License, Version 2.0 (the "License");
 * you may not use this file except in compliance with the License.
 * You may obtain a copy of the License at
 *
 *     http://www.apache.org/licenses/LICENSE-2.0
 *
 * Unless required by applicable law or agreed to in writing, software
 * distributed under the License is distributed on an "AS IS" BASIS,
 * WITHOUT WARRANTIES OR CONDITIONS OF ANY KIND, either express or implied.
 * See the License for the specific language governing permissions and
 * limitations under the License.
 */
package org.thingsboard.server.controller;

import com.google.common.util.concurrent.ListenableFuture;
import org.springframework.http.HttpStatus;
import org.springframework.security.access.prepost.PreAuthorize;
import org.springframework.web.bind.annotation.PathVariable;
import org.springframework.web.bind.annotation.RequestBody;
import org.springframework.web.bind.annotation.RequestMapping;
import org.springframework.web.bind.annotation.RequestMethod;
import org.springframework.web.bind.annotation.RequestParam;
import org.springframework.web.bind.annotation.ResponseBody;
import org.springframework.web.bind.annotation.ResponseStatus;
import org.springframework.web.bind.annotation.RestController;
import org.thingsboard.server.common.data.Customer;
import org.thingsboard.server.common.data.DataConstants;
import org.thingsboard.server.common.data.EntitySubtype;
import org.thingsboard.server.common.data.EntityType;
import org.thingsboard.server.common.data.asset.Asset;
import org.thingsboard.server.common.data.asset.AssetInfo;
import org.thingsboard.server.common.data.asset.AssetSearchQuery;
import org.thingsboard.server.common.data.audit.ActionType;
import org.thingsboard.server.common.data.edge.Edge;
import org.thingsboard.server.common.data.edge.EdgeEventType;
import org.thingsboard.server.common.data.exception.ThingsboardException;
import org.thingsboard.server.common.data.id.AssetId;
import org.thingsboard.server.common.data.id.CustomerId;
import org.thingsboard.server.common.data.id.EdgeId;
import org.thingsboard.server.common.data.id.TenantId;
<<<<<<< HEAD
import org.thingsboard.server.common.data.page.PageData;
import org.thingsboard.server.common.data.page.PageLink;
=======
import org.thingsboard.server.common.data.page.TextPageData;
import org.thingsboard.server.common.data.page.TextPageLink;
import org.thingsboard.server.common.data.page.TimePageData;
>>>>>>> 0a7d8e86
import org.thingsboard.server.common.data.page.TimePageLink;
import org.thingsboard.server.dao.exception.IncorrectParameterException;
import org.thingsboard.server.dao.model.ModelConstants;
import org.thingsboard.server.queue.util.TbCoreComponent;
import org.thingsboard.server.service.security.model.SecurityUser;
import org.thingsboard.server.service.security.permission.Operation;
import org.thingsboard.server.service.security.permission.Resource;

import java.util.ArrayList;
import java.util.List;
import java.util.stream.Collectors;

import static org.thingsboard.server.controller.EdgeController.EDGE_ID;

@RestController
@TbCoreComponent
@RequestMapping("/api")
public class AssetController extends BaseController {

    public static final String ASSET_ID = "assetId";

    @PreAuthorize("hasAnyAuthority('TENANT_ADMIN', 'CUSTOMER_USER')")
    @RequestMapping(value = "/asset/{assetId}", method = RequestMethod.GET)
    @ResponseBody
    public Asset getAssetById(@PathVariable(ASSET_ID) String strAssetId) throws ThingsboardException {
        checkParameter(ASSET_ID, strAssetId);
        try {
            AssetId assetId = new AssetId(toUUID(strAssetId));
            return checkAssetId(assetId, Operation.READ);
        } catch (Exception e) {
            throw handleException(e);
        }
    }

    @PreAuthorize("hasAnyAuthority('TENANT_ADMIN', 'CUSTOMER_USER')")
    @RequestMapping(value = "/asset/info/{assetId}", method = RequestMethod.GET)
    @ResponseBody
    public AssetInfo getAssetInfoById(@PathVariable(ASSET_ID) String strAssetId) throws ThingsboardException {
        checkParameter(ASSET_ID, strAssetId);
        try {
            AssetId assetId = new AssetId(toUUID(strAssetId));
            return checkAssetInfoId(assetId, Operation.READ);
        } catch (Exception e) {
            throw handleException(e);
        }
    }

    @PreAuthorize("hasAnyAuthority('TENANT_ADMIN', 'CUSTOMER_USER')")
    @RequestMapping(value = "/asset", method = RequestMethod.POST)
    @ResponseBody
    public Asset saveAsset(@RequestBody Asset asset) throws ThingsboardException {
        try {
            asset.setTenantId(getCurrentUser().getTenantId());

            checkEntity(asset.getId(), asset, Resource.ASSET);

            Asset savedAsset = checkNotNull(assetService.saveAsset(asset));

            sendNotificationMsgToEdgeService(savedAsset.getTenantId(), null,
                    savedAsset.getId(), EdgeEventType.ASSET, asset.getId() == null ? ActionType.ADDED : ActionType.UPDATED);

            logEntityAction(savedAsset.getId(), savedAsset,
                    savedAsset.getCustomerId(),
                    asset.getId() == null ? ActionType.ADDED : ActionType.UPDATED, null);

            if (asset.getId() != null) {
                sendNotificationMsgToEdgeService(savedAsset.getTenantId(), savedAsset.getId(), ActionType.UPDATED);
            }

            return savedAsset;
        } catch (Exception e) {
            logEntityAction(emptyId(EntityType.ASSET), asset,
                    null, asset.getId() == null ? ActionType.ADDED : ActionType.UPDATED, e);
            throw handleException(e);
        }
    }

    @PreAuthorize("hasAuthority('TENANT_ADMIN')")
    @RequestMapping(value = "/asset/{assetId}", method = RequestMethod.DELETE)
    @ResponseStatus(value = HttpStatus.OK)
    public void deleteAsset(@PathVariable(ASSET_ID) String strAssetId) throws ThingsboardException {
        checkParameter(ASSET_ID, strAssetId);
        try {
            AssetId assetId = new AssetId(toUUID(strAssetId));
            Asset asset = checkAssetId(assetId, Operation.DELETE);
            assetService.deleteAsset(getTenantId(), assetId);

            logEntityAction(assetId, asset,
                    asset.getCustomerId(),
                    ActionType.DELETED, null, strAssetId);

<<<<<<< HEAD
            sendNotificationMsgToEdgeService(getTenantId(), null, assetId, EdgeEventType.ASSET, ActionType.DELETED);
=======
            sendNotificationMsgToEdgeService(getTenantId(), assetId, ActionType.DELETED);
>>>>>>> 0a7d8e86
        } catch (Exception e) {
            logEntityAction(emptyId(EntityType.ASSET),
                    null,
                    null,
                    ActionType.DELETED, e, strAssetId);
            throw handleException(e);
        }
    }

    @PreAuthorize("hasAuthority('TENANT_ADMIN')")
    @RequestMapping(value = "/customer/{customerId}/asset/{assetId}", method = RequestMethod.POST)
    @ResponseBody
    public Asset assignAssetToCustomer(@PathVariable("customerId") String strCustomerId,
                                       @PathVariable(ASSET_ID) String strAssetId) throws ThingsboardException {
        checkParameter("customerId", strCustomerId);
        checkParameter(ASSET_ID, strAssetId);
        try {
            CustomerId customerId = new CustomerId(toUUID(strCustomerId));
            Customer customer = checkCustomerId(customerId, Operation.READ);

            AssetId assetId = new AssetId(toUUID(strAssetId));
            checkAssetId(assetId, Operation.ASSIGN_TO_CUSTOMER);

            Asset savedAsset = checkNotNull(assetService.assignAssetToCustomer(getTenantId(), assetId, customerId));

            logEntityAction(assetId, savedAsset,
                    savedAsset.getCustomerId(),
                    ActionType.ASSIGNED_TO_CUSTOMER, null, strAssetId, strCustomerId, customer.getName());

            sendNotificationMsgToEdgeService(savedAsset.getTenantId(), savedAsset.getId(),
                    customerId, ActionType.ASSIGNED_TO_CUSTOMER);

            return savedAsset;
        } catch (Exception e) {

            logEntityAction(emptyId(EntityType.ASSET), null,
                    null,
                    ActionType.ASSIGNED_TO_CUSTOMER, e, strAssetId, strCustomerId);

            throw handleException(e);
        }
    }

    @PreAuthorize("hasAuthority('TENANT_ADMIN')")
    @RequestMapping(value = "/customer/asset/{assetId}", method = RequestMethod.DELETE)
    @ResponseBody
    public Asset unassignAssetFromCustomer(@PathVariable(ASSET_ID) String strAssetId) throws ThingsboardException {
        checkParameter(ASSET_ID, strAssetId);
        try {
            AssetId assetId = new AssetId(toUUID(strAssetId));
            Asset asset = checkAssetId(assetId, Operation.UNASSIGN_FROM_CUSTOMER);
            if (asset.getCustomerId() == null || asset.getCustomerId().getId().equals(ModelConstants.NULL_UUID)) {
                throw new IncorrectParameterException("Asset isn't assigned to any customer!");
            }

            Customer customer = checkCustomerId(asset.getCustomerId(), Operation.READ);

            Asset savedAsset = checkNotNull(assetService.unassignAssetFromCustomer(getTenantId(), assetId));

            logEntityAction(assetId, asset,
                    asset.getCustomerId(),
                    ActionType.UNASSIGNED_FROM_CUSTOMER, null, strAssetId, customer.getId().toString(), customer.getName());

            sendNotificationMsgToEdgeService(savedAsset.getTenantId(), savedAsset.getId(),
                    customer.getId(), ActionType.UNASSIGNED_FROM_CUSTOMER);

            return savedAsset;
        } catch (Exception e) {

            logEntityAction(emptyId(EntityType.ASSET), null,
                    null,
                    ActionType.UNASSIGNED_FROM_CUSTOMER, e, strAssetId);

            throw handleException(e);
        }
    }

    @PreAuthorize("hasAuthority('TENANT_ADMIN')")
    @RequestMapping(value = "/customer/public/asset/{assetId}", method = RequestMethod.POST)
    @ResponseBody
    public Asset assignAssetToPublicCustomer(@PathVariable(ASSET_ID) String strAssetId) throws ThingsboardException {
        checkParameter(ASSET_ID, strAssetId);
        try {
            AssetId assetId = new AssetId(toUUID(strAssetId));
            Asset asset = checkAssetId(assetId, Operation.ASSIGN_TO_CUSTOMER);
            Customer publicCustomer = customerService.findOrCreatePublicCustomer(asset.getTenantId());
            Asset savedAsset = checkNotNull(assetService.assignAssetToCustomer(getTenantId(), assetId, publicCustomer.getId()));

            logEntityAction(assetId, savedAsset,
                    savedAsset.getCustomerId(),
                    ActionType.ASSIGNED_TO_CUSTOMER, null, strAssetId, publicCustomer.getId().toString(), publicCustomer.getName());

            return savedAsset;
        } catch (Exception e) {

            logEntityAction(emptyId(EntityType.ASSET), null,
                    null,
                    ActionType.ASSIGNED_TO_CUSTOMER, e, strAssetId);

            throw handleException(e);
        }
    }

    @PreAuthorize("hasAuthority('TENANT_ADMIN')")
    @RequestMapping(value = "/tenant/assets", params = {"pageSize", "page"}, method = RequestMethod.GET)
    @ResponseBody
    public PageData<Asset> getTenantAssets(
            @RequestParam int pageSize,
            @RequestParam int page,
            @RequestParam(required = false) String type,
            @RequestParam(required = false) String textSearch,
            @RequestParam(required = false) String sortProperty,
            @RequestParam(required = false) String sortOrder) throws ThingsboardException {
        try {
            TenantId tenantId = getCurrentUser().getTenantId();
            PageLink pageLink = createPageLink(pageSize, page, textSearch, sortProperty, sortOrder);
            if (type != null && type.trim().length()>0) {
                return checkNotNull(assetService.findAssetsByTenantIdAndType(tenantId, type, pageLink));
            } else {
                return checkNotNull(assetService.findAssetsByTenantId(tenantId, pageLink));
            }
        } catch (Exception e) {
            throw handleException(e);
        }
    }

    @PreAuthorize("hasAuthority('TENANT_ADMIN')")
    @RequestMapping(value = "/tenant/assetInfos", params = {"pageSize", "page"}, method = RequestMethod.GET)
    @ResponseBody
    public PageData<AssetInfo> getTenantAssetInfos(
            @RequestParam int pageSize,
            @RequestParam int page,
            @RequestParam(required = false) String type,
            @RequestParam(required = false) String textSearch,
            @RequestParam(required = false) String sortProperty,
            @RequestParam(required = false) String sortOrder) throws ThingsboardException {
        try {
            TenantId tenantId = getCurrentUser().getTenantId();
            PageLink pageLink = createPageLink(pageSize, page, textSearch, sortProperty, sortOrder);
            if (type != null && type.trim().length() > 0) {
                return checkNotNull(assetService.findAssetInfosByTenantIdAndType(tenantId, type, pageLink));
            } else {
                return checkNotNull(assetService.findAssetInfosByTenantId(tenantId, pageLink));
            }
        } catch (Exception e) {
            throw handleException(e);
        }
    }

    @PreAuthorize("hasAuthority('TENANT_ADMIN')")
    @RequestMapping(value = "/tenant/assets", params = {"assetName"}, method = RequestMethod.GET)
    @ResponseBody
    public Asset getTenantAsset(
            @RequestParam String assetName) throws ThingsboardException {
        try {
            TenantId tenantId = getCurrentUser().getTenantId();
            return checkNotNull(assetService.findAssetByTenantIdAndName(tenantId, assetName));
        } catch (Exception e) {
            throw handleException(e);
        }
    }

    @PreAuthorize("hasAnyAuthority('TENANT_ADMIN', 'CUSTOMER_USER')")
    @RequestMapping(value = "/customer/{customerId}/assets", params = {"pageSize", "page"}, method = RequestMethod.GET)
    @ResponseBody
    public PageData<Asset> getCustomerAssets(
            @PathVariable("customerId") String strCustomerId,
            @RequestParam int pageSize,
            @RequestParam int page,
            @RequestParam(required = false) String type,
            @RequestParam(required = false) String textSearch,
            @RequestParam(required = false) String sortProperty,
            @RequestParam(required = false) String sortOrder) throws ThingsboardException {
        checkParameter("customerId", strCustomerId);
        try {
            TenantId tenantId = getCurrentUser().getTenantId();
            CustomerId customerId = new CustomerId(toUUID(strCustomerId));
            checkCustomerId(customerId, Operation.READ);
            PageLink pageLink = createPageLink(pageSize, page, textSearch, sortProperty, sortOrder);
            if (type != null && type.trim().length()>0) {
                return checkNotNull(assetService.findAssetsByTenantIdAndCustomerIdAndType(tenantId, customerId, type, pageLink));
            } else {
                return checkNotNull(assetService.findAssetsByTenantIdAndCustomerId(tenantId, customerId, pageLink));
            }
        } catch (Exception e) {
            throw handleException(e);
        }
    }

    @PreAuthorize("hasAnyAuthority('TENANT_ADMIN', 'CUSTOMER_USER')")
    @RequestMapping(value = "/customer/{customerId}/assetInfos", params = {"pageSize", "page"}, method = RequestMethod.GET)
    @ResponseBody
    public PageData<AssetInfo> getCustomerAssetInfos(
            @PathVariable("customerId") String strCustomerId,
            @RequestParam int pageSize,
            @RequestParam int page,
            @RequestParam(required = false) String type,
            @RequestParam(required = false) String textSearch,
            @RequestParam(required = false) String sortProperty,
            @RequestParam(required = false) String sortOrder) throws ThingsboardException {
        checkParameter("customerId", strCustomerId);
        try {
            TenantId tenantId = getCurrentUser().getTenantId();
            CustomerId customerId = new CustomerId(toUUID(strCustomerId));
            checkCustomerId(customerId, Operation.READ);
            PageLink pageLink = createPageLink(pageSize, page, textSearch, sortProperty, sortOrder);
            if (type != null && type.trim().length() > 0) {
                return checkNotNull(assetService.findAssetInfosByTenantIdAndCustomerIdAndType(tenantId, customerId, type, pageLink));
            } else {
                return checkNotNull(assetService.findAssetInfosByTenantIdAndCustomerId(tenantId, customerId, pageLink));
            }
        } catch (Exception e) {
            throw handleException(e);
        }
    }

    @PreAuthorize("hasAnyAuthority('TENANT_ADMIN', 'CUSTOMER_USER')")
    @RequestMapping(value = "/assets", params = {"assetIds"}, method = RequestMethod.GET)
    @ResponseBody
    public List<Asset> getAssetsByIds(
            @RequestParam("assetIds") String[] strAssetIds) throws ThingsboardException {
        checkArrayParameter("assetIds", strAssetIds);
        try {
            SecurityUser user = getCurrentUser();
            TenantId tenantId = user.getTenantId();
            CustomerId customerId = user.getCustomerId();
            List<AssetId> assetIds = new ArrayList<>();
            for (String strAssetId : strAssetIds) {
                assetIds.add(new AssetId(toUUID(strAssetId)));
            }
            ListenableFuture<List<Asset>> assets;
            if (customerId == null || customerId.isNullUid()) {
                assets = assetService.findAssetsByTenantIdAndIdsAsync(tenantId, assetIds);
            } else {
                assets = assetService.findAssetsByTenantIdCustomerIdAndIdsAsync(tenantId, customerId, assetIds);
            }
            return checkNotNull(assets.get());
        } catch (Exception e) {
            throw handleException(e);
        }
    }

    @PreAuthorize("hasAnyAuthority('TENANT_ADMIN', 'CUSTOMER_USER')")
    @RequestMapping(value = "/assets", method = RequestMethod.POST)
    @ResponseBody
    public List<Asset> findByQuery(@RequestBody AssetSearchQuery query) throws ThingsboardException {
        checkNotNull(query);
        checkNotNull(query.getParameters());
        checkNotNull(query.getAssetTypes());
        checkEntityId(query.getParameters().getEntityId(), Operation.READ);
        try {
            List<Asset> assets = checkNotNull(assetService.findAssetsByQuery(getTenantId(), query).get());
            assets = assets.stream().filter(asset -> {
                try {
                    accessControlService.checkPermission(getCurrentUser(), Resource.ASSET, Operation.READ, asset.getId(), asset);
                    return true;
                } catch (ThingsboardException e) {
                    return false;
                }
            }).collect(Collectors.toList());
            return assets;
        } catch (Exception e) {
            throw handleException(e);
        }
    }

    @PreAuthorize("hasAnyAuthority('TENANT_ADMIN', 'CUSTOMER_USER')")
    @RequestMapping(value = "/asset/types", method = RequestMethod.GET)
    @ResponseBody
    public List<EntitySubtype> getAssetTypes() throws ThingsboardException {
        try {
            SecurityUser user = getCurrentUser();
            TenantId tenantId = user.getTenantId();
            ListenableFuture<List<EntitySubtype>> assetTypes = assetService.findAssetTypesByTenantId(tenantId);
            return checkNotNull(assetTypes.get());
        } catch (Exception e) {
            throw handleException(e);
        }
    }

    @PreAuthorize("hasAuthority('TENANT_ADMIN')")
    @RequestMapping(value = "/edge/{edgeId}/asset/{assetId}", method = RequestMethod.POST)
    @ResponseBody
    public Asset assignAssetToEdge(@PathVariable(EDGE_ID) String strEdgeId,
                                       @PathVariable(ASSET_ID) String strAssetId) throws ThingsboardException {
        checkParameter(EDGE_ID, strEdgeId);
        checkParameter(ASSET_ID, strAssetId);
        try {
            EdgeId edgeId = new EdgeId(toUUID(strEdgeId));
            Edge edge = checkEdgeId(edgeId, Operation.READ);

            AssetId assetId = new AssetId(toUUID(strAssetId));
            checkAssetId(assetId, Operation.ASSIGN_TO_EDGE);

            Asset savedAsset = checkNotNull(assetService.assignAssetToEdge(getTenantId(), assetId, edgeId));

            logEntityAction(assetId, savedAsset,
                    savedAsset.getCustomerId(),
                    ActionType.ASSIGNED_TO_EDGE, null, strAssetId, strEdgeId, edge.getName());

<<<<<<< HEAD
            sendNotificationMsgToEdgeService(getTenantId(), edgeId, savedAsset.getId(), EdgeEventType.ASSET, ActionType.ASSIGNED_TO_EDGE);
=======
            sendNotificationMsgToEdgeService(getTenantId(), edgeId, savedAsset.getId(), ActionType.ASSIGNED_TO_EDGE);
>>>>>>> 0a7d8e86

            return  savedAsset;
        } catch (Exception e) {

            logEntityAction(emptyId(EntityType.ASSET), null,
                    null,
                    ActionType.ASSIGNED_TO_EDGE, e, strAssetId, strEdgeId);

            throw handleException(e);
        }
    }

    @PreAuthorize("hasAuthority('TENANT_ADMIN')")
    @RequestMapping(value = "/edge/{edgeId}/asset/{assetId}", method = RequestMethod.DELETE)
    @ResponseBody
    public Asset unassignAssetFromEdge(@PathVariable(EDGE_ID) String strEdgeId,
                                       @PathVariable(ASSET_ID) String strAssetId) throws ThingsboardException {
        checkParameter(EDGE_ID, strEdgeId);
        checkParameter(ASSET_ID, strAssetId);
        try {
            EdgeId edgeId = new EdgeId(toUUID(strEdgeId));
            Edge edge = checkEdgeId(edgeId, Operation.READ);

            AssetId assetId = new AssetId(toUUID(strAssetId));
            Asset asset = checkAssetId(assetId, Operation.UNASSIGN_FROM_EDGE);

            Asset savedAsset = checkNotNull(assetService.unassignAssetFromEdge(getTenantId(), assetId, edgeId));

            logEntityAction(assetId, asset,
                    asset.getCustomerId(),
                    ActionType.UNASSIGNED_FROM_EDGE, null, strAssetId, edge.getId().toString(), edge.getName());

<<<<<<< HEAD
            sendNotificationMsgToEdgeService(getTenantId(), edgeId, savedAsset.getId(),
                    EdgeEventType.ASSET, ActionType.UNASSIGNED_FROM_EDGE);
=======
            sendNotificationMsgToEdgeService(getTenantId(), edgeId, savedAsset.getId(), ActionType.UNASSIGNED_FROM_EDGE);
>>>>>>> 0a7d8e86

            return savedAsset;
        } catch (Exception e) {

            logEntityAction(emptyId(EntityType.ASSET), null,
                    null,
                    ActionType.UNASSIGNED_FROM_EDGE, e, strAssetId);

            throw handleException(e);
        }
    }

    @PreAuthorize("hasAnyAuthority('TENANT_ADMIN')")
<<<<<<< HEAD
    @RequestMapping(value = "/edge/{edgeId}/assets", params = {"pageSize", "page"}, method = RequestMethod.GET)
    @ResponseBody
    public PageData<Asset> getEdgeAssets(
            @PathVariable(EDGE_ID) String strEdgeId,
            @RequestParam int pageSize,
            @RequestParam int page,
            @RequestParam(required = false) String textSearch,
            @RequestParam(required = false) String sortProperty,
            @RequestParam(required = false) String sortOrder,
            @RequestParam(required = false) Long startTime,
            @RequestParam(required = false) Long endTime) throws ThingsboardException {
=======
    @RequestMapping(value = "/edge/{edgeId}/assets", params = {"limit"}, method = RequestMethod.GET)
    @ResponseBody
    public TimePageData<Asset> getEdgeAssets(
            @PathVariable(EDGE_ID) String strEdgeId,
            @RequestParam int limit,
            @RequestParam(required = false) Long startTime,
            @RequestParam(required = false) Long endTime,
            @RequestParam(required = false, defaultValue = "false") boolean ascOrder,
            @RequestParam(required = false) String offset) throws ThingsboardException {
>>>>>>> 0a7d8e86
        checkParameter(EDGE_ID, strEdgeId);
        try {
            TenantId tenantId = getCurrentUser().getTenantId();
            EdgeId edgeId = new EdgeId(toUUID(strEdgeId));
            checkEdgeId(edgeId, Operation.READ);
<<<<<<< HEAD
            TimePageLink pageLink = createTimePageLink(pageSize, page, textSearch, sortProperty, sortOrder, startTime, endTime);
            return checkNotNull(assetService.findAssetsByTenantIdAndEdgeId(tenantId, edgeId, pageLink));
=======
            TimePageLink pageLink = createPageLink(limit, startTime, endTime, ascOrder, offset);
            return checkNotNull(assetService.findAssetsByTenantIdAndEdgeId(tenantId, edgeId, pageLink).get());
>>>>>>> 0a7d8e86
        } catch (Exception e) {
            throw handleException(e);
        }
    }
}<|MERGE_RESOLUTION|>--- conflicted
+++ resolved
@@ -41,14 +41,8 @@
 import org.thingsboard.server.common.data.id.CustomerId;
 import org.thingsboard.server.common.data.id.EdgeId;
 import org.thingsboard.server.common.data.id.TenantId;
-<<<<<<< HEAD
 import org.thingsboard.server.common.data.page.PageData;
 import org.thingsboard.server.common.data.page.PageLink;
-=======
-import org.thingsboard.server.common.data.page.TextPageData;
-import org.thingsboard.server.common.data.page.TextPageLink;
-import org.thingsboard.server.common.data.page.TimePageData;
->>>>>>> 0a7d8e86
 import org.thingsboard.server.common.data.page.TimePageLink;
 import org.thingsboard.server.dao.exception.IncorrectParameterException;
 import org.thingsboard.server.dao.model.ModelConstants;
@@ -107,9 +101,6 @@
 
             Asset savedAsset = checkNotNull(assetService.saveAsset(asset));
 
-            sendNotificationMsgToEdgeService(savedAsset.getTenantId(), null,
-                    savedAsset.getId(), EdgeEventType.ASSET, asset.getId() == null ? ActionType.ADDED : ActionType.UPDATED);
-
             logEntityAction(savedAsset.getId(), savedAsset,
                     savedAsset.getCustomerId(),
                     asset.getId() == null ? ActionType.ADDED : ActionType.UPDATED, null);
@@ -140,11 +131,7 @@
                     asset.getCustomerId(),
                     ActionType.DELETED, null, strAssetId);
 
-<<<<<<< HEAD
-            sendNotificationMsgToEdgeService(getTenantId(), null, assetId, EdgeEventType.ASSET, ActionType.DELETED);
-=======
             sendNotificationMsgToEdgeService(getTenantId(), assetId, ActionType.DELETED);
->>>>>>> 0a7d8e86
         } catch (Exception e) {
             logEntityAction(emptyId(EntityType.ASSET),
                     null,
@@ -445,11 +432,7 @@
                     savedAsset.getCustomerId(),
                     ActionType.ASSIGNED_TO_EDGE, null, strAssetId, strEdgeId, edge.getName());
 
-<<<<<<< HEAD
-            sendNotificationMsgToEdgeService(getTenantId(), edgeId, savedAsset.getId(), EdgeEventType.ASSET, ActionType.ASSIGNED_TO_EDGE);
-=======
             sendNotificationMsgToEdgeService(getTenantId(), edgeId, savedAsset.getId(), ActionType.ASSIGNED_TO_EDGE);
->>>>>>> 0a7d8e86
 
             return  savedAsset;
         } catch (Exception e) {
@@ -482,12 +465,7 @@
                     asset.getCustomerId(),
                     ActionType.UNASSIGNED_FROM_EDGE, null, strAssetId, edge.getId().toString(), edge.getName());
 
-<<<<<<< HEAD
-            sendNotificationMsgToEdgeService(getTenantId(), edgeId, savedAsset.getId(),
-                    EdgeEventType.ASSET, ActionType.UNASSIGNED_FROM_EDGE);
-=======
             sendNotificationMsgToEdgeService(getTenantId(), edgeId, savedAsset.getId(), ActionType.UNASSIGNED_FROM_EDGE);
->>>>>>> 0a7d8e86
 
             return savedAsset;
         } catch (Exception e) {
@@ -501,7 +479,6 @@
     }
 
     @PreAuthorize("hasAnyAuthority('TENANT_ADMIN')")
-<<<<<<< HEAD
     @RequestMapping(value = "/edge/{edgeId}/assets", params = {"pageSize", "page"}, method = RequestMethod.GET)
     @ResponseBody
     public PageData<Asset> getEdgeAssets(
@@ -513,29 +490,13 @@
             @RequestParam(required = false) String sortOrder,
             @RequestParam(required = false) Long startTime,
             @RequestParam(required = false) Long endTime) throws ThingsboardException {
-=======
-    @RequestMapping(value = "/edge/{edgeId}/assets", params = {"limit"}, method = RequestMethod.GET)
-    @ResponseBody
-    public TimePageData<Asset> getEdgeAssets(
-            @PathVariable(EDGE_ID) String strEdgeId,
-            @RequestParam int limit,
-            @RequestParam(required = false) Long startTime,
-            @RequestParam(required = false) Long endTime,
-            @RequestParam(required = false, defaultValue = "false") boolean ascOrder,
-            @RequestParam(required = false) String offset) throws ThingsboardException {
->>>>>>> 0a7d8e86
         checkParameter(EDGE_ID, strEdgeId);
         try {
             TenantId tenantId = getCurrentUser().getTenantId();
             EdgeId edgeId = new EdgeId(toUUID(strEdgeId));
             checkEdgeId(edgeId, Operation.READ);
-<<<<<<< HEAD
             TimePageLink pageLink = createTimePageLink(pageSize, page, textSearch, sortProperty, sortOrder, startTime, endTime);
             return checkNotNull(assetService.findAssetsByTenantIdAndEdgeId(tenantId, edgeId, pageLink));
-=======
-            TimePageLink pageLink = createPageLink(limit, startTime, endTime, ascOrder, offset);
-            return checkNotNull(assetService.findAssetsByTenantIdAndEdgeId(tenantId, edgeId, pageLink).get());
->>>>>>> 0a7d8e86
         } catch (Exception e) {
             throw handleException(e);
         }
