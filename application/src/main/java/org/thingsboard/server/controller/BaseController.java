--- conflicted
+++ resolved
@@ -686,7 +686,6 @@
         return ruleNode;
     }
 
-<<<<<<< HEAD
     protected Queue checkQueueId(QueueId queueId, Operation operation) throws ThingsboardException {
         validateId(queueId, "Incorrect queueId " + queueId);
         Queue queue = queueService.findQueueById(getCurrentUser().getTenantId(), queueId);
@@ -706,9 +705,7 @@
         return queueStats;
     }
 
-=======
     @SuppressWarnings("unchecked")
->>>>>>> 5bb252b4
     protected <I extends EntityId> I emptyId(EntityType entityType) {
         return (I) EntityIdFactory.getByTypeAndUuid(entityType, ModelConstants.NULL_UUID);
     }
