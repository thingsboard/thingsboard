/**
 * Copyright © 2016-2021 The Thingsboard Authors
 *
 * Licensed under the Apache License, Version 2.0 (the "License");
 * you may not use this file except in compliance with the License.
 * You may obtain a copy of the License at
 *
 *     http://www.apache.org/licenses/LICENSE-2.0
 *
 * Unless required by applicable law or agreed to in writing, software
 * distributed under the License is distributed on an "AS IS" BASIS,
 * WITHOUT WARRANTIES OR CONDITIONS OF ANY KIND, either express or implied.
 * See the License for the specific language governing permissions and
 * limitations under the License.
 */
package org.thingsboard.server.controller;

import com.fasterxml.jackson.core.JsonProcessingException;
import com.fasterxml.jackson.databind.ObjectMapper;
import com.fasterxml.jackson.databind.node.ObjectNode;
import lombok.Getter;
import lombok.extern.slf4j.Slf4j;
import org.apache.commons.lang3.StringUtils;
import org.springframework.beans.factory.annotation.Autowired;
import org.springframework.beans.factory.annotation.Value;
import org.springframework.http.MediaType;
import org.springframework.security.core.Authentication;
import org.springframework.security.core.context.SecurityContextHolder;
import org.springframework.web.bind.annotation.ExceptionHandler;
import org.thingsboard.server.cluster.TbClusterService;
import org.thingsboard.server.common.data.Customer;
import org.thingsboard.server.common.data.Dashboard;
import org.thingsboard.server.common.data.DashboardInfo;
import org.thingsboard.server.common.data.Device;
import org.thingsboard.server.common.data.DeviceInfo;
import org.thingsboard.server.common.data.DeviceProfile;
import org.thingsboard.server.common.data.EntityType;
import org.thingsboard.server.common.data.EntityView;
import org.thingsboard.server.common.data.EntityViewInfo;
import org.thingsboard.server.common.data.HasName;
import org.thingsboard.server.common.data.HasTenantId;
import org.thingsboard.server.common.data.OtaPackage;
import org.thingsboard.server.common.data.OtaPackageInfo;
import org.thingsboard.server.common.data.TbResource;
import org.thingsboard.server.common.data.TbResourceInfo;
import org.thingsboard.server.common.data.Tenant;
import org.thingsboard.server.common.data.TenantInfo;
import org.thingsboard.server.common.data.TenantProfile;
import org.thingsboard.server.common.data.User;
import org.thingsboard.server.common.data.alarm.Alarm;
import org.thingsboard.server.common.data.alarm.AlarmInfo;
import org.thingsboard.server.common.data.asset.Asset;
import org.thingsboard.server.common.data.asset.AssetInfo;
import org.thingsboard.server.common.data.audit.ActionType;
import org.thingsboard.server.common.data.edge.Edge;
import org.thingsboard.server.common.data.edge.EdgeEventActionType;
import org.thingsboard.server.common.data.edge.EdgeEventType;
import org.thingsboard.server.common.data.edge.EdgeInfo;
import org.thingsboard.server.common.data.exception.ThingsboardErrorCode;
import org.thingsboard.server.common.data.exception.ThingsboardException;
import org.thingsboard.server.common.data.id.AlarmId;
import org.thingsboard.server.common.data.id.AssetId;
import org.thingsboard.server.common.data.id.CustomerId;
import org.thingsboard.server.common.data.id.DashboardId;
import org.thingsboard.server.common.data.id.DeviceId;
import org.thingsboard.server.common.data.id.DeviceProfileId;
import org.thingsboard.server.common.data.id.EdgeId;
import org.thingsboard.server.common.data.id.EntityId;
import org.thingsboard.server.common.data.id.EntityIdFactory;
import org.thingsboard.server.common.data.id.EntityViewId;
import org.thingsboard.server.common.data.id.OtaPackageId;
import org.thingsboard.server.common.data.id.RpcId;
import org.thingsboard.server.common.data.id.RuleChainId;
import org.thingsboard.server.common.data.id.RuleNodeId;
import org.thingsboard.server.common.data.id.TbResourceId;
import org.thingsboard.server.common.data.id.TenantId;
import org.thingsboard.server.common.data.id.TenantProfileId;
import org.thingsboard.server.common.data.id.UserId;
import org.thingsboard.server.common.data.id.WidgetTypeId;
import org.thingsboard.server.common.data.id.WidgetsBundleId;
import org.thingsboard.server.common.data.page.PageDataIterableByTenantIdEntityId;
import org.thingsboard.server.common.data.page.PageLink;
import org.thingsboard.server.common.data.page.SortOrder;
import org.thingsboard.server.common.data.page.TimePageLink;
import org.thingsboard.server.common.data.plugin.ComponentDescriptor;
import org.thingsboard.server.common.data.plugin.ComponentType;
import org.thingsboard.server.common.data.relation.EntityRelation;
import org.thingsboard.server.common.data.rpc.Rpc;
import org.thingsboard.server.common.data.rule.RuleChain;
import org.thingsboard.server.common.data.rule.RuleChainType;
import org.thingsboard.server.common.data.rule.RuleNode;
import org.thingsboard.server.common.data.widget.WidgetTypeDetails;
import org.thingsboard.server.common.data.widget.WidgetsBundle;
import org.thingsboard.server.dao.asset.AssetService;
import org.thingsboard.server.dao.attributes.AttributesService;
import org.thingsboard.server.dao.audit.AuditLogService;
import org.thingsboard.server.dao.customer.CustomerService;
import org.thingsboard.server.dao.dashboard.DashboardService;
import org.thingsboard.server.dao.device.ClaimDevicesService;
import org.thingsboard.server.dao.device.DeviceCredentialsService;
import org.thingsboard.server.dao.device.DeviceProfileService;
import org.thingsboard.server.dao.device.DeviceService;
import org.thingsboard.server.dao.edge.EdgeService;
import org.thingsboard.server.dao.entityview.EntityViewService;
import org.thingsboard.server.dao.exception.DataValidationException;
import org.thingsboard.server.dao.exception.IncorrectParameterException;
import org.thingsboard.server.dao.model.ModelConstants;
import org.thingsboard.server.dao.oauth2.OAuth2ConfigTemplateService;
import org.thingsboard.server.dao.oauth2.OAuth2Service;
import org.thingsboard.server.dao.ota.OtaPackageService;
import org.thingsboard.server.dao.relation.RelationService;
import org.thingsboard.server.dao.rpc.RpcService;
import org.thingsboard.server.dao.rule.RuleChainService;
import org.thingsboard.server.dao.tenant.TbTenantProfileCache;
import org.thingsboard.server.dao.tenant.TenantProfileService;
import org.thingsboard.server.dao.tenant.TenantService;
import org.thingsboard.server.dao.user.UserService;
import org.thingsboard.server.dao.widget.WidgetTypeService;
import org.thingsboard.server.dao.widget.WidgetsBundleService;
import org.thingsboard.server.exception.ThingsboardErrorResponseHandler;
import org.thingsboard.server.queue.discovery.PartitionService;
import org.thingsboard.server.queue.provider.TbQueueProducerProvider;
import org.thingsboard.server.queue.util.TbCoreComponent;
import org.thingsboard.server.service.action.EntityActionService;
import org.thingsboard.server.service.component.ComponentDiscoveryService;
import org.thingsboard.server.service.edge.EdgeLicenseService;
import org.thingsboard.server.service.edge.EdgeNotificationService;
import org.thingsboard.server.service.edge.rpc.EdgeRpcService;
import org.thingsboard.server.service.lwm2m.LwM2MServerSecurityInfoRepository;
import org.thingsboard.server.service.ota.OtaPackageStateService;
import org.thingsboard.server.service.profile.TbDeviceProfileCache;
import org.thingsboard.server.service.resource.TbResourceService;
import org.thingsboard.server.service.security.model.SecurityUser;
import org.thingsboard.server.service.security.permission.AccessControlService;
import org.thingsboard.server.service.security.permission.Operation;
import org.thingsboard.server.service.security.permission.Resource;
import org.thingsboard.server.service.state.DeviceStateService;
import org.thingsboard.server.service.telemetry.AlarmSubscriptionService;
import org.thingsboard.server.service.telemetry.TelemetrySubscriptionService;

import javax.mail.MessagingException;
import javax.servlet.http.HttpServletResponse;
import java.util.ArrayList;
import java.util.Collections;
import java.util.List;
import java.util.Optional;
import java.util.Set;
import java.util.UUID;

import static org.thingsboard.server.controller.ControllerConstants.DEFAULT_PAGE_SIZE;
import static org.thingsboard.server.controller.ControllerConstants.INCORRECT_TENANT_ID;
import static org.thingsboard.server.dao.service.Validator.validateId;

@Slf4j
@TbCoreComponent
public abstract class BaseController {

    /*Swagger UI description*/

<<<<<<< HEAD
    public static final String CUSTOMER_ID = "customerId";
    public static final String TENANT_ID = "tenantId";
    public static final String DEVICE_ID = "deviceId";
    public static final String RPC_ID = "rpcId";
    public static final String ENTITY_ID = "entityId";
    public static final String ENTITY_TYPE = "entityType";

    public static final String PAGE_DATA_PARAMETERS = "You can specify parameters to filter the results. " +
            "The result is wrapped with PageData object that allows you to iterate over result set using pagination. " +
            "See the 'Model' tab of the Response Class for more details. ";
    public static final String DASHBOARD_ID_PARAM_DESCRIPTION = "A string value representing the device id. For example, '784f394c-42b6-435a-983c-b7beff2784f9'";
    public static final String RPC_ID_PARAM_DESCRIPTION = "A string value representing the rpc id. For example, '784f394c-42b6-435a-983c-b7beff2784f9'";
    public static final String DEVICE_ID_PARAM_DESCRIPTION = "A string value representing the device id. For example, '784f394c-42b6-435a-983c-b7beff2784f9'";
    public static final String DEVICE_PROFILE_ID_PARAM_DESCRIPTION = "A string value representing the device profile id. For example, '784f394c-42b6-435a-983c-b7beff2784f9'";
    public static final String TENANT_PROFILE_ID_PARAM_DESCRIPTION = "A string value representing the tenant profile id. For example, '784f394c-42b6-435a-983c-b7beff2784f9'";
    public static final String TENANT_ID_PARAM_DESCRIPTION = "A string value representing the tenant id. For example, '784f394c-42b6-435a-983c-b7beff2784f9'";
    public static final String EDGE_ID_PARAM_DESCRIPTION = "A string value representing the edge id. For example, '784f394c-42b6-435a-983c-b7beff2784f9'";
    public static final String CUSTOMER_ID_PARAM_DESCRIPTION = "A string value representing the customer id. For example, '784f394c-42b6-435a-983c-b7beff2784f9'";
    protected static final String ENTITY_VIEW_ID_DESCRIPTION = "A string value representing the entity view id. For example, '784f394c-42b6-435a-983c-b7beff2784f9'";

    public static final String USER_ID_PARAM_DESCRIPTION = "A string value representing the user id. For example, '784f394c-42b6-435a-983c-b7beff2784f9'";
    public static final String ASSET_ID_PARAM_DESCRIPTION = "A string value representing the asset id. For example, '784f394c-42b6-435a-983c-b7beff2784f9'";
    public static final String ALARM_ID_PARAM_DESCRIPTION = "A string value representing the alarm id. For example, '784f394c-42b6-435a-983c-b7beff2784f9'";
    public static final String ENTITY_ID_PARAM_DESCRIPTION = "A string value representing the entity id. For example, '784f394c-42b6-435a-983c-b7beff2784f9'";
    public static final String ENTITY_TYPE_PARAM_DESCRIPTION = "A string value representing the entity type. For example, 'DEVICE'";
    public static final String RULE_CHAIN_ID_PARAM_DESCRIPTION = "A string value representing the rule chain id. For example, '784f394c-42b6-435a-983c-b7beff2784f9'";

    protected static final String SYSTEM_AUTHORITY_PARAGRAPH = "\n\nAvailable for users with 'SYS_ADMIN' authority.";
    protected static final String SYSTEM_OR_TENANT_AUTHORITY_PARAGRAPH = "\n\nAvailable for users with 'SYS_ADMIN' or 'TENANT_ADMIN' authority.";
    protected static final String TENANT_AUTHORITY_PARAGRAPH = "\n\nAvailable for users with 'TENANT_ADMIN' authority.";
    protected static final String TENANT_OR_USER_AUTHORITY_PARAGRAPH = "\n\nAvailable for users with 'TENANT_ADMIN' or 'CUSTOMER_USER' authority.";

    protected static final String PAGE_SIZE_DESCRIPTION = "Maximum amount of entities in a one page";
    protected static final String PAGE_NUMBER_DESCRIPTION = "Sequence number of page starting from 0";
    protected static final String DEVICE_TYPE_DESCRIPTION = "Device type as the name of the device profile";
    protected static final String ASSET_TYPE_DESCRIPTION = "Asset type";
    protected static final String EDGE_TYPE_DESCRIPTION = "A string value representing the edge type. For example, 'default'";
    protected static final String RULE_CHAIN_TYPE_DESCRIPTION = "Rule chain type (CORE or EDGE)";

    protected static final String ASSET_TEXT_SEARCH_DESCRIPTION = "The case insensitive 'startsWith' filter based on the asset name.";
    protected static final String DASHBOARD_TEXT_SEARCH_DESCRIPTION = "The case insensitive 'startsWith' filter based on the dashboard title.";
    protected static final String RPC_TEXT_SEARCH_DESCRIPTION = "Not implemented. Leave empty.";
    protected static final String DEVICE_TEXT_SEARCH_DESCRIPTION = "The case insensitive 'startsWith' filter based on the device name.";
    protected static final String USER_TEXT_SEARCH_DESCRIPTION = "The case insensitive 'startsWith' filter based on the user email.";
    protected static final String TENANT_TEXT_SEARCH_DESCRIPTION = "The case insensitive 'startsWith' filter based on the tenant name.";
    protected static final String TENANT_PROFILE_TEXT_SEARCH_DESCRIPTION = "The case insensitive 'startsWith' filter based on the tenant profile name.";
    protected static final String RULE_CHAIN_TEXT_SEARCH_DESCRIPTION = "The case insensitive 'startsWith' filter based on the rule chain name.";
    protected static final String DEVICE_PROFILE_TEXT_SEARCH_DESCRIPTION = "The case insensitive 'startsWith' filter based on the device profile name.";
    protected static final String CUSTOMER_TEXT_SEARCH_DESCRIPTION = "The case insensitive 'startsWith' filter based on the customer title.";
    protected static final String EDGE_TEXT_SEARCH_DESCRIPTION = "The case insensitive 'startsWith' filter based on the edge name.";
    protected static final String EVENT_TEXT_SEARCH_DESCRIPTION = "The value is not used in searching.";
    protected static final String AUDIT_LOG_TEXT_SEARCH_DESCRIPTION = "The case insensitive 'startsWith' filter based on one of the next properties: entityType, entityName, userName, actionType, actionStatus.";
    protected static final String SORT_PROPERTY_DESCRIPTION = "Property of entity to sort by";
    protected static final String DASHBOARD_SORT_PROPERTY_ALLOWABLE_VALUES = "createdTime, title";
    protected static final String CUSTOMER_SORT_PROPERTY_ALLOWABLE_VALUES = "createdTime, title, email, country, city";
    protected static final String RPC_SORT_PROPERTY_ALLOWABLE_VALUES = "createdTime, expirationTime, request, response";
    protected static final String DEVICE_SORT_PROPERTY_ALLOWABLE_VALUES = "createdTime, name, deviceProfileName, label, customerTitle";
    protected static final String USER_SORT_PROPERTY_ALLOWABLE_VALUES = "createdTime, firstName, lastName, email";
    protected static final String TENANT_SORT_PROPERTY_ALLOWABLE_VALUES = "createdTime, title, email, country, state, city, address, address2, zip, phone, email";
    protected static final String TENANT_PROFILE_SORT_PROPERTY_ALLOWABLE_VALUES = "createdTime, name, description, isDefault";
    protected static final String TENANT_PROFILE_INFO_SORT_PROPERTY_ALLOWABLE_VALUES = "id, name";
    protected static final String TENANT_INFO_SORT_PROPERTY_ALLOWABLE_VALUES = "createdTime, tenantProfileName, title, email, country, state, city, address, address2, zip, phone, email";
    protected static final String DEVICE_PROFILE_SORT_PROPERTY_ALLOWABLE_VALUES = "createdTime, name, type, transportType, description, isDefault";
    protected static final String ASSET_SORT_PROPERTY_ALLOWABLE_VALUES = "createdTime, name, type, label, customerTitle";
    protected static final String ALARM_SORT_PROPERTY_ALLOWABLE_VALUES = "createdTime, startTs, endTs, type, ackTs, clearTs, severity, status";
    protected static final String EVENT_SORT_PROPERTY_ALLOWABLE_VALUES = "createdTime, id";
    protected static final String EDGE_SORT_PROPERTY_ALLOWABLE_VALUES = "createdTime, name, type, label, customerTitle";
    protected static final String RULE_CHAIN_SORT_PROPERTY_ALLOWABLE_VALUES = "createdTime, name, root";
    protected static final String AUDIT_LOG_SORT_PROPERTY_ALLOWABLE_VALUES = "createdTime, entityType, entityName, userName, actionType, actionStatus";
    protected static final String SORT_ORDER_DESCRIPTION = "Sort order. ASC (ASCENDING) or DESC (DESCENDING)";
    protected static final String SORT_ORDER_ALLOWABLE_VALUES = "ASC, DESC";
    protected static final String RPC_STATUS_ALLOWABLE_VALUES = "QUEUED, SENT, DELIVERED, SUCCESSFUL, TIMEOUT, EXPIRED, FAILED";
    protected static final String RULE_CHAIN_TYPES_ALLOWABLE_VALUES = "CORE, EDGE";
    protected static final String TRANSPORT_TYPE_ALLOWABLE_VALUES = "DEFAULT, MQTT, COAP, LWM2M, SNMP";
    protected static final String DEVICE_INFO_DESCRIPTION = "Device Info is an extension of the default Device object that contains information about the assigned customer name and device profile name. ";
    protected static final String ASSET_INFO_DESCRIPTION = "Asset Info is an extension of the default Asset object that contains information about the assigned customer name. ";
    protected static final String ALARM_INFO_DESCRIPTION = "Alarm Info is an extension of the default Alarm object that also contains name of the alarm originator.";
    protected static final String RELATION_INFO_DESCRIPTION = "Relation Info is an extension of the default Relation object that contains information about the 'from' and 'to' entity names. ";
    protected static final String EDGE_INFO_DESCRIPTION = "Edge Info is an extension of the default Edge object that contains information about the assigned customer name. ";
    protected static final String DEVICE_PROFILE_INFO_DESCRIPTION = "Device Profile Info is a lightweight object that includes main information about Device Profile excluding the heavyweight configuration object. ";

    protected static final String DEVICE_NAME_DESCRIPTION = "A string value representing the Device name.";
    protected static final String ASSET_NAME_DESCRIPTION = "A string value representing the Asset name.";

    protected static final String EVENT_START_TIME_DESCRIPTION = "Timestamp. Events with creation time before it won't be queried.";
    protected static final String EVENT_END_TIME_DESCRIPTION = "Timestamp. Events with creation time after it won't be queried.";

    protected static final String EDGE_UNASSIGN_ASYNC_FIRST_STEP_DESCRIPTION = "Unassignment works in async way - first, 'unassign' notification event pushed to edge queue on platform. ";
    protected static final String EDGE_UNASSIGN_RECEIVE_STEP_DESCRIPTION = "(Edge will receive this instantly, if it's currently connected, or once it's going to be connected to platform)" ;
    protected static final String EDGE_ASSIGN_ASYNC_FIRST_STEP_DESCRIPTION = "Assignment works in async way - first, notification event pushed to edge service queue on platform. ";
    protected static final String EDGE_ASSIGN_RECEIVE_STEP_DESCRIPTION = "(Edge will receive this instantly, if it's currently connected, or once it's going to be connected to platform)";

    protected static final String MARKDOWN_CODE_BLOCK_START = "```json\n";
    protected static final String MARKDOWN_CODE_BLOCK_END = "\n```";
    protected static final String EVENT_ERROR_FILTER_OBJ = MARKDOWN_CODE_BLOCK_START + "{ \"eventType\": \"ERROR\", \"server\": \"ip-172-31-24-152\", " +
            "\"method\": \"onClusterEventMsg\", \"error\": \"Error Message\" }" + MARKDOWN_CODE_BLOCK_END;
    protected static final String EVENT_LC_EVENT_FILTER_OBJ = MARKDOWN_CODE_BLOCK_START + "{ \"eventType\": \"LC_EVENT\", \"server\": \"ip-172-31-24-152\", \"event\":" +
            " \"STARTED\", \"status\": \"Success\", \"error\": \"Error Message\" }" + MARKDOWN_CODE_BLOCK_END;
    protected static final String EVENT_STATS_FILTER_OBJ = MARKDOWN_CODE_BLOCK_START + "{ \"eventType\": \"STATS\", \"server\": \"ip-172-31-24-152\", \"messagesProcessed\": 10, \"errorsOccurred\": 5 }" + MARKDOWN_CODE_BLOCK_END;
    protected static final String DEBUG_FILTER_OBJ = "\"msgDirectionType\": \"IN\", \"server\": \"ip-172-31-24-152\", \"dataSearch\": \"humidity\", " +
            "\"metadataSearch\": \"deviceName\", \"entityName\": \"DEVICE\", \"relationType\": \"Success\"," +
            " \"entityId\": \"de9d54a0-2b7a-11ec-a3cc-23386423d98f\", \"msgType\": \"POST_TELEMETRY_REQUEST\"," +
            " \"isError\": \"false\", \"error\": \"Error Message\" }";
    protected static final String EVENT_DEBUG_RULE_NODE_FILTER_OBJ = MARKDOWN_CODE_BLOCK_START + "{ \"eventType\": \"DEBUG_RULE_NODE\"," + DEBUG_FILTER_OBJ + MARKDOWN_CODE_BLOCK_END;
    protected static final String EVENT_DEBUG_RULE_CHAIN_FILTER_OBJ = MARKDOWN_CODE_BLOCK_START + "{ \"eventType\": \"DEBUG_RULE_CHAIN\"," + DEBUG_FILTER_OBJ + MARKDOWN_CODE_BLOCK_END;

    protected static final String RELATION_TYPE_PARAM_DESCRIPTION = "A string value representing relation type between entities. For example, 'Contains', 'Manages'. It can be any string value.";
    protected static final String RELATION_TYPE_GROUP_PARAM_DESCRIPTION = "A string value representing relation type group. For example, 'COMMON'";

    protected static final String ADMINISTRATOR_AUTHORITY_ONLY = "Available for users with 'Tenant Administrator' authority only.";

    public static final String INCORRECT_TENANT_ID = "Incorrect tenantId ";
    protected static final String DEFAULT_DASHBOARD = "defaultDashboardId";
    protected static final String HOME_DASHBOARD = "homeDashboardId";

    private static final int DEFAULT_PAGE_SIZE = 1000;

=======
>>>>>>> fbdb7bf2
    private static final ObjectMapper json = new ObjectMapper();

    @Autowired
    private ThingsboardErrorResponseHandler errorResponseHandler;

    @Autowired
    protected AccessControlService accessControlService;

    @Autowired
    protected TenantService tenantService;

    @Autowired
    protected TenantProfileService tenantProfileService;

    @Autowired
    protected CustomerService customerService;

    @Autowired
    protected UserService userService;

    @Autowired
    protected DeviceService deviceService;

    @Autowired
    protected DeviceProfileService deviceProfileService;

    @Autowired
    protected AssetService assetService;

    @Autowired
    protected AlarmSubscriptionService alarmService;

    @Autowired
    protected DeviceCredentialsService deviceCredentialsService;

    @Autowired
    protected WidgetsBundleService widgetsBundleService;

    @Autowired
    protected WidgetTypeService widgetTypeService;

    @Autowired
    protected DashboardService dashboardService;

    @Autowired
    protected OAuth2Service oAuth2Service;

    @Autowired
    protected OAuth2ConfigTemplateService oAuth2ConfigTemplateService;

    @Autowired
    protected ComponentDiscoveryService componentDescriptorService;

    @Autowired
    protected RuleChainService ruleChainService;

    @Autowired
    protected TbClusterService tbClusterService;

    @Autowired
    protected RelationService relationService;

    @Autowired
    protected AuditLogService auditLogService;

    @Autowired
    protected DeviceStateService deviceStateService;

    @Autowired
    protected EntityViewService entityViewService;

    @Autowired
    protected TelemetrySubscriptionService tsSubService;

    @Autowired
    protected AttributesService attributesService;

    @Autowired
    protected ClaimDevicesService claimDevicesService;

    @Autowired
    protected PartitionService partitionService;

    @Autowired
    protected TbResourceService resourceService;

    @Autowired
    protected OtaPackageService otaPackageService;

    @Autowired
    protected OtaPackageStateService otaPackageStateService;

    @Autowired
    protected RpcService rpcService;

    @Autowired
    protected TbQueueProducerProvider producerProvider;

    @Autowired
    protected TbTenantProfileCache tenantProfileCache;

    @Autowired
    protected TbDeviceProfileCache deviceProfileCache;

    @Autowired
    protected LwM2MServerSecurityInfoRepository lwM2MServerSecurityInfoRepository;

    @Autowired(required = false)
    protected EdgeService edgeService;

    @Autowired(required = false)
    protected EdgeNotificationService edgeNotificationService;

    @Autowired(required = false)
    protected EdgeRpcService edgeGrpcService;

    @Autowired(required = false)
    protected EdgeLicenseService edgeLicenseService;

    @Autowired
    protected EntityActionService entityActionService;

    @Value("${server.log_controller_error_stack_trace}")
    @Getter
    private boolean logControllerErrorStackTrace;

    @Value("${edges.enabled}")
    @Getter
    protected boolean edgesEnabled;

    @ExceptionHandler(ThingsboardException.class)
    public void handleThingsboardException(ThingsboardException ex, HttpServletResponse response) {
        errorResponseHandler.handle(ex, response);
    }

    ThingsboardException handleException(Exception exception) {
        return handleException(exception, true);
    }

    private ThingsboardException handleException(Exception exception, boolean logException) {
        if (logException && logControllerErrorStackTrace) {
            log.error("Error [{}]", exception.getMessage(), exception);
        }

        String cause = "";
        if (exception.getCause() != null) {
            cause = exception.getCause().getClass().getCanonicalName();
        }

        if (exception instanceof ThingsboardException) {
            return (ThingsboardException) exception;
        } else if (exception instanceof IllegalArgumentException || exception instanceof IncorrectParameterException
                || exception instanceof DataValidationException || cause.contains("IncorrectParameterException")) {
            return new ThingsboardException(exception.getMessage(), ThingsboardErrorCode.BAD_REQUEST_PARAMS);
        } else if (exception instanceof MessagingException) {
            return new ThingsboardException("Unable to send mail: " + exception.getMessage(), ThingsboardErrorCode.GENERAL);
        } else {
            return new ThingsboardException(exception.getMessage(), ThingsboardErrorCode.GENERAL);
        }
    }

    <T> T checkNotNull(T reference) throws ThingsboardException {
        if (reference == null) {
            throw new ThingsboardException("Requested item wasn't found!", ThingsboardErrorCode.ITEM_NOT_FOUND);
        }
        return reference;
    }

    <T> T checkNotNull(Optional<T> reference) throws ThingsboardException {
        if (reference.isPresent()) {
            return reference.get();
        } else {
            throw new ThingsboardException("Requested item wasn't found!", ThingsboardErrorCode.ITEM_NOT_FOUND);
        }
    }

    void checkParameter(String name, String param) throws ThingsboardException {
        if (StringUtils.isEmpty(param)) {
            throw new ThingsboardException("Parameter '" + name + "' can't be empty!", ThingsboardErrorCode.BAD_REQUEST_PARAMS);
        }
    }

    void checkArrayParameter(String name, String[] params) throws ThingsboardException {
        if (params == null || params.length == 0) {
            throw new ThingsboardException("Parameter '" + name + "' can't be empty!", ThingsboardErrorCode.BAD_REQUEST_PARAMS);
        } else {
            for (String param : params) {
                checkParameter(name, param);
            }
        }
    }

    UUID toUUID(String id) {
        return UUID.fromString(id);
    }

    PageLink createPageLink(int pageSize, int page, String textSearch, String sortProperty, String sortOrder) throws ThingsboardException {
        if (!StringUtils.isEmpty(sortProperty)) {
            SortOrder.Direction direction = SortOrder.Direction.ASC;
            if (!StringUtils.isEmpty(sortOrder)) {
                try {
                    direction = SortOrder.Direction.valueOf(sortOrder.toUpperCase());
                } catch (IllegalArgumentException e) {
                    throw new ThingsboardException("Unsupported sort order '" + sortOrder + "'! Only 'ASC' or 'DESC' types are allowed.", ThingsboardErrorCode.BAD_REQUEST_PARAMS);
                }
            }
            SortOrder sort = new SortOrder(sortProperty, direction);
            return new PageLink(pageSize, page, textSearch, sort);
        } else {
            return new PageLink(pageSize, page, textSearch);
        }
    }

    TimePageLink createTimePageLink(int pageSize, int page, String textSearch,
                                    String sortProperty, String sortOrder, Long startTime, Long endTime) throws ThingsboardException {
        PageLink pageLink = this.createPageLink(pageSize, page, textSearch, sortProperty, sortOrder);
        return new TimePageLink(pageLink, startTime, endTime);
    }

    protected SecurityUser getCurrentUser() throws ThingsboardException {
        Authentication authentication = SecurityContextHolder.getContext().getAuthentication();
        if (authentication != null && authentication.getPrincipal() instanceof SecurityUser) {
            return (SecurityUser) authentication.getPrincipal();
        } else {
            throw new ThingsboardException("You aren't authorized to perform this operation!", ThingsboardErrorCode.AUTHENTICATION);
        }
    }

    Tenant checkTenantId(TenantId tenantId, Operation operation) throws ThingsboardException {
        try {
            validateId(tenantId, INCORRECT_TENANT_ID + tenantId);
            Tenant tenant = tenantService.findTenantById(tenantId);
            checkNotNull(tenant);
            accessControlService.checkPermission(getCurrentUser(), Resource.TENANT, operation, tenantId, tenant);
            return tenant;
        } catch (Exception e) {
            throw handleException(e, false);
        }
    }

    TenantInfo checkTenantInfoId(TenantId tenantId, Operation operation) throws ThingsboardException {
        try {
            validateId(tenantId, INCORRECT_TENANT_ID + tenantId);
            TenantInfo tenant = tenantService.findTenantInfoById(tenantId);
            checkNotNull(tenant);
            accessControlService.checkPermission(getCurrentUser(), Resource.TENANT, operation, tenantId, tenant);
            return tenant;
        } catch (Exception e) {
            throw handleException(e, false);
        }
    }

    TenantProfile checkTenantProfileId(TenantProfileId tenantProfileId, Operation operation) throws ThingsboardException {
        try {
            validateId(tenantProfileId, "Incorrect tenantProfileId " + tenantProfileId);
            TenantProfile tenantProfile = tenantProfileService.findTenantProfileById(getTenantId(), tenantProfileId);
            checkNotNull(tenantProfile);
            accessControlService.checkPermission(getCurrentUser(), Resource.TENANT_PROFILE, operation);
            return tenantProfile;
        } catch (Exception e) {
            throw handleException(e, false);
        }
    }

    protected TenantId getTenantId() throws ThingsboardException {
        return getCurrentUser().getTenantId();
    }

    Customer checkCustomerId(CustomerId customerId, Operation operation) throws ThingsboardException {
        try {
            validateId(customerId, "Incorrect customerId " + customerId);
            Customer customer = customerService.findCustomerById(getTenantId(), customerId);
            checkNotNull(customer);
            accessControlService.checkPermission(getCurrentUser(), Resource.CUSTOMER, operation, customerId, customer);
            return customer;
        } catch (Exception e) {
            throw handleException(e, false);
        }
    }

    User checkUserId(UserId userId, Operation operation) throws ThingsboardException {
        try {
            validateId(userId, "Incorrect userId " + userId);
            User user = userService.findUserById(getCurrentUser().getTenantId(), userId);
            checkNotNull(user);
            accessControlService.checkPermission(getCurrentUser(), Resource.USER, operation, userId, user);
            return user;
        } catch (Exception e) {
            throw handleException(e, false);
        }
    }

    protected <I extends EntityId, T extends HasTenantId> void checkEntity(I entityId, T entity, Resource resource) throws ThingsboardException {
        if (entityId == null) {
            accessControlService
                    .checkPermission(getCurrentUser(), resource, Operation.CREATE, null, entity);
        } else {
            checkEntityId(entityId, Operation.WRITE);
        }
    }

    protected void checkEntityId(EntityId entityId, Operation operation) throws ThingsboardException {
        try {
            checkNotNull(entityId);
            validateId(entityId.getId(), "Incorrect entityId " + entityId);
            switch (entityId.getEntityType()) {
                case ALARM:
                    checkAlarmId(new AlarmId(entityId.getId()), operation);
                    return;
                case DEVICE:
                    checkDeviceId(new DeviceId(entityId.getId()), operation);
                    return;
                case DEVICE_PROFILE:
                    checkDeviceProfileId(new DeviceProfileId(entityId.getId()), operation);
                    return;
                case CUSTOMER:
                    checkCustomerId(new CustomerId(entityId.getId()), operation);
                    return;
                case TENANT:
                    checkTenantId(new TenantId(entityId.getId()), operation);
                    return;
                case TENANT_PROFILE:
                    checkTenantProfileId(new TenantProfileId(entityId.getId()), operation);
                    return;
                case RULE_CHAIN:
                    checkRuleChain(new RuleChainId(entityId.getId()), operation);
                    return;
                case RULE_NODE:
                    checkRuleNode(new RuleNodeId(entityId.getId()), operation);
                    return;
                case ASSET:
                    checkAssetId(new AssetId(entityId.getId()), operation);
                    return;
                case DASHBOARD:
                    checkDashboardId(new DashboardId(entityId.getId()), operation);
                    return;
                case USER:
                    checkUserId(new UserId(entityId.getId()), operation);
                    return;
                case ENTITY_VIEW:
                    checkEntityViewId(new EntityViewId(entityId.getId()), operation);
                    return;
                case EDGE:
                    checkEdgeId(new EdgeId(entityId.getId()), operation);
                    return;
                case WIDGETS_BUNDLE:
                    checkWidgetsBundleId(new WidgetsBundleId(entityId.getId()), operation);
                    return;
                case WIDGET_TYPE:
                    checkWidgetTypeId(new WidgetTypeId(entityId.getId()), operation);
                    return;
                case TB_RESOURCE:
                    checkResourceId(new TbResourceId(entityId.getId()), operation);
                    return;
                case OTA_PACKAGE:
                    checkOtaPackageId(new OtaPackageId(entityId.getId()), operation);
                    return;
                default:
                    throw new IllegalArgumentException("Unsupported entity type: " + entityId.getEntityType());
            }
        } catch (Exception e) {
            throw handleException(e, false);
        }
    }

    Device checkDeviceId(DeviceId deviceId, Operation operation) throws ThingsboardException {
        try {
            validateId(deviceId, "Incorrect deviceId " + deviceId);
            Device device = deviceService.findDeviceById(getCurrentUser().getTenantId(), deviceId);
            checkNotNull(device);
            accessControlService.checkPermission(getCurrentUser(), Resource.DEVICE, operation, deviceId, device);
            return device;
        } catch (Exception e) {
            throw handleException(e, false);
        }
    }

    DeviceInfo checkDeviceInfoId(DeviceId deviceId, Operation operation) throws ThingsboardException {
        try {
            validateId(deviceId, "Incorrect deviceId " + deviceId);
            DeviceInfo device = deviceService.findDeviceInfoById(getCurrentUser().getTenantId(), deviceId);
            checkNotNull(device);
            accessControlService.checkPermission(getCurrentUser(), Resource.DEVICE, operation, deviceId, device);
            return device;
        } catch (Exception e) {
            throw handleException(e, false);
        }
    }

    DeviceProfile checkDeviceProfileId(DeviceProfileId deviceProfileId, Operation operation) throws ThingsboardException {
        try {
            validateId(deviceProfileId, "Incorrect deviceProfileId " + deviceProfileId);
            DeviceProfile deviceProfile = deviceProfileService.findDeviceProfileById(getCurrentUser().getTenantId(), deviceProfileId);
            checkNotNull(deviceProfile);
            accessControlService.checkPermission(getCurrentUser(), Resource.DEVICE_PROFILE, operation, deviceProfileId, deviceProfile);
            return deviceProfile;
        } catch (Exception e) {
            throw handleException(e, false);
        }
    }

    protected EntityView checkEntityViewId(EntityViewId entityViewId, Operation operation) throws ThingsboardException {
        try {
            validateId(entityViewId, "Incorrect entityViewId " + entityViewId);
            EntityView entityView = entityViewService.findEntityViewById(getCurrentUser().getTenantId(), entityViewId);
            checkNotNull(entityView);
            accessControlService.checkPermission(getCurrentUser(), Resource.ENTITY_VIEW, operation, entityViewId, entityView);
            return entityView;
        } catch (Exception e) {
            throw handleException(e, false);
        }
    }

    EntityViewInfo checkEntityViewInfoId(EntityViewId entityViewId, Operation operation) throws ThingsboardException {
        try {
            validateId(entityViewId, "Incorrect entityViewId " + entityViewId);
            EntityViewInfo entityView = entityViewService.findEntityViewInfoById(getCurrentUser().getTenantId(), entityViewId);
            checkNotNull(entityView);
            accessControlService.checkPermission(getCurrentUser(), Resource.ENTITY_VIEW, operation, entityViewId, entityView);
            return entityView;
        } catch (Exception e) {
            throw handleException(e, false);
        }
    }

    Asset checkAssetId(AssetId assetId, Operation operation) throws ThingsboardException {
        try {
            validateId(assetId, "Incorrect assetId " + assetId);
            Asset asset = assetService.findAssetById(getCurrentUser().getTenantId(), assetId);
            checkNotNull(asset);
            accessControlService.checkPermission(getCurrentUser(), Resource.ASSET, operation, assetId, asset);
            return asset;
        } catch (Exception e) {
            throw handleException(e, false);
        }
    }

    AssetInfo checkAssetInfoId(AssetId assetId, Operation operation) throws ThingsboardException {
        try {
            validateId(assetId, "Incorrect assetId " + assetId);
            AssetInfo asset = assetService.findAssetInfoById(getCurrentUser().getTenantId(), assetId);
            checkNotNull(asset);
            accessControlService.checkPermission(getCurrentUser(), Resource.ASSET, operation, assetId, asset);
            return asset;
        } catch (Exception e) {
            throw handleException(e, false);
        }
    }

    Alarm checkAlarmId(AlarmId alarmId, Operation operation) throws ThingsboardException {
        try {
            validateId(alarmId, "Incorrect alarmId " + alarmId);
            Alarm alarm = alarmService.findAlarmByIdAsync(getCurrentUser().getTenantId(), alarmId).get();
            checkNotNull(alarm);
            accessControlService.checkPermission(getCurrentUser(), Resource.ALARM, operation, alarmId, alarm);
            return alarm;
        } catch (Exception e) {
            throw handleException(e, false);
        }
    }

    AlarmInfo checkAlarmInfoId(AlarmId alarmId, Operation operation) throws ThingsboardException {
        try {
            validateId(alarmId, "Incorrect alarmId " + alarmId);
            AlarmInfo alarmInfo = alarmService.findAlarmInfoByIdAsync(getCurrentUser().getTenantId(), alarmId).get();
            checkNotNull(alarmInfo);
            accessControlService.checkPermission(getCurrentUser(), Resource.ALARM, operation, alarmId, alarmInfo);
            return alarmInfo;
        } catch (Exception e) {
            throw handleException(e, false);
        }
    }

    WidgetsBundle checkWidgetsBundleId(WidgetsBundleId widgetsBundleId, Operation operation) throws ThingsboardException {
        try {
            validateId(widgetsBundleId, "Incorrect widgetsBundleId " + widgetsBundleId);
            WidgetsBundle widgetsBundle = widgetsBundleService.findWidgetsBundleById(getCurrentUser().getTenantId(), widgetsBundleId);
            checkNotNull(widgetsBundle);
            accessControlService.checkPermission(getCurrentUser(), Resource.WIDGETS_BUNDLE, operation, widgetsBundleId, widgetsBundle);
            return widgetsBundle;
        } catch (Exception e) {
            throw handleException(e, false);
        }
    }

    WidgetTypeDetails checkWidgetTypeId(WidgetTypeId widgetTypeId, Operation operation) throws ThingsboardException {
        try {
            validateId(widgetTypeId, "Incorrect widgetTypeId " + widgetTypeId);
            WidgetTypeDetails widgetTypeDetails = widgetTypeService.findWidgetTypeDetailsById(getCurrentUser().getTenantId(), widgetTypeId);
            checkNotNull(widgetTypeDetails);
            accessControlService.checkPermission(getCurrentUser(), Resource.WIDGET_TYPE, operation, widgetTypeId, widgetTypeDetails);
            return widgetTypeDetails;
        } catch (Exception e) {
            throw handleException(e, false);
        }
    }

    Dashboard checkDashboardId(DashboardId dashboardId, Operation operation) throws ThingsboardException {
        try {
            validateId(dashboardId, "Incorrect dashboardId " + dashboardId);
            Dashboard dashboard = dashboardService.findDashboardById(getCurrentUser().getTenantId(), dashboardId);
            checkNotNull(dashboard);
            accessControlService.checkPermission(getCurrentUser(), Resource.DASHBOARD, operation, dashboardId, dashboard);
            return dashboard;
        } catch (Exception e) {
            throw handleException(e, false);
        }
    }

    Edge checkEdgeId(EdgeId edgeId, Operation operation) throws ThingsboardException {
        try {
            validateId(edgeId, "Incorrect edgeId " + edgeId);
            Edge edge = edgeService.findEdgeById(getTenantId(), edgeId);
            checkNotNull(edge);
            accessControlService.checkPermission(getCurrentUser(), Resource.EDGE, operation, edgeId, edge);
            return edge;
        } catch (Exception e) {
            throw handleException(e, false);
        }
    }

    EdgeInfo checkEdgeInfoId(EdgeId edgeId, Operation operation) throws ThingsboardException {
        try {
            validateId(edgeId, "Incorrect edgeId " + edgeId);
            EdgeInfo edge = edgeService.findEdgeInfoById(getCurrentUser().getTenantId(), edgeId);
            checkNotNull(edge);
            accessControlService.checkPermission(getCurrentUser(), Resource.EDGE, operation, edgeId, edge);
            return edge;
        } catch (Exception e) {
            throw handleException(e, false);
        }
    }

    DashboardInfo checkDashboardInfoId(DashboardId dashboardId, Operation operation) throws ThingsboardException {
        try {
            validateId(dashboardId, "Incorrect dashboardId " + dashboardId);
            DashboardInfo dashboardInfo = dashboardService.findDashboardInfoById(getCurrentUser().getTenantId(), dashboardId);
            checkNotNull(dashboardInfo);
            accessControlService.checkPermission(getCurrentUser(), Resource.DASHBOARD, operation, dashboardId, dashboardInfo);
            return dashboardInfo;
        } catch (Exception e) {
            throw handleException(e, false);
        }
    }

    ComponentDescriptor checkComponentDescriptorByClazz(String clazz) throws ThingsboardException {
        try {
            log.debug("[{}] Lookup component descriptor", clazz);
            return checkNotNull(componentDescriptorService.getComponent(clazz));
        } catch (Exception e) {
            throw handleException(e, false);
        }
    }

    List<ComponentDescriptor> checkComponentDescriptorsByType(ComponentType type, RuleChainType ruleChainType) throws ThingsboardException {
        try {
            log.debug("[{}] Lookup component descriptors", type);
            return componentDescriptorService.getComponents(type, ruleChainType);
        } catch (Exception e) {
            throw handleException(e, false);
        }
    }

    List<ComponentDescriptor> checkComponentDescriptorsByTypes(Set<ComponentType> types, RuleChainType ruleChainType) throws ThingsboardException {
        try {
            log.debug("[{}] Lookup component descriptors", types);
            return componentDescriptorService.getComponents(types, ruleChainType);
        } catch (Exception e) {
            throw handleException(e, false);
        }
    }

    protected RuleChain checkRuleChain(RuleChainId ruleChainId, Operation operation) throws ThingsboardException {
        validateId(ruleChainId, "Incorrect ruleChainId " + ruleChainId);
        RuleChain ruleChain = ruleChainService.findRuleChainById(getCurrentUser().getTenantId(), ruleChainId);
        checkNotNull(ruleChain);
        accessControlService.checkPermission(getCurrentUser(), Resource.RULE_CHAIN, operation, ruleChainId, ruleChain);
        return ruleChain;
    }

    protected RuleNode checkRuleNode(RuleNodeId ruleNodeId, Operation operation) throws ThingsboardException {
        validateId(ruleNodeId, "Incorrect ruleNodeId " + ruleNodeId);
        RuleNode ruleNode = ruleChainService.findRuleNodeById(getTenantId(), ruleNodeId);
        checkNotNull(ruleNode);
        checkRuleChain(ruleNode.getRuleChainId(), operation);
        return ruleNode;
    }

    TbResource checkResourceId(TbResourceId resourceId, Operation operation) throws ThingsboardException {
        try {
            validateId(resourceId, "Incorrect resourceId " + resourceId);
            TbResource resource = resourceService.findResourceById(getCurrentUser().getTenantId(), resourceId);
            checkNotNull(resource);
            accessControlService.checkPermission(getCurrentUser(), Resource.TB_RESOURCE, operation, resourceId, resource);
            return resource;
        } catch (Exception e) {
            throw handleException(e, false);
        }
    }

    TbResourceInfo checkResourceInfoId(TbResourceId resourceId, Operation operation) throws ThingsboardException {
        try {
            validateId(resourceId, "Incorrect resourceId " + resourceId);
            TbResourceInfo resourceInfo = resourceService.findResourceInfoById(getCurrentUser().getTenantId(), resourceId);
            checkNotNull(resourceInfo);
            accessControlService.checkPermission(getCurrentUser(), Resource.TB_RESOURCE, operation, resourceId, resourceInfo);
            return resourceInfo;
        } catch (Exception e) {
            throw handleException(e, false);
        }
    }

    OtaPackage checkOtaPackageId(OtaPackageId otaPackageId, Operation operation) throws ThingsboardException {
        try {
            validateId(otaPackageId, "Incorrect otaPackageId " + otaPackageId);
            OtaPackage otaPackage = otaPackageService.findOtaPackageById(getCurrentUser().getTenantId(), otaPackageId);
            checkNotNull(otaPackage);
            accessControlService.checkPermission(getCurrentUser(), Resource.OTA_PACKAGE, operation, otaPackageId, otaPackage);
            return otaPackage;
        } catch (Exception e) {
            throw handleException(e, false);
        }
    }

    OtaPackageInfo checkOtaPackageInfoId(OtaPackageId otaPackageId, Operation operation) throws ThingsboardException {
        try {
            validateId(otaPackageId, "Incorrect otaPackageId " + otaPackageId);
            OtaPackageInfo otaPackageIn = otaPackageService.findOtaPackageInfoById(getCurrentUser().getTenantId(), otaPackageId);
            checkNotNull(otaPackageIn);
            accessControlService.checkPermission(getCurrentUser(), Resource.OTA_PACKAGE, operation, otaPackageId, otaPackageIn);
            return otaPackageIn;
        } catch (Exception e) {
            throw handleException(e, false);
        }
    }

    Rpc checkRpcId(RpcId rpcId, Operation operation) throws ThingsboardException {
        try {
            validateId(rpcId, "Incorrect rpcId " + rpcId);
            Rpc rpc = rpcService.findById(getCurrentUser().getTenantId(), rpcId);
            checkNotNull(rpc);
            accessControlService.checkPermission(getCurrentUser(), Resource.RPC, operation, rpcId, rpc);
            return rpc;
        } catch (Exception e) {
            throw handleException(e, false);
        }
    }

    @SuppressWarnings("unchecked")
    protected <I extends EntityId> I emptyId(EntityType entityType) {
        return (I) EntityIdFactory.getByTypeAndUuid(entityType, ModelConstants.NULL_UUID);
    }

    protected <E extends HasName, I extends EntityId> void logEntityAction(I entityId, E entity, CustomerId customerId,
                                                                           ActionType actionType, Exception e, Object... additionalInfo) throws ThingsboardException {
        logEntityAction(getCurrentUser(), entityId, entity, customerId, actionType, e, additionalInfo);
    }

    protected <E extends HasName, I extends EntityId> void logEntityAction(User user, I entityId, E entity, CustomerId customerId,
                                                                           ActionType actionType, Exception e, Object... additionalInfo) throws ThingsboardException {
        entityActionService.logEntityAction(user, entityId, entity, customerId, actionType, e, additionalInfo);
    }


    public static Exception toException(Throwable error) {
        return error != null ? (Exception.class.isInstance(error) ? (Exception) error : new Exception(error)) : null;
    }

    protected <E extends HasName> String entityToStr(E entity) {
        try {
            return json.writeValueAsString(json.valueToTree(entity));
        } catch (JsonProcessingException e) {
            log.warn("[{}] Failed to convert entity to string!", entity, e);
        }
        return null;
    }

    protected void sendRelationNotificationMsg(TenantId tenantId, EntityRelation relation, EdgeEventActionType action) {
        try {
            if (!relation.getFrom().getEntityType().equals(EntityType.EDGE) &&
                    !relation.getTo().getEntityType().equals(EntityType.EDGE)) {
                sendNotificationMsgToEdgeService(tenantId, null, null, json.writeValueAsString(relation), EdgeEventType.RELATION, action);
            }
        } catch (Exception e) {
            log.warn("Failed to push relation to core: {}", relation, e);
        }
    }

    protected void sendDeleteNotificationMsg(TenantId tenantId, EntityId entityId, List<EdgeId> edgeIds) {
        sendDeleteNotificationMsg(tenantId, entityId, edgeIds, null);
    }

    protected void sendDeleteNotificationMsg(TenantId tenantId, EntityId entityId, List<EdgeId> edgeIds, String body) {
        if (edgeIds != null && !edgeIds.isEmpty()) {
            for (EdgeId edgeId : edgeIds) {
                sendNotificationMsgToEdgeService(tenantId, edgeId, entityId, body, null, EdgeEventActionType.DELETED);
            }
        }
    }

    protected void sendAlarmDeleteNotificationMsg(TenantId tenantId, EntityId entityId, List<EdgeId> edgeIds, Alarm alarm) {
        try {
            sendDeleteNotificationMsg(tenantId, entityId, edgeIds, json.writeValueAsString(alarm));
        } catch (Exception e) {
            log.warn("Failed to push delete alarm msg to core: {}", alarm, e);
        }
    }

    protected void sendEntityAssignToCustomerNotificationMsg(TenantId tenantId, EntityId entityId, CustomerId customerId, EdgeEventActionType action) {
        try {
            sendNotificationMsgToEdgeService(tenantId, null, entityId, json.writeValueAsString(customerId), null, action);
        } catch (Exception e) {
            log.warn("Failed to push assign/unassign to/from customer to core: {}", customerId, e);
        }
    }

    protected void sendEntityNotificationMsg(TenantId tenantId, EntityId entityId, EdgeEventActionType action) {
        sendNotificationMsgToEdgeService(tenantId, null, entityId, null, null, action);
    }

    protected void sendEntityAssignToEdgeNotificationMsg(TenantId tenantId, EdgeId edgeId, EntityId entityId, EdgeEventActionType action) {
        sendNotificationMsgToEdgeService(tenantId, edgeId, entityId, null, null, action);
    }

    private void sendNotificationMsgToEdgeService(TenantId tenantId, EdgeId edgeId, EntityId entityId, String body, EdgeEventType type, EdgeEventActionType action) {
        tbClusterService.sendNotificationMsgToEdgeService(tenantId, edgeId, entityId, body, type, action);
    }

    protected List<EdgeId> findRelatedEdgeIds(TenantId tenantId, EntityId entityId) {
        if (!edgesEnabled) {
            return null;
        }
        if (EntityType.EDGE.equals(entityId.getEntityType())) {
            return Collections.singletonList(new EdgeId(entityId.getId()));
        }
        PageDataIterableByTenantIdEntityId<EdgeId> relatedEdgeIdsIterator =
                new PageDataIterableByTenantIdEntityId<>(edgeService::findRelatedEdgeIdsByEntityId, tenantId, entityId, DEFAULT_PAGE_SIZE);
        List<EdgeId> result = new ArrayList<>();
        for (EdgeId edgeId : relatedEdgeIdsIterator) {
            result.add(edgeId);
        }
        return result;
    }

    protected void processDashboardIdFromAdditionalInfo(ObjectNode additionalInfo, String requiredFields) throws ThingsboardException {
        String dashboardId = additionalInfo.has(requiredFields) ? additionalInfo.get(requiredFields).asText() : null;
        if (dashboardId != null && !dashboardId.equals("null")) {
            if (dashboardService.findDashboardById(getTenantId(), new DashboardId(UUID.fromString(dashboardId))) == null) {
                additionalInfo.remove(requiredFields);
            }
        }
    }

    protected MediaType parseMediaType(String contentType) {
        try {
            return MediaType.parseMediaType(contentType);
        } catch (Exception e) {
            return MediaType.APPLICATION_OCTET_STREAM;
        }
    }
}<|MERGE_RESOLUTION|>--- conflicted
+++ resolved
@@ -157,7 +157,6 @@
 
     /*Swagger UI description*/
 
-<<<<<<< HEAD
     public static final String CUSTOMER_ID = "customerId";
     public static final String TENANT_ID = "tenantId";
     public static final String DEVICE_ID = "deviceId";
@@ -275,8 +274,6 @@
 
     private static final int DEFAULT_PAGE_SIZE = 1000;
 
-=======
->>>>>>> fbdb7bf2
     private static final ObjectMapper json = new ObjectMapper();
 
     @Autowired
