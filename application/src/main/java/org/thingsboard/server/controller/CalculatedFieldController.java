/**
 * Copyright © 2016-2025 The Thingsboard Authors
 *
 * Licensed under the Apache License, Version 2.0 (the "License");
 * you may not use this file except in compliance with the License.
 * You may obtain a copy of the License at
 *
 *     http://www.apache.org/licenses/LICENSE-2.0
 *
 * Unless required by applicable law or agreed to in writing, software
 * distributed under the License is distributed on an "AS IS" BASIS,
 * WITHOUT WARRANTIES OR CONDITIONS OF ANY KIND, either express or implied.
 * See the License for the specific language governing permissions and
 * limitations under the License.
 */
package org.thingsboard.server.controller;

import com.fasterxml.jackson.core.type.TypeReference;
import com.fasterxml.jackson.databind.JsonNode;
import com.fasterxml.jackson.databind.node.ObjectNode;
import io.swagger.v3.oas.annotations.Parameter;
import io.swagger.v3.oas.annotations.media.Schema;
import lombok.RequiredArgsConstructor;
import lombok.extern.slf4j.Slf4j;
import org.springframework.http.HttpStatus;
import org.springframework.security.access.prepost.PreAuthorize;
import org.springframework.web.bind.annotation.PathVariable;
import org.springframework.web.bind.annotation.RequestBody;
import org.springframework.web.bind.annotation.RequestMapping;
import org.springframework.web.bind.annotation.RequestMethod;
import org.springframework.web.bind.annotation.RequestParam;
import org.springframework.web.bind.annotation.ResponseBody;
import org.springframework.web.bind.annotation.ResponseStatus;
import org.springframework.web.bind.annotation.RestController;
import org.thingsboard.common.util.JacksonUtil;
import org.thingsboard.script.api.tbel.TbelCfArg;
import org.thingsboard.script.api.tbel.TbelCfCtx;
import org.thingsboard.script.api.tbel.TbelCfSingleValueArg;
import org.thingsboard.script.api.tbel.TbelInvokeService;
import org.thingsboard.server.common.data.EntityType;
import org.thingsboard.server.common.data.EventInfo;
import org.thingsboard.server.common.data.HasTenantId;
import org.thingsboard.server.common.data.cf.CalculatedField;
import org.thingsboard.server.common.data.cf.configuration.CalculatedFieldConfiguration;
import org.thingsboard.server.common.data.event.EventType;
import org.thingsboard.server.common.data.exception.ThingsboardException;
import org.thingsboard.server.common.data.id.CalculatedFieldId;
import org.thingsboard.server.common.data.id.EntityId;
import org.thingsboard.server.common.data.id.EntityIdFactory;
import org.thingsboard.server.common.data.id.HasId;
import org.thingsboard.server.common.data.id.TenantId;
import org.thingsboard.server.common.data.job.CfReprocessingJobConfiguration;
import org.thingsboard.server.common.data.job.Job;
import org.thingsboard.server.common.data.job.JobType;
import org.thingsboard.server.common.data.page.PageData;
import org.thingsboard.server.common.data.page.PageLink;
import org.thingsboard.server.config.annotations.ApiOperation;
import org.thingsboard.server.dao.event.EventService;
import org.thingsboard.server.dao.usagerecord.ApiLimitService;
import org.thingsboard.server.queue.util.TbCoreComponent;
import org.thingsboard.server.service.cf.ctx.state.CalculatedFieldScriptEngine;
import org.thingsboard.server.service.cf.ctx.state.CalculatedFieldTbelScriptEngine;
import org.thingsboard.server.service.entitiy.cf.TbCalculatedFieldService;
import org.thingsboard.server.service.job.JobManager;
import org.thingsboard.server.service.security.model.SecurityUser;
import org.thingsboard.server.service.security.permission.Operation;
import org.thingsboard.server.service.security.permission.Resource;

import java.util.ArrayList;
import java.util.Collections;
import java.util.List;
import java.util.Map;
import java.util.Objects;
import java.util.Optional;
import java.util.concurrent.TimeUnit;

import static org.thingsboard.server.controller.ControllerConstants.CF_TEXT_SEARCH_DESCRIPTION;
import static org.thingsboard.server.controller.ControllerConstants.ENTITY_ID_PARAM_DESCRIPTION;
import static org.thingsboard.server.controller.ControllerConstants.ENTITY_TYPE_PARAM_DESCRIPTION;
import static org.thingsboard.server.controller.ControllerConstants.MARKDOWN_CODE_BLOCK_END;
import static org.thingsboard.server.controller.ControllerConstants.MARKDOWN_CODE_BLOCK_START;
import static org.thingsboard.server.controller.ControllerConstants.PAGE_NUMBER_DESCRIPTION;
import static org.thingsboard.server.controller.ControllerConstants.PAGE_SIZE_DESCRIPTION;
import static org.thingsboard.server.controller.ControllerConstants.SORT_ORDER_DESCRIPTION;
import static org.thingsboard.server.controller.ControllerConstants.SORT_PROPERTY_DESCRIPTION;
import static org.thingsboard.server.controller.ControllerConstants.TENANT_AUTHORITY_PARAGRAPH;
import static org.thingsboard.server.controller.ControllerConstants.TENANT_OR_CUSTOMER_AUTHORITY_PARAGRAPH;
import static org.thingsboard.server.controller.ControllerConstants.UUID_WIKI_LINK;

@RestController
@TbCoreComponent
@RequestMapping("/api")
@RequiredArgsConstructor
@Slf4j
public class CalculatedFieldController extends BaseController {

    private final TbCalculatedFieldService tbCalculatedFieldService;
    private final EventService eventService;
    private final TbelInvokeService tbelInvokeService;
    private final JobManager jobManager;

    public static final String CALCULATED_FIELD_ID = "calculatedFieldId";

    public static final int TIMEOUT = 20;

    private static final String TEST_SCRIPT_EXPRESSION = "Execute the Script expression and return the result. The format of request: \n\n"
            + MARKDOWN_CODE_BLOCK_START
            + "{\n" +
            "  \"expression\": \"var temp = 0; foreach(element: temperature.values) {temp += element.value;} var avgTemperature = temp / temperature.values.size(); var adjustedTemperature = avgTemperature + 0.1 * humidity.value; return {\\\"adjustedTemperature\\\": adjustedTemperature};\",\n" +
            "  \"arguments\": {\n" +
            "    \"temperature\": {\n" +
            "      \"type\": \"TS_ROLLING\",\n" +
            "      \"timeWindow\": {\n" +
            "        \"startTs\": 1739775630002,\n" +
            "        \"endTs\": 65432211,\n" +
            "        \"limit\": 5\n" +
            "      },\n" +
            "      \"values\": [\n" +
            "        { \"ts\": 1739775639851, \"value\": 23 },\n" +
            "        { \"ts\": 1739775664561, \"value\": 43 },\n" +
            "        { \"ts\": 1739775713079, \"value\": 15 },\n" +
            "        { \"ts\": 1739775999522, \"value\": 34 },\n" +
            "        { \"ts\": 1739776228452, \"value\": 22 }\n" +
            "      ]\n" +
            "    },\n" +
            "    \"humidity\": { \"type\": \"SINGLE_VALUE\", \"ts\": 1739776478057, \"value\": 23 }\n" +
            "  }\n" +
            "}"
            + MARKDOWN_CODE_BLOCK_END
            + "\n\n Expected result JSON contains \"output\" and \"error\".";
    private final ApiLimitService apiLimitService;

    @ApiOperation(value = "Create Or Update Calculated Field (saveCalculatedField)",
            notes = "Creates or Updates the Calculated Field. When creating calculated field, platform generates Calculated Field Id as " + UUID_WIKI_LINK +
                    "The newly created Calculated Field Id will be present in the response. " +
                    "Specify existing Calculated Field Id to update the calculated field. " +
                    "Referencing non-existing Calculated Field Id will cause 'Not Found' error. " +
                    "Remove 'id', 'tenantId' from the request body example (below) to create new Calculated Field entity. "
                    + TENANT_OR_CUSTOMER_AUTHORITY_PARAGRAPH)
    @PreAuthorize("hasAnyAuthority('TENANT_ADMIN')")
    @RequestMapping(value = "/calculatedField", method = RequestMethod.POST)
    @ResponseBody
    public CalculatedField saveCalculatedField(@io.swagger.v3.oas.annotations.parameters.RequestBody(description = "A JSON value representing the calculated field.")
                                               @RequestBody CalculatedField calculatedField) throws Exception {
        calculatedField.setTenantId(getTenantId());
        checkEntity(calculatedField.getId(), calculatedField, Resource.CALCULATED_FIELD);
        checkEntityId(calculatedField.getEntityId(), Operation.WRITE_CALCULATED_FIELD);
        checkReferencedEntities(calculatedField.getConfiguration(), getCurrentUser());
        return tbCalculatedFieldService.save(calculatedField, getCurrentUser());
    }

    @ApiOperation(value = "Get Calculated Field (getCalculatedFieldById)",
            notes = "Fetch the Calculated Field object based on the provided Calculated Field Id."
    )
    @PreAuthorize("hasAnyAuthority('TENANT_ADMIN')")
    @RequestMapping(value = "/calculatedField/{calculatedFieldId}", method = RequestMethod.GET)
    @ResponseBody
    public CalculatedField getCalculatedFieldById(@Parameter @PathVariable(CALCULATED_FIELD_ID) String strCalculatedFieldId) throws ThingsboardException {
        checkParameter(CALCULATED_FIELD_ID, strCalculatedFieldId);
        CalculatedFieldId calculatedFieldId = new CalculatedFieldId(toUUID(strCalculatedFieldId));
        CalculatedField calculatedField = tbCalculatedFieldService.findById(calculatedFieldId, getCurrentUser());
        checkNotNull(calculatedField);
        checkEntityId(calculatedField.getEntityId(), Operation.READ_CALCULATED_FIELD);
        return calculatedField;
    }

    @ApiOperation(value = "Get Calculated Fields by Entity Id (getCalculatedFieldsByEntityId)",
            notes = "Fetch the Calculated Fields based on the provided Entity Id."
    )
    @PreAuthorize("hasAnyAuthority('TENANT_ADMIN')")
    @RequestMapping(value = "/{entityType}/{entityId}/calculatedFields", params = {"pageSize", "page"}, method = RequestMethod.GET)
    @ResponseBody
    public PageData<CalculatedField> getCalculatedFieldsByEntityId(
            @Parameter(description = ENTITY_TYPE_PARAM_DESCRIPTION, required = true, schema = @Schema(defaultValue = "DEVICE")) @PathVariable("entityType") String entityType,
            @Parameter(description = ENTITY_ID_PARAM_DESCRIPTION, required = true) @PathVariable("entityId") String entityIdStr,
            @Parameter(description = PAGE_SIZE_DESCRIPTION, required = true) @RequestParam int pageSize,
            @Parameter(description = PAGE_NUMBER_DESCRIPTION, required = true) @RequestParam int page,
            @Parameter(description = CF_TEXT_SEARCH_DESCRIPTION) @RequestParam(required = false) String textSearch,
            @Parameter(description = SORT_PROPERTY_DESCRIPTION, schema = @Schema(allowableValues = {"createdTime", "name"})) @RequestParam(required = false) String sortProperty,
            @Parameter(description = SORT_ORDER_DESCRIPTION, schema = @Schema(allowableValues = {"ASC", "DESC"})) @RequestParam(required = false) String sortOrder) throws ThingsboardException {
        PageLink pageLink = createPageLink(pageSize, page, textSearch, sortProperty, sortOrder);
        checkParameter("entityId", entityIdStr);
        EntityId entityId = EntityIdFactory.getByTypeAndUuid(entityType, entityIdStr);
        checkEntityId(entityId, Operation.READ_CALCULATED_FIELD);
        return checkNotNull(tbCalculatedFieldService.findAllByTenantIdAndEntityId(entityId, getCurrentUser(), pageLink));
    }

    @ApiOperation(value = "Delete Calculated Field (deleteCalculatedField)",
            notes = "Deletes the calculated field. Referencing non-existing Calculated Field Id will cause an error." + TENANT_OR_CUSTOMER_AUTHORITY_PARAGRAPH)
    @PreAuthorize("hasAuthority('TENANT_ADMIN')")
    @RequestMapping(value = "/calculatedField/{calculatedFieldId}", method = RequestMethod.DELETE)
    @ResponseStatus(value = HttpStatus.OK)
    public void deleteCalculatedField(@PathVariable(CALCULATED_FIELD_ID) String strCalculatedFieldId) throws Exception {
        checkParameter(CALCULATED_FIELD_ID, strCalculatedFieldId);
        CalculatedFieldId calculatedFieldId = new CalculatedFieldId(toUUID(strCalculatedFieldId));
        CalculatedField calculatedField = checkCalculatedFieldId(calculatedFieldId, Operation.DELETE);
        checkEntityId(calculatedField.getEntityId(), Operation.WRITE_CALCULATED_FIELD);
        tbCalculatedFieldService.delete(calculatedField, getCurrentUser());
    }

    @ApiOperation(value = "Get latest calculated field debug event (getLatestCalculatedFieldDebugEvent)",
            notes = "Gets latest calculated field debug event for specified calculated field id. " +
                    "Referencing non-existing calculated field id will cause an error. " + TENANT_AUTHORITY_PARAGRAPH)
    @PreAuthorize("hasAnyAuthority('TENANT_ADMIN')")
    @RequestMapping(value = "/calculatedField/{calculatedFieldId}/debug", method = RequestMethod.GET)
    @ResponseBody
    public JsonNode getLatestCalculatedFieldDebugEvent(@Parameter @PathVariable(CALCULATED_FIELD_ID) String strCalculatedFieldId) throws ThingsboardException {
        checkParameter(CALCULATED_FIELD_ID, strCalculatedFieldId);
        CalculatedFieldId calculatedFieldId = new CalculatedFieldId(toUUID(strCalculatedFieldId));
        CalculatedField calculatedField = checkCalculatedFieldId(calculatedFieldId, Operation.READ);
        checkEntityId(calculatedField.getEntityId(), Operation.READ_CALCULATED_FIELD);
        TenantId tenantId = getCurrentUser().getTenantId();
        return Optional.ofNullable(eventService.findLatestEvents(tenantId, calculatedFieldId, EventType.DEBUG_CALCULATED_FIELD, 1))
                .flatMap(events -> events.stream().map(EventInfo::getBody).findFirst())
                .orElse(null);
    }

    @ApiOperation(value = "Test Script expression",
            notes = TEST_SCRIPT_EXPRESSION + TENANT_AUTHORITY_PARAGRAPH)
    @PreAuthorize("hasAuthority('TENANT_ADMIN')")
    @RequestMapping(value = "/calculatedField/testScript", method = RequestMethod.POST)
    @ResponseBody
    public JsonNode testScript(
            @io.swagger.v3.oas.annotations.parameters.RequestBody(description = "Test calculated field TBEL expression.")
            @RequestBody JsonNode inputParams) {
        String expression = inputParams.get("expression").asText();
        Map<String, TbelCfArg> arguments = Objects.requireNonNullElse(
                JacksonUtil.convertValue(inputParams.get("arguments"), new TypeReference<>() {
                }),
                Collections.emptyMap()
        );

        ArrayList<String> ctxAndArgNames = new ArrayList<>(arguments.size() + 1);
        ctxAndArgNames.add("ctx");
        ctxAndArgNames.addAll(arguments.keySet());

        String output = "";
        String errorText = "";

        try {
            if (tbelInvokeService == null) {
                throw new IllegalArgumentException("TBEL script engine is disabled!");
            }

            CalculatedFieldScriptEngine calculatedFieldScriptEngine = new CalculatedFieldTbelScriptEngine(
                    getTenantId(),
                    tbelInvokeService,
                    expression,
                    ctxAndArgNames.toArray(String[]::new)
            );


            Object[] args = new Object[ctxAndArgNames.size()];
            args[0] = new TbelCfCtx(arguments);
            for (int i = 1; i < ctxAndArgNames.size(); i++) {
                var arg = arguments.get(ctxAndArgNames.get(i));
                if (arg instanceof TbelCfSingleValueArg svArg) {
                    args[i] = svArg.getValue();
                } else {
                    args[i] = arg;
                }
            }

            JsonNode json = calculatedFieldScriptEngine.executeJsonAsync(args).get(TIMEOUT, TimeUnit.SECONDS);
            output = JacksonUtil.toString(json);
        } catch (Exception e) {
            log.error("Error evaluating expression", e);
            errorText = e.getMessage();
        }

        ObjectNode result = JacksonUtil.newObjectNode();
        result.put("output", output);
        result.put("error", errorText);
        return result;
    }

    // TODO: remove this endpoint. used for testing only
    @ApiOperation(value = "Reprocess Calculated Field (reprocessCalculatedField)",
            notes = "Reprocesses the calculated field." + TENANT_OR_CUSTOMER_AUTHORITY_PARAGRAPH)
    @PreAuthorize("hasAuthority('TENANT_ADMIN')")
    @RequestMapping(value = "/calculatedField/reprocess/{calculatedFieldId}", method = RequestMethod.GET, params = {"startTs", "endTs"})
    @ResponseStatus(value = HttpStatus.OK)
    public void reprocessCalculatedField(@PathVariable(CALCULATED_FIELD_ID) String strCalculatedFieldId,
                                         @RequestParam(name = "startTs") Long startTs,
                                         @RequestParam(name = "endTs") Long endTs) throws Exception {
        checkParameter(CALCULATED_FIELD_ID, strCalculatedFieldId);
        CalculatedFieldId calculatedFieldId = new CalculatedFieldId(toUUID(strCalculatedFieldId));
        CalculatedField calculatedField = tbCalculatedFieldService.findById(calculatedFieldId, getCurrentUser());
        checkNotNull(calculatedField);
<<<<<<< HEAD
        checkEntityId(calculatedField.getEntityId(), Operation.READ_CALCULATED_FIELD);
=======
        EntityId entityId = calculatedField.getEntityId();
        checkEntityId(entityId, Operation.READ_CALCULATED_FIELD);

>>>>>>> c3106593
        jobManager.submitJob(Job.builder()
                .tenantId(calculatedField.getTenantId())
                .type(JobType.CF_REPROCESSING)
                .key(calculatedField.getId().toString())
                .description("Reprocessing of calculated field '" + calculatedField.getName() +
                             "' for " + entityId.getEntityType().getNormalName().toLowerCase() +
                             " " + entityId.getId() +
                             " from " + startTs + " to " + endTs)
                .configuration(CfReprocessingJobConfiguration.builder()
                        .calculatedField(calculatedField)
                        .startTs(startTs)
                        .endTs(endTs)
                        .build())
                .build());
    }

    private <E extends HasId<I> & HasTenantId, I extends EntityId> void checkReferencedEntities(CalculatedFieldConfiguration calculatedFieldConfig, SecurityUser user) throws ThingsboardException {
        List<EntityId> referencedEntityIds = calculatedFieldConfig.getReferencedEntities();
        for (EntityId referencedEntityId : referencedEntityIds) {
            EntityType entityType = referencedEntityId.getEntityType();
            switch (entityType) {
                case TENANT, CUSTOMER, ASSET, DEVICE -> checkEntityId(referencedEntityId, Operation.READ);
                default -> throw new IllegalArgumentException("Calculated fields do not support '" + entityType + "' for referenced entities.");
            }
        }

    }

}<|MERGE_RESOLUTION|>--- conflicted
+++ resolved
@@ -287,21 +287,16 @@
         CalculatedFieldId calculatedFieldId = new CalculatedFieldId(toUUID(strCalculatedFieldId));
         CalculatedField calculatedField = tbCalculatedFieldService.findById(calculatedFieldId, getCurrentUser());
         checkNotNull(calculatedField);
-<<<<<<< HEAD
-        checkEntityId(calculatedField.getEntityId(), Operation.READ_CALCULATED_FIELD);
-=======
         EntityId entityId = calculatedField.getEntityId();
         checkEntityId(entityId, Operation.READ_CALCULATED_FIELD);
-
->>>>>>> c3106593
         jobManager.submitJob(Job.builder()
                 .tenantId(calculatedField.getTenantId())
                 .type(JobType.CF_REPROCESSING)
                 .key(calculatedField.getId().toString())
                 .description("Reprocessing of calculated field '" + calculatedField.getName() +
-                             "' for " + entityId.getEntityType().getNormalName().toLowerCase() +
-                             " " + entityId.getId() +
-                             " from " + startTs + " to " + endTs)
+                        "' for " + entityId.getEntityType().getNormalName().toLowerCase() +
+                        " " + entityId.getId() +
+                        " from " + startTs + " to " + endTs)
                 .configuration(CfReprocessingJobConfiguration.builder()
                         .calculatedField(calculatedField)
                         .startTs(startTs)
@@ -316,7 +311,8 @@
             EntityType entityType = referencedEntityId.getEntityType();
             switch (entityType) {
                 case TENANT, CUSTOMER, ASSET, DEVICE -> checkEntityId(referencedEntityId, Operation.READ);
-                default -> throw new IllegalArgumentException("Calculated fields do not support '" + entityType + "' for referenced entities.");
+                default ->
+                        throw new IllegalArgumentException("Calculated fields do not support '" + entityType + "' for referenced entities.");
             }
         }
 
