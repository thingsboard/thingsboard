/**
 * Copyright © 2016-2025 The Thingsboard Authors
 *
 * Licensed under the Apache License, Version 2.0 (the "License");
 * you may not use this file except in compliance with the License.
 * You may obtain a copy of the License at
 *
 *     http://www.apache.org/licenses/LICENSE-2.0
 *
 * Unless required by applicable law or agreed to in writing, software
 * distributed under the License is distributed on an "AS IS" BASIS,
 * WITHOUT WARRANTIES OR CONDITIONS OF ANY KIND, either express or implied.
 * See the License for the specific language governing permissions and
 * limitations under the License.
 */
package org.thingsboard.server.controller;

import com.fasterxml.jackson.databind.JsonNode;
import com.fasterxml.jackson.databind.node.ObjectNode;
import io.swagger.v3.oas.annotations.Parameter;
import io.swagger.v3.oas.annotations.media.Schema;
import lombok.RequiredArgsConstructor;
import org.springframework.http.HttpStatus;
import org.springframework.security.access.prepost.PreAuthorize;
import org.springframework.web.bind.annotation.DeleteMapping;
import org.springframework.web.bind.annotation.GetMapping;
import org.springframework.web.bind.annotation.PathVariable;
import org.springframework.web.bind.annotation.PostMapping;
import org.springframework.web.bind.annotation.RequestBody;
import org.springframework.web.bind.annotation.RequestMapping;
import org.springframework.web.bind.annotation.RequestParam;
import org.springframework.web.bind.annotation.ResponseStatus;
import org.springframework.web.bind.annotation.RestController;
import org.thingsboard.common.util.JacksonUtil;
import org.thingsboard.server.common.data.Customer;
import org.thingsboard.server.common.data.NameConflictStrategy;
import org.thingsboard.server.common.data.NameConflictPolicy;
import org.thingsboard.server.common.data.UniquifyStrategy;
import org.thingsboard.server.common.data.exception.ThingsboardException;
import org.thingsboard.server.common.data.id.CustomerId;
import org.thingsboard.server.common.data.id.TenantId;
import org.thingsboard.server.common.data.page.PageData;
import org.thingsboard.server.common.data.page.PageLink;
import org.thingsboard.server.config.annotations.ApiOperation;
import org.thingsboard.server.queue.util.TbCoreComponent;
import org.thingsboard.server.service.entitiy.customer.TbCustomerService;
import org.thingsboard.server.service.security.permission.Operation;
import org.thingsboard.server.service.security.permission.Resource;

import static org.thingsboard.server.controller.ControllerConstants.CUSTOMER_ID;
import static org.thingsboard.server.controller.ControllerConstants.CUSTOMER_ID_PARAM_DESCRIPTION;
import static org.thingsboard.server.controller.ControllerConstants.CUSTOMER_TEXT_SEARCH_DESCRIPTION;
import static org.thingsboard.server.controller.ControllerConstants.HOME_DASHBOARD;
import static org.thingsboard.server.controller.ControllerConstants.NAME_CONFLICT_POLICY_DESC;
import static org.thingsboard.server.controller.ControllerConstants.UNIQUIFY_SEPARATOR_DESC;
import static org.thingsboard.server.controller.ControllerConstants.PAGE_DATA_PARAMETERS;
import static org.thingsboard.server.controller.ControllerConstants.PAGE_NUMBER_DESCRIPTION;
import static org.thingsboard.server.controller.ControllerConstants.PAGE_SIZE_DESCRIPTION;
import static org.thingsboard.server.controller.ControllerConstants.SORT_ORDER_DESCRIPTION;
import static org.thingsboard.server.controller.ControllerConstants.SORT_PROPERTY_DESCRIPTION;
import static org.thingsboard.server.controller.ControllerConstants.TENANT_AUTHORITY_PARAGRAPH;
import static org.thingsboard.server.controller.ControllerConstants.TENANT_OR_CUSTOMER_AUTHORITY_PARAGRAPH;
import static org.thingsboard.server.controller.ControllerConstants.UNIQUIFY_STRATEGY_DESC;
import static org.thingsboard.server.controller.ControllerConstants.UUID_WIKI_LINK;

@RestController
@TbCoreComponent
@RequiredArgsConstructor
@RequestMapping("/api")
public class CustomerController extends BaseController {

    private final TbCustomerService tbCustomerService;

    public static final String IS_PUBLIC = "isPublic";
    public static final String CUSTOMER_SECURITY_CHECK = "If the user has the authority of 'Tenant Administrator', the server checks that the customer is owned by the same tenant. " +
            "If the user has the authority of 'Customer User', the server checks that the user belongs to the customer.";

    @ApiOperation(value = "Get Customer (getCustomerById)",
            notes = "Get the Customer object based on the provided Customer Id. "
                    + CUSTOMER_SECURITY_CHECK + TENANT_OR_CUSTOMER_AUTHORITY_PARAGRAPH)
    @PreAuthorize("hasAnyAuthority('TENANT_ADMIN', 'CUSTOMER_USER')")
    @GetMapping(value = "/customer/{customerId}")
    public Customer getCustomerById(
            @Parameter(description = CUSTOMER_ID_PARAM_DESCRIPTION)
            @PathVariable(CUSTOMER_ID) String strCustomerId) throws ThingsboardException {
        checkParameter(CUSTOMER_ID, strCustomerId);
        CustomerId customerId = new CustomerId(toUUID(strCustomerId));
        Customer customer = checkCustomerId(customerId, Operation.READ);
        checkDashboardInfo(customer.getAdditionalInfo(), HOME_DASHBOARD);
        return customer;
    }

    @ApiOperation(value = "Get short Customer info (getShortCustomerInfoById)",
            notes = "Get the short customer object that contains only the title and 'isPublic' flag. "
                    + CUSTOMER_SECURITY_CHECK + TENANT_OR_CUSTOMER_AUTHORITY_PARAGRAPH)
    @PreAuthorize("hasAnyAuthority('TENANT_ADMIN', 'CUSTOMER_USER')")
    @GetMapping(value = "/customer/{customerId}/shortInfo")
    public JsonNode getShortCustomerInfoById(
            @Parameter(description = CUSTOMER_ID_PARAM_DESCRIPTION)
            @PathVariable(CUSTOMER_ID) String strCustomerId) throws ThingsboardException {
        checkParameter(CUSTOMER_ID, strCustomerId);
        CustomerId customerId = new CustomerId(toUUID(strCustomerId));
        Customer customer = checkCustomerId(customerId, Operation.READ);
        ObjectNode infoObject = JacksonUtil.newObjectNode();
        infoObject.put("title", customer.getTitle());
        infoObject.put(IS_PUBLIC, customer.isPublic());
        return infoObject;
    }

    @ApiOperation(value = "Get Customer Title (getCustomerTitleById)",
            notes = "Get the title of the customer. "
                    + CUSTOMER_SECURITY_CHECK + TENANT_OR_CUSTOMER_AUTHORITY_PARAGRAPH)
    @PreAuthorize("hasAnyAuthority('TENANT_ADMIN', 'CUSTOMER_USER')")
    @GetMapping(value = "/customer/{customerId}/title", produces = "application/text")
    public String getCustomerTitleById(
            @Parameter(description = CUSTOMER_ID_PARAM_DESCRIPTION)
            @PathVariable(CUSTOMER_ID) String strCustomerId) throws ThingsboardException {
        checkParameter(CUSTOMER_ID, strCustomerId);
        CustomerId customerId = new CustomerId(toUUID(strCustomerId));
        Customer customer = checkCustomerId(customerId, Operation.READ);
        return customer.getTitle();
    }

    @ApiOperation(value = "Create or update Customer (saveCustomer)",
            notes = "Creates or Updates the Customer. When creating customer, platform generates Customer Id as " + UUID_WIKI_LINK +
                    "The newly created Customer Id will be present in the response. " +
                    "Specify existing Customer Id to update the Customer. " +
                    "Referencing non-existing Customer Id will cause 'Not Found' error." +
                    "Remove 'id', 'tenantId' from the request body example (below) to create new Customer entity. " +
                    TENANT_AUTHORITY_PARAGRAPH)
    @PreAuthorize("hasAuthority('TENANT_ADMIN')")
<<<<<<< HEAD
    @PostMapping(value = "/customer")
    public Customer saveCustomer(@io.swagger.v3.oas.annotations.parameters.RequestBody(description = "A JSON value representing the customer.") @RequestBody Customer customer) throws Exception {
=======
    @RequestMapping(value = "/customer", method = RequestMethod.POST)
    @ResponseBody
    public Customer saveCustomer(@io.swagger.v3.oas.annotations.parameters.RequestBody(description = "A JSON value representing the customer.") @RequestBody Customer customer,
                                 @Parameter(description = NAME_CONFLICT_POLICY_DESC)
                                 @RequestParam(name = "nameConflictPolicy", defaultValue = "FAIL") NameConflictPolicy nameConflictPolicy,
                                 @Parameter(description = UNIQUIFY_SEPARATOR_DESC)
                                 @RequestParam(name = "uniquifySeparator", defaultValue = "_") String uniquifySeparator,
                                 @Parameter(description = UNIQUIFY_STRATEGY_DESC)
                                 @RequestParam(name = "uniquifyStrategy", defaultValue = "RANDOM") UniquifyStrategy uniquifyStrategy) throws Exception {
>>>>>>> f426dea6
        customer.setTenantId(getTenantId());
        checkEntity(customer.getId(), customer, Resource.CUSTOMER);
        return tbCustomerService.save(customer, new NameConflictStrategy(nameConflictPolicy, uniquifySeparator, uniquifyStrategy), getCurrentUser());
    }

    @ApiOperation(value = "Delete Customer (deleteCustomer)",
            notes = "Deletes the Customer and all customer Users. " +
                    "All assigned Dashboards, Assets, Devices, etc. will be unassigned but not deleted. " +
                    "Referencing non-existing Customer Id will cause an error." + TENANT_AUTHORITY_PARAGRAPH)
    @PreAuthorize("hasAuthority('TENANT_ADMIN')")
    @DeleteMapping(value = "/customer/{customerId}")
    @ResponseStatus(value = HttpStatus.OK)
    public void deleteCustomer(@Parameter(description = CUSTOMER_ID_PARAM_DESCRIPTION)
                               @PathVariable(CUSTOMER_ID) String strCustomerId) throws ThingsboardException {
        checkParameter(CUSTOMER_ID, strCustomerId);
        CustomerId customerId = new CustomerId(toUUID(strCustomerId));
        Customer customer = checkCustomerId(customerId, Operation.DELETE);
        tbCustomerService.delete(customer, getCurrentUser());
    }

    @ApiOperation(value = "Get Tenant Customers (getCustomers)",
            notes = "Returns a page of customers owned by tenant. " +
                    PAGE_DATA_PARAMETERS + TENANT_AUTHORITY_PARAGRAPH)
    @PreAuthorize("hasAuthority('TENANT_ADMIN')")
    @GetMapping(value = "/customers", params = {"pageSize", "page"})
    public PageData<Customer> getCustomers(
            @Parameter(description = PAGE_SIZE_DESCRIPTION, required = true)
            @RequestParam int pageSize,
            @Parameter(description = PAGE_NUMBER_DESCRIPTION, required = true)
            @RequestParam int page,
            @Parameter(description = CUSTOMER_TEXT_SEARCH_DESCRIPTION)
            @RequestParam(required = false) String textSearch,
            @Parameter(description = SORT_PROPERTY_DESCRIPTION, schema = @Schema(allowableValues = {"createdTime", "title", "email", "country", "city"}))
            @RequestParam(required = false) String sortProperty,
            @Parameter(description = SORT_ORDER_DESCRIPTION, schema = @Schema(allowableValues = {"ASC", "DESC"}))
            @RequestParam(required = false) String sortOrder) throws ThingsboardException {
        PageLink pageLink = createPageLink(pageSize, page, textSearch, sortProperty, sortOrder);
        TenantId tenantId = getCurrentUser().getTenantId();
        return checkNotNull(customerService.findCustomersByTenantId(tenantId, pageLink));
    }

    @ApiOperation(value = "Get Tenant Customer by Customer title (getTenantCustomer)",
            notes = "Get the Customer using Customer Title. " + TENANT_AUTHORITY_PARAGRAPH)
    @PreAuthorize("hasAuthority('TENANT_ADMIN')")
    @GetMapping(value = "/tenant/customers", params = {"customerTitle"})
    public Customer getTenantCustomer(
            @Parameter(description = "A string value representing the Customer title.")
            @RequestParam String customerTitle) throws ThingsboardException {
        TenantId tenantId = getCurrentUser().getTenantId();
        return checkNotNull(customerService.findCustomerByTenantIdAndTitle(tenantId, customerTitle), "Customer with title [" + customerTitle + "] is not found");
    }

}<|MERGE_RESOLUTION|>--- conflicted
+++ resolved
@@ -33,8 +33,8 @@
 import org.springframework.web.bind.annotation.RestController;
 import org.thingsboard.common.util.JacksonUtil;
 import org.thingsboard.server.common.data.Customer;
+import org.thingsboard.server.common.data.NameConflictPolicy;
 import org.thingsboard.server.common.data.NameConflictStrategy;
-import org.thingsboard.server.common.data.NameConflictPolicy;
 import org.thingsboard.server.common.data.UniquifyStrategy;
 import org.thingsboard.server.common.data.exception.ThingsboardException;
 import org.thingsboard.server.common.data.id.CustomerId;
@@ -52,7 +52,6 @@
 import static org.thingsboard.server.controller.ControllerConstants.CUSTOMER_TEXT_SEARCH_DESCRIPTION;
 import static org.thingsboard.server.controller.ControllerConstants.HOME_DASHBOARD;
 import static org.thingsboard.server.controller.ControllerConstants.NAME_CONFLICT_POLICY_DESC;
-import static org.thingsboard.server.controller.ControllerConstants.UNIQUIFY_SEPARATOR_DESC;
 import static org.thingsboard.server.controller.ControllerConstants.PAGE_DATA_PARAMETERS;
 import static org.thingsboard.server.controller.ControllerConstants.PAGE_NUMBER_DESCRIPTION;
 import static org.thingsboard.server.controller.ControllerConstants.PAGE_SIZE_DESCRIPTION;
@@ -60,6 +59,7 @@
 import static org.thingsboard.server.controller.ControllerConstants.SORT_PROPERTY_DESCRIPTION;
 import static org.thingsboard.server.controller.ControllerConstants.TENANT_AUTHORITY_PARAGRAPH;
 import static org.thingsboard.server.controller.ControllerConstants.TENANT_OR_CUSTOMER_AUTHORITY_PARAGRAPH;
+import static org.thingsboard.server.controller.ControllerConstants.UNIQUIFY_SEPARATOR_DESC;
 import static org.thingsboard.server.controller.ControllerConstants.UNIQUIFY_STRATEGY_DESC;
 import static org.thingsboard.server.controller.ControllerConstants.UUID_WIKI_LINK;
 
@@ -129,12 +129,7 @@
                     "Remove 'id', 'tenantId' from the request body example (below) to create new Customer entity. " +
                     TENANT_AUTHORITY_PARAGRAPH)
     @PreAuthorize("hasAuthority('TENANT_ADMIN')")
-<<<<<<< HEAD
     @PostMapping(value = "/customer")
-    public Customer saveCustomer(@io.swagger.v3.oas.annotations.parameters.RequestBody(description = "A JSON value representing the customer.") @RequestBody Customer customer) throws Exception {
-=======
-    @RequestMapping(value = "/customer", method = RequestMethod.POST)
-    @ResponseBody
     public Customer saveCustomer(@io.swagger.v3.oas.annotations.parameters.RequestBody(description = "A JSON value representing the customer.") @RequestBody Customer customer,
                                  @Parameter(description = NAME_CONFLICT_POLICY_DESC)
                                  @RequestParam(name = "nameConflictPolicy", defaultValue = "FAIL") NameConflictPolicy nameConflictPolicy,
@@ -142,7 +137,6 @@
                                  @RequestParam(name = "uniquifySeparator", defaultValue = "_") String uniquifySeparator,
                                  @Parameter(description = UNIQUIFY_STRATEGY_DESC)
                                  @RequestParam(name = "uniquifyStrategy", defaultValue = "RANDOM") UniquifyStrategy uniquifyStrategy) throws Exception {
->>>>>>> f426dea6
         customer.setTenantId(getTenantId());
         checkEntity(customer.getId(), customer, Resource.CUSTOMER);
         return tbCustomerService.save(customer, new NameConflictStrategy(nameConflictPolicy, uniquifySeparator, uniquifyStrategy), getCurrentUser());
