/**
 * Copyright © 2016-2023 The Thingsboard Authors
 *
 * Licensed under the Apache License, Version 2.0 (the "License");
 * you may not use this file except in compliance with the License.
 * You may obtain a copy of the License at
 *
 *     http://www.apache.org/licenses/LICENSE-2.0
 *
 * Unless required by applicable law or agreed to in writing, software
 * distributed under the License is distributed on an "AS IS" BASIS,
 * WITHOUT WARRANTIES OR CONDITIONS OF ANY KIND, either express or implied.
 * See the License for the specific language governing permissions and
 * limitations under the License.
 */
package org.thingsboard.server.controller;

import com.fasterxml.jackson.core.type.TypeReference;
import com.fasterxml.jackson.databind.JsonNode;
import com.fasterxml.jackson.databind.node.ObjectNode;
import com.google.api.client.auth.oauth2.AuthorizationCodeRequestUrl;
import com.google.api.client.auth.oauth2.AuthorizationCodeTokenRequest;
import com.google.api.client.auth.oauth2.ClientParametersAuthentication;
import com.google.api.client.auth.oauth2.TokenResponse;
import com.google.api.client.http.GenericUrl;
import com.google.api.client.http.javanet.NetHttpTransport;
import com.google.api.client.json.gson.GsonFactory;
import com.google.common.util.concurrent.Futures;
import com.google.common.util.concurrent.ListenableFuture;
import com.google.common.util.concurrent.MoreExecutors;
import io.swagger.annotations.ApiOperation;
import io.swagger.annotations.ApiParam;
import lombok.RequiredArgsConstructor;
import lombok.extern.slf4j.Slf4j;
import org.springframework.beans.factory.annotation.Autowired;
import org.springframework.context.annotation.Lazy;
import org.springframework.http.HttpStatus;
import org.springframework.http.MediaType;
import org.springframework.security.access.prepost.PreAuthorize;
import org.springframework.web.bind.annotation.GetMapping;
import org.springframework.web.bind.annotation.PathVariable;
import org.springframework.web.bind.annotation.PostMapping;
import org.springframework.web.bind.annotation.RequestBody;
import org.springframework.web.bind.annotation.RequestMapping;
import org.springframework.web.bind.annotation.RequestMethod;
import org.springframework.web.bind.annotation.RequestParam;
import org.springframework.web.bind.annotation.ResponseBody;
import org.springframework.web.bind.annotation.ResponseStatus;
import org.springframework.web.bind.annotation.RestController;
import org.springframework.web.context.request.async.DeferredResult;
import org.thingsboard.common.util.JacksonUtil;
import org.thingsboard.rule.engine.api.MailService;
import org.thingsboard.rule.engine.api.SmsService;
import org.thingsboard.server.common.data.AdminSettings;
import org.thingsboard.server.common.data.StringUtils;
import org.thingsboard.server.common.data.FeaturesInfo;
import org.thingsboard.server.common.data.SystemInfo;
import org.thingsboard.server.common.data.UpdateMessage;
import org.thingsboard.server.common.data.exception.ThingsboardErrorCode;
import org.thingsboard.server.common.data.exception.ThingsboardException;
import org.thingsboard.server.common.data.id.CustomerId;
import org.thingsboard.server.common.data.id.EntityId;
import org.thingsboard.server.common.data.id.TenantId;
import org.thingsboard.server.common.data.security.model.JwtPair;
import org.thingsboard.server.common.data.security.model.JwtSettings;
import org.thingsboard.server.common.data.security.model.SecuritySettings;
import org.thingsboard.server.common.data.sms.config.TestSmsRequest;
import org.thingsboard.server.common.data.sync.vc.AutoCommitSettings;
import org.thingsboard.server.common.data.sync.vc.RepositorySettings;
import org.thingsboard.server.common.data.sync.vc.RepositorySettingsInfo;
import org.thingsboard.server.dao.settings.AdminSettingsService;
import org.thingsboard.server.queue.util.TbCoreComponent;
import org.thingsboard.server.service.security.auth.oauth2.CookieUtils;
import org.thingsboard.server.service.security.auth.jwt.settings.JwtSettingsService;
import org.thingsboard.server.service.security.model.SecurityUser;
import org.thingsboard.server.service.security.model.token.JwtTokenFactory;
import org.thingsboard.server.service.security.permission.Operation;
import org.thingsboard.server.service.security.permission.Resource;
import org.thingsboard.server.service.security.system.SystemSecurityService;
import org.thingsboard.server.service.sync.vc.EntitiesVersionControlService;
import org.thingsboard.server.service.sync.vc.autocommit.TbAutoCommitSettingsService;
import org.thingsboard.server.service.system.SystemInfoService;
import org.thingsboard.server.service.update.UpdateService;

import javax.servlet.http.Cookie;
import javax.servlet.http.HttpServletRequest;
import javax.servlet.http.HttpServletResponse;
import java.io.IOException;
import java.util.List;
import java.util.Optional;

import static org.thingsboard.server.controller.ControllerConstants.*;
import static org.thingsboard.server.controller.ControllerConstants.SYSTEM_AUTHORITY_PARAGRAPH;
import static org.thingsboard.server.controller.ControllerConstants.TENANT_AUTHORITY_PARAGRAPH;

@RestController
@TbCoreComponent
@Slf4j
@RequestMapping("/api/admin")
@RequiredArgsConstructor
public class AdminController extends BaseController {

    private final MailService mailService;
    private final SmsService smsService;
    private final AdminSettingsService adminSettingsService;
    private final SystemSecurityService systemSecurityService;
    @Lazy
    private final JwtSettingsService jwtSettingsService;
    @Lazy
    private final JwtTokenFactory tokenFactory;
    private final EntitiesVersionControlService versionControlService;
    private final TbAutoCommitSettingsService autoCommitSettingsService;
    private final UpdateService updateService;
    private final SystemInfoService systemInfoService;

    private static final String PREV_URI_PATH_PARAMETER = "prevUri";
    private static final String PREV_URI_COOKIE_NAME = "prev_uri";
    private static final String STATE_COOKIE_NAME = "state";
    private static final String MAIL_SETTINGS_KEY = "mail";

    @ApiOperation(value = "Get the Administration Settings object using key (getAdminSettings)",
            notes = "Get the Administration Settings object using specified string key. Referencing non-existing key will cause an error." + SYSTEM_AUTHORITY_PARAGRAPH)
    @PreAuthorize("hasAuthority('SYS_ADMIN')")
    @RequestMapping(value = "/settings/{key}", method = RequestMethod.GET)
    @ResponseBody
    public AdminSettings getAdminSettings(
            @ApiParam(value = "A string value of the key (e.g. 'general' or 'mail').")
            @PathVariable("key") String key) throws ThingsboardException {
<<<<<<< HEAD
        try {
            accessControlService.checkPermission(getCurrentUser(), Resource.ADMIN_SETTINGS, Operation.READ);
            AdminSettings adminSettings = checkNotNull(adminSettingsService.findAdminSettingsByKey(TenantId.SYS_TENANT_ID, key), "No Administration settings found for key: " + key);
            if (adminSettings.getKey().equals("mail")) {
                ((ObjectNode) adminSettings.getJsonValue()).remove("password");
                ((ObjectNode) adminSettings.getJsonValue()).remove("refreshToken");
            }
            return adminSettings;
        } catch (Exception e) {
            throw handleException(e);
=======
        accessControlService.checkPermission(getCurrentUser(), Resource.ADMIN_SETTINGS, Operation.READ);
        AdminSettings adminSettings = checkNotNull(adminSettingsService.findAdminSettingsByKey(TenantId.SYS_TENANT_ID, key), "No Administration settings found for key: " + key);
        if (adminSettings.getKey().equals("mail")) {
            ((ObjectNode) adminSettings.getJsonValue()).remove("password");
>>>>>>> 08952b2e
        }
        return adminSettings;
    }

    @ApiOperation(value = "Get the Administration Settings object using key (getAdminSettings)",
            notes = "Creates or Updates the Administration Settings. Platform generates random Administration Settings Id during settings creation. " +
                    "The Administration Settings Id will be present in the response. Specify the Administration Settings Id when you would like to update the Administration Settings. " +
                    "Referencing non-existing Administration Settings Id will cause an error." + SYSTEM_AUTHORITY_PARAGRAPH)
    @PreAuthorize("hasAuthority('SYS_ADMIN')")
    @RequestMapping(value = "/settings", method = RequestMethod.POST)
    @ResponseBody
    public AdminSettings saveAdminSettings(
            @ApiParam(value = "A JSON value representing the Administration Settings.")
            @RequestBody AdminSettings adminSettings) throws ThingsboardException {
<<<<<<< HEAD
        try {
            accessControlService.checkPermission(getCurrentUser(), Resource.ADMIN_SETTINGS, Operation.WRITE);
            adminSettings.setTenantId(getTenantId());
            ObjectNode settings = (ObjectNode) adminSettings.getJsonValue();
            adminSettings = checkNotNull(adminSettingsService.saveAdminSettings(TenantId.SYS_TENANT_ID, adminSettings));
            if (adminSettings.getKey().equals("mail")) {
                mailService.updateMailConfiguration();
                ((ObjectNode) adminSettings.getJsonValue()).remove("password");
                ((ObjectNode) adminSettings.getJsonValue()).remove("refreshToken");
            } else if (adminSettings.getKey().equals("sms")) {
                smsService.updateSmsConfiguration();
            }
            return adminSettings;
        } catch (Exception e) {
            throw handleException(e);
=======
        accessControlService.checkPermission(getCurrentUser(), Resource.ADMIN_SETTINGS, Operation.WRITE);
        adminSettings.setTenantId(getTenantId());
        adminSettings = checkNotNull(adminSettingsService.saveAdminSettings(TenantId.SYS_TENANT_ID, adminSettings));
        if (adminSettings.getKey().equals("mail")) {
            mailService.updateMailConfiguration();
            ((ObjectNode) adminSettings.getJsonValue()).remove("password");
        } else if (adminSettings.getKey().equals("sms")) {
            smsService.updateSmsConfiguration();
>>>>>>> 08952b2e
        }
        return adminSettings;
    }

    @ApiOperation(value = "Get the Security Settings object",
            notes = "Get the Security Settings object that contains password policy, etc." + SYSTEM_AUTHORITY_PARAGRAPH)
    @PreAuthorize("hasAuthority('SYS_ADMIN')")
    @RequestMapping(value = "/securitySettings", method = RequestMethod.GET)
    @ResponseBody
    public SecuritySettings getSecuritySettings() throws ThingsboardException {
        accessControlService.checkPermission(getCurrentUser(), Resource.ADMIN_SETTINGS, Operation.READ);
        return checkNotNull(systemSecurityService.getSecuritySettings(TenantId.SYS_TENANT_ID));
    }

    @ApiOperation(value = "Update Security Settings (saveSecuritySettings)",
            notes = "Updates the Security Settings object that contains password policy, etc." + SYSTEM_AUTHORITY_PARAGRAPH)
    @PreAuthorize("hasAuthority('SYS_ADMIN')")
    @RequestMapping(value = "/securitySettings", method = RequestMethod.POST)
    @ResponseBody
    public SecuritySettings saveSecuritySettings(
            @ApiParam(value = "A JSON value representing the Security Settings.")
            @RequestBody SecuritySettings securitySettings) throws ThingsboardException {
        accessControlService.checkPermission(getCurrentUser(), Resource.ADMIN_SETTINGS, Operation.WRITE);
        securitySettings = checkNotNull(systemSecurityService.saveSecuritySettings(TenantId.SYS_TENANT_ID, securitySettings));
        return securitySettings;
    }

    @ApiOperation(value = "Get the JWT Settings object (getJwtSettings)",
            notes = "Get the JWT Settings object that contains JWT token policy, etc. " + SYSTEM_AUTHORITY_PARAGRAPH,
            produces = MediaType.APPLICATION_JSON_VALUE)
    @PreAuthorize("hasAuthority('SYS_ADMIN')")
    @RequestMapping(value = "/jwtSettings", method = RequestMethod.GET)
    @ResponseBody
    public JwtSettings getJwtSettings() throws ThingsboardException {
        accessControlService.checkPermission(getCurrentUser(), Resource.ADMIN_SETTINGS, Operation.READ);
        return checkNotNull(jwtSettingsService.getJwtSettings());
    }

    @ApiOperation(value = "Update JWT Settings (saveJwtSettings)",
            notes = "Updates the JWT Settings object that contains JWT token policy, etc. The tokenSigningKey field is a Base64 encoded string." + SYSTEM_AUTHORITY_PARAGRAPH,
            produces = MediaType.APPLICATION_JSON_VALUE)
    @PreAuthorize("hasAuthority('SYS_ADMIN')")
    @RequestMapping(value = "/jwtSettings", method = RequestMethod.POST)
    @ResponseBody
    public JwtPair saveJwtSettings(
            @ApiParam(value = "A JSON value representing the JWT Settings.")
            @RequestBody JwtSettings jwtSettings) throws ThingsboardException {
        SecurityUser securityUser = getCurrentUser();
        accessControlService.checkPermission(securityUser, Resource.ADMIN_SETTINGS, Operation.WRITE);
        checkNotNull(jwtSettingsService.saveJwtSettings(jwtSettings));
        return tokenFactory.createTokenPair(securityUser);
    }

    @ApiOperation(value = "Send test email (sendTestMail)",
            notes = "Attempts to send test email to the System Administrator User using Mail Settings provided as a parameter. " +
                    "You may change the 'To' email in the user profile of the System Administrator. " + SYSTEM_AUTHORITY_PARAGRAPH)
    @PreAuthorize("hasAuthority('SYS_ADMIN')")
    @RequestMapping(value = "/settings/testMail", method = RequestMethod.POST)
    public void sendTestMail(
            @ApiParam(value = "A JSON value representing the Mail Settings.")
            @RequestBody AdminSettings adminSettings) throws ThingsboardException {
        accessControlService.checkPermission(getCurrentUser(), Resource.ADMIN_SETTINGS, Operation.READ);
        adminSettings = checkNotNull(adminSettings);
        if (adminSettings.getKey().equals("mail")) {
<<<<<<< HEAD
            if (adminSettings.getJsonValue().has("enableOauth2") && adminSettings.getJsonValue().get("enableOauth2").asBoolean()){
                AdminSettings mailSettings = checkNotNull(adminSettingsService.findAdminSettingsByKey(TenantId.SYS_TENANT_ID, "mail"));
                JsonNode refreshToken = mailSettings.getJsonValue().get("refreshToken");
                if (refreshToken == null) {
                    throw new ThingsboardException("Refresh token was not generated. Please, generate refresh token.", ThingsboardErrorCode.GENERAL);
                }
                ObjectNode settings = (ObjectNode) adminSettings.getJsonValue();
                settings.put("refreshToken", refreshToken.asText());
            }
            else {
                if (!adminSettings.getJsonValue().has("password")) {
                    AdminSettings mailSettings = checkNotNull(adminSettingsService.findAdminSettingsByKey(TenantId.SYS_TENANT_ID, "mail"));
                    ((ObjectNode) adminSettings.getJsonValue()).put("password", mailSettings.getJsonValue().get("password").asText());
                }
=======
            if (!adminSettings.getJsonValue().has("password")) {
                AdminSettings mailSettings = checkNotNull(adminSettingsService.findAdminSettingsByKey(TenantId.SYS_TENANT_ID, "mail"));
                ((ObjectNode) adminSettings.getJsonValue()).put("password", mailSettings.getJsonValue().get("password").asText());
>>>>>>> 08952b2e
            }
            String email = getCurrentUser().getEmail();
            mailService.sendTestMail(adminSettings.getJsonValue(), email);
        }
    }

    @ApiOperation(value = "Send test sms (sendTestMail)",
            notes = "Attempts to send test sms to the System Administrator User using SMS Settings and phone number provided as a parameters of the request. "
                    + SYSTEM_AUTHORITY_PARAGRAPH)
    @PreAuthorize("hasAuthority('SYS_ADMIN')")
    @RequestMapping(value = "/settings/testSms", method = RequestMethod.POST)
    public void sendTestSms(
            @ApiParam(value = "A JSON value representing the Test SMS request.")
            @RequestBody TestSmsRequest testSmsRequest) throws ThingsboardException {
        accessControlService.checkPermission(getCurrentUser(), Resource.ADMIN_SETTINGS, Operation.READ);
        smsService.sendTestSms(testSmsRequest);
    }

    @ApiOperation(value = "Get repository settings (getRepositorySettings)",
            notes = "Get the repository settings object. " + TENANT_AUTHORITY_PARAGRAPH)
    @PreAuthorize("hasAuthority('TENANT_ADMIN')")
    @GetMapping("/repositorySettings")
    public RepositorySettings getRepositorySettings() throws ThingsboardException {
        accessControlService.checkPermission(getCurrentUser(), Resource.VERSION_CONTROL, Operation.READ);
        RepositorySettings versionControlSettings = checkNotNull(versionControlService.getVersionControlSettings(getTenantId()));
        versionControlSettings.setPassword(null);
        versionControlSettings.setPrivateKey(null);
        versionControlSettings.setPrivateKeyPassword(null);
        return versionControlSettings;
    }

    @ApiOperation(value = "Check repository settings exists (repositorySettingsExists)",
            notes = "Check whether the repository settings exists. " + TENANT_AUTHORITY_PARAGRAPH)
    @PreAuthorize("hasAuthority('TENANT_ADMIN')")
    @GetMapping("/repositorySettings/exists")
    public Boolean repositorySettingsExists() throws ThingsboardException {
        accessControlService.checkPermission(getCurrentUser(), Resource.VERSION_CONTROL, Operation.READ);
        return versionControlService.getVersionControlSettings(getTenantId()) != null;
    }

    @PreAuthorize("hasAuthority('TENANT_ADMIN')")
    @GetMapping("/repositorySettings/info")
    public RepositorySettingsInfo getRepositorySettingsInfo() throws Exception {
        accessControlService.checkPermission(getCurrentUser(), Resource.VERSION_CONTROL, Operation.READ);
        RepositorySettings repositorySettings = versionControlService.getVersionControlSettings(getTenantId());
        if (repositorySettings != null) {
            return RepositorySettingsInfo.builder()
                    .configured(true)
                    .readOnly(repositorySettings.isReadOnly())
                    .build();
        } else {
            return RepositorySettingsInfo.builder()
                    .configured(false)
                    .build();
        }
    }

    @ApiOperation(value = "Creates or Updates the repository settings (saveRepositorySettings)",
            notes = "Creates or Updates the repository settings object. " + TENANT_AUTHORITY_PARAGRAPH)
    @PreAuthorize("hasAuthority('TENANT_ADMIN')")
    @PostMapping("/repositorySettings")
    public DeferredResult<RepositorySettings> saveRepositorySettings(@RequestBody RepositorySettings settings) throws ThingsboardException {
        accessControlService.checkPermission(getCurrentUser(), Resource.VERSION_CONTROL, Operation.WRITE);
        ListenableFuture<RepositorySettings> future = versionControlService.saveVersionControlSettings(getTenantId(), settings);
        return wrapFuture(Futures.transform(future, savedSettings -> {
            savedSettings.setPassword(null);
            savedSettings.setPrivateKey(null);
            savedSettings.setPrivateKeyPassword(null);
            return savedSettings;
        }, MoreExecutors.directExecutor()));
    }

    @ApiOperation(value = "Delete repository settings (deleteRepositorySettings)",
            notes = "Deletes the repository settings."
                    + TENANT_AUTHORITY_PARAGRAPH)
    @PreAuthorize("hasAuthority('TENANT_ADMIN')")
    @RequestMapping(value = "/repositorySettings", method = RequestMethod.DELETE)
    @ResponseStatus(value = HttpStatus.OK)
    public DeferredResult<Void> deleteRepositorySettings() throws Exception {
        accessControlService.checkPermission(getCurrentUser(), Resource.VERSION_CONTROL, Operation.DELETE);
        return wrapFuture(versionControlService.deleteVersionControlSettings(getTenantId()));
    }

    @ApiOperation(value = "Check repository access (checkRepositoryAccess)",
            notes = "Attempts to check repository access. " + TENANT_AUTHORITY_PARAGRAPH)
    @PreAuthorize("hasAuthority('TENANT_ADMIN')")
    @RequestMapping(value = "/repositorySettings/checkAccess", method = RequestMethod.POST)
    public DeferredResult<Void> checkRepositoryAccess(
            @ApiParam(value = "A JSON value representing the Repository Settings.")
            @RequestBody RepositorySettings settings) throws Exception {
        accessControlService.checkPermission(getCurrentUser(), Resource.VERSION_CONTROL, Operation.READ);
        settings = checkNotNull(settings);
        return wrapFuture(versionControlService.checkVersionControlAccess(getTenantId(), settings));
    }

    @ApiOperation(value = "Get auto commit settings (getAutoCommitSettings)",
            notes = "Get the auto commit settings object. " + TENANT_AUTHORITY_PARAGRAPH)
    @PreAuthorize("hasAuthority('TENANT_ADMIN')")
    @GetMapping("/autoCommitSettings")
    public AutoCommitSettings getAutoCommitSettings() throws ThingsboardException {
        accessControlService.checkPermission(getCurrentUser(), Resource.VERSION_CONTROL, Operation.READ);
        return checkNotNull(autoCommitSettingsService.get(getTenantId()));
    }

    @ApiOperation(value = "Check auto commit settings exists (autoCommitSettingsExists)",
            notes = "Check whether the auto commit settings exists. " + TENANT_AUTHORITY_PARAGRAPH)
    @PreAuthorize("hasAuthority('TENANT_ADMIN')")
    @GetMapping("/autoCommitSettings/exists")
    public Boolean autoCommitSettingsExists() throws ThingsboardException {
        accessControlService.checkPermission(getCurrentUser(), Resource.VERSION_CONTROL, Operation.READ);
        return autoCommitSettingsService.get(getTenantId()) != null;
    }

    @ApiOperation(value = "Creates or Updates the auto commit settings (saveAutoCommitSettings)",
            notes = "Creates or Updates the auto commit settings object. " + TENANT_AUTHORITY_PARAGRAPH)
    @PreAuthorize("hasAuthority('TENANT_ADMIN')")
    @PostMapping("/autoCommitSettings")
    public AutoCommitSettings saveAutoCommitSettings(@RequestBody AutoCommitSettings settings) throws ThingsboardException {
        accessControlService.checkPermission(getCurrentUser(), Resource.VERSION_CONTROL, Operation.WRITE);
        return autoCommitSettingsService.save(getTenantId(), settings);
    }

    @ApiOperation(value = "Delete auto commit settings (deleteAutoCommitSettings)",
            notes = "Deletes the auto commit settings."
                    + TENANT_AUTHORITY_PARAGRAPH)
    @PreAuthorize("hasAuthority('TENANT_ADMIN')")
    @RequestMapping(value = "/autoCommitSettings", method = RequestMethod.DELETE)
    @ResponseStatus(value = HttpStatus.OK)
    public void deleteAutoCommitSettings() throws ThingsboardException {
        accessControlService.checkPermission(getCurrentUser(), Resource.VERSION_CONTROL, Operation.DELETE);
        autoCommitSettingsService.delete(getTenantId());
    }

    @ApiOperation(value = "Check for new Platform Releases (checkUpdates)",
            notes = "Check notifications about new platform releases. "
                    + SYSTEM_AUTHORITY_PARAGRAPH)
    @PreAuthorize("hasAuthority('SYS_ADMIN')")
    @RequestMapping(value = "/updates", method = RequestMethod.GET)
    @ResponseBody
    public UpdateMessage checkUpdates() throws ThingsboardException {
        return updateService.checkUpdates();
    }

    @ApiOperation(value = "Get system info (getSystemInfo)",
            notes = "Get main information about system. "
                    + SYSTEM_AUTHORITY_PARAGRAPH)
    @PreAuthorize("hasAuthority('SYS_ADMIN')")
    @RequestMapping(value = "/systemInfo", method = RequestMethod.GET)
    @ResponseBody
    public SystemInfo getSystemInfo() throws ThingsboardException {
        return systemInfoService.getSystemInfo();
    }

    @ApiOperation(value = "Get features info (getFeaturesInfo)",
            notes = "Get information about enabled/disabled features. "
                    + SYSTEM_AUTHORITY_PARAGRAPH)
    @PreAuthorize("hasAuthority('SYS_ADMIN')")
    @RequestMapping(value = "/featuresInfo", method = RequestMethod.GET)
    @ResponseBody
    public FeaturesInfo getFeaturesInfo() {
        return systemInfoService.getFeaturesInfo();
    }

    @ApiOperation(value = "Get OAuth2 log in processing URL (getMailProcessingUrl)", notes = "Returns the URL enclosed in " +
            "double quotes. After successful authentication with OAuth2 provider and user consent for requested scope, it makes a redirect to this path so that the platform can do " +
            "further log in processing and generating access tokens. " + SYSTEM_AUTHORITY_PARAGRAPH)
    @PreAuthorize("hasAnyAuthority('SYS_ADMIN')")
    @RequestMapping(value = "/mail/oauth2/loginProcessingUrl", method = RequestMethod.GET)
    @ResponseBody
    public String getMailProcessingUrl() throws ThingsboardException {
         accessControlService.checkPermission(getCurrentUser(), Resource.ADMIN_SETTINGS, Operation.READ);
         return "\"/api/admin/mail/oauth2/code\"";
    }

    @ApiOperation(value = "Redirect user to mail provider login page. ", notes = "After user logged in and provided access" +
            "provider sends authorization code to specified redirect uri.)" )
    @PreAuthorize("hasAuthority('SYS_ADMIN')")
    @RequestMapping(value = "/mail/oauth2/authorize", method = RequestMethod.GET, produces = "application/text")
    public String getAuthorizationUrl(HttpServletRequest request, HttpServletResponse response) throws ThingsboardException {
        String state = StringUtils.generateSafeToken();
        if (request.getParameter(PREV_URI_PATH_PARAMETER) != null) {
            CookieUtils.addCookie(response, PREV_URI_COOKIE_NAME, request.getParameter(PREV_URI_PATH_PARAMETER), 180);
        }
        CookieUtils.addCookie(response, STATE_COOKIE_NAME, state, 180);

        accessControlService.checkPermission(getCurrentUser(), Resource.ADMIN_SETTINGS, Operation.READ);
        AdminSettings adminSettings = checkNotNull(adminSettingsService.findAdminSettingsByKey(TenantId.SYS_TENANT_ID, MAIL_SETTINGS_KEY), "No Administration mail settings found");
        JsonNode jsonValue = adminSettings.getJsonValue();

        String clientId = checkNotNull(jsonValue.get("clientId"), "No clientId was configured").asText();
        String authUri = checkNotNull(jsonValue.get("authUri"), "No authorization uri was configured").asText();
        String redirectUri = checkNotNull(jsonValue.get("redirectUri"), "No Redirect uri was configured").asText();
        List<String> scope =  JacksonUtil.convertValue(checkNotNull(jsonValue.get("scope"), "No scope was configured"), new TypeReference<>() {
        });

        return "\"" + new AuthorizationCodeRequestUrl(authUri, clientId)
                .setScopes(scope)
                .setState(state)
                .setRedirectUri(redirectUri)
                .build() + "\"";
    }

    @RequestMapping(value = "/mail/oauth2/code", params = {"code", "state"}, method = RequestMethod.GET)
    public void codeProcessingUrl(
            @RequestParam(value = "code") String code, @RequestParam(value = "state") String state,
            HttpServletRequest request, HttpServletResponse response) throws ThingsboardException, IOException {
        Optional<Cookie> prevUrlOpt = CookieUtils.getCookie(request, PREV_URI_COOKIE_NAME);
        Optional<Cookie> cookieState = CookieUtils.getCookie(request, STATE_COOKIE_NAME);

        String baseUrl = this.systemSecurityService.getBaseUrl(TenantId.SYS_TENANT_ID, new CustomerId(EntityId.NULL_UUID), request);
        String prevUri = baseUrl + (prevUrlOpt.isPresent() ? prevUrlOpt.get().getValue(): "/settings/outgoing-mail");

        if (cookieState.isEmpty() || !cookieState.get().getValue().equals(state)) {
            CookieUtils.deleteCookie(request, response, STATE_COOKIE_NAME);
            throw new ThingsboardException("Refresh token was not generated, invalid state param", ThingsboardErrorCode.BAD_REQUEST_PARAMS);
        }
        CookieUtils.deleteCookie(request, response, STATE_COOKIE_NAME);
        CookieUtils.deleteCookie(request, response, PREV_URI_COOKIE_NAME);

        AdminSettings adminSettings = checkNotNull(adminSettingsService.findAdminSettingsByKey(TenantId.SYS_TENANT_ID, MAIL_SETTINGS_KEY), "No Administration mail settings found");
        JsonNode jsonValue = adminSettings.getJsonValue();

        String clientId = checkNotNull(jsonValue.get("clientId"), "No clientId was configured").asText();
        String clientSecret = checkNotNull(jsonValue.get("clientSecret"), "No client secret was configured").asText();
        String clientRedirectUri = checkNotNull(jsonValue.get("redirectUri"), "No Redirect uri was configured").asText();
        String tokenUri = checkNotNull(jsonValue.get("tokenUri"), "No authorization uri was configured").asText();

        TokenResponse tokenResponse;
        try {
            tokenResponse = new AuthorizationCodeTokenRequest(new NetHttpTransport(), new GsonFactory(), new GenericUrl(tokenUri), code)
                    .setRedirectUri(clientRedirectUri)
                    .setClientAuthentication(new ClientParametersAuthentication(clientId, clientSecret))
                    .execute();
        } catch (IOException e) {
            log.warn("Unable to retrieve refresh token: {}", e.getMessage());
            throw new ThingsboardException("Error while requesting access token: " + e.getMessage(), ThingsboardErrorCode.GENERAL);
        }
        ((ObjectNode)jsonValue).put("refreshToken", tokenResponse.getRefreshToken());
        ((ObjectNode)jsonValue).put("tokenGenerated", true);

        adminSettingsService.saveAdminSettings(TenantId.SYS_TENANT_ID, adminSettings);
        response.sendRedirect(prevUri);
    }
}<|MERGE_RESOLUTION|>--- conflicted
+++ resolved
@@ -126,23 +126,11 @@
     public AdminSettings getAdminSettings(
             @ApiParam(value = "A string value of the key (e.g. 'general' or 'mail').")
             @PathVariable("key") String key) throws ThingsboardException {
-<<<<<<< HEAD
-        try {
-            accessControlService.checkPermission(getCurrentUser(), Resource.ADMIN_SETTINGS, Operation.READ);
-            AdminSettings adminSettings = checkNotNull(adminSettingsService.findAdminSettingsByKey(TenantId.SYS_TENANT_ID, key), "No Administration settings found for key: " + key);
-            if (adminSettings.getKey().equals("mail")) {
-                ((ObjectNode) adminSettings.getJsonValue()).remove("password");
-                ((ObjectNode) adminSettings.getJsonValue()).remove("refreshToken");
-            }
-            return adminSettings;
-        } catch (Exception e) {
-            throw handleException(e);
-=======
         accessControlService.checkPermission(getCurrentUser(), Resource.ADMIN_SETTINGS, Operation.READ);
         AdminSettings adminSettings = checkNotNull(adminSettingsService.findAdminSettingsByKey(TenantId.SYS_TENANT_ID, key), "No Administration settings found for key: " + key);
         if (adminSettings.getKey().equals("mail")) {
             ((ObjectNode) adminSettings.getJsonValue()).remove("password");
->>>>>>> 08952b2e
+            ((ObjectNode) adminSettings.getJsonValue()).remove("refreshToken");
         }
         return adminSettings;
     }
@@ -157,32 +145,16 @@
     public AdminSettings saveAdminSettings(
             @ApiParam(value = "A JSON value representing the Administration Settings.")
             @RequestBody AdminSettings adminSettings) throws ThingsboardException {
-<<<<<<< HEAD
-        try {
-            accessControlService.checkPermission(getCurrentUser(), Resource.ADMIN_SETTINGS, Operation.WRITE);
-            adminSettings.setTenantId(getTenantId());
-            ObjectNode settings = (ObjectNode) adminSettings.getJsonValue();
-            adminSettings = checkNotNull(adminSettingsService.saveAdminSettings(TenantId.SYS_TENANT_ID, adminSettings));
-            if (adminSettings.getKey().equals("mail")) {
-                mailService.updateMailConfiguration();
-                ((ObjectNode) adminSettings.getJsonValue()).remove("password");
-                ((ObjectNode) adminSettings.getJsonValue()).remove("refreshToken");
-            } else if (adminSettings.getKey().equals("sms")) {
-                smsService.updateSmsConfiguration();
-            }
-            return adminSettings;
-        } catch (Exception e) {
-            throw handleException(e);
-=======
         accessControlService.checkPermission(getCurrentUser(), Resource.ADMIN_SETTINGS, Operation.WRITE);
         adminSettings.setTenantId(getTenantId());
+        ObjectNode settings = (ObjectNode) adminSettings.getJsonValue();
         adminSettings = checkNotNull(adminSettingsService.saveAdminSettings(TenantId.SYS_TENANT_ID, adminSettings));
         if (adminSettings.getKey().equals("mail")) {
             mailService.updateMailConfiguration();
             ((ObjectNode) adminSettings.getJsonValue()).remove("password");
+            ((ObjectNode) adminSettings.getJsonValue()).remove("refreshToken");
         } else if (adminSettings.getKey().equals("sms")) {
             smsService.updateSmsConfiguration();
->>>>>>> 08952b2e
         }
         return adminSettings;
     }
@@ -247,7 +219,6 @@
         accessControlService.checkPermission(getCurrentUser(), Resource.ADMIN_SETTINGS, Operation.READ);
         adminSettings = checkNotNull(adminSettings);
         if (adminSettings.getKey().equals("mail")) {
-<<<<<<< HEAD
             if (adminSettings.getJsonValue().has("enableOauth2") && adminSettings.getJsonValue().get("enableOauth2").asBoolean()){
                 AdminSettings mailSettings = checkNotNull(adminSettingsService.findAdminSettingsByKey(TenantId.SYS_TENANT_ID, "mail"));
                 JsonNode refreshToken = mailSettings.getJsonValue().get("refreshToken");
@@ -262,11 +233,6 @@
                     AdminSettings mailSettings = checkNotNull(adminSettingsService.findAdminSettingsByKey(TenantId.SYS_TENANT_ID, "mail"));
                     ((ObjectNode) adminSettings.getJsonValue()).put("password", mailSettings.getJsonValue().get("password").asText());
                 }
-=======
-            if (!adminSettings.getJsonValue().has("password")) {
-                AdminSettings mailSettings = checkNotNull(adminSettingsService.findAdminSettingsByKey(TenantId.SYS_TENANT_ID, "mail"));
-                ((ObjectNode) adminSettings.getJsonValue()).put("password", mailSettings.getJsonValue().get("password").asText());
->>>>>>> 08952b2e
             }
             String email = getCurrentUser().getEmail();
             mailService.sendTestMail(adminSettings.getJsonValue(), email);
