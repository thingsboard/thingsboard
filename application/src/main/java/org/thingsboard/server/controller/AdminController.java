--- conflicted
+++ resolved
@@ -31,12 +31,9 @@
 import com.google.common.util.concurrent.MoreExecutors;
 import io.swagger.annotations.ApiOperation;
 import io.swagger.annotations.ApiParam;
-<<<<<<< HEAD
+import lombok.RequiredArgsConstructor;
 import lombok.extern.slf4j.Slf4j;
 import org.springframework.beans.factory.annotation.Autowired;
-=======
-import lombok.RequiredArgsConstructor;
->>>>>>> ad6f0071
 import org.springframework.context.annotation.Lazy;
 import org.springframework.http.HttpStatus;
 import org.springframework.http.MediaType;
@@ -55,14 +52,11 @@
 import org.thingsboard.rule.engine.api.MailService;
 import org.thingsboard.rule.engine.api.SmsService;
 import org.thingsboard.server.common.data.AdminSettings;
-<<<<<<< HEAD
 import org.thingsboard.server.common.data.StringUtils;
-=======
 import org.thingsboard.server.common.data.DataConstants;
 import org.thingsboard.server.common.data.FeaturesInfo;
 import org.thingsboard.server.common.data.StringUtils;
 import org.thingsboard.server.common.data.SystemInfo;
->>>>>>> ad6f0071
 import org.thingsboard.server.common.data.UpdateMessage;
 import org.thingsboard.server.common.data.exception.ThingsboardErrorCode;
 import org.thingsboard.server.common.data.exception.ThingsboardException;
@@ -78,12 +72,9 @@
 import org.thingsboard.server.common.data.sync.vc.RepositorySettingsInfo;
 import org.thingsboard.server.dao.settings.AdminSettingsService;
 import org.thingsboard.server.queue.util.TbCoreComponent;
-<<<<<<< HEAD
 import org.thingsboard.server.common.data.security.model.JwtPair;
 import org.thingsboard.server.service.security.auth.oauth2.CookieUtils;
-=======
 import org.thingsboard.server.service.security.auth.jwt.settings.JwtSettingsService;
->>>>>>> ad6f0071
 import org.thingsboard.server.service.security.model.SecurityUser;
 import org.thingsboard.server.service.security.model.token.JwtTokenFactory;
 import org.thingsboard.server.service.security.permission.Operation;
@@ -94,7 +85,6 @@
 import org.thingsboard.server.service.system.SystemInfoService;
 import org.thingsboard.server.service.update.UpdateService;
 
-<<<<<<< HEAD
 import javax.servlet.http.Cookie;
 import javax.servlet.http.HttpServletRequest;
 import javax.servlet.http.HttpServletResponse;
@@ -103,10 +93,8 @@
 import java.util.Optional;
 
 import static org.thingsboard.server.controller.ControllerConstants.*;
-=======
 import static org.thingsboard.server.controller.ControllerConstants.SYSTEM_AUTHORITY_PARAGRAPH;
 import static org.thingsboard.server.controller.ControllerConstants.TENANT_AUTHORITY_PARAGRAPH;
->>>>>>> ad6f0071
 
 @RestController
 @TbCoreComponent
@@ -455,7 +443,26 @@
         }
     }
 
-<<<<<<< HEAD
+    @ApiOperation(value = "Get system info (getSystemInfo)",
+            notes = "Get main information about system. "
+                    + SYSTEM_AUTHORITY_PARAGRAPH)
+    @PreAuthorize("hasAuthority('SYS_ADMIN')")
+    @RequestMapping(value = "/systemInfo", method = RequestMethod.GET)
+    @ResponseBody
+    public SystemInfo getSystemInfo() throws ThingsboardException {
+        return systemInfoService.getSystemInfo();
+    }
+
+    @ApiOperation(value = "Get features info (getFeaturesInfo)",
+            notes = "Get information about enabled/disabled features. "
+                    + SYSTEM_AUTHORITY_PARAGRAPH)
+    @PreAuthorize("hasAuthority('SYS_ADMIN')")
+    @RequestMapping(value = "/featuresInfo", method = RequestMethod.GET)
+    @ResponseBody
+    public FeaturesInfo getFeaturesInfo() {
+        return systemInfoService.getFeaturesInfo();
+    }
+
     @ApiOperation(value = "Get OAuth2 log in processing URL (getMailProcessingUrl)", notes = "Returns the URL enclosed in " +
             "double quotes. After successful authentication with OAuth2 provider and user consent for requested scope, it makes a redirect to this path so that the platform can do " +
             "further log in processing and generating access tokens. " + SYSTEM_AUTHORITY_PARAGRAPH)
@@ -536,26 +543,4 @@
         adminSettingsService.saveAdminSettings(TenantId.SYS_TENANT_ID, adminSettings);
         response.sendRedirect(prevUri);
     }
-=======
-    @ApiOperation(value = "Get system info (getSystemInfo)",
-            notes = "Get main information about system. "
-                    + SYSTEM_AUTHORITY_PARAGRAPH)
-    @PreAuthorize("hasAuthority('SYS_ADMIN')")
-    @RequestMapping(value = "/systemInfo", method = RequestMethod.GET)
-    @ResponseBody
-    public SystemInfo getSystemInfo() throws ThingsboardException {
-        return systemInfoService.getSystemInfo();
-    }
-
-    @ApiOperation(value = "Get features info (getFeaturesInfo)",
-            notes = "Get information about enabled/disabled features. "
-                    + SYSTEM_AUTHORITY_PARAGRAPH)
-    @PreAuthorize("hasAuthority('SYS_ADMIN')")
-    @RequestMapping(value = "/featuresInfo", method = RequestMethod.GET)
-    @ResponseBody
-    public FeaturesInfo getFeaturesInfo() {
-        return systemInfoService.getFeaturesInfo();
-    }
-
->>>>>>> ad6f0071
 }