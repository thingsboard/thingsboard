/**
 * Copyright © 2016-2022 The Thingsboard Authors
 *
 * Licensed under the Apache License, Version 2.0 (the "License");
 * you may not use this file except in compliance with the License.
 * You may obtain a copy of the License at
 *
 *     http://www.apache.org/licenses/LICENSE-2.0
 *
 * Unless required by applicable law or agreed to in writing, software
 * distributed under the License is distributed on an "AS IS" BASIS,
 * WITHOUT WARRANTIES OR CONDITIONS OF ANY KIND, either express or implied.
 * See the License for the specific language governing permissions and
 * limitations under the License.
 */
package org.thingsboard.server.controller;

import io.swagger.annotations.ApiOperation;
import io.swagger.annotations.ApiParam;
import lombok.RequiredArgsConstructor;
import org.springframework.http.HttpStatus;
import org.springframework.http.MediaType;
import org.springframework.security.access.prepost.PreAuthorize;
import org.springframework.web.bind.annotation.RequestBody;
import org.springframework.web.bind.annotation.RequestMapping;
import org.springframework.web.bind.annotation.RequestMethod;
import org.springframework.web.bind.annotation.RequestParam;
import org.springframework.web.bind.annotation.ResponseBody;
import org.springframework.web.bind.annotation.ResponseStatus;
import org.springframework.web.bind.annotation.RestController;
import org.thingsboard.server.common.data.EntityType;
import org.thingsboard.server.common.data.audit.ActionType;
import org.thingsboard.server.common.data.edge.EdgeEventActionType;
import org.thingsboard.server.common.data.exception.ThingsboardErrorCode;
import org.thingsboard.server.common.data.exception.ThingsboardException;
import org.thingsboard.server.common.data.id.EntityId;
import org.thingsboard.server.common.data.id.EntityIdFactory;
import org.thingsboard.server.common.data.relation.EntityRelation;
import org.thingsboard.server.common.data.relation.EntityRelationInfo;
import org.thingsboard.server.common.data.relation.EntityRelationsQuery;
import org.thingsboard.server.common.data.relation.RelationTypeGroup;
import org.thingsboard.server.queue.util.TbCoreComponent;
import org.thingsboard.server.service.entitiy.entityRelation.TbEntityRelationService;
import org.thingsboard.server.service.security.model.SecurityUser;
import org.thingsboard.server.service.security.permission.Operation;

import java.util.List;
import java.util.UUID;
import java.util.stream.Collectors;

import static org.thingsboard.server.controller.ControllerConstants.ENTITY_ID_PARAM_DESCRIPTION;
import static org.thingsboard.server.controller.ControllerConstants.ENTITY_TYPE_PARAM_DESCRIPTION;
import static org.thingsboard.server.controller.ControllerConstants.RELATION_INFO_DESCRIPTION;
import static org.thingsboard.server.controller.ControllerConstants.RELATION_TYPE_GROUP_PARAM_DESCRIPTION;
import static org.thingsboard.server.controller.ControllerConstants.RELATION_TYPE_PARAM_DESCRIPTION;

@RestController
@TbCoreComponent
@RequestMapping("/api")
@RequiredArgsConstructor
public class EntityRelationController extends BaseController {

    private  final TbEntityRelationService tbEntityRelationService;

    public static final String TO_TYPE = "toType";
    public static final String FROM_ID = "fromId";
    public static final String FROM_TYPE = "fromType";
    public static final String RELATION_TYPE = "relationType";
    public static final String TO_ID = "toId";

    private static final String SECURITY_CHECKS_ENTITIES_DESCRIPTION = "\n\nIf the user has the authority of 'System Administrator', the server checks that 'from' and 'to' entities are owned by the sysadmin. " +
            "If the user has the authority of 'Tenant Administrator', the server checks that 'from' and 'to' entities are owned by the same tenant. " +
            "If the user has the authority of 'Customer User', the server checks that the 'from' and 'to' entities are assigned to the same customer.";

    private static final String SECURITY_CHECKS_ENTITY_DESCRIPTION = "\n\nIf the user has the authority of 'System Administrator', the server checks that the entity is owned by the sysadmin. " +
            "If the user has the authority of 'Tenant Administrator', the server checks that the entity is owned by the same tenant. " +
            "If the user has the authority of 'Customer User', the server checks that the entity is assigned to the same customer.";

    @ApiOperation(value = "Create Relation (saveRelation)",
            notes = "Creates or updates a relation between two entities in the platform. " +
                    "Relations unique key is a combination of from/to entity id and relation type group and relation type. " +
                    SECURITY_CHECKS_ENTITIES_DESCRIPTION)
    @PreAuthorize("hasAnyAuthority('SYS_ADMIN', 'TENANT_ADMIN', 'CUSTOMER_USER')")
    @RequestMapping(value = "/relation", method = RequestMethod.POST)
    @ResponseStatus(value = HttpStatus.OK)
    public void saveRelation(@ApiParam(value = "A JSON value representing the relation.", required = true)
                             @RequestBody EntityRelation relation) throws ThingsboardException {
        checkNotNull(relation);
        checkCanCreateRelation(relation.getFrom());
        checkCanCreateRelation(relation.getTo());
        if (relation.getTypeGroup() == null) {
            relation.setTypeGroup(RelationTypeGroup.COMMON);
        }

       tbEntityRelationService.save(getTenantId(), getCurrentUser().getCustomerId(), relation, getCurrentUser());
    }

    @ApiOperation(value = "Delete Relation (deleteRelation)",
            notes = "Deletes a relation between two entities in the platform. " + SECURITY_CHECKS_ENTITIES_DESCRIPTION)
    @PreAuthorize("hasAnyAuthority('SYS_ADMIN', 'TENANT_ADMIN', 'CUSTOMER_USER')")
    @RequestMapping(value = "/relation", method = RequestMethod.DELETE, params = {FROM_ID, FROM_TYPE, RELATION_TYPE, TO_ID, TO_TYPE})
    @ResponseStatus(value = HttpStatus.OK)
    public void deleteRelation(@ApiParam(value = ENTITY_ID_PARAM_DESCRIPTION, required = true) @RequestParam(FROM_ID) String strFromId,
                               @ApiParam(value = ENTITY_TYPE_PARAM_DESCRIPTION, required = true) @RequestParam(FROM_TYPE) String strFromType,
                               @ApiParam(value = RELATION_TYPE_PARAM_DESCRIPTION, required = true) @RequestParam(RELATION_TYPE) String strRelationType,
                               @ApiParam(value = RELATION_TYPE_GROUP_PARAM_DESCRIPTION) @RequestParam(value = "relationTypeGroup", required = false) String strRelationTypeGroup,
                               @ApiParam(value = ENTITY_ID_PARAM_DESCRIPTION, required = true) @RequestParam(TO_ID) String strToId,
                               @ApiParam(value = ENTITY_TYPE_PARAM_DESCRIPTION, required = true) @RequestParam(TO_TYPE) String strToType) throws ThingsboardException {
        checkParameter(FROM_ID, strFromId);
        checkParameter(FROM_TYPE, strFromType);
        checkParameter(RELATION_TYPE, strRelationType);
        checkParameter(TO_ID, strToId);
        checkParameter(TO_TYPE, strToType);
        EntityId fromId = EntityIdFactory.getByTypeAndId(strFromType, strFromId);
        EntityId toId = EntityIdFactory.getByTypeAndId(strToType, strToId);
        checkCanCreateRelation(fromId);
        checkCanCreateRelation(toId);

        RelationTypeGroup relationTypeGroup = parseRelationTypeGroup(strRelationTypeGroup, RelationTypeGroup.COMMON);
        EntityRelation relation = new EntityRelation(fromId, toId, strRelationType, relationTypeGroup);

        tbEntityRelationService.delete(getTenantId(), getCurrentUser().getCustomerId(), relation, getCurrentUser());
    }

    @ApiOperation(value = "Delete Relations (deleteRelations)",
            notes = "Deletes all the relation (both 'from' and 'to' direction) for the specified entity. " +
                    SECURITY_CHECKS_ENTITY_DESCRIPTION)
    @PreAuthorize("hasAnyAuthority('SYS_ADMIN','TENANT_ADMIN', 'CUSTOMER_USER')")
    @RequestMapping(value = "/relations", method = RequestMethod.DELETE, params = {"entityId", "entityType"})
    @ResponseStatus(value = HttpStatus.OK)
    public void deleteRelations(@ApiParam(value = ENTITY_ID_PARAM_DESCRIPTION, required = true) @RequestParam("entityId") String strId,
                                @ApiParam(value = ENTITY_TYPE_PARAM_DESCRIPTION, required = true) @RequestParam("entityType") String strType) throws ThingsboardException {
        checkParameter("entityId", strId);
        checkParameter("entityType", strType);
        EntityId entityId = EntityIdFactory.getByTypeAndId(strType, strId);
        checkEntityId(entityId, Operation.WRITE);
<<<<<<< HEAD
        try {
            List<EntityRelation> entityRelations = relationService.removeRelations(getTenantId(), entityId);
            logEntityAction(entityId, null, getCurrentUser().getCustomerId(), ActionType.RELATIONS_DELETED, null, entityRelations);
        } catch (Exception e) {
            logEntityAction(entityId, null, getCurrentUser().getCustomerId(), ActionType.RELATIONS_DELETED, e);
            throw handleException(e);
        }
=======
        tbEntityRelationService.deleteRelations (getTenantId(), getCurrentUser().getCustomerId(), entityId, getCurrentUser());
>>>>>>> 5f730666
    }

    @ApiOperation(value = "Get Relation (getRelation)",
            notes = "Returns relation object between two specified entities if present. Otherwise throws exception. " + SECURITY_CHECKS_ENTITIES_DESCRIPTION,
            produces = MediaType.APPLICATION_JSON_VALUE)
    @PreAuthorize("hasAnyAuthority('SYS_ADMIN', 'TENANT_ADMIN', 'CUSTOMER_USER')")
    @RequestMapping(value = "/relation", method = RequestMethod.GET, params = {FROM_ID, FROM_TYPE, RELATION_TYPE, TO_ID, TO_TYPE})
    @ResponseBody
    public EntityRelation getRelation(@ApiParam(value = ENTITY_ID_PARAM_DESCRIPTION, required = true) @RequestParam(FROM_ID) String strFromId,
                                      @ApiParam(value = ENTITY_TYPE_PARAM_DESCRIPTION, required = true) @RequestParam(FROM_TYPE) String strFromType,
                                      @ApiParam(value = RELATION_TYPE_PARAM_DESCRIPTION, required = true) @RequestParam(RELATION_TYPE) String strRelationType,
                                      @ApiParam(value = RELATION_TYPE_GROUP_PARAM_DESCRIPTION) @RequestParam(value = "relationTypeGroup", required = false) String strRelationTypeGroup,
                                      @ApiParam(value = ENTITY_ID_PARAM_DESCRIPTION, required = true) @RequestParam(TO_ID) String strToId,
                                      @ApiParam(value = ENTITY_TYPE_PARAM_DESCRIPTION, required = true) @RequestParam(TO_TYPE) String strToType) throws ThingsboardException {
        try {
            checkParameter(FROM_ID, strFromId);
            checkParameter(FROM_TYPE, strFromType);
            checkParameter(RELATION_TYPE, strRelationType);
            checkParameter(TO_ID, strToId);
            checkParameter(TO_TYPE, strToType);
            EntityId fromId = EntityIdFactory.getByTypeAndId(strFromType, strFromId);
            EntityId toId = EntityIdFactory.getByTypeAndId(strToType, strToId);
            checkEntityId(fromId, Operation.READ);
            checkEntityId(toId, Operation.READ);
            RelationTypeGroup typeGroup = parseRelationTypeGroup(strRelationTypeGroup, RelationTypeGroup.COMMON);
            return checkNotNull(relationService.getRelation(getTenantId(), fromId, toId, strRelationType, typeGroup));
        } catch (Exception e) {
            throw handleException(e);
        }
    }

    @ApiOperation(value = "Get List of Relations (findByFrom)",
            notes = "Returns list of relation objects for the specified entity by the 'from' direction. " +
                    SECURITY_CHECKS_ENTITY_DESCRIPTION,
            produces = MediaType.APPLICATION_JSON_VALUE)
    @PreAuthorize("hasAnyAuthority('SYS_ADMIN', 'TENANT_ADMIN', 'CUSTOMER_USER')")
    @RequestMapping(value = "/relations", method = RequestMethod.GET, params = {FROM_ID, FROM_TYPE})
    @ResponseBody
    public List<EntityRelation> findByFrom(@ApiParam(value = ENTITY_ID_PARAM_DESCRIPTION, required = true) @RequestParam(FROM_ID) String strFromId,
                                           @ApiParam(value = ENTITY_TYPE_PARAM_DESCRIPTION, required = true) @RequestParam(FROM_TYPE) String strFromType,
                                           @ApiParam(value = RELATION_TYPE_GROUP_PARAM_DESCRIPTION)
                                           @RequestParam(value = "relationTypeGroup", required = false) String strRelationTypeGroup) throws ThingsboardException {
        checkParameter(FROM_ID, strFromId);
        checkParameter(FROM_TYPE, strFromType);
        EntityId entityId = EntityIdFactory.getByTypeAndId(strFromType, strFromId);
        checkEntityId(entityId, Operation.READ);
        RelationTypeGroup typeGroup = parseRelationTypeGroup(strRelationTypeGroup, RelationTypeGroup.COMMON);
        try {
            return checkNotNull(filterRelationsByReadPermission(relationService.findByFrom(getTenantId(), entityId, typeGroup)));
        } catch (Exception e) {
            throw handleException(e);
        }
    }

    @ApiOperation(value = "Get List of Relation Infos (findInfoByFrom)",
            notes = "Returns list of relation info objects for the specified entity by the 'from' direction. " +
                    SECURITY_CHECKS_ENTITY_DESCRIPTION + " " + RELATION_INFO_DESCRIPTION,
            produces = MediaType.APPLICATION_JSON_VALUE)
    @PreAuthorize("hasAnyAuthority('SYS_ADMIN', 'TENANT_ADMIN', 'CUSTOMER_USER')")
    @RequestMapping(value = "/relations/info", method = RequestMethod.GET, params = {FROM_ID, FROM_TYPE})
    @ResponseBody
    public List<EntityRelationInfo> findInfoByFrom(@ApiParam(value = ENTITY_ID_PARAM_DESCRIPTION, required = true) @RequestParam(FROM_ID) String strFromId,
                                                   @ApiParam(value = ENTITY_TYPE_PARAM_DESCRIPTION, required = true) @RequestParam(FROM_TYPE) String strFromType,
                                                   @ApiParam(value = RELATION_TYPE_GROUP_PARAM_DESCRIPTION)
                                                   @RequestParam(value = "relationTypeGroup", required = false) String strRelationTypeGroup) throws ThingsboardException {
        checkParameter(FROM_ID, strFromId);
        checkParameter(FROM_TYPE, strFromType);
        EntityId entityId = EntityIdFactory.getByTypeAndId(strFromType, strFromId);
        checkEntityId(entityId, Operation.READ);
        RelationTypeGroup typeGroup = parseRelationTypeGroup(strRelationTypeGroup, RelationTypeGroup.COMMON);
        try {
            return checkNotNull(filterRelationsByReadPermission(relationService.findInfoByFrom(getTenantId(), entityId, typeGroup).get()));
        } catch (Exception e) {
            throw handleException(e);
        }
    }

    @ApiOperation(value = "Get List of Relations (findByFrom)",
            notes = "Returns list of relation objects for the specified entity by the 'from' direction and relation type. " +
                    SECURITY_CHECKS_ENTITY_DESCRIPTION,
            produces = MediaType.APPLICATION_JSON_VALUE)
    @PreAuthorize("hasAnyAuthority('SYS_ADMIN', 'TENANT_ADMIN', 'CUSTOMER_USER')")
    @RequestMapping(value = "/relations", method = RequestMethod.GET, params = {FROM_ID, FROM_TYPE, RELATION_TYPE})
    @ResponseBody
    public List<EntityRelation> findByFrom(@ApiParam(value = ENTITY_ID_PARAM_DESCRIPTION, required = true) @RequestParam(FROM_ID) String strFromId,
                                           @ApiParam(value = ENTITY_TYPE_PARAM_DESCRIPTION, required = true) @RequestParam(FROM_TYPE) String strFromType,
                                           @ApiParam(value = RELATION_TYPE_PARAM_DESCRIPTION, required = true) @RequestParam(RELATION_TYPE) String strRelationType,
                                           @ApiParam(value = RELATION_TYPE_GROUP_PARAM_DESCRIPTION)
                                           @RequestParam(value = "relationTypeGroup", required = false) String strRelationTypeGroup) throws ThingsboardException {
        checkParameter(FROM_ID, strFromId);
        checkParameter(FROM_TYPE, strFromType);
        checkParameter(RELATION_TYPE, strRelationType);
        EntityId entityId = EntityIdFactory.getByTypeAndId(strFromType, strFromId);
        checkEntityId(entityId, Operation.READ);
        RelationTypeGroup typeGroup = parseRelationTypeGroup(strRelationTypeGroup, RelationTypeGroup.COMMON);
        try {
            return checkNotNull(filterRelationsByReadPermission(relationService.findByFromAndType(getTenantId(), entityId, strRelationType, typeGroup)));
        } catch (Exception e) {
            throw handleException(e);
        }
    }

    @ApiOperation(value = "Get List of Relations (findByTo)",
            notes = "Returns list of relation objects for the specified entity by the 'to' direction. " +
                    SECURITY_CHECKS_ENTITY_DESCRIPTION,
            produces = MediaType.APPLICATION_JSON_VALUE)
    @PreAuthorize("hasAnyAuthority('SYS_ADMIN', 'TENANT_ADMIN', 'CUSTOMER_USER')")
    @RequestMapping(value = "/relations", method = RequestMethod.GET, params = {TO_ID, TO_TYPE})
    @ResponseBody
    public List<EntityRelation> findByTo(@ApiParam(value = ENTITY_ID_PARAM_DESCRIPTION, required = true) @RequestParam(TO_ID) String strToId,
                                         @ApiParam(value = ENTITY_TYPE_PARAM_DESCRIPTION, required = true) @RequestParam(TO_TYPE) String strToType,
                                         @ApiParam(value = RELATION_TYPE_GROUP_PARAM_DESCRIPTION)
                                         @RequestParam(value = "relationTypeGroup", required = false) String strRelationTypeGroup) throws ThingsboardException {
        checkParameter(TO_ID, strToId);
        checkParameter(TO_TYPE, strToType);
        EntityId entityId = EntityIdFactory.getByTypeAndId(strToType, strToId);
        checkEntityId(entityId, Operation.READ);
        RelationTypeGroup typeGroup = parseRelationTypeGroup(strRelationTypeGroup, RelationTypeGroup.COMMON);
        try {
            return checkNotNull(filterRelationsByReadPermission(relationService.findByTo(getTenantId(), entityId, typeGroup)));
        } catch (Exception e) {
            throw handleException(e);
        }
    }

    @ApiOperation(value = "Get List of Relation Infos (findInfoByTo)",
            notes = "Returns list of relation info objects for the specified entity by the 'to' direction. " +
                    SECURITY_CHECKS_ENTITY_DESCRIPTION + " " + RELATION_INFO_DESCRIPTION,
            produces = MediaType.APPLICATION_JSON_VALUE)
    @PreAuthorize("hasAnyAuthority('SYS_ADMIN', 'TENANT_ADMIN', 'CUSTOMER_USER')")
    @RequestMapping(value = "/relations/info", method = RequestMethod.GET, params = {TO_ID, TO_TYPE})
    @ResponseBody
    public List<EntityRelationInfo> findInfoByTo(@ApiParam(value = ENTITY_ID_PARAM_DESCRIPTION, required = true) @RequestParam(TO_ID) String strToId,
                                                 @ApiParam(value = ENTITY_TYPE_PARAM_DESCRIPTION, required = true) @RequestParam(TO_TYPE) String strToType,
                                                 @ApiParam(value = RELATION_TYPE_GROUP_PARAM_DESCRIPTION)
                                                 @RequestParam(value = "relationTypeGroup", required = false) String strRelationTypeGroup) throws ThingsboardException {
        checkParameter(TO_ID, strToId);
        checkParameter(TO_TYPE, strToType);
        EntityId entityId = EntityIdFactory.getByTypeAndId(strToType, strToId);
        checkEntityId(entityId, Operation.READ);
        RelationTypeGroup typeGroup = parseRelationTypeGroup(strRelationTypeGroup, RelationTypeGroup.COMMON);
        try {
            return checkNotNull(filterRelationsByReadPermission(relationService.findInfoByTo(getTenantId(), entityId, typeGroup).get()));
        } catch (Exception e) {
            throw handleException(e);
        }
    }

    @ApiOperation(value = "Get List of Relations (findByTo)",
            notes = "Returns list of relation objects for the specified entity by the 'to' direction and relation type. " +
                    SECURITY_CHECKS_ENTITY_DESCRIPTION,
            produces = MediaType.APPLICATION_JSON_VALUE)
    @PreAuthorize("hasAnyAuthority('SYS_ADMIN', 'TENANT_ADMIN', 'CUSTOMER_USER')")
    @RequestMapping(value = "/relations", method = RequestMethod.GET, params = {TO_ID, TO_TYPE, RELATION_TYPE})
    @ResponseBody
    public List<EntityRelation> findByTo(@ApiParam(value = ENTITY_ID_PARAM_DESCRIPTION, required = true) @RequestParam(TO_ID) String strToId,
                                         @ApiParam(value = ENTITY_TYPE_PARAM_DESCRIPTION, required = true) @RequestParam(TO_TYPE) String strToType,
                                         @ApiParam(value = RELATION_TYPE_PARAM_DESCRIPTION, required = true) @RequestParam(RELATION_TYPE) String strRelationType,
                                         @ApiParam(value = RELATION_TYPE_GROUP_PARAM_DESCRIPTION)
                                         @RequestParam(value = "relationTypeGroup", required = false) String strRelationTypeGroup) throws ThingsboardException {
        checkParameter(TO_ID, strToId);
        checkParameter(TO_TYPE, strToType);
        checkParameter(RELATION_TYPE, strRelationType);
        EntityId entityId = EntityIdFactory.getByTypeAndId(strToType, strToId);
        checkEntityId(entityId, Operation.READ);
        RelationTypeGroup typeGroup = parseRelationTypeGroup(strRelationTypeGroup, RelationTypeGroup.COMMON);
        try {
            return checkNotNull(filterRelationsByReadPermission(relationService.findByToAndType(getTenantId(), entityId, strRelationType, typeGroup)));
        } catch (Exception e) {
            throw handleException(e);
        }
    }

    @ApiOperation(value = "Find related entities (findByQuery)",
            notes = "Returns all entities that are related to the specific entity. " +
                    "The entity id, relation type, entity types, depth of the search, and other query parameters defined using complex 'EntityRelationsQuery' object. " +
                    "See 'Model' tab of the Parameters for more info.", produces = MediaType.APPLICATION_JSON_VALUE)
    @PreAuthorize("hasAnyAuthority('SYS_ADMIN', 'TENANT_ADMIN', 'CUSTOMER_USER')")
    @RequestMapping(value = "/relations", method = RequestMethod.POST)
    @ResponseBody
    public List<EntityRelation> findByQuery(@ApiParam(value = "A JSON value representing the entity relations query object.", required = true)
                                            @RequestBody EntityRelationsQuery query) throws ThingsboardException {
        checkNotNull(query);
        checkNotNull(query.getParameters());
        checkNotNull(query.getFilters());
        checkEntityId(query.getParameters().getEntityId(), Operation.READ);
        try {
            return checkNotNull(filterRelationsByReadPermission(relationService.findByQuery(getTenantId(), query).get()));
        } catch (Exception e) {
            throw handleException(e);
        }
    }

    @ApiOperation(value = "Find related entity infos (findInfoByQuery)",
            notes = "Returns all entity infos that are related to the specific entity. " +
                    "The entity id, relation type, entity types, depth of the search, and other query parameters defined using complex 'EntityRelationsQuery' object. " +
                    "See 'Model' tab of the Parameters for more info. " + RELATION_INFO_DESCRIPTION, produces = MediaType.APPLICATION_JSON_VALUE)
    @PreAuthorize("hasAnyAuthority('SYS_ADMIN', 'TENANT_ADMIN', 'CUSTOMER_USER')")
    @RequestMapping(value = "/relations/info", method = RequestMethod.POST)
    @ResponseBody
    public List<EntityRelationInfo> findInfoByQuery(@ApiParam(value = "A JSON value representing the entity relations query object.", required = true)
                                                    @RequestBody EntityRelationsQuery query) throws ThingsboardException {
        checkNotNull(query);
        checkNotNull(query.getParameters());
        checkNotNull(query.getFilters());
        checkEntityId(query.getParameters().getEntityId(), Operation.READ);
        try {
            return checkNotNull(filterRelationsByReadPermission(relationService.findInfoByQuery(getTenantId(), query).get()));
        } catch (Exception e) {
            throw handleException(e);
        }
    }

    private void checkCanCreateRelation(EntityId entityId) throws ThingsboardException {
        SecurityUser currentUser = getCurrentUser();
        var isTenantAdminAndRelateToSelf = currentUser.isTenantAdmin() && currentUser.getTenantId().equals(entityId);
        if (!isTenantAdminAndRelateToSelf) {
            checkEntityId(entityId, Operation.WRITE);
        }
    }

    private <T extends EntityRelation> List<T> filterRelationsByReadPermission(List<T> relationsByQuery) {
        return relationsByQuery.stream().filter(relationByQuery -> {
            try {
                checkEntityId(relationByQuery.getTo(), Operation.READ);
            } catch (ThingsboardException e) {
                return false;
            }
            try {
                checkEntityId(relationByQuery.getFrom(), Operation.READ);
            } catch (ThingsboardException e) {
                return false;
            }
            return true;
        }).collect(Collectors.toList());
    }

    private RelationTypeGroup parseRelationTypeGroup(String strRelationTypeGroup, RelationTypeGroup defaultValue) {
        RelationTypeGroup result = defaultValue;
        if (strRelationTypeGroup != null && strRelationTypeGroup.trim().length() > 0) {
            try {
                result = RelationTypeGroup.valueOf(strRelationTypeGroup);
            } catch (IllegalArgumentException e) {
            }
        }
        return result;
    }

}<|MERGE_RESOLUTION|>--- conflicted
+++ resolved
@@ -134,17 +134,7 @@
         checkParameter("entityType", strType);
         EntityId entityId = EntityIdFactory.getByTypeAndId(strType, strId);
         checkEntityId(entityId, Operation.WRITE);
-<<<<<<< HEAD
-        try {
-            List<EntityRelation> entityRelations = relationService.removeRelations(getTenantId(), entityId);
-            logEntityAction(entityId, null, getCurrentUser().getCustomerId(), ActionType.RELATIONS_DELETED, null, entityRelations);
-        } catch (Exception e) {
-            logEntityAction(entityId, null, getCurrentUser().getCustomerId(), ActionType.RELATIONS_DELETED, e);
-            throw handleException(e);
-        }
-=======
         tbEntityRelationService.deleteRelations (getTenantId(), getCurrentUser().getCustomerId(), entityId, getCurrentUser());
->>>>>>> 5f730666
     }
 
     @ApiOperation(value = "Get Relation (getRelation)",
