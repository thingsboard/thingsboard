#
# Copyright © 2016-2024 The Thingsboard Authors
#
# Licensed under the Apache License, Version 2.0 (the "License");
# you may not use this file except in compliance with the License.
# You may obtain a copy of the License at
#
#     http://www.apache.org/licenses/LICENSE-2.0
#
# Unless required by applicable law or agreed to in writing, software
# distributed under the License is distributed on an "AS IS" BASIS,
# WITHOUT WARRANTIES OR CONDITIONS OF ANY KIND, either express or implied.
# See the License for the specific language governing permissions and
# limitations under the License.
#

# Server common parameters
server:
  # Server bind-address
  address: "${HTTP_BIND_ADDRESS:0.0.0.0}"
  # Server bind port
  port: "${HTTP_BIND_PORT:8080}"
  # Server forward headers strategy
  forward_headers_strategy: "${HTTP_FORWARD_HEADERS_STRATEGY:NONE}"
  # Server SSL configuration
  ssl:
    # Enable/disable SSL support
    enabled: "${SSL_ENABLED:false}"
    # Server SSL credentials
    credentials:
      # Server credentials type (PEM - pem certificate file; KEYSTORE - java keystore)
      type: "${SSL_CREDENTIALS_TYPE:PEM}"
      # PEM server credentials
      pem:
        # Path to the server certificate file (holds server certificate or certificate chain, may include server private key)
        cert_file: "${SSL_PEM_CERT:server.pem}"
        # Path to the server certificate private key file (optional). Required if the private key is not present in the server certificate file
        key_file: "${SSL_PEM_KEY:server_key.pem}"
        # Server certificate private key password (optional)
        key_password: "${SSL_PEM_KEY_PASSWORD:server_key_password}"
      # Keystore server credentials
      keystore:
        # Type of the key store (JKS or PKCS12)
        type: "${SSL_KEY_STORE_TYPE:PKCS12}"
        # Path to the key store that holds the SSL certificate
        store_file: "${SSL_KEY_STORE:classpath:keystore/keystore.p12}"
        # Password used to access the key store
        store_password: "${SSL_KEY_STORE_PASSWORD:thingsboard}"
        # Key alias
        key_alias: "${SSL_KEY_ALIAS:tomcat}"
        # Password used to access the key
        key_password: "${SSL_KEY_PASSWORD:thingsboard}"
  # HTTP/2 support (takes effect only if server SSL is enabled)
  http2:
    # Enable/disable HTTP/2 support
    enabled: "${HTTP2_ENABLED:true}"
  # Log errors with stacktrace when REST API throws an exception with the message "Please contact sysadmin"
  log_controller_error_stack_trace: "${HTTP_LOG_CONTROLLER_ERROR_STACK_TRACE:false}"
  ws:
    # Timeout for sending data to client WebSocket session in milliseconds
    send_timeout: "${TB_SERVER_WS_SEND_TIMEOUT:5000}"
    # recommended timeout >= 30 seconds. The platform will attempt to send a 'ping' request 3 times within the timeout
    ping_timeout: "${TB_SERVER_WS_PING_TIMEOUT:30000}"
    dynamic_page_link:
      # Refresh rate of the dynamic alarm end entity data queries
      refresh_interval: "${TB_SERVER_WS_DYNAMIC_PAGE_LINK_REFRESH_INTERVAL_SEC:60}"
      # Thread pool size to execute dynamic queries
      refresh_pool_size: "${TB_SERVER_WS_DYNAMIC_PAGE_LINK_REFRESH_POOL_SIZE:1}"
      # Maximum number of dynamic queries per refresh interval. For example, no more than 10 alarm queries are executed by the user simultaneously in all browsers.
      max_alarm_queries_per_refresh_interval: "${TB_SERVER_WS_MAX_ALARM_QUERIES_PER_REFRESH_INTERVAL:10}"
      # Maximum number of dynamic queries per user. For example, no more than 10 alarm widgets opened by the user simultaneously in all browsers
      max_per_user: "${TB_SERVER_WS_DYNAMIC_PAGE_LINK_MAX_PER_USER:10}"
    # Maximum number of entities returned for single entity subscription. For example, no more than 10,000 entities on the map widget
    max_entities_per_data_subscription: "${TB_SERVER_WS_MAX_ENTITIES_PER_DATA_SUBSCRIPTION:10000}"
    # Maximum number of alarms returned for single alarm subscription. For example, no more than 10,000 alarms on the alarm widget
    max_entities_per_alarm_subscription: "${TB_SERVER_WS_MAX_ENTITIES_PER_ALARM_SUBSCRIPTION:10000}"
    # Maximum queue size of the websocket updates per session. This restriction prevents infinite updates of WS
    max_queue_messages_per_session: "${TB_SERVER_WS_DEFAULT_QUEUE_MESSAGES_PER_SESSION:1000}"
    # Maximum time between WS session opening and sending auth command
    auth_timeout_ms: "${TB_SERVER_WS_AUTH_TIMEOUT_MS:10000}"
  rest:
    server_side_rpc:
      # Minimum value of the server-side RPC timeout. May override value provided in the REST API call.
      # Since 2.5 migration to queues, the RPC delay depends on the size of the pending messages in the queue.
      # So default UI parameter of 500ms may not be sufficient for loaded environments.
      min_timeout: "${MIN_SERVER_SIDE_RPC_TIMEOUT:5000}"
      # Default value of the server-side RPC timeout.
      default_timeout: "${DEFAULT_SERVER_SIDE_RPC_TIMEOUT:10000}"
    rate_limits:
      # Limit that prohibits resetting the password for the user too often. The value of the rate limit. By default, no more than 5 requests per hour
      reset_password_per_user: "${RESET_PASSWORD_PER_USER_RATE_LIMIT_CONFIGURATION:5:3600}"

# Application info parameters
app:
  # Application version
  version: "@project.version@"

# Zookeeper connection parameters
zk:
  # Enable/disable zookeeper discovery service.
  enabled: "${ZOOKEEPER_ENABLED:false}"
  # Zookeeper connect string
  url: "${ZOOKEEPER_URL:localhost:2181}"
  # Zookeeper retry interval in milliseconds
  retry_interval_ms: "${ZOOKEEPER_RETRY_INTERVAL_MS:3000}"
  # Zookeeper connection timeout in milliseconds
  connection_timeout_ms: "${ZOOKEEPER_CONNECTION_TIMEOUT_MS:3000}"
  # Zookeeper session timeout in milliseconds
  session_timeout_ms: "${ZOOKEEPER_SESSION_TIMEOUT_MS:3000}"
  # Name of the directory in zookeeper 'filesystem'
  zk_dir: "${ZOOKEEPER_NODES_DIR:/thingsboard}"
  # The recalculate_delay property is recommended in a microservices architecture setup for rule-engine services.
  # This property provides a pause to ensure that when a rule-engine service is restarted, other nodes don't immediately attempt to recalculate their partitions.
  # The delay is recommended because the initialization of rule chain actors is time-consuming. Avoiding unnecessary recalculations during a restart can enhance system performance and stability.
  recalculate_delay: "${ZOOKEEPER_RECALCULATE_DELAY_MS:0}"

# Cluster parameters
cluster:
  stats:
    # Enable/Disable the cluster statistics. Calculates the number of messages sent between cluster nodes based on each type
    enabled: "${TB_CLUSTER_STATS_ENABLED:false}"
    # Interval of printing the cluster stats to the log file
    print_interval_ms: "${TB_CLUSTER_STATS_PRINT_INTERVAL_MS:10000}"

# Plugins configuration parameters
plugins:
  # Comma-separated package list used during classpath scanning for plugins
  scan_packages: "${PLUGINS_SCAN_PACKAGES:org.thingsboard.server.extensions,org.thingsboard.rule.engine}"

# Security parameters
security:
  # JWT Token parameters
  jwt: # Since 3.4.2 values are persisted in the database during installation or upgrade. On Install, the key will be generated randomly if no custom value set. You can change it later from Web UI under SYS_ADMIN
    tokenExpirationTime: "${JWT_TOKEN_EXPIRATION_TIME:9000}" # Number of seconds (2.5 hours)
    refreshTokenExpTime: "${JWT_REFRESH_TOKEN_EXPIRATION_TIME:604800}" # Number of seconds (1 week).
    tokenIssuer: "${JWT_TOKEN_ISSUER:thingsboard.io}" # User JWT Token issuer
    tokenSigningKey: "${JWT_TOKEN_SIGNING_KEY:thingsboardDefaultSigningKey}" # Base64 encoded
  # Enable/disable access to Tenant Administrators JWT token by System Administrator or Customer Users JWT token by Tenant Administrator
  user_token_access_enabled: "${SECURITY_USER_TOKEN_ACCESS_ENABLED:true}"
  # Enable/disable case-sensitive username login
  user_login_case_sensitive: "${SECURITY_USER_LOGIN_CASE_SENSITIVE:true}"
  claim:
    # Enable/disable claiming devices; if false -> the device's [claimingAllowed] SERVER_SCOPE attribute must be set to [true] to allow claiming the specific device
    allowClaimingByDefault: "${SECURITY_CLAIM_ALLOW_CLAIMING_BY_DEFAULT:true}"
    # Time allowed to claim the device in milliseconds
    duration: "${SECURITY_CLAIM_DURATION:86400000}" # 1 minute, note this value must equal claimDevices.timeToLiveInMinutes value
  basic:
    # Enable/Disable basic security options
    enabled: "${SECURITY_BASIC_ENABLED:false}"
  oauth2:
    # Redirect URL where access code from external user management system will be processed
    loginProcessingUrl: "${SECURITY_OAUTH2_LOGIN_PROCESSING_URL:/login/oauth2/code/}"
    githubMapper:
      # The email addresses that will be mapped from the URL
      emailUrl: "${SECURITY_OAUTH2_GITHUB_MAPPER_EMAIL_URL_KEY:https://api.github.com/user/emails}"
  java_cacerts:
    # CA certificates keystore default path. Typically this keystore is at JAVA_HOME/lib/security/cacerts
    path: "${SECURITY_JAVA_CACERTS_PATH:${java.home}/lib/security/cacerts}"
    # The password of the cacerts keystore file
    password: "${SECURITY_JAVA_CACERTS_PASSWORD:changeit}"

# Mail settings parameters
mail:
  oauth2:
    # Interval for checking refresh token expiration in seconds(by default, 1 day).
    refreshTokenCheckingInterval: "${REFRESH_TOKEN_EXPIRATION_CHECKING_INTERVAL:86400}"

# Usage statistics parameters
usage:
  stats:
    report:
      # Enable/Disable the collection of API usage statistics. Collected on a system and tenant level by default
      enabled: "${USAGE_STATS_REPORT_ENABLED:true}"
      # Enable/Disable the collection of API usage statistics on a customer level
      enabled_per_customer: "${USAGE_STATS_REPORT_PER_CUSTOMER_ENABLED:false}"
      # Statistics reporting interval, set to send summarized data every 10 seconds by default
      interval: "${USAGE_STATS_REPORT_INTERVAL:10}"
    check:
      # Interval of checking the start of the next cycle and re-enabling the blocked tenants/customers
      cycle: "${USAGE_STATS_CHECK_CYCLE:60000}"
    # In milliseconds. The default value is 3 minutes
    gauge_report_interval: "${USAGE_STATS_GAUGE_REPORT_INTERVAL:180000}"
    devices:
      # In seconds, the default value is 1 minute. When changing, in cluster mode, make sure usage.stats.gauge_report_interval is set to x2-x3 of this value
      report_interval: "${DEVICES_STATS_REPORT_INTERVAL:60}"

# UI settings parameters
ui:
  # Dashboard parameters
  dashboard:
    # Maximum allowed datapoints fetched by widgets
    max_datapoints_limit: "${DASHBOARD_MAX_DATAPOINTS_LIMIT:50000}"
  # Help parameters
  help:
    # Base URL for UI help assets
    base-url: "${UI_HELP_BASE_URL:https://raw.githubusercontent.com/thingsboard/thingsboard-ui-help/release-3.7}"

# Database telemetry parameters
database:
  ts_max_intervals: "${DATABASE_TS_MAX_INTERVALS:700}" # Max number of DB queries generated by a single API call to fetch telemetry records
  ts:
    type: "${DATABASE_TS_TYPE:sql}" # cassandra, sql, or timescale (for hybrid mode, DATABASE_TS_TYPE value should be cassandra, or timescale)
  ts_latest:
    type: "${DATABASE_TS_LATEST_TYPE:sql}" # cassandra, sql, or timescale (for hybrid mode, DATABASE_TS_TYPE value should be cassandra, or timescale)

# Cassandra driver configuration parameters
cassandra:
  # Thingsboard cluster name
  cluster_name: "${CASSANDRA_CLUSTER_NAME:Thingsboard Cluster}"
  # Thingsboard keyspace name
  keyspace_name: "${CASSANDRA_KEYSPACE_NAME:thingsboard}"
  # Specify node list
  url: "${CASSANDRA_URL:127.0.0.1:9042}"
  # Specify the local data center name
  local_datacenter: "${CASSANDRA_LOCAL_DATACENTER:datacenter1}"
  ssl:
    # Enable/disable secure connection
    enabled: "${CASSANDRA_USE_SSL:false}"
    # Enable/disable validation of Cassandra server hostname
    # If enabled, the hostname of the Cassandra server must match the CN of the server certificate
    hostname_validation: "${CASSANDRA_SSL_HOSTNAME_VALIDATION:true}"
    # Set trust store for client authentication of the server (optional, uses trust store from default SSLContext if not set)
    trust_store: "${CASSANDRA_SSL_TRUST_STORE:}"
    # The password for Cassandra trust store key
    trust_store_password: "${CASSANDRA_SSL_TRUST_STORE_PASSWORD:}"
    # Set key store for server authentication of the client (optional, uses key store from default SSLContext if not set)
    # A key store is only needed if the Cassandra server requires client authentication
    key_store: "${CASSANDRA_SSL_KEY_STORE:}"
    # The password for the Cassandra key store
    key_store_password: "${CASSANDRA_SSL_KEY_STORE_PASSWORD:}"
    # Comma-separated list of cipher suites (optional, uses Java default cipher suites if not set)
    cipher_suites: "${CASSANDRA_SSL_CIPHER_SUITES:}"
  # Enable/disable JMX
  jmx: "${CASSANDRA_USE_JMX:false}"
  # Enable/disable metrics collection.
  metrics: "${CASSANDRA_USE_METRICS:false}"
  # NONE SNAPPY LZ4
  compression: "${CASSANDRA_COMPRESSION:none}"
  # Specify cassandra cluster initialization timeout in milliseconds (if no hosts are available during startup)
  init_timeout_ms: "${CASSANDRA_CLUSTER_INIT_TIMEOUT_MS:300000}"
  # Specify cassandra cluster initialization retry interval (if no hosts available during startup)
  init_retry_interval_ms: "${CASSANDRA_CLUSTER_INIT_RETRY_INTERVAL_MS:3000}"
  # Cassandra max local requests per connection
  max_requests_per_connection_local: "${CASSANDRA_MAX_REQUESTS_PER_CONNECTION_LOCAL:32768}"
  # Cassandra max remote requests per connection
  max_requests_per_connection_remote: "${CASSANDRA_MAX_REQUESTS_PER_CONNECTION_REMOTE:32768}"
  # Credential parameters
  credentials: "${CASSANDRA_USE_CREDENTIALS:false}"
  # Specify your username
  username: "${CASSANDRA_USERNAME:}"
  # Specify your password
  password: "${CASSANDRA_PASSWORD:}"
  # Astra DB connect https://astra.datastax.com/
  cloud:
    # /etc/thingsboard/astra/secure-connect-thingsboard.zip
    secure_connect_bundle_path: "${CASSANDRA_CLOUD_SECURE_BUNDLE_PATH:}"
    # DucitQPHMzPCBOZqFYexAfKk
    client_id: "${CASSANDRA_CLOUD_CLIENT_ID:}"
    # ZnF7FpuHp43FP5BzM+KY8wGmSb4Ql6BhT4Z7sOU13ze+gXQ-n7OkFpNuB,oACUIQObQnK0g4bSPoZhK5ejkcF9F.j6f64j71Sr.tiRe0Fsq2hPS1ZCGSfAaIgg63IydG
    client_secret: "${CASSANDRA_CLOUD_CLIENT_SECRET:}"

  # Cassandra cluster connection socket parameters #
  socket:
    # Sets the timeout, in milliseconds, of a native connection from ThingsBoard to Cassandra. The default value is 5000
    connect_timeout: "${CASSANDRA_SOCKET_TIMEOUT:5000}"
    # Timeout before closing the connection. Value set in milliseconds
    read_timeout: "${CASSANDRA_SOCKET_READ_TIMEOUT:20000}"
    # Gets if TCP keep-alive must be used
    keep_alive: "${CASSANDRA_SOCKET_KEEP_ALIVE:true}"
    # Enable/Disable reuse-address. The socket option allows for the reuse of local addresses and ports
    reuse_address: "${CASSANDRA_SOCKET_REUSE_ADDRESS:true}"
    # Sets the linger-on-close timeout. By default, this option is not set by the driver. The actual value will be the default from the underlying Netty transport
    so_linger: "${CASSANDRA_SOCKET_SO_LINGER:}"
    # Enable/Disable Nagle's algorithm
    tcp_no_delay: "${CASSANDRA_SOCKET_TCP_NO_DELAY:false}"
    # Sets a hint to the size of the underlying buffers for incoming network I/O. By default, this option is not set by the driver. The actual value will be the default from the underlying Netty transport
    receive_buffer_size: "${CASSANDRA_SOCKET_RECEIVE_BUFFER_SIZE:}"
    # Returns the hint to the size of the underlying buffers for outgoing network I/O. By default, this option is not set by the driver. The actual value will be the default from the underlying Netty transport
    send_buffer_size: "${CASSANDRA_SOCKET_SEND_BUFFER_SIZE:}"

  # Cassandra cluster connection query parameters
  query:
    # Consistency levels in Cassandra can be configured to manage availability versus data accuracy. The consistency level defaults to ONE for all write and read operations
    read_consistency_level: "${CASSANDRA_READ_CONSISTENCY_LEVEL:ONE}"
    # Consistency levels in Cassandra can be configured to manage availability versus data accuracy. The consistency level defaults to ONE for all write and read operations
    write_consistency_level: "${CASSANDRA_WRITE_CONSISTENCY_LEVEL:ONE}"
    # The fetch size specifies how many rows will be returned at once by Cassandra (in other words, it’s the size of each page)
    default_fetch_size: "${CASSANDRA_DEFAULT_FETCH_SIZE:2000}"
    # Specify partitioning size for timestamp key-value storage. Example: MINUTES, HOURS, DAYS, MONTHS, INDEFINITE
    ts_key_value_partitioning: "${TS_KV_PARTITIONING:MONTHS}"
    # Enable/Disable timestamp key-value partioning on read queries
    use_ts_key_value_partitioning_on_read: "${USE_TS_KV_PARTITIONING_ON_READ:true}"
    # The number of partitions that are cached in memory of each service. It is useful to decrease the load of re-inserting the same partitions again
    ts_key_value_partitions_max_cache_size: "${TS_KV_PARTITIONS_MAX_CACHE_SIZE:100000}"
    # Timeseries Time To Live (in seconds) for Cassandra Record. 0 - record has never expired
    ts_key_value_ttl: "${TS_KV_TTL:0}"
    # Maximum number of Cassandra queries that are waiting for execution
    buffer_size: "${CASSANDRA_QUERY_BUFFER_SIZE:200000}"
    # Maximum number of concurrent Cassandra queries
    concurrent_limit: "${CASSANDRA_QUERY_CONCURRENT_LIMIT:1000}"
    # Max time in milliseconds query waits for execution
    permit_max_wait_time: "${PERMIT_MAX_WAIT_TIME:120000}"
    # Amount of threads to dispatch cassandra queries
    dispatcher_threads: "${CASSANDRA_QUERY_DISPATCHER_THREADS:2}"
    callback_threads: "${CASSANDRA_QUERY_CALLBACK_THREADS:4}" # Buffered rate executor (read, write) for managing I/O rate. See "nosql-*-callback" threads in JMX
    result_processing_threads: "${CASSANDRA_QUERY_RESULT_PROCESSING_THREADS:50}" # Result set transformer and processing. See "cassandra-callback" threads in JMX
    # Cassandra query queue polling interval in milliseconds
    poll_ms: "${CASSANDRA_QUERY_POLL_MS:50}"
    # Interval in milliseconds for printing Cassandra query queue statistic
    rate_limit_print_interval_ms: "${CASSANDRA_QUERY_RATE_LIMIT_PRINT_MS:10000}"
    # set all data type values except target to null for the same ts on save
    set_null_values_enabled: "${CASSANDRA_QUERY_SET_NULL_VALUES_ENABLED:true}"
    # log one of cassandra queries with specified frequency (0 - logging is disabled)
    print_queries_freq: "${CASSANDRA_QUERY_PRINT_FREQ:0}"
    tenant_rate_limits:
      # Whether to print rate-limited tenant names when printing Cassandra query queue statistic
      print_tenant_names: "${CASSANDRA_QUERY_TENANT_RATE_LIMITS_PRINT_TENANT_NAMES:false}"

# SQL configuration parameters
sql:
  # Specify batch size for persisting attribute updates
  attributes:
    batch_size: "${SQL_ATTRIBUTES_BATCH_SIZE:1000}" # Batch size for persisting attribute updates
    batch_max_delay: "${SQL_ATTRIBUTES_BATCH_MAX_DELAY_MS:50}" # Max timeout for attributes entries queue polling. The value is set in milliseconds
    stats_print_interval_ms: "${SQL_ATTRIBUTES_BATCH_STATS_PRINT_MS:10000}" # Interval in milliseconds for printing attributes updates statistic
    batch_threads: "${SQL_ATTRIBUTES_BATCH_THREADS:3}" # batch thread count has to be a prime number like 3 or 5 to gain perfect hash distribution
    value_no_xss_validation: "${SQL_ATTRIBUTES_VALUE_NO_XSS_VALIDATION:false}" # If true attribute values will be checked for XSS vulnerability
  ts:
    batch_size: "${SQL_TS_BATCH_SIZE:10000}" # Batch size for persisting timeseries inserts
    batch_max_delay: "${SQL_TS_BATCH_MAX_DELAY_MS:100}" # Max timeout for time-series entries queue polling. The value set in milliseconds
    stats_print_interval_ms: "${SQL_TS_BATCH_STATS_PRINT_MS:10000}" # Interval in milliseconds for printing timeseries insert statistic
    batch_threads: "${SQL_TS_BATCH_THREADS:3}" # batch thread count has to be a prime number like 3 or 5 to gain perfect hash distribution
    value_no_xss_validation: "${SQL_TS_VALUE_NO_XSS_VALIDATION:false}" # If true telemetry values will be checked for XSS vulnerability
  ts_latest:
    batch_size: "${SQL_TS_LATEST_BATCH_SIZE:1000}" # Batch size for persisting latest telemetry updates
    batch_max_delay: "${SQL_TS_LATEST_BATCH_MAX_DELAY_MS:50}" # Maximum timeout for latest telemetry entries queue polling. The value set in milliseconds
    stats_print_interval_ms: "${SQL_TS_LATEST_BATCH_STATS_PRINT_MS:10000}" # Interval in milliseconds for printing latest telemetry updates statistic
    batch_threads: "${SQL_TS_LATEST_BATCH_THREADS:3}" # batch thread count has to be a prime number like 3 or 5 to gain perfect hash distribution
    update_by_latest_ts: "${SQL_TS_UPDATE_BY_LATEST_TIMESTAMP:true}" # Update latest values only if the timestamp of the new record is greater or equals the timestamp of the previously saved latest value. The latest values are stored separately from historical values for fast lookup from DB. Insert of historical value happens in any case
  events:
    batch_size: "${SQL_EVENTS_BATCH_SIZE:10000}" # Batch size for persisting latest telemetry updates
    batch_max_delay: "${SQL_EVENTS_BATCH_MAX_DELAY_MS:100}" # Max timeout for latest telemetry entries queue polling. The value set in milliseconds
    stats_print_interval_ms: "${SQL_EVENTS_BATCH_STATS_PRINT_MS:10000}" # Interval in milliseconds for printing latest telemetry updates statistic
    batch_threads: "${SQL_EVENTS_BATCH_THREADS:3}" # batch thread count has to be a prime number like 3 or 5 to gain perfect hash distribution
    partition_size: "${SQL_EVENTS_REGULAR_PARTITION_SIZE_HOURS:168}" # Number of hours to partition the events. The current value corresponds to one week.
    debug_partition_size: "${SQL_EVENTS_DEBUG_PARTITION_SIZE_HOURS:1}" # Number of hours to partition the debug events. The current value corresponds to one hour.
  edge_events:
    batch_size: "${SQL_EDGE_EVENTS_BATCH_SIZE:1000}" # Batch size for persisting latest telemetry updates
    batch_max_delay: "${SQL_EDGE_EVENTS_BATCH_MAX_DELAY_MS:100}" # Max timeout for latest telemetry entries queue polling. The value set in milliseconds
    stats_print_interval_ms: "${SQL_EDGE_EVENTS_BATCH_STATS_PRINT_MS:10000}" # Interval in milliseconds for printing latest telemetry updates statistic
    partition_size: "${SQL_EDGE_EVENTS_PARTITION_SIZE_HOURS:168}" # Number of hours to partition the events. The current value corresponds to one week.
  audit_logs:
    partition_size: "${SQL_AUDIT_LOGS_PARTITION_SIZE_HOURS:168}" # Default value - 1 week
  alarm_comments:
    partition_size: "${SQL_ALARM_COMMENTS_PARTITION_SIZE_HOURS:168}" # Default value - 1 week
  notifications:
    partition_size: "${SQL_NOTIFICATIONS_PARTITION_SIZE_HOURS:168}" # Default value - 1 week
  # Specify whether to sort entities before batch update. Should be enabled for cluster mode to avoid deadlocks
  batch_sort: "${SQL_BATCH_SORT:true}"
  # Specify whether to remove null characters from strValue of attributes and timeseries before insert
  remove_null_chars: "${SQL_REMOVE_NULL_CHARS:true}"
  # Specify whether to log database queries and their parameters generated by the entity query repository
  log_queries: "${SQL_LOG_QUERIES:false}"
  # Threshold of slow SQL queries to log. The value set in milliseconds
  log_queries_threshold: "${SQL_LOG_QUERIES_THRESHOLD:5000}"
  # Enable/Disable logging statistic information about tenants
  log_tenant_stats: "${SQL_LOG_TENANT_STATS:true}"
  # Interval in milliseconds for printing the latest statistic information about the tenant
  log_tenant_stats_interval_ms: "${SQL_LOG_TENANT_STATS_INTERVAL_MS:60000}"
  postgres:
    # Specify partitioning size for timestamp key-value storage. Example: DAYS, MONTHS, YEARS, INDEFINITE.
    ts_key_value_partitioning: "${SQL_POSTGRES_TS_KV_PARTITIONING:MONTHS}"
  timescale:
    # Specify Interval size for new data chunks storage.
    chunk_time_interval: "${SQL_TIMESCALE_CHUNK_TIME_INTERVAL:604800000}"
    batch_threads: "${SQL_TIMESCALE_BATCH_THREADS:3}" # batch thread count has to be a prime number like 3 or 5 to gain perfect hash distribution
  ttl:
    ts:
      # Enable/disable TTL (Time To Live) for timeseries records
      enabled: "${SQL_TTL_TS_ENABLED:true}"
      execution_interval_ms: "${SQL_TTL_TS_EXECUTION_INTERVAL:86400000}" # Number of milliseconds. The current value corresponds to one day
      # The parameter to specify system TTL(Time To Live) value for timeseries records. Value set in seconds.
      # 0 - records are never expired.
      ts_key_value_ttl: "${SQL_TTL_TS_TS_KEY_VALUE_TTL:0}"
    events:
      # Enable/disable TTL (Time To Live) for event records
      enabled: "${SQL_TTL_EVENTS_ENABLED:true}"
      execution_interval_ms: "${SQL_TTL_EVENTS_EXECUTION_INTERVAL:3600000}" # Number of milliseconds (max random initial delay and fixed period).
      # Number of seconds. TTL is disabled by default. The accuracy of the cleanup depends on the sql.events.partition_size parameter.
      events_ttl: "${SQL_TTL_EVENTS_EVENTS_TTL:0}"
      # Number of seconds. The current value corresponds to one week. The accuracy of the cleanup depends on the sql.events.debug_partition_size parameter.
      debug_events_ttl: "${SQL_TTL_EVENTS_DEBUG_EVENTS_TTL:604800}"
    edge_events:
      enabled: "${SQL_TTL_EDGE_EVENTS_ENABLED:true}" # Enable/disable TTL (Time To Live) for edge event records
      execution_interval_ms: "${SQL_TTL_EDGE_EVENTS_EXECUTION_INTERVAL:86400000}" # Number of milliseconds. The current value corresponds to one day
      edge_events_ttl: "${SQL_TTL_EDGE_EVENTS_TTL:2628000}" # Number of seconds. The current value corresponds to one month
    alarms:
      checking_interval: "${SQL_ALARMS_TTL_CHECKING_INTERVAL:7200000}" # Number of milliseconds. The current value corresponds to two hours
      removal_batch_size: "${SQL_ALARMS_TTL_REMOVAL_BATCH_SIZE:3000}" # To delete outdated alarms not all at once but in batches
    rpc:
      enabled: "${SQL_TTL_RPC_ENABLED:true}" # Enable/disable TTL (Time To Live) for rpc call records
      checking_interval: "${SQL_RPC_TTL_CHECKING_INTERVAL:7200000}" # Number of milliseconds. The current value corresponds to two hours
    audit_logs:
      enabled: "${SQL_TTL_AUDIT_LOGS_ENABLED:true}" # Enable/disable TTL (Time To Live) for audit log records
      ttl: "${SQL_TTL_AUDIT_LOGS_SECS:0}" # Disabled by default. The accuracy of the cleanup depends on the sql.audit_logs.partition_size
      checking_interval_ms: "${SQL_TTL_AUDIT_LOGS_CHECKING_INTERVAL_MS:86400000}" # Default value - 1 day
    notifications:
      enabled: "${SQL_TTL_NOTIFICATIONS_ENABLED:true}" # Enable/disable TTL (Time To Live) for notification center records
      ttl: "${SQL_TTL_NOTIFICATIONS_SECS:2592000}" # Default value - 30 days
      checking_interval_ms: "${SQL_TTL_NOTIFICATIONS_CHECKING_INTERVAL_MS:86400000}" # Default value - 1 day
  relations:
    max_level: "${SQL_RELATIONS_MAX_LEVEL:50}" # This value has to be reasonably small to prevent infinite recursion as early as possible
    pool_size: "${SQL_RELATIONS_POOL_SIZE:4}" # This value has to be reasonably small to prevent the relation query from blocking all other DB calls
    query_timeout: "${SQL_RELATIONS_QUERY_TIMEOUT_SEC:20}" # This value has to be reasonably small to prevent the relation query from blocking all other DB calls

# Actor system parameters
actors:
  system:
    throughput: "${ACTORS_SYSTEM_THROUGHPUT:5}" # Number of messages the actor system will process per actor before switching to processing of messages for the next actor
    scheduler_pool_size: "${ACTORS_SYSTEM_SCHEDULER_POOL_SIZE:1}" # Thread pool size for actor system scheduler
    max_actor_init_attempts: "${ACTORS_SYSTEM_MAX_ACTOR_INIT_ATTEMPTS:10}" # Maximum number of attempts to init the actor before disabling the actor
    app_dispatcher_pool_size: "${ACTORS_SYSTEM_APP_DISPATCHER_POOL_SIZE:1}" # Thread pool size for main actor system dispatcher
    tenant_dispatcher_pool_size: "${ACTORS_SYSTEM_TENANT_DISPATCHER_POOL_SIZE:2}" # Thread pool size for actor system dispatcher that process messages for tenant actors
    device_dispatcher_pool_size: "${ACTORS_SYSTEM_DEVICE_DISPATCHER_POOL_SIZE:4}" # Thread pool size for actor system dispatcher that process messages for device actors
    rule_dispatcher_pool_size: "${ACTORS_SYSTEM_RULE_DISPATCHER_POOL_SIZE:8}" # Thread pool size for actor system dispatcher that process messages for rule engine (chain/node) actors
    edge_dispatcher_pool_size: "${ACTORS_SYSTEM_EDGE_DISPATCHER_POOL_SIZE:4}" # Thread pool size for actor system dispatcher that process messages for edge actors
  tenant:
    create_components_on_init: "${ACTORS_TENANT_CREATE_COMPONENTS_ON_INIT:true}" # Create components in initialization
  session:
    max_concurrent_sessions_per_device: "${ACTORS_MAX_CONCURRENT_SESSION_PER_DEVICE:1}" # Max number of concurrent sessions per device
    sync:
      # Default timeout for processing requests using synchronous session (HTTP, CoAP) in milliseconds
      timeout: "${ACTORS_SESSION_SYNC_TIMEOUT:10000}"
  rule:
    # Specify thread pool size for database request callbacks executor service
    db_callback_thread_pool_size: "${ACTORS_RULE_DB_CALLBACK_THREAD_POOL_SIZE:50}"
    # Specify thread pool size for mail sender executor service
    mail_thread_pool_size: "${ACTORS_RULE_MAIL_THREAD_POOL_SIZE:40}"
    # Specify thread pool size for password reset emails
    mail_password_reset_thread_pool_size: "${ACTORS_RULE_MAIL_PASSWORD_RESET_THREAD_POOL_SIZE:10}"
    # Specify thread pool size for sms sender executor service
    sms_thread_pool_size: "${ACTORS_RULE_SMS_THREAD_POOL_SIZE:50}"
    # Whether to allow usage of system mail service for rules
    allow_system_mail_service: "${ACTORS_RULE_ALLOW_SYSTEM_MAIL_SERVICE:true}"
    # Whether to allow usage of system sms service for rules
    allow_system_sms_service: "${ACTORS_RULE_ALLOW_SYSTEM_SMS_SERVICE:true}"
    # Specify thread pool size for external call service
    external_call_thread_pool_size: "${ACTORS_RULE_EXTERNAL_CALL_THREAD_POOL_SIZE:50}"
    chain:
      # Errors for particular actors are persisted once per specified amount of milliseconds
      error_persist_frequency: "${ACTORS_RULE_CHAIN_ERROR_FREQUENCY:3000}"
      debug_mode_rate_limits_per_tenant:
        # Enable/Disable the rate limit of persisted debug events for all rule nodes per tenant
        enabled: "${ACTORS_RULE_CHAIN_DEBUG_MODE_RATE_LIMITS_PER_TENANT_ENABLED:true}"
        # The value of DEBUG mode rate limit. By default, no more then 50 thousand events per hour
        configuration: "${ACTORS_RULE_CHAIN_DEBUG_MODE_RATE_LIMITS_PER_TENANT_CONFIGURATION:50000:3600}"
    node:
      # Errors for particular actor are persisted once per specified amount of milliseconds
      error_persist_frequency: "${ACTORS_RULE_NODE_ERROR_FREQUENCY:3000}"
    transaction:
      # Size of queues that store messages for transaction rule nodes
      queue_size: "${ACTORS_RULE_TRANSACTION_QUEUE_SIZE:15000}"
      # Time in milliseconds for transaction to complete
      duration: "${ACTORS_RULE_TRANSACTION_DURATION:60000}"
    external:
      # Force acknowledgment of the incoming message for external rule nodes to decrease processing latency.
      # Enqueue the result of external node processing as a separate message to the rule engine.
      force_ack: "${ACTORS_RULE_EXTERNAL_NODE_FORCE_ACK:false}"
  rpc:
    # Maximum number of persistent RPC call retries in case of failed request delivery.
    max_retries: "${ACTORS_RPC_MAX_RETRIES:5}"
    # RPC submit strategies. Allowed values: BURST, SEQUENTIAL_ON_ACK_FROM_DEVICE, SEQUENTIAL_ON_RESPONSE_FROM_DEVICE.
    submit_strategy: "${ACTORS_RPC_SUBMIT_STRATEGY_TYPE:BURST}"
    # Time in milliseconds for RPC to receive a response after delivery. Used only for SEQUENTIAL_ON_RESPONSE_FROM_DEVICE submit strategy.
    response_timeout_ms: "${ACTORS_RPC_RESPONSE_TIMEOUT_MS:30000}"
  statistics:
    # Enable/disable actor statistics
    enabled: "${ACTORS_STATISTICS_ENABLED:true}"
    # Frequency of printing the JS executor statistics
    js_print_interval_ms: "${ACTORS_JS_STATISTICS_PRINT_INTERVAL_MS:10000}"
    # Actors statistic persistence frequency in milliseconds
    persist_frequency: "${ACTORS_STATISTICS_PERSIST_FREQUENCY:3600000}"

# Cache settings parameters
cache:
  # caffeine or redis
  type: "${CACHE_TYPE:caffeine}"
  maximumPoolSize: "${CACHE_MAXIMUM_POOL_SIZE:16}" # max pool size to process futures that call the external cache
  attributes:
    # make sure that if cache.type is 'redis' and cache.attributes.enabled is 'true' if you change 'maxmemory-policy' Redis config property to 'allkeys-lru', 'allkeys-lfu' or 'allkeys-random'
    enabled: "${CACHE_ATTRIBUTES_ENABLED:true}"
  specs:
    relations: # timeToLiveInMinutes persistent if set 0
      timeToLiveInMinutes: "${CACHE_SPECS_RELATIONS_TTL:1440}" # Relations cache TTL
      maxSize: "${CACHE_SPECS_RELATIONS_MAX_SIZE:10000}" # 0 means the cache is disabled
    deviceCredentials:
      timeToLiveInMinutes: "${CACHE_SPECS_DEVICE_CREDENTIALS_TTL:1440}" # Device credentials cache TTL
      maxSize: "${CACHE_SPECS_DEVICE_CREDENTIALS_MAX_SIZE:10000}" # 0 means the cache is disabled
    devices:
      timeToLiveInMinutes: "${CACHE_SPECS_DEVICES_TTL:1440}" # Device cache TTL
      maxSize: "${CACHE_SPECS_DEVICES_MAX_SIZE:10000}" # 0 means the cache is disabled
    sessions:
      timeToLiveInMinutes: "${CACHE_SPECS_SESSIONS_TTL:1440}" # Sessions cache TTL
      maxSize: "${CACHE_SPECS_SESSIONS_MAX_SIZE:10000}" # 0 means the cache is disabled
    assets:
      timeToLiveInMinutes: "${CACHE_SPECS_ASSETS_TTL:1440}" # Asset cache TTL
      maxSize: "${CACHE_SPECS_ASSETS_MAX_SIZE:10000}" # 0 means the cache is disabled
    entityViews:
      timeToLiveInMinutes: "${CACHE_SPECS_ENTITY_VIEWS_TTL:1440}" # Entity view cache TTL
      maxSize: "${CACHE_SPECS_ENTITY_VIEWS_MAX_SIZE:10000}" # 0 means the cache is disabled
    claimDevices:
      timeToLiveInMinutes: "${CACHE_SPECS_CLAIM_DEVICES_TTL:1440}" # Claim devices cache TTL
      maxSize: "${CACHE_SPECS_CLAIM_DEVICES_MAX_SIZE:1000}" # 0 means the cache is disabled
    securitySettings:
      timeToLiveInMinutes: "${CACHE_SPECS_SECURITY_SETTINGS_TTL:1440}" # Security settings cache TTL
      maxSize: "${CACHE_SPECS_SECURITY_SETTINGS_MAX_SIZE:10000}" # 0 means the cache is disabled
    tenantProfiles:
      timeToLiveInMinutes: "${CACHE_SPECS_TENANT_PROFILES_TTL:1440}" # Tenant profiles cache TTL
      maxSize: "${CACHE_SPECS_TENANT_PROFILES_MAX_SIZE:10000}" # 0 means the cache is disabled
    tenants:
      timeToLiveInMinutes: "${CACHE_SPECS_TENANTS_TTL:1440}" # Tenant cache TTL
      maxSize: "${CACHE_SPECS_TENANTS_MAX_SIZE:10000}" # 0 means the cache is disabled
    tenantsExist:
      # Environment variables are intentionally the same as in 'tenants' cache to be equal.
      timeToLiveInMinutes: "${CACHE_SPECS_TENANTS_TTL:1440}"
      maxSize: "${CACHE_SPECS_TENANTS_MAX_SIZE:10000}" # 0 means the cache is disabled
    deviceProfiles:
      timeToLiveInMinutes: "${CACHE_SPECS_DEVICE_PROFILES_TTL:1440}" # Device profile cache TTL
      maxSize: "${CACHE_SPECS_DEVICE_PROFILES_MAX_SIZE:10000}" # 0 means the cache is disabled
    assetProfiles:
      timeToLiveInMinutes: "${CACHE_SPECS_ASSET_PROFILES_TTL:1440}" # Asset profile cache TTL
      maxSize: "${CACHE_SPECS_ASSET_PROFILES_MAX_SIZE:10000}" # 0 means the cache is disabled
    notificationSettings:
      timeToLiveInMinutes: "${CACHE_SPECS_NOTIFICATION_SETTINGS_TTL:10}" # Notification settings cache TTL
      maxSize: "${CACHE_SPECS_NOTIFICATION_SETTINGS_MAX_SIZE:1000}" # 0 means the cache is disabled
    sentNotifications:
      timeToLiveInMinutes: "${CACHE_SPECS_SENT_NOTIFICATIONS_TTL:1440}" # Sent notifications cache TTL
      maxSize: "${CACHE_SPECS_SENT_NOTIFICATIONS_MAX_SIZE:10000}" # 0 means the cache is disabled
    attributes:
      timeToLiveInMinutes: "${CACHE_SPECS_ATTRIBUTES_TTL:1440}" # Attributes cache TTL
      maxSize: "${CACHE_SPECS_ATTRIBUTES_MAX_SIZE:100000}" # 0 means the cache is disabled
    userSessionsInvalidation:
      # The value of this TTL is ignored and replaced by the JWT refresh token expiration time
      timeToLiveInMinutes: "0"
      maxSize: "${CACHE_SPECS_USERS_UPDATE_TIME_MAX_SIZE:10000}" # 0 means the cache is disabled
    otaPackages:
      timeToLiveInMinutes: "${CACHE_SPECS_OTA_PACKAGES_TTL:60}" # Ota packages cache TTL
      maxSize: "${CACHE_SPECS_OTA_PACKAGES_MAX_SIZE:10}" # 0 means the cache is disabled
    otaPackagesData:
      timeToLiveInMinutes: "${CACHE_SPECS_OTA_PACKAGES_DATA_TTL:60}" # Ota packages data cache TTL
      maxSize: "${CACHE_SPECS_OTA_PACKAGES_DATA_MAX_SIZE:10}" # 0 means the cache is disabled
    edges:
      timeToLiveInMinutes: "${CACHE_SPECS_EDGES_TTL:1440}" # Edges cache TTL
      maxSize: "${CACHE_SPECS_EDGES_MAX_SIZE:10000}" # 0 means the cache is disabled
    edgeSessions:
      timeToLiveInMinutes: "${CACHE_SPECS_EDGE_SESSIONS_TTL:0}" # Edges cache TTL
      maxSize: "${CACHE_SPECS_EDGE_SESSIONS_MAX_SIZE:10000}" # 0 means the cache is disabled
    repositorySettings:
      timeToLiveInMinutes: "${CACHE_SPECS_REPOSITORY_SETTINGS_TTL:1440}" # Repository settings cache TTL
      maxSize: "${CACHE_SPECS_REPOSITORY_SETTINGS_MAX_SIZE:10000}" # 0 means the cache is disabled
    autoCommitSettings:
      timeToLiveInMinutes: "${CACHE_SPECS_AUTO_COMMIT_SETTINGS_TTL:1440}" # Autocommit settings cache TTL
      maxSize: "${CACHE_SPECS_AUTO_COMMIT_SETTINGS_MAX_SIZE:10000}" # 0 means the cache is disabled
    twoFaVerificationCodes:
      timeToLiveInMinutes: "${CACHE_SPECS_TWO_FA_VERIFICATION_CODES_TTL:60}" # Two factor verification codes cache TTL
      maxSize: "${CACHE_SPECS_TWO_FA_VERIFICATION_CODES_MAX_SIZE:100000}" # 0 means the cache is disabled
    versionControlTask:
      timeToLiveInMinutes: "${CACHE_SPECS_VERSION_CONTROL_TASK_TTL:20}" # Version control task cache TTL
      maxSize: "${CACHE_SPECS_VERSION_CONTROL_TASK_MAX_SIZE:100000}" # 0 means the cache is disabled
    userSettings:
      timeToLiveInMinutes: "${CACHE_SPECS_USER_SETTINGS_TTL:1440}" # User settings cache TTL
      maxSize: "${CACHE_SPECS_USER_SETTINGS_MAX_SIZE:100000}" # 0 means the cache is disabled
    dashboardTitles:
      timeToLiveInMinutes: "${CACHE_SPECS_DASHBOARD_TITLES_TTL:1440}" # Dashboard titles cache TTL
      maxSize: "${CACHE_SPECS_DASHBOARD_TITLES_MAX_SIZE:100000}" # 0 means the cache is disabled
    entityCount:
      timeToLiveInMinutes: "${CACHE_SPECS_ENTITY_COUNT_TTL:1440}" # Entity count cache TTL
      maxSize: "${CACHE_SPECS_ENTITY_COUNT_MAX_SIZE:100000}" # 0 means the cache is disabled
    resourceInfo:
      timeToLiveInMinutes: "${CACHE_SPECS_RESOURCE_INFO_TTL:1440}" # Resource info cache TTL
      maxSize: "${CACHE_SPECS_RESOURCE_INFO_MAX_SIZE:100000}" # 0 means the cache is disabled
    alarmTypes:
      timeToLiveInMinutes: "${CACHE_SPECS_ALARM_TYPES_TTL:60}" # Alarm types cache TTL
      maxSize: "${CACHE_SPECS_ALARM_TYPES_MAX_SIZE:10000}" # 0 means the cache is disabled

  # Deliberately placed outside the 'specs' group above
  notificationRules:
    timeToLiveInMinutes: "${CACHE_SPECS_NOTIFICATION_RULES_TTL:30}" # Notification rules cache TTL
    maxSize: "${CACHE_SPECS_NOTIFICATION_RULES_MAX_SIZE:1000}" # 0 means the cache is disabled
  rateLimits:
    timeToLiveInMinutes: "${CACHE_SPECS_RATE_LIMITS_TTL:120}" # Rate limits cache TTL
    maxSize: "${CACHE_SPECS_RATE_LIMITS_MAX_SIZE:200000}" # 0 means the cache is disabled
  entityLimits:
    timeToLiveInMinutes: "${CACHE_SPECS_ENTITY_LIMITS_TTL:5}" # Entity limits cache TTL
    maxSize: "${CACHE_SPECS_ENTITY_LIMITS_MAX_SIZE:100000}" # 0 means the cache is disabled
  image:
    etag:
      timeToLiveInMinutes: "${CACHE_SPECS_IMAGE_ETAGS_TTL:44640}" # Image ETags cache TTL
      maxSize: "${CACHE_SPECS_IMAGE_ETAGS_MAX_SIZE:10000}" # 0 means the cache is disabled
    systemImagesBrowserTtlInMinutes: "${CACHE_SPECS_IMAGE_SYSTEM_BROWSER_TTL:0}" # Browser cache TTL for system images in minutes. 0 means the cache is disabled
    tenantImagesBrowserTtlInMinutes: "${CACHE_SPECS_IMAGE_TENANT_BROWSER_TTL:0}" # Browser cache TTL for tenant images in minutes. 0 means the cache is disabled

# Spring data parameters
spring.data.redis.repositories.enabled: false # Disable this because it is not required.

# Redis configuration parameters
redis:
  # standalone or cluster or sentinel
  connection:
    # Redis deployment type: Standalone (single Redis node deployment) OR Cluster
    type: "${REDIS_CONNECTION_TYPE:standalone}"
  standalone:
    # Redis connection host
    host: "${REDIS_HOST:localhost}"
    # Redis connection port
    port: "${REDIS_PORT:6379}"
    # Use the default Redis configuration file
    useDefaultClientConfig: "${REDIS_USE_DEFAULT_CLIENT_CONFIG:true}"
    # This value may be used only if you used not default ClientConfig
    clientName: "${REDIS_CLIENT_NAME:standalone}"
    # This value may be used only if you used not default ClientConfig
    connectTimeout: "${REDIS_CLIENT_CONNECT_TIMEOUT:30000}"
    # This value may be used only if you used not default ClientConfig
    readTimeout: "${REDIS_CLIENT_READ_TIMEOUT:60000}"
    # This value may be used only if you used not default ClientConfig
    usePoolConfig: "${REDIS_CLIENT_USE_POOL_CONFIG:false}"
  cluster:
    # Comma-separated list of "host:port" pairs to bootstrap from.
    nodes: "${REDIS_NODES:}"
    # Maximum number of redirects to follow when executing commands across the cluster.
    max-redirects: "${REDIS_MAX_REDIRECTS:12}"
    # if set false will be used pool config build from values of the pool config section
    useDefaultPoolConfig: "${REDIS_USE_DEFAULT_POOL_CONFIG:true}"
  sentinel:
    # name of the master node
    master: "${REDIS_MASTER:}"
    # comma-separated list of "host:port" pairs of sentinels
    sentinels: "${REDIS_SENTINELS:}"
    # password to authenticate with sentinel
    password: "${REDIS_SENTINEL_PASSWORD:}"
    # if set false will be used pool config build from values of the pool config section
    useDefaultPoolConfig: "${REDIS_USE_DEFAULT_POOL_CONFIG:true}"
  # db index
  db: "${REDIS_DB:0}"
  # db password
  password: "${REDIS_PASSWORD:}"
  # ssl config
  ssl:
    # Enable/disable secure connection
    enabled: "${TB_REDIS_SSL_ENABLED:false}"
    # Server SSL credentials (only PEM format is supported)
    credentials:
      # Path redis server (CA) certificate
      cert_file: "${TB_REDIS_SSL_PEM_CERT:}"
      # Path to user certificate file. This is optional for the client and can be used for two-way authentication for the client
      user_cert_file: "${TB_REDIS_SSL_PEM_KEY:}"
      # Path to user private key file. This is optional for the client and only needed if ‘user_cert_file’ is configured.
      user_key_file: "${TB_REDIS_SSL_PEM_KEY_PASSWORD:}"
  # pool config
  pool_config:
    # Maximum number of connections that can be allocated by the connection pool
    maxTotal: "${REDIS_POOL_CONFIG_MAX_TOTAL:128}"
    # Maximum number of idle connections that can be maintained in the pool without being closed
    maxIdle: "${REDIS_POOL_CONFIG_MAX_IDLE:128}"
    # Minumum number of idle connections that can be maintained in the pool without being closed
    minIdle: "${REDIS_POOL_CONFIG_MIN_IDLE:16}"
    # Enable/Disable PING command sent when a connection is borrowed
    testOnBorrow: "${REDIS_POOL_CONFIG_TEST_ON_BORROW:true}"
    # The property is used to specify whether to test the connection before returning it to the connection pool.
    testOnReturn: "${REDIS_POOL_CONFIG_TEST_ON_RETURN:true}"
    # The property is used in the context of connection pooling in Redis
    testWhileIdle: "${REDIS_POOL_CONFIG_TEST_WHILE_IDLE:true}"
    # Minimum time that an idle connection should be idle before it can be evicted from the connection pool. The value is set in milliseconds
    minEvictableMs: "${REDIS_POOL_CONFIG_MIN_EVICTABLE_MS:60000}"
    # Specifies the time interval in milliseconds between two consecutive eviction runs
    evictionRunsMs: "${REDIS_POOL_CONFIG_EVICTION_RUNS_MS:30000}"
    # Maximum time in milliseconds where a client is willing to wait for a connection from the pool when all connections are exhausted
    maxWaitMills: "${REDIS_POOL_CONFIG_MAX_WAIT_MS:60000}"
    # Specifies the number of connections to test for eviction during each eviction run
    numberTestsPerEvictionRun: "${REDIS_POOL_CONFIG_NUMBER_TESTS_PER_EVICTION_RUN:3}"
    # Determines the behavior when a thread requests a connection from the pool, but there are no available connections, and the pool cannot create more due to the maxTotal configuration
    blockWhenExhausted: "${REDIS_POOL_CONFIG_BLOCK_WHEN_EXHAUSTED:true}"
  # TTL for short-living SET commands that are used to replace DEL to enable transaction support
  evictTtlInMs: "${REDIS_EVICT_TTL_MS:60000}"


# Update version parameters
updates:
  # Enable/disable checks for the new version
  enabled: "${UPDATES_ENABLED:true}"

# Spring CORS configuration parameters
spring.mvc.cors:
  mappings:
    # Intercept path
    "[/api/**]":
      #Comma-separated list of origins to allow. '*' allows all origins. When not set, CORS support is disabled.
      allowed-origin-patterns: "*"
      #Comma-separated list of methods to allow. '*' allows all methods.
      allowed-methods: "*"
      #Comma-separated list of headers to allow in a request. '*' allows all headers.
      allowed-headers: "*"
      #How long, in seconds, the response from a pre-flight request can be cached by clients.
      max-age: "1800"
      #Set whether credentials are supported. When not set, credentials are not supported.
      allow-credentials: "true"

# General spring parameters
spring.main.allow-circular-references: "true" # Spring Boot configuration property that controls whether circular dependencies between beans are allowed.
spring.freemarker.checkTemplateLocation: "false" # spring freemarker configuration
spring.mvc.async.request-timeout: "${SPRING_MVC_ASYNC_REQUEST_TIMEOUT:30000}" # The default timeout for asynchronous requests in milliseconds
spring.mvc.pathmatch.matching-strategy: "ANT_PATH_MATCHER" # For endpoints matching in Swagger
spring.resources.chain:
  compressed: "true" # This property enables or disables support for serving pre-compressed resources (for example, a .gzip or .br file)
  strategy:
    content:
      enabled: "true" # This property enables or disables the content Version Strategy. This strategy allows Spring to generate a unique version for static resources, which is based on the content of the resource

spring.servlet.multipart.max-file-size: "${SPRING_SERVLET_MULTIPART_MAX_FILE_SIZE:50MB}" # Total file size cannot exceed 50MB when configuring file uploads
spring.servlet.multipart.max-request-size: "${SPRING_SERVLET_MULTIPART_MAX_REQUEST_SIZE:50MB}" # Total request size for a multipart/form-data cannot exceed 50MB

spring.jpa.properties.hibernate.jdbc.lob.non_contextual_creation: "true" #Fix Postgres JPA Error (Method org.postgresql.jdbc.PgConnection.createClob() is not yet implemented)
spring.jpa.properties.hibernate.order_by.default_null_ordering: "${SPRING_JPA_PROPERTIES_HIBERNATE_ORDER_BY_DEFAULT_NULL_ORDERING:last}" # Note: as for current Spring JPA version, custom NullHandling for the Sort.Order is ignored and this parameter is used
spring.jpa.properties.hibernate.dialect: "${SPRING_JPA_DIALECT:org.thingsboard.server.dao.ThingsboardPostgreSQLDialect}" # we use custom dialect that contains ilike(arg1, arg2) function (is interpreted to postgres ILIKE operator)

# SQL DAO Configuration parameters
spring:
  data:
    jpa:
      repositories:
        enabled: "true" # Enable/Disable the Spring Data JPA repositories support
  jpa:
    properties:
      jakarta.persistence.query.timeout: "${JAVAX_PERSISTENCE_QUERY_TIMEOUT:30000}" # General timeout for JDBC queries
    open-in-view: "false" # Enabled by default. Therefore, database queries may be performed during view rendering. Explicitly configure spring.jpa.open-in-view to disable this warning
    hibernate:
      # You can set a Hibernate feature that controls the DDL behavior in a more fine-grained way. The standard Hibernate property values are none, validate, update, create-drop. Spring Boot chooses a default value for you based on whether it thinks your database is embedded (default create-drop) or not (default none)
      ddl-auto: "none"
  datasource:
    # Database driver for Spring JPA - org.postgresql.Driver
    driverClassName: "${SPRING_DRIVER_CLASS_NAME:org.postgresql.Driver}"
    # Database connection URL
    url: "${SPRING_DATASOURCE_URL:jdbc:postgresql://localhost:5432/thingsboard}"
    # Database user name
    username: "${SPRING_DATASOURCE_USERNAME:postgres}"
    # Database user password
    password: "${SPRING_DATASOURCE_PASSWORD:postgres}"
    hikari:
      # This property controls the amount of time that a connection can be out of the pool before a message is logged indicating a possible connection leak. A value of 0 means leak detection is disabled
      leakDetectionThreshold: "${SPRING_DATASOURCE_HIKARI_LEAK_DETECTION_THRESHOLD:0}"
      # This property increases the number of connections in the pool as demand increases. At the same time, the property ensures that the pool doesn't grow to the point of exhausting a system's resources, which ultimately affects an application's performance and availability
      maximumPoolSize: "${SPRING_DATASOURCE_MAXIMUM_POOL_SIZE:16}"
      registerMbeans: "${SPRING_DATASOURCE_HIKARI_REGISTER_MBEANS:false}" # true - enable MBean to diagnose pools state via JMX

# Audit log parameters
audit-log:
  # Enable/disable audit log functionality.
  enabled: "${AUDIT_LOG_ENABLED:true}"
  # Logging levels per each entity type.
  # Allowed values: OFF (disable), W (log write operations), RW (log read and write operations)
  logging-level:
    mask:
      "device": "${AUDIT_LOG_MASK_DEVICE:W}" # Device logging levels. Allowed values: OFF (disable), W (log write operations), RW (log read and write operation
      "asset": "${AUDIT_LOG_MASK_ASSET:W}" # Asset logging levels. Allowed values: OFF (disable), W (log write operations), RW (log read and write operation
      "dashboard": "${AUDIT_LOG_MASK_DASHBOARD:W}" # Dashboard logging levels. Allowed values: OFF (disable), W (log write operations), RW (log read and write operation
      "widget_type": "${AUDIT_LOG_MASK_WIDGET_TYPE:W}" # Widget type logging levels. Allowed values: OFF (disable), W (log write operations), RW (log read and write operation
      "widgets_bundle": "${AUDIT_LOG_MASK_WIDGETS_BUNDLE:W}" # Widget bundles logging levels. Allowed values: OFF (disable), W (log write operations), RW (log read and write operation
      "customer": "${AUDIT_LOG_MASK_CUSTOMER:W}" # Customer logging levels. Allowed values: OFF (disable), W (log write operations), RW (log read and write operation
      "user": "${AUDIT_LOG_MASK_USER:W}" # User logging levels. Allowed values: OFF (disable), W (log write operations), RW (log read and write operation
      "rule_chain": "${AUDIT_LOG_MASK_RULE_CHAIN:W}" # Rule chain logging levels. Allowed values: OFF (disable), W (log write operations), RW (log read and write operation
      "alarm": "${AUDIT_LOG_MASK_ALARM:W}" # Alarm logging levels. Allowed values: OFF (disable), W (log write operations), RW (log read and write operation
      "entity_view": "${AUDIT_LOG_MASK_ENTITY_VIEW:W}" # Entity view logging levels. Allowed values: OFF (disable), W (log write operations), RW (log read and write operation
      "device_profile": "${AUDIT_LOG_MASK_DEVICE_PROFILE:W}" # Device profile logging levels. Allowed values: OFF (disable), W (log write operations), RW (log read and write operation
      "asset_profile": "${AUDIT_LOG_MASK_ASSET_PROFILE:W}" # Asset profile logging levels. Allowed values: OFF (disable), W (log write operations), RW (log read and write operation
      "edge": "${AUDIT_LOG_MASK_EDGE:W}" # Edge logging levels. Allowed values: OFF (disable), W (log write operations), RW (log read and write operation
      "tb_resource": "${AUDIT_LOG_MASK_RESOURCE:W}" # TB resource logging levels. Allowed values: OFF (disable), W (log write operations), RW (log read and write operation
      "ota_package": "${AUDIT_LOG_MASK_OTA_PACKAGE:W}" # Ota package logging levels. Allowed values: OFF (disable), W (log write operations), RW (log read and write operation
  sink:
    # Type of external sink. possible options: none, elasticsearch
    type: "${AUDIT_LOG_SINK_TYPE:none}"
    # Name of the index where audit logs are stored
    # Index name could contain next placeholders (not mandatory):
    # @{TENANT} - substituted by tenant ID
    # @{DATE} - substituted by current date in format provided in audit_log.sink.date_format
    index_pattern: "${AUDIT_LOG_SINK_INDEX_PATTERN:@{TENANT}_AUDIT_LOG_@{DATE}}"
    # Date format. Details of the pattern can be found here:
    # https://docs.oracle.com/javase/8/docs/api/java/time/format/DateTimeFormatter.html
    date_format: "${AUDIT_LOG_SINK_DATE_FORMAT:YYYY.MM.dd}"
    scheme_name: "${AUDIT_LOG_SINK_SCHEME_NAME:http}" # http or https
    host: "${AUDIT_LOG_SINK_HOST:localhost}" # Host of external sink system
    port: "${AUDIT_LOG_SINK_PORT:9200}" # Port of external sink system
    user_name: "${AUDIT_LOG_SINK_USER_NAME:}" # Username used to access external sink system
    password: "${AUDIT_LOG_SINK_PASSWORD:}" # Password used to access external sink system

# Device state parameters
state:
  # Device inactivity timeout is a global configuration parameter that defines when the device will be marked as "inactive" by the server.
  # The parameter value is in seconds. A user can overwrite this parameter for an individual device by setting the “inactivityTimeout” server-side attribute (NOTE: expects value in milliseconds).
  # We recommend this parameter to be in sync with session inactivity timeout ("transport.sessions.inactivity_timeout" or TB_TRANSPORT_SESSIONS_INACTIVITY_TIMEOUT) parameter
  # which is responsible for detection of the stale device connection sessions.
  # The value of the session inactivity timeout parameter should be greater or equal to the device inactivity timeout.
  # Note that the session inactivity timeout is set in milliseconds while device inactivity timeout is in seconds.
  defaultInactivityTimeoutInSec: "${DEFAULT_INACTIVITY_TIMEOUT:600}"
  defaultStateCheckIntervalInSec: "${DEFAULT_STATE_CHECK_INTERVAL:60}" # Interval for checking the device state after a specified period. Time in seconds
  # Controls whether we store the device 'active' flag in attributes (default) or telemetry.
  # If you decide to change this parameter, you should re-create the device info view as one of the following:
  # If 'persistToTelemetry' is changed from 'false' to 'true': 'CREATE OR REPLACE VIEW device_info_view AS SELECT * FROM device_info_active_ts_view;'
  # If 'persistToTelemetry' is changed from 'true' to 'false': 'CREATE OR REPLACE VIEW device_info_view AS SELECT * FROM device_info_active_attribute_view;'
  persistToTelemetry: "${PERSIST_STATE_TO_TELEMETRY:false}"
  # Millisecond value defining time-to-live for device state telemetry data (e.g. 'active', 'lastActivityTime').
  # Used only when state.persistToTelemetry is set to 'true' and Cassandra is used for timeseries data.
  # 0 means time-to-live mechanism is disabled.
  telemetryTtl: "${STATE_TELEMETRY_TTL:0}"
  # Configuration properties for rule nodes related to device activity state
  rule:
    node:
      # Device state rule node
      deviceState:
        # Defines the rate at which device connectivity events can be triggered.
        # Comma-separated list of capacity:duration pairs that define bandwidth capacity and refill duration for token bucket rate limit algorithm.
        # Refill is set to be greedy. Please refer to Bucket4j library documentation for more details.
        rateLimit: "${DEVICE_STATE_NODE_RATE_LIMIT_CONFIGURATION:1:1,30:60,60:3600}"

# Tbel parameters
tbel:
  # Enable/Disable TBEL feature.
  enabled: "${TBEL_ENABLED:true}"
  # Limit the number of arguments that are passed to the function to execute the script
  max_total_args_size: "${TBEL_MAX_TOTAL_ARGS_SIZE:100000}"
  # Maximum allowed symbols in a result after processing a script
  max_result_size: "${TBEL_MAX_RESULT_SIZE:300000}"
  # Maximum allowed symbols in the script body
  max_script_body_size: "${TBEL_MAX_SCRIPT_BODY_SIZE:50000}"
  # Maximum allowed TBEL script execution memory
  max_memory_limit_mb: "${TBEL_MAX_MEMORY_LIMIT_MB: 8}"
  # Maximum allowed TBEL script execution errors before it will be blacklisted
  max_errors: "${TBEL_MAX_ERRORS:3}"
  # TBEL Eval max request timeout in milliseconds. 0 - no timeout
  max_requests_timeout: "${TBEL_MAX_REQUEST_TIMEOUT:500}"
  # Maximum time in seconds for black listed function to stay in the list.
  max_black_list_duration_sec: "${TBEL_MAX_BLACKLIST_DURATION_SEC:60}"
  # Specify thread pool size for javascript executor service
  thread_pool_size: "${TBEL_THREAD_POOL_SIZE:50}"
  # Maximum cache size of TBEL compiled scripts
  compiled_scripts_cache_size: "${TBEL_COMPILED_SCRIPTS_CACHE_SIZE:1000}"
  stats:
    # Enable/Disable stats collection for TBEL engine
    enabled: "${TB_TBEL_STATS_ENABLED:false}"
    # Interval of logging for TBEL stats
    print_interval_ms: "${TB_TBEL_STATS_PRINT_INTERVAL_MS:10000}"

# JS parameters
js:
  # local (Nashorn Engine, deprecated) OR remote JS-Executors (NodeJS)
  evaluator: "${JS_EVALUATOR:local}"
  # Limit the number of arguments that are passed to the function to execute the script
  max_total_args_size: "${JS_MAX_TOTAL_ARGS_SIZE:100000}"
  # Maximum allowed symbols in a result after processing a script
  max_result_size: "${JS_MAX_RESULT_SIZE:300000}"
  # Maximum allowed symbols in script body
  max_script_body_size: "${JS_MAX_SCRIPT_BODY_SIZE:50000}"
  # Built-in JVM JavaScript environment properties
  local:
    # Specify thread pool size for javascript executor service
    js_thread_pool_size: "${LOCAL_JS_THREAD_POOL_SIZE:50}"
    # Use Sandboxed (secured) JVM JavaScript environment
    use_js_sandbox: "${USE_LOCAL_JS_SANDBOX:true}"
    # Specify thread pool size for JavaScript sandbox resource monitor
    monitor_thread_pool_size: "${LOCAL_JS_SANDBOX_MONITOR_THREAD_POOL_SIZE:4}"
    # Maximum CPU time in milliseconds allowed for script execution
    max_cpu_time: "${LOCAL_JS_SANDBOX_MAX_CPU_TIME:8000}"
    # Maximum memory in Bytes which JS executor thread can allocate (approximate calculation). A zero memory limit in combination with a non-zero CPU limit is not recommended due to the implementation of Nashorn 0.4.2. 100MiB is effectively unlimited for most cases
    max_memory: "${LOCAL_JS_SANDBOX_MAX_MEMORY:104857600}"
    # Maximum allowed JavaScript execution errors before JavaScript will be blacklisted
    max_errors: "${LOCAL_JS_SANDBOX_MAX_ERRORS:3}"
    # JS Eval max request timeout. 0 - no timeout
    max_requests_timeout: "${LOCAL_JS_MAX_REQUEST_TIMEOUT:0}"
    # Maximum time in seconds for black listed function to stay in the list.
    max_black_list_duration_sec: "${LOCAL_JS_SANDBOX_MAX_BLACKLIST_DURATION_SEC:60}"
    stats:
      # Enable/Disable stats collection for local JS executor
      enabled: "${TB_JS_LOCAL_STATS_ENABLED:false}"
      # Interval of logging for local JS executor stats
      print_interval_ms: "${TB_JS_LOCAL_STATS_PRINT_INTERVAL_MS:10000}"
  # Remote JavaScript environment properties
  remote:
    # Specify thread pool size for javascript executor service
    js_thread_pool_size: "${REMOTE_JS_THREAD_POOL_SIZE:50}"
    # Maximum allowed JavaScript execution errors before JavaScript will be blacklisted
    max_errors: "${REMOTE_JS_SANDBOX_MAX_ERRORS:3}"
    # Maximum time in seconds for black listed function to stay in the list.
    max_black_list_duration_sec: "${REMOTE_JS_SANDBOX_MAX_BLACKLIST_DURATION_SEC:60}"
    stats:
      # Enable/Disable stats collection for remote JS executor
      enabled: "${TB_JS_REMOTE_STATS_ENABLED:false}"
      # Interval of logging for remote JS executor stats
      print_interval_ms: "${TB_JS_REMOTE_STATS_PRINT_INTERVAL_MS:10000}"

# Transport configuration parameters
transport:
  sessions:
    # Session inactivity timeout is a global configuration parameter that defines how long the device transport session will be opened after the last message arrives from the device.
    # The parameter value is in milliseconds.
    # The last activity time of the device session is updated if the device sends any message, including keepalive messages
    # If there is no activity, the session will be closed, and all subscriptions will be deleted.
    # We recommend this parameter to be in sync with device inactivity timeout ("state.defaultInactivityTimeoutInSec" or DEFAULT_INACTIVITY_TIMEOUT) parameter
    # which is responsible for detection of the device connectivity status in the core service of the platform.
    # The value of the session inactivity timeout parameter should be greater or equal to the device inactivity timeout.
    # Note that the session inactivity timeout is set in milliseconds while device inactivity timeout is in seconds.
    inactivity_timeout: "${TB_TRANSPORT_SESSIONS_INACTIVITY_TIMEOUT:600000}"
    # Interval of periodic check for expired sessions and report of the changes to session last activity time
    report_timeout: "${TB_TRANSPORT_SESSIONS_REPORT_TIMEOUT:3000}"
  activity:
    # This property specifies the strategy for reporting activity events within each reporting period.
    # The accepted values are 'FIRST', 'LAST', 'FIRST_AND_LAST' and 'ALL'.
    # - 'FIRST': Only the first activity event in each reporting period is reported.
    # - 'LAST': Only the last activity event in the reporting period is reported.
    # - 'FIRST_AND_LAST': Both the first and last activity events in the reporting period are reported.
    # - 'ALL': All activity events in the reporting period are reported.
    reporting_strategy: "${TB_TRANSPORT_ACTIVITY_REPORTING_STRATEGY:LAST}"
  json:
    # Cast String data types to Numeric if possible when processing Telemetry/Attributes JSON
    type_cast_enabled: "${JSON_TYPE_CAST_ENABLED:true}"
    # Maximum allowed string value length when processing Telemetry/Attributes JSON (0 value disables string value length check)
    max_string_value_length: "${JSON_MAX_STRING_VALUE_LENGTH:0}"
  client_side_rpc:
    # Processing timeout interval of the RPC command on the CLIENT SIDE. Time in milliseconds
    timeout: "${CLIENT_SIDE_RPC_TIMEOUT:60000}"
  # Enable/disable http/mqtt/coap transport protocols (has higher priority than certain protocol's 'enabled' property)
  api_enabled: "${TB_TRANSPORT_API_ENABLED:true}"
  log:
    # Enable/Disable log of transport messages to telemetry. For example, logging of LwM2M registration update
    enabled: "${TB_TRANSPORT_LOG_ENABLED:true}"
    # Maximum length of the log message. The content will be truncated to the specified value if needed
    max_length: "${TB_TRANSPORT_LOG_MAX_LENGTH:1024}"
  rate_limits:
    # Enable or disable generic rate limits. Device and Tenant-specific rate limits are controlled in Tenant Profile.
    ip_limits_enabled: "${TB_TRANSPORT_IP_RATE_LIMITS_ENABLED:false}"
    # Maximum number of connect attempts with invalid credentials
    max_wrong_credentials_per_ip: "${TB_TRANSPORT_MAX_WRONG_CREDENTIALS_PER_IP:10}"
    # Timeout (in milliseconds) to expire block IP addresses
    ip_block_timeout: "${TB_TRANSPORT_IP_BLOCK_TIMEOUT:60000}"
  # Local HTTP transport parameters
  http:
    # Enable/Disable local HTTP transport protocol
    enabled: "${HTTP_ENABLED:true}"
    # HTTP request processing timeout in milliseconds
    request_timeout: "${HTTP_REQUEST_TIMEOUT:60000}"
    # HTTP maximum request processing timeout in milliseconds
    max_request_timeout: "${HTTP_MAX_REQUEST_TIMEOUT:300000}"
  # Local MQTT transport parameters
  mqtt:
    # Enable/disable mqtt transport protocol.
    enabled: "${MQTT_ENABLED:true}"
    # MQTT bind-address
    bind_address: "${MQTT_BIND_ADDRESS:0.0.0.0}"
    # MQTT bind port
    bind_port: "${MQTT_BIND_PORT:1883}"
    # Enable proxy protocol support. Disabled by default. If enabled, supports both v1 and v2.
    # Useful to get the real IP address of the client in the logs and for rate limits.
    proxy_enabled: "${MQTT_PROXY_PROTOCOL_ENABLED:false}"
    # MQTT processing timeout in milliseconds
    timeout: "${MQTT_TIMEOUT:10000}"
    msg_queue_size_per_device_limit: "${MQTT_MSG_QUEUE_SIZE_PER_DEVICE_LIMIT:100}" # messages await in the queue before the device connected state. This limit works on the low level before TenantProfileLimits mechanism
    netty:
      # Netty leak detector level
      leak_detector_level: "${NETTY_LEAK_DETECTOR_LVL:DISABLED}"
      # Netty BOSS threads count
      boss_group_thread_count: "${NETTY_BOSS_GROUP_THREADS:1}"
      # Netty worker threads count
      worker_group_thread_count: "${NETTY_WORKER_GROUP_THREADS:12}"
      # Max payload size in bytes
      max_payload_size: "${NETTY_MAX_PAYLOAD_SIZE:65536}"
      # Enables TCP keepalive. This means that TCP starts sending keepalive probes when a connection is idle for some time
      so_keep_alive: "${NETTY_SO_KEEPALIVE:false}"
    # MQTT SSL configuration
    ssl:
      # Enable/disable SSL support
      enabled: "${MQTT_SSL_ENABLED:false}"
      # MQTT SSL bind-address
      bind_address: "${MQTT_SSL_BIND_ADDRESS:0.0.0.0}"
      # MQTT SSL bind port
      bind_port: "${MQTT_SSL_BIND_PORT:8883}"
      # SSL protocol: See https://docs.oracle.com/en/java/javase/11/docs/specs/security/standard-names.html#sslcontext-algorithms
      protocol: "${MQTT_SSL_PROTOCOL:TLSv1.2}"
      # Server SSL credentials
      credentials:
        # Server credentials type (PEM - pem certificate file; KEYSTORE - java keystore)
        type: "${MQTT_SSL_CREDENTIALS_TYPE:PEM}"
        # PEM server credentials
        pem:
          # Path to the server certificate file (holds server certificate or certificate chain, may include server private key)
          cert_file: "${MQTT_SSL_PEM_CERT:mqttserver.pem}"
          # Path to the server certificate private key file. Optional by default. Required if the private key is not present in server certificate file;
          key_file: "${MQTT_SSL_PEM_KEY:mqttserver_key.pem}"
          # Server certificate private key password (optional)
          key_password: "${MQTT_SSL_PEM_KEY_PASSWORD:server_key_password}"
        # Keystore server credentials
        keystore:
          # Type of the key store (JKS or PKCS12)
          type: "${MQTT_SSL_KEY_STORE_TYPE:JKS}"
          # Path to the key store that holds the SSL certificate
          store_file: "${MQTT_SSL_KEY_STORE:mqttserver.jks}"
          # Password used to access the key store
          store_password: "${MQTT_SSL_KEY_STORE_PASSWORD:server_ks_password}"
          # Optional alias of the private key. If not set, the platform will load the first private key from the keystore
          key_alias: "${MQTT_SSL_KEY_ALIAS:}"
          # Optional password to access the private key. If not set, the platform will attempt to load the private keys that are not protected with the password;
          key_password: "${MQTT_SSL_KEY_PASSWORD:server_key_password}"
      # Skip certificate validity check for client certificates.
      skip_validity_check_for_client_cert: "${MQTT_SSL_SKIP_VALIDITY_CHECK_FOR_CLIENT_CERT:false}"
  # Local CoAP transport parameters
  coap:
    # Enable/disable CoAP transport protocol.
    enabled: "${COAP_ENABLED:true}"
    # CoAP bind-address
    bind_address: "${COAP_BIND_ADDRESS:0.0.0.0}"
    # CoAP bind port
    bind_port: "${COAP_BIND_PORT:5683}"
    # CoaP processing timeout in milliseconds
    timeout: "${COAP_TIMEOUT:10000}"
    # CoaP piggyback response timeout in milliseconds
    piggyback_timeout: "${COAP_PIGGYBACK_TIMEOUT:500}"
    # Default PSM Activity Timer if not specified in device profile
    psm_activity_timer: "${COAP_PSM_ACTIVITY_TIMER:10000}"
    # Default PSM Activity Timer if not specified in device profile
    paging_transmission_window: "${COAP_PAGING_TRANSMISSION_WINDOW:10000}"
    dtls:
      # Enable/disable DTLS 1.2 support
      enabled: "${COAP_DTLS_ENABLED:false}"
      # RFC7925_RETRANSMISSION_TIMEOUT_IN_MILLISECONDS = 9000
      retransmission_timeout: "${COAP_DTLS_RETRANSMISSION_TIMEOUT_MS:9000}"
      # CoAP DTLS bind-address
      bind_address: "${COAP_DTLS_BIND_ADDRESS:0.0.0.0}"
      # CoAP DTLS bind port
      bind_port: "${COAP_DTLS_BIND_PORT:5684}"
      # Server DTLS credentials
      # CoAP DTLS connection ID length. RFC 9146, Connection Identifier for DTLS 1.2
      # Default: off
      # Control usage of DTLS connection ID length (CID).
      # - 'off' to deactivate it.
      # - 'on' to activate Connection ID support (same as CID 0 or more 0).
      # - A positive value defines generated CID size in bytes.
      # - A value of 0 means we accept using CID but will not generate one for foreign peer (enables support but not for incoming traffic).
      # - A value between 0 and <= 4: SingleNodeConnectionIdGenerator is used
      # - A value that are > 4: MultiNodeConnectionIdGenerator is used
      connection_id_length: "${COAP_DTLS_CONNECTION_ID_LENGTH:}"
      credentials:
        # Server credentials type (PEM - pem certificate file; KEYSTORE - java keystore)
        type: "${COAP_DTLS_CREDENTIALS_TYPE:PEM}"
        # PEM server credentials
        pem:
          # Path to the server certificate file (holds server certificate or certificate chain, may include server private key)
          cert_file: "${COAP_DTLS_PEM_CERT:coapserver.pem}"
          # Path to the server certificate private key file. Optional by default. Required if the private key is not present in the server certificate file;
          key_file: "${COAP_DTLS_PEM_KEY:coapserver_key.pem}"
          # Server certificate private key password (optional)
          key_password: "${COAP_DTLS_PEM_KEY_PASSWORD:server_key_password}"
        # Keystore server credentials
        keystore:
          # Type of the key store (JKS or PKCS12)
          type: "${COAP_DTLS_KEY_STORE_TYPE:JKS}"
          # Path to the key store that holds the SSL certificate
          store_file: "${COAP_DTLS_KEY_STORE:coapserver.jks}"
          # Password used to access the key store
          store_password: "${COAP_DTLS_KEY_STORE_PASSWORD:server_ks_password}"
          # Key alias
          key_alias: "${COAP_DTLS_KEY_ALIAS:serveralias}"
          # Password used to access the key
          key_password: "${COAP_DTLS_KEY_PASSWORD:server_key_password}"
      x509:
        # Skip certificate validity check for client certificates.
        skip_validity_check_for_client_cert: "${TB_COAP_X509_DTLS_SKIP_VALIDITY_CHECK_FOR_CLIENT_CERT:false}"
        # Inactivity timeout of DTLS session. Used to clean cache
        dtls_session_inactivity_timeout: "${TB_COAP_X509_DTLS_SESSION_INACTIVITY_TIMEOUT:86400000}"
        # Interval of periodic eviction of the timed-out DTLS sessions
        dtls_session_report_timeout: "${TB_COAP_X509_DTLS_SESSION_REPORT_TIMEOUT:1800000}"
  # Local LwM2M transport parameters
  lwm2m:
    # Enable/disable LwM2M transport protocol.
    enabled: "${LWM2M_ENABLED:true}"
    dtls:
      # RFC7925_RETRANSMISSION_TIMEOUT_IN_MILLISECONDS = 9000
      retransmission_timeout: "${LWM2M_DTLS_RETRANSMISSION_TIMEOUT_MS:9000}"
      # CoAP DTLS connection ID length for LWM2M. RFC 9146, Connection Identifier for DTLS 1.2
      # Default: off
      # Control usage of DTLS connection ID length (CID).
      # - 'off' to deactivate it.
      # - 'on' to activate Connection ID support (same as CID 0 or more 0).
      # - A positive value defines generated CID size in bytes.
      # - A value of 0 means we accept using CID but will not generate one for foreign peer (enables support but not for incoming traffic).
      # - A value between 0 and <= 4: SingleNodeConnectionIdGenerator is used
      # - A value that are > 4: MultiNodeConnectionIdGenerator is used
      connection_id_length: "${LWM2M_DTLS_CONNECTION_ID_LENGTH:}"
    server:
      # LwM2M Server ID
      id: "${LWM2M_SERVER_ID:123}"
      # LwM2M server bind address. Bind to all interfaces by default
      bind_address: "${LWM2M_BIND_ADDRESS:0.0.0.0}"
      # LwM2M server bind port
      bind_port: "${LWM2M_BIND_PORT:5685}"
      security:
        # LwM2M server bind address for DTLS. Bind to all interfaces by default
        bind_address: "${LWM2M_SECURITY_BIND_ADDRESS:0.0.0.0}"
        # LwM2M server bind port for DTLS
        bind_port: "${LWM2M_SECURITY_BIND_PORT:5686}"
        # Server X509 Certificates support
        credentials:
          # Whether to enable LWM2M server X509 Certificate/RPK support
          enabled: "${LWM2M_SERVER_CREDENTIALS_ENABLED:false}"
          # Server credentials type (PEM - pem certificate file; KEYSTORE - java keystore)
          type: "${LWM2M_SERVER_CREDENTIALS_TYPE:PEM}"
          # PEM server credentials
          pem:
            # Path to the server certificate file (holds server certificate or certificate chain, may include server private key)
            cert_file: "${LWM2M_SERVER_PEM_CERT:lwm2mserver.pem}"
            # Path to the server certificate private key file. Optional by default. Required if the private key is not present in the server certificate file;
            key_file: "${LWM2M_SERVER_PEM_KEY:lwm2mserver_key.pem}"
            # Server certificate private key password (optional)
            key_password: "${LWM2M_SERVER_PEM_KEY_PASSWORD:server_key_password}"
          # Keystore server credentials
          keystore:
            # Type of the key store (JKS or PKCS12)
            type: "${LWM2M_SERVER_KEY_STORE_TYPE:JKS}"
            # Path to the key store that holds the SSL certificate
            store_file: "${LWM2M_SERVER_KEY_STORE:lwm2mserver.jks}"
            # Password used to access the key store
            store_password: "${LWM2M_SERVER_KEY_STORE_PASSWORD:server_ks_password}"
            # Key alias
            key_alias: "${LWM2M_SERVER_KEY_ALIAS:server}"
            # Password used to access the key
            key_password: "${LWM2M_SERVER_KEY_PASSWORD:server_ks_password}"
        # Only Certificate_x509:
        skip_validity_check_for_client_cert: "${TB_LWM2M_SERVER_SECURITY_SKIP_VALIDITY_CHECK_FOR_CLIENT_CERT:false}"
    bootstrap:
      # Enable/disable Bootstrap Server
      enabled: "${LWM2M_ENABLED_BS:true}"
      # Default value in LwM2M client after start in mode Bootstrap for the object : name "LWM2M Security" field: "Short Server ID" (deviceProfile: Bootstrap.BOOTSTRAP SERVER.Short ID)
      id: "${LWM2M_SERVER_ID_BS:111}"
      # LwM2M bootstrap server bind address. Bind to all interfaces by default
      bind_address: "${LWM2M_BS_BIND_ADDRESS:0.0.0.0}"
      # LwM2M bootstrap server bind port
      bind_port: "${LWM2M_BS_BIND_PORT:5687}"
      security:
        # LwM2M bootstrap server bind address for DTLS. Bind to all interfaces by default
        bind_address: "${LWM2M_BS_SECURITY_BIND_ADDRESS:0.0.0.0}"
        # LwM2M bootstrap server bind address for DTLS. Bind to all interfaces by default
        bind_port: "${LWM2M_BS_SECURITY_BIND_PORT:5688}"
        # Bootstrap server X509 Certificates support
        credentials:
          # Whether to enable LWM2M bootstrap server X509 Certificate/RPK support
          enabled: "${LWM2M_BS_CREDENTIALS_ENABLED:false}"
          # Server credentials type (PEM - pem certificate file; KEYSTORE - java keystore)
          type: "${LWM2M_BS_CREDENTIALS_TYPE:PEM}"
          # PEM server credentials
          pem:
            # Path to the server certificate file (holds server certificate or certificate chain, may include server private key)
            cert_file: "${LWM2M_BS_PEM_CERT:lwm2mserver.pem}"
            # Path to the server certificate private key file. Optional by default. Required if the private key is not present in server certificate file
            key_file: "${LWM2M_BS_PEM_KEY:lwm2mserver_key.pem}"
            # Server certificate private key password (optional)
            key_password: "${LWM2M_BS_PEM_KEY_PASSWORD:server_key_password}"
          # Keystore server credentials
          keystore:
            # Type of the key store (JKS or PKCS12)
            type: "${LWM2M_BS_KEY_STORE_TYPE:JKS}"
            # Path to the key store that holds the SSL certificate
            store_file: "${LWM2M_BS_KEY_STORE:lwm2mserver.jks}"
            # Password used to access the key store
            store_password: "${LWM2M_BS_KEY_STORE_PASSWORD:server_ks_password}"
            # Key alias
            key_alias: "${LWM2M_BS_KEY_ALIAS:bootstrap}"
            # Password used to access the key
            key_password: "${LWM2M_BS_KEY_PASSWORD:server_ks_password}"
    security:
      # X509 trust certificates
      trust-credentials:
        # Whether to load X509 trust certificates
        enabled: "${LWM2M_TRUST_CREDENTIALS_ENABLED:false}"
        # Trust certificates store type (PEM - pem certificates file; KEYSTORE - java keystore)
        type: "${LWM2M_TRUST_CREDENTIALS_TYPE:PEM}"
        # PEM certificates
        pem:
          # Path to the certificates file (holds trust certificates)
          cert_file: "${LWM2M_TRUST_PEM_CERT:lwm2mtruststorechain.pem}"
        # Keystore with trust certificates
        keystore:
          # Type of the key store (JKS or PKCS12)
          type: "${LWM2M_TRUST_KEY_STORE_TYPE:JKS}"
          # Path to the key store that holds the X509 certificates
          store_file: "${LWM2M_TRUST_KEY_STORE:lwm2mtruststorechain.jks}"
          # Password used to access the key store
          store_password: "${LWM2M_TRUST_KEY_STORE_PASSWORD:server_ks_password}"
      # Set usage of recommended cipher suites; true - allow only recommended cipher suites; false - allow not recommended cipher suites
      recommended_ciphers: "${LWM2M_RECOMMENDED_CIPHERS:false}"
      # Set usage of recommended supported groups (curves); true - allow only recommended supported groups, false - allow not recommended supported groups
      recommended_supported_groups: "${LWM2M_RECOMMENDED_SUPPORTED_GROUPS:true}"
    # Timeout of LwM2M operation
    timeout: "${LWM2M_TIMEOUT:120000}"
    # Thread pool size for processing of the LwM2M uplinks
    uplink_pool_size: "${LWM2M_UPLINK_POOL_SIZE:10}"
    # Thread pool size for processing of the LwM2M downlinks
    downlink_pool_size: "${LWM2M_DOWNLINK_POOL_SIZE:10}"
    # Thread pool size for processing of the OTA updates
    ota_pool_size: "${LWM2M_OTA_POOL_SIZE:10}"
    # Period of cleanup for the registrations in store
    clean_period_in_sec: "${LWM2M_CLEAN_PERIOD_IN_SEC:2}"
    # Maximum log size
    log_max_length: "${LWM2M_LOG_MAX_LENGTH:1024}"
    # PSM Activity Timer if not specified in the device profile
    psm_activity_timer: "${LWM2M_PSM_ACTIVITY_TIMER:10000}"
    # Paging Transmission Window for eDRX support if not specified in the device profile
    paging_transmission_window: "${LWM2M_PAGING_TRANSMISSION_WINDOW:10000}"
    network_config: # In this section you can specify custom parameters for LwM2M network configuration and expose the env variables to configure outside
  #      - key: "PROTOCOL_STAGE_THREAD_COUNT"
  #        value: "${LWM2M_PROTOCOL_STAGE_THREAD_COUNT:4}"
  snmp:
    # Enable/disable SNMP transport protocol
    enabled: "${SNMP_ENABLED:true}"
    # Snmp bind port
    bind_port: "${SNMP_BIND_PORT:1620}"
    response_processing:
      # parallelism level for executor (workStealingPool) that is responsible for handling responses from SNMP devices
      parallelism_level: "${SNMP_RESPONSE_PROCESSING_PARALLELISM_LEVEL:4}"
    # to configure SNMP to work over UDP or TCP
    underlying_protocol: "${SNMP_UNDERLYING_PROTOCOL:udp}"
    # Maximum size of a PDU (amount of OID mappings in a single SNMP request). The request will be split into multiple PDUs if mappings amount exceeds this number
    max_request_oids: "${SNMP_MAX_REQUEST_OIDS:100}"
    # Delay after sending each request chunk (in case the request was split into multiple PDUs due to max_request_oids)
    request_chunk_delay_ms: "${SNMP_REQUEST_CHUNK_DELAY_MS:100}"
    response:
      # To ignore SNMP response values that do not match the data type of the configured OID mapping (by default false - will throw an error if any value of the response not match configured data types)
      ignore_type_cast_errors: "${SNMP_RESPONSE_IGNORE_TYPE_CAST_ERRORS:false}"
    # Thread pool size for scheduler that executes device querying tasks
    scheduler_thread_pool_size: "${SNMP_SCHEDULER_THREAD_POOL_SIZE:4}"
  stats:
    # Enable/Disable the collection of transport statistics
    enabled: "${TB_TRANSPORT_STATS_ENABLED:true}"
    # Interval of transport statistics logging
    print-interval-ms: "${TB_TRANSPORT_STATS_PRINT_INTERVAL_MS:60000}"

# Device connectivity parameters
device:
  connectivity:
    http:
      # If true check-connectivity service will include curl command to the list of all test commands using DEVICE_CONNECTIVITY_HTTP_HOST and DEVICE_CONNECTIVITY_HTTP_PORT variables
      enabled: "${DEVICE_CONNECTIVITY_HTTP_ENABLED:true}"
      # Host of http transport service. If empty, the base URL will be used.
      host: "${DEVICE_CONNECTIVITY_HTTP_HOST:}"
      # Port of http transport service. If empty, default http port will be used.
      port: "${DEVICE_CONNECTIVITY_HTTP_PORT:8080}"
    https:
      # If true check-connectivity service will include curl command to the list of all test commands using DEVICE_CONNECTIVITY_HTTPS_HOST and DEVICE_CONNECTIVITY_HTTPS_PORT variables
      enabled: "${DEVICE_CONNECTIVITY_HTTPS_ENABLED:false}"
      # Host of http transport service. If empty, the base URL will be used.
      host: "${DEVICE_CONNECTIVITY_HTTPS_HOST:}"
      # Port of http transport service. If empty, the default https port will be used.
      port: "${DEVICE_CONNECTIVITY_HTTPS_PORT:443}"
    mqtt:
      # If true mosquito command will be included to the list of all test commands using DEVICE_CONNECTIVITY_MQTT_HOST and DEVICE_CONNECTIVITY_MQTT_PORT
      enabled: "${DEVICE_CONNECTIVITY_MQTT_ENABLED:true}"
      # Host of mqtt transport service. If empty, the base url host will be used.
      host: "${DEVICE_CONNECTIVITY_MQTT_HOST:}"
      # Port of mqtt transport service
      port: "${DEVICE_CONNECTIVITY_MQTT_PORT:1883}"
    mqtts:
      # If true mosquito command will be included in the list of all test commands using DEVICE_CONNECTIVITY_MQTTS_HOST and DEVICE_CONNECTIVITY_MQTTS_PORT<
      enabled: "${DEVICE_CONNECTIVITY_MQTTS_ENABLED:false}"
      # Host of mqtt transport service. If empty, the base URL host will be used.
      host: "${DEVICE_CONNECTIVITY_MQTTS_HOST:}"
      # Port of mqtt transport service. If empty, the default port for mqtts will be used.
      port: "${DEVICE_CONNECTIVITY_MQTTS_PORT:8883}"
      # Path to the MQTT CA root certificate file
      pem_cert_file: "${DEVICE_CONNECTIVITY_MQTTS_CA_ROOT_CERT:cafile.pem}"
    coap:
      # If true coap command will be included in the list of all test commands using DEVICE_CONNECTIVITY_COAP_HOST and DEVICE_CONNECTIVITY_COAP_PORT.
      enabled: "${DEVICE_CONNECTIVITY_COAP_ENABLED:true}"
      # Host of coap transport service. If empty, the base URL host will be used.
      host: "${DEVICE_CONNECTIVITY_COAP_HOST:}"
      # Port of coap transport service. If empty, the default port for coap will be used.
      port: "${DEVICE_CONNECTIVITY_COAP_PORT:5683}"
    coaps:
      # If true coap command will be included in the list of all test commands using DEVICE_CONNECTIVITY_COAPS_HOST and DEVICE_CONNECTIVITY_COAPS_PORT.
      enabled: "${DEVICE_CONNECTIVITY_COAPS_ENABLED:false}"
      # Host of coap transport service. If empty, the base URL host will be used.
      host: "${DEVICE_CONNECTIVITY_COAPS_HOST:}"
      # Port of coap transport service. If empty, the default port for coaps will be used.
      port: "${DEVICE_CONNECTIVITY_COAPS_PORT:5684}"

# Edges parameters
edges:
  # Enable/disable Edge instance
  enabled: "${EDGES_ENABLED:true}"
  rpc:
    # RPC port bind
    port: "${EDGES_RPC_PORT:7070}"
    # Specifies the minimum amount of time that should elapse between keepalive pings sent by the client
    # This prevents clients from sending pings too frequently, which can be a nuisance to the server (potentially even a denial-of-service attack vector if abused)
    # If a client sends pings more frequently than this interval, the server may terminate the connection.
    client_max_keep_alive_time_sec: "${EDGES_RPC_CLIENT_MAX_KEEP_ALIVE_TIME_SEC:1}"
    # Sets the time of inactivity (no read operations on the connection) after which the server will send a keepalive ping to the client.
    # This is used to ensure that the connection is still alive and to prevent network intermediaries from dropping connections due to inactivity.
    # It's a way for the server to proactively check if the client is still responsive.
    keep_alive_time_sec: "${EDGES_RPC_KEEP_ALIVE_TIME_SEC:10}"
    # Specifies the maximum amount of time the server waits for a response to its keepalive ping.
    # If the ping is not acknowledged within this time frame, the server considers the connection dead and may close it.
    # This timeout helps detect unresponsive clients.
    keep_alive_timeout_sec: "${EDGES_RPC_KEEP_ALIVE_TIMEOUT_SEC:5}"
    ssl:
      # Enable/disable SSL support
      enabled: "${EDGES_RPC_SSL_ENABLED:false}"
      # Cert file to be used during TLS connectivity to the cloud
      cert: "${EDGES_RPC_SSL_CERT:certChainFile.pem}"
      # Private key file associated with the Cert certificate. This key is used in the encryption process during a secure connection
      private_key: "${EDGES_RPC_SSL_PRIVATE_KEY:privateKeyFile.pem}"
    # Maximum size (in bytes) of inbound messages the cloud can handle from the edge. By default, it can handle messages up to 4 Megabytes
    max_inbound_message_size: "${EDGES_RPC_MAX_INBOUND_MESSAGE_SIZE:4194304}"
    # Maximum length of telemetry (time-series and attributes) message the cloud sends to the edge. By default, there is no limitation.
    max_telemetry_message_size: "${EDGES_RPC_MAX_TELEMETRY_MESSAGE_SIZE:0}"
  storage:
    # Max records of edge event to read from DB and sent to the edge
    max_read_records_count: "${EDGES_STORAGE_MAX_READ_RECORDS_COUNT:50}"
    # Number of milliseconds to wait before the next check of edge events in DB
    no_read_records_sleep: "${EDGES_NO_READ_RECORDS_SLEEP:1000}"
    # Number of milliseconds to wait before resending failed batch of edge events to edge
    sleep_between_batches: "${EDGES_SLEEP_BETWEEN_BATCHES:60000}"
  # Number of threads that are used to check DB for edge events
  scheduler_pool_size: "${EDGES_SCHEDULER_POOL_SIZE:1}"
  # Number of threads that are used to send downlink messages to edge over gRPC
  send_scheduler_pool_size: "${EDGES_SEND_SCHEDULER_POOL_SIZE:1}"
  # Number of threads that are used to convert edge events from DB into downlink messages and send them for delivery
  grpc_callback_thread_pool_size: "${EDGES_GRPC_CALLBACK_POOL_SIZE:1}"
  state:
    # Persist state of edge (active, last connect, last disconnect) into timeseries or attributes tables. 'false' means to store edge state into attributes table
    persistToTelemetry: "${EDGES_PERSIST_STATE_TO_TELEMETRY:false}"

# Spring doc common parameters
springdoc:
  # If false swagger API docs will be unavailable
  api-docs.enabled: "${SWAGGER_ENABLED:true}"
  # Swagger default produces media-type
  default-produces-media-type: "${SWAGGER_DEFAULT_PRODUCES_MEDIA_TYPE:application/json}"

# Swagger common parameters
swagger:
  # General swagger match pattern of swagger UI links
  api_path: "${SWAGGER_API_PATH:/api/**}"
  # General swagger match pattern path of swagger UI links
  security_path_regex: "${SWAGGER_SECURITY_PATH_REGEX:/api/.*}"
  # Nonsecurity API path match pattern of swagger UI links
  non_security_path_regex: "${SWAGGER_NON_SECURITY_PATH_REGEX:/api/(?:noauth|v1)/.*}"
  # The title on the API doc UI page
  title: "${SWAGGER_TITLE:ThingsBoard REST API}"
  # The description on the API doc UI page
  description: "${SWAGGER_DESCRIPTION: ThingsBoard open-source IoT platform REST API documentation.}"
  contact:
    # The contact name on the API doc UI page
    name: "${SWAGGER_CONTACT_NAME:ThingsBoard team}"
    # The contact URL on the API doc UI page
    url: "${SWAGGER_CONTACT_URL:https://thingsboard.io}"
    # The contact email on the API doc UI page
    email: "${SWAGGER_CONTACT_EMAIL:info@thingsboard.io}"
  license:
    # The license title on the API doc UI page
    title: "${SWAGGER_LICENSE_TITLE:Apache License Version 2.0}"
    # Link to the license body on the API doc UI page
    url: "${SWAGGER_LICENSE_URL:https://github.com/thingsboard/thingsboard/blob/master/LICENSE}"
  # The version of the API doc to display. Default to the package version.
  version: "${SWAGGER_VERSION:}"

# Queue configuration parameters
queue:
  type: "${TB_QUEUE_TYPE:in-memory}" # in-memory or kafka (Apache Kafka) or aws-sqs (AWS SQS) or pubsub (PubSub) or service-bus (Azure Service Bus) or rabbitmq (RabbitMQ)
  prefix: "${TB_QUEUE_PREFIX:}" # Global queue prefix. If specified, prefix is added before default topic name: 'prefix.default_topic_name'. Prefix is applied to all topics (and consumer groups for kafka).
  in_memory:
    stats:
      # For debug level
      print-interval-ms: "${TB_QUEUE_IN_MEMORY_STATS_PRINT_INTERVAL_MS:60000}"
  kafka:
    # Kafka Bootstrap nodes in "host:port" format
    bootstrap.servers: "${TB_KAFKA_SERVERS:localhost:9092}"
    ssl:
      # Enable/Disable SSL Kafka communication
      enabled: "${TB_KAFKA_SSL_ENABLED:false}"
      # The location of the trust store file
      truststore.location: "${TB_KAFKA_SSL_TRUSTSTORE_LOCATION:}"
      # The password of trust store file if specified
      truststore.password: "${TB_KAFKA_SSL_TRUSTSTORE_PASSWORD:}"
      # The location of the key store file. This is optional for the client and can be used for two-way authentication for the client
      keystore.location: "${TB_KAFKA_SSL_KEYSTORE_LOCATION:}"
      # The store password for the key store file. This is optional for the client and only needed if ‘ssl.keystore.location’ is configured. Key store password is not supported for PEM format
      keystore.password: "${TB_KAFKA_SSL_KEYSTORE_PASSWORD:}"
      # The password of the private key in the key store file or the PEM key specified in ‘keystore.key’
      key.password: "${TB_KAFKA_SSL_KEY_PASSWORD:}"
    # The number of acknowledgments the producer requires the leader to have received before considering a request complete. This controls the durability of records that are sent. The following settings are allowed:0, 1 and all
    acks: "${TB_KAFKA_ACKS:all}"
    # Number of retries. Resend any record whose send fails with a potentially transient error
    retries: "${TB_KAFKA_RETRIES:1}"
    # The compression type for all data generated by the producer. The default is none (i.e. no compression). Valid values none or gzip
    compression.type: "${TB_KAFKA_COMPRESSION_TYPE:none}" # none or gzip
    # Default batch size. This setting gives the upper bound of the batch size to be sent
    batch.size: "${TB_KAFKA_BATCH_SIZE:16384}"
    # This variable creates a small amount of artificial delay—that is, rather than immediately sending out a record
    linger.ms: "${TB_KAFKA_LINGER_MS:1}"
    # The maximum size of a request in bytes. This setting will limit the number of record batches the producer will send in a single request to avoid sending huge requests
    max.request.size: "${TB_KAFKA_MAX_REQUEST_SIZE:1048576}"
    # The maximum number of unacknowledged requests the client will send on a single connection before blocking
    max.in.flight.requests.per.connection: "${TB_KAFKA_MAX_IN_FLIGHT_REQUESTS_PER_CONNECTION:5}"
    # The total bytes of memory the producer can use to buffer records waiting to be sent to the server
    buffer.memory: "${TB_BUFFER_MEMORY:33554432}"
    # The multiple copies of data over the multiple brokers of Kafka
    replication_factor: "${TB_QUEUE_KAFKA_REPLICATION_FACTOR:1}"
    # The maximum delay between invocations of poll() method when using consumer group management. This places an upper bound on the amount of time that the consumer can be idle before fetching more records
    max_poll_interval_ms: "${TB_QUEUE_KAFKA_MAX_POLL_INTERVAL_MS:300000}"
    # The maximum number of records returned in a single call of poll() method
    max_poll_records: "${TB_QUEUE_KAFKA_MAX_POLL_RECORDS:8192}"
    # The maximum amount of data per-partition the server will return. Records are fetched in batches by the consumer
    max_partition_fetch_bytes: "${TB_QUEUE_KAFKA_MAX_PARTITION_FETCH_BYTES:16777216}"
    # The maximum amount of data the server will return. Records are fetched in batches by the consumer
    fetch_max_bytes: "${TB_QUEUE_KAFKA_FETCH_MAX_BYTES:134217728}"
    request.timeout.ms: "${TB_QUEUE_KAFKA_REQUEST_TIMEOUT_MS:30000}" # (30 seconds) # refer to https://docs.confluent.io/platform/current/installation/configuration/producer-configs.html#producerconfigs_request.timeout.ms
    session.timeout.ms: "${TB_QUEUE_KAFKA_SESSION_TIMEOUT_MS:10000}" # (10 seconds) # refer to https://docs.confluent.io/platform/current/installation/configuration/consumer-configs.html#consumerconfigs_session.timeout.ms
    auto_offset_reset: "${TB_QUEUE_KAFKA_AUTO_OFFSET_RESET:earliest}" # earliest, latest or none
    # Enable/Disable using of Confluent Cloud
    use_confluent_cloud: "${TB_QUEUE_KAFKA_USE_CONFLUENT_CLOUD:false}"
    confluent:
      # The endpoint identification algorithm used by clients to validate server hostname. The default value is https
      ssl.algorithm: "${TB_QUEUE_KAFKA_CONFLUENT_SSL_ALGORITHM:https}"
      # The mechanism used to authenticate Schema Registry requests. SASL/PLAIN should only be used with TLS/SSL as a transport layer to ensure that clear passwords are not transmitted on the wire without encryption
      sasl.mechanism: "${TB_QUEUE_KAFKA_CONFLUENT_SASL_MECHANISM:PLAIN}"
      # Using JAAS Configuration for specifying multiple SASL mechanisms on a broker
      sasl.config: "${TB_QUEUE_KAFKA_CONFLUENT_SASL_JAAS_CONFIG:org.apache.kafka.common.security.plain.PlainLoginModule required username=\"CLUSTER_API_KEY\" password=\"CLUSTER_API_SECRET\";}"
      # Protocol used to communicate with brokers. Valid values are: PLAINTEXT, SSL, SASL_PLAINTEXT, SASL_SSL
      security.protocol: "${TB_QUEUE_KAFKA_CONFLUENT_SECURITY_PROTOCOL:SASL_SSL}"
    # Key-value properties for Kafka consumer per specific topic, e.g. tb_ota_package is a topic name for ota, tb_rule_engine.sq is a topic name for default SequentialByOriginator queue.
    # Check TB_QUEUE_CORE_OTA_TOPIC and TB_QUEUE_RE_SQ_TOPIC params
    consumer-properties-per-topic:
      tb_ota_package:
        # Key-value properties for Kafka consumer per specific topic, e.g. tb_ota_package is a topic name for ota, tb_rule_engine.sq is a topic name for default SequentialByOriginator queue. Check TB_QUEUE_CORE_OTA_TOPIC and TB_QUEUE_RE_SQ_TOPIC params
        - key: max.poll.records
          # Example of specific consumer properties value per topic
          value: "${TB_QUEUE_KAFKA_OTA_MAX_POLL_RECORDS:10}"
      tb_version_control:
        # Example of specific consumer properties value per topic for VC
        - key: max.poll.interval.ms
          # Example of specific consumer properties value per topic for VC
          value: "${TB_QUEUE_KAFKA_VC_MAX_POLL_INTERVAL_MS:600000}"
    #      tb_rule_engine.sq:
    #        - key: max.poll.records
    #          value: "${TB_QUEUE_KAFKA_SQ_MAX_POLL_RECORDS:1024}"
      tb_housekeeper:
        # Consumer properties for Housekeeper tasks topic
        - key: max.poll.records
          # Amount of records to be returned in a single poll. For Housekeeper tasks topic, we should consume messages (tasks) one by one
          value: "${TB_QUEUE_KAFKA_HOUSEKEEPER_MAX_POLL_RECORDS:1}"
      tb_housekeeper.reprocessing:
        # Consumer properties for Housekeeper reprocessing topic
        - key: max.poll.records
          # Amount of records to be returned in a single poll. For Housekeeper reprocessing topic, we should consume messages (tasks) one by one
          value: "${TB_QUEUE_KAFKA_HOUSEKEEPER_REPROCESSING_MAX_POLL_RECORDS:1}"
    other-inline: "${TB_QUEUE_KAFKA_OTHER_PROPERTIES:}" # In this section you can specify custom parameters (semicolon separated) for Kafka consumer/producer/admin # Example "metrics.recording.level:INFO;metrics.sample.window.ms:30000"
    other: # DEPRECATED. In this section, you can specify custom parameters for Kafka consumer/producer and expose the env variables to configure outside
    #  - key: "request.timeout.ms" # refer to https://docs.confluent.io/platform/current/installation/configuration/producer-configs.html#producerconfigs_request.timeout.ms
    #    value: "${TB_QUEUE_KAFKA_REQUEST_TIMEOUT_MS:30000}" # (30 seconds)
    #  - key: "session.timeout.ms" # refer to https://docs.confluent.io/platform/current/installation/configuration/consumer-configs.html#consumerconfigs_session.timeout.ms
    #    value: "${TB_QUEUE_KAFKA_SESSION_TIMEOUT_MS:10000}" # (10 seconds)
    topic-properties:
      # Kafka properties for Rule Engine
      rule-engine: "${TB_QUEUE_KAFKA_RE_TOPIC_PROPERTIES:retention.ms:604800000;segment.bytes:26214400;retention.bytes:1048576000;partitions:1;min.insync.replicas:1}"
      # Kafka properties for Core topics
      core: "${TB_QUEUE_KAFKA_CORE_TOPIC_PROPERTIES:retention.ms:604800000;segment.bytes:26214400;retention.bytes:1048576000;partitions:1;min.insync.replicas:1}"
      # Kafka properties for Transport Api topics
      transport-api: "${TB_QUEUE_KAFKA_TA_TOPIC_PROPERTIES:retention.ms:604800000;segment.bytes:26214400;retention.bytes:1048576000;partitions:10;min.insync.replicas:1}"
      # Kafka properties for Notifications topics
      notifications: "${TB_QUEUE_KAFKA_NOTIFICATIONS_TOPIC_PROPERTIES:retention.ms:604800000;segment.bytes:26214400;retention.bytes:1048576000;partitions:1;min.insync.replicas:1}"
      # Kafka properties for JS Executor topics
      js-executor: "${TB_QUEUE_KAFKA_JE_TOPIC_PROPERTIES:retention.ms:604800000;segment.bytes:26214400;retention.bytes:104857600;partitions:100;min.insync.replicas:1}"
      # Kafka properties for OTA updates topic
      ota-updates: "${TB_QUEUE_KAFKA_OTA_TOPIC_PROPERTIES:retention.ms:604800000;segment.bytes:26214400;retention.bytes:1048576000;partitions:10;min.insync.replicas:1}"
      # Kafka properties for Version Control topic
      version-control: "${TB_QUEUE_KAFKA_VC_TOPIC_PROPERTIES:retention.ms:604800000;segment.bytes:26214400;retention.bytes:1048576000;partitions:1;min.insync.replicas:1}"
<<<<<<< HEAD
      # Kafka properties for Edge topic
      edge: "${TB_QUEUE_KAFKA_EDGE_TOPIC_PROPERTIES:retention.ms:604800000;segment.bytes:26214400;retention.bytes:1048576000;partitions:1;min.insync.replicas:1}"
=======
      # Kafka properties for Housekeeper tasks topic
      housekeeper: "${TB_QUEUE_KAFKA_HOUSEKEEPER_TOPIC_PROPERTIES:retention.ms:604800000;segment.bytes:26214400;retention.bytes:1048576000;partitions:10;min.insync.replicas:1}"
      # Kafka properties for Housekeeper reprocessing topic; retention.ms is set to 90 days; partitions is set to 1 since only one reprocessing service is running at a time
      housekeeper-reprocessing: "${TB_QUEUE_KAFKA_HOUSEKEEPER_REPROCESSING_TOPIC_PROPERTIES:retention.ms:7776000000;segment.bytes:26214400;retention.bytes:1048576000;partitions:1;min.insync.replicas:1}"
>>>>>>> aecf654d
    consumer-stats:
      # Prints lag between consumer group offset and last messages offset in Kafka topics
      enabled: "${TB_QUEUE_KAFKA_CONSUMER_STATS_ENABLED:true}"
      # Statistics printing interval for Kafka's consumer-groups stats
      print-interval-ms: "${TB_QUEUE_KAFKA_CONSUMER_STATS_MIN_PRINT_INTERVAL_MS:60000}"
      # Time to wait for the stats-loading requests to Kafka to finish
      kafka-response-timeout-ms: "${TB_QUEUE_KAFKA_CONSUMER_STATS_RESPONSE_TIMEOUT_MS:1000}"
  aws_sqs:
    # Use the default credentials provider for AWS SQS
    use_default_credential_provider_chain: "${TB_QUEUE_AWS_SQS_USE_DEFAULT_CREDENTIAL_PROVIDER_CHAIN:false}"
    # Access key ID from AWS IAM user
    access_key_id: "${TB_QUEUE_AWS_SQS_ACCESS_KEY_ID:YOUR_KEY}"
    # Secret access key from AWS IAM user
    secret_access_key: "${TB_QUEUE_AWS_SQS_SECRET_ACCESS_KEY:YOUR_SECRET}"
    # Region from AWS account
    region: "${TB_QUEUE_AWS_SQS_REGION:YOUR_REGION}"
    # Number of threads per each AWS SQS queue in consumer
    threads_per_topic: "${TB_QUEUE_AWS_SQS_THREADS_PER_TOPIC:1}"
    # Thread pool size for aws_sqs queue producer executor provider. Default value equals to AmazonSQSAsyncClient.DEFAULT_THREAD_POOL_SIZE
    producer_thread_pool_size: "${TB_QUEUE_AWS_SQS_EXECUTOR_THREAD_POOL_SIZE:50}"
    queue-properties:
      # AWS SQS queue properties. VisibilityTimeout in seconds;MaximumMessageSize in bytes;MessageRetentionPeriod in seconds
      rule-engine: "${TB_QUEUE_AWS_SQS_RE_QUEUE_PROPERTIES:VisibilityTimeout:30;MaximumMessageSize:262144;MessageRetentionPeriod:604800}"
      # AWS SQS queue properties. VisibilityTimeout in seconds;MaximumMessageSize in bytes;MessageRetentionPeriod in seconds
      core: "${TB_QUEUE_AWS_SQS_CORE_QUEUE_PROPERTIES:VisibilityTimeout:30;MaximumMessageSize:262144;MessageRetentionPeriod:604800}"
      # AWS SQS queue properties. VisibilityTimeout in seconds;MaximumMessageSize in bytes;MessageRetentionPeriod in seconds
      transport-api: "${TB_QUEUE_AWS_SQS_TA_QUEUE_PROPERTIES:VisibilityTimeout:30;MaximumMessageSize:262144;MessageRetentionPeriod:604800}"
      # AWS SQS queue properties. VisibilityTimeout in seconds;MaximumMessageSize in bytes;MessageRetentionPeriod in seconds
      notifications: "${TB_QUEUE_AWS_SQS_NOTIFICATIONS_QUEUE_PROPERTIES:VisibilityTimeout:30;MaximumMessageSize:262144;MessageRetentionPeriod:604800}"
      # VisibilityTimeout:30;MaximumMessageSize:262144;MessageRetentionPeriod:604800
      js-executor: "${TB_QUEUE_AWS_SQS_JE_QUEUE_PROPERTIES:VisibilityTimeout:30;MaximumMessageSize:262144;MessageRetentionPeriod:604800}"
      # VisibilityTimeout in seconds;MaximumMessageSize in bytes;MessageRetentionPeriod in seconds
      ota-updates: "${TB_QUEUE_AWS_SQS_OTA_QUEUE_PROPERTIES:VisibilityTimeout:30;MaximumMessageSize:262144;MessageRetentionPeriod:604800}"
      # VisibilityTimeout in seconds;MaximumMessageSize in bytes;MessageRetentionPeriod in seconds
      version-control: "${TB_QUEUE_AWS_SQS_VC_QUEUE_PROPERTIES:VisibilityTimeout:30;MaximumMessageSize:262144;MessageRetentionPeriod:604800}"
      # VisibilityTimeout in seconds;MaximumMessageSize in bytes;MessageRetentionPeriod in seconds
      edge: "${TB_QUEUE_AWS_SQS_EDGE_QUEUE_PROPERTIES:VisibilityTimeout:30;MaximumMessageSize:262144;MessageRetentionPeriod:604800}"
  pubsub:
    # Project ID from Google Cloud
    project_id: "${TB_QUEUE_PUBSUB_PROJECT_ID:YOUR_PROJECT_ID}"
    # API Credentials in JSON format
    service_account: "${TB_QUEUE_PUBSUB_SERVICE_ACCOUNT:YOUR_SERVICE_ACCOUNT}"
    # Message size for PubSub queue.Value in bytes
    max_msg_size: "${TB_QUEUE_PUBSUB_MAX_MSG_SIZE:1048576}"
    # Number of messages per consumer
    max_messages: "${TB_QUEUE_PUBSUB_MAX_MESSAGES:1000}"
    # Thread pool size for pubsub queue executor provider. If set to 0 - default pubsub executor provider value will be used (5 * number of available processors)
    executor_thread_pool_size: "${TB_QUEUE_PUBSUB_EXECUTOR_THREAD_POOL_SIZE:0}"
    queue-properties:
      # Pub/Sub properties for Rule Engine subscribers, messages which will commit after ackDeadlineInSec period can be consumed again
      rule-engine: "${TB_QUEUE_PUBSUB_RE_QUEUE_PROPERTIES:ackDeadlineInSec:30;messageRetentionInSec:604800}"
      # Pub/Sub properties for Core subscribers, messages which will commit after ackDeadlineInSec period can be consumed again
      core: "${TB_QUEUE_PUBSUB_CORE_QUEUE_PROPERTIES:ackDeadlineInSec:30;messageRetentionInSec:604800}"
      # Pub/Sub properties for Transport API subscribers, messages which will commit after ackDeadlineInSec period can be consumed again
      transport-api: "${TB_QUEUE_PUBSUB_TA_QUEUE_PROPERTIES:ackDeadlineInSec:30;messageRetentionInSec:604800}"
      # Pub/Sub properties for Version Control subscribers, messages which will commit after ackDeadlineInSec period can be consumed again
      notifications: "${TB_QUEUE_PUBSUB_NOTIFICATIONS_QUEUE_PROPERTIES:ackDeadlineInSec:30;messageRetentionInSec:604800}"
      # PubSub queue properties
      js-executor: "${TB_QUEUE_PUBSUB_JE_QUEUE_PROPERTIES:ackDeadlineInSec:30;messageRetentionInSec:604800}"
      # Pub/Sub properties for Transport Api subscribers, messages which will commit after ackDeadlineInSec period can be consumed again
      version-control: "${TB_QUEUE_PUBSUB_VC_QUEUE_PROPERTIES:ackDeadlineInSec:30;messageRetentionInSec:604800}"
      # Pub/Sub properties for Edge subscribers, messages which will commit after ackDeadlineInSec period can be consumed again
      edge: "${TB_QUEUE_PUBSUB_EDGE_QUEUE_PROPERTIES:ackDeadlineInSec:30;messageRetentionInSec:604800}"
  service_bus:
    # Azure namespace
    namespace_name: "${TB_QUEUE_SERVICE_BUS_NAMESPACE_NAME:YOUR_NAMESPACE_NAME}"
    # Azure Service Bus Shared Access Signatures key name
    sas_key_name: "${TB_QUEUE_SERVICE_BUS_SAS_KEY_NAME:YOUR_SAS_KEY_NAME}"
    # Azure Service Bus Shared Access Signatures key
    sas_key: "${TB_QUEUE_SERVICE_BUS_SAS_KEY:YOUR_SAS_KEY}"
    # Number of messages per a consumer
    max_messages: "${TB_QUEUE_SERVICE_BUS_MAX_MESSAGES:1000}"
    queue-properties:
      # Azure Service Bus properties for Rule Engine queues
      rule-engine: "${TB_QUEUE_SERVICE_BUS_RE_QUEUE_PROPERTIES:lockDurationInSec:30;maxSizeInMb:1024;messageTimeToLiveInSec:604800}"
      # Azure Service Bus properties for Core queues
      core: "${TB_QUEUE_SERVICE_BUS_CORE_QUEUE_PROPERTIES:lockDurationInSec:30;maxSizeInMb:1024;messageTimeToLiveInSec:604800}"
      # Azure Service Bus properties for Transport Api queues
      transport-api: "${TB_QUEUE_SERVICE_BUS_TA_QUEUE_PROPERTIES:lockDurationInSec:30;maxSizeInMb:1024;messageTimeToLiveInSec:604800}"
      # Azure Service Bus properties for Notification queues
      notifications: "${TB_QUEUE_SERVICE_BUS_NOTIFICATIONS_QUEUE_PROPERTIES:lockDurationInSec:30;maxSizeInMb:1024;messageTimeToLiveInSec:604800}"
      # Azure Service Bus queue properties
      js-executor: "${TB_QUEUE_SERVICE_BUS_JE_QUEUE_PROPERTIES:lockDurationInSec:30;maxSizeInMb:1024;messageTimeToLiveInSec:604800}"
      # Azure Service Bus properties for Version Control queues
      version-control: "${TB_QUEUE_SERVICE_BUS_VC_QUEUE_PROPERTIES:lockDurationInSec:30;maxSizeInMb:1024;messageTimeToLiveInSec:604800}"
      # Azure Service Bus properties for Edge queues
      edge: "${TB_QUEUE_SERVICE_BUS_EDGE_QUEUE_PROPERTIES:lockDurationInSec:30;maxSizeInMb:1024;messageTimeToLiveInSec:604800}"
  rabbitmq:
    # By default empty
    exchange_name: "${TB_QUEUE_RABBIT_MQ_EXCHANGE_NAME:}"
    # RabbitMQ host used to establish connection
    host: "${TB_QUEUE_RABBIT_MQ_HOST:localhost}"
    # RabbitMQ host used to establish a connection
    port: "${TB_QUEUE_RABBIT_MQ_PORT:5672}"
    # Virtual hosts provide logical grouping and separation of resources
    virtual_host: "${TB_QUEUE_RABBIT_MQ_VIRTUAL_HOST:/}"
    # Username for RabbitMQ user account
    username: "${TB_QUEUE_RABBIT_MQ_USERNAME:YOUR_USERNAME}"
    # User password for RabbitMQ user account
    password: "${TB_QUEUE_RABBIT_MQ_PASSWORD:YOUR_PASSWORD}"
    # Network connection between clients and RabbitMQ nodes can fail. RabbitMQ Java client supports automatic recovery of connections and topology (queues, exchanges, bindings, and consumers)
    automatic_recovery_enabled: "${TB_QUEUE_RABBIT_MQ_AUTOMATIC_RECOVERY_ENABLED:false}"
    # The connection timeout for the RabbitMQ connection factory
    connection_timeout: "${TB_QUEUE_RABBIT_MQ_CONNECTION_TIMEOUT:60000}"
    # RabbitMQ has a timeout for connection handshake. When clients run in heavily constrained environments, it may be necessary to increase the timeout
    handshake_timeout: "${TB_QUEUE_RABBIT_MQ_HANDSHAKE_TIMEOUT:10000}"
    queue-properties:
      # RabbitMQ properties for Rule Engine queues
      rule-engine: "${TB_QUEUE_RABBIT_MQ_RE_QUEUE_PROPERTIES:x-max-length-bytes:1048576000;x-message-ttl:604800000}"
      # RabbitMQ properties for Core queues
      core: "${TB_QUEUE_RABBIT_MQ_CORE_QUEUE_PROPERTIES:x-max-length-bytes:1048576000;x-message-ttl:604800000}"
      # RabbitMQ properties for Transport API queues
      transport-api: "${TB_QUEUE_RABBIT_MQ_TA_QUEUE_PROPERTIES:x-max-length-bytes:1048576000;x-message-ttl:604800000}"
      # RabbitMQ properties for Notification queues
      notifications: "${TB_QUEUE_RABBIT_MQ_NOTIFICATIONS_QUEUE_PROPERTIES:x-max-length-bytes:1048576000;x-message-ttl:604800000}"
      # RabbitMQ queue properties
      js-executor: "${TB_QUEUE_RABBIT_MQ_JE_QUEUE_PROPERTIES:x-max-length-bytes:1048576000;x-message-ttl:604800000}"
      # RabbitMQ properties for Version Control queues
      version-control: "${TB_QUEUE_RABBIT_MQ_VC_QUEUE_PROPERTIES:x-max-length-bytes:1048576000;x-message-ttl:604800000}"
      # RabbitMQ properties for Edge queues
      edge: "${TB_QUEUE_RABBIT_MQ_EDGE_QUEUE_PROPERTIES:x-max-length-bytes:1048576000;x-message-ttl:604800000}"
  partitions:
    hash_function_name: "${TB_QUEUE_PARTITIONS_HASH_FUNCTION_NAME:murmur3_128}" # murmur3_32, murmur3_128 or sha256
  transport_api:
    # Topic used to consume api requests from transport microservices
    requests_topic: "${TB_QUEUE_TRANSPORT_API_REQUEST_TOPIC:tb_transport.api.requests}"
    # Topic used to produce api responses to transport microservices
    responses_topic: "${TB_QUEUE_TRANSPORT_API_RESPONSE_TOPIC:tb_transport.api.responses}"
    # Maximum pending api requests from transport microservices to be handled by server
    max_pending_requests: "${TB_QUEUE_TRANSPORT_MAX_PENDING_REQUESTS:10000}"
    # Maximum timeout in milliseconds to handle api request from transport microservice by server
    max_requests_timeout: "${TB_QUEUE_TRANSPORT_MAX_REQUEST_TIMEOUT:10000}"
    # Amount of threads used to invoke callbacks
    max_callback_threads: "${TB_QUEUE_TRANSPORT_MAX_CALLBACK_THREADS:100}"
    # Amount of threads used for transport API requests
    max_core_handler_threads: "${TB_QUEUE_TRANSPORT_MAX_CORE_HANDLER_THREADS:16}"
    # Interval in milliseconds to poll api requests from transport microservices
    request_poll_interval: "${TB_QUEUE_TRANSPORT_REQUEST_POLL_INTERVAL_MS:25}"
    # Interval in milliseconds to poll api response from transport microservices
    response_poll_interval: "${TB_QUEUE_TRANSPORT_RESPONSE_POLL_INTERVAL_MS:25}"
  core:
    # Default topic name of Kafka, RabbitMQ, etc. queue
    topic: "${TB_QUEUE_CORE_TOPIC:tb_core}"
    # Interval in milliseconds to poll messages by Core microservices
    poll-interval: "${TB_QUEUE_CORE_POLL_INTERVAL_MS:25}"
    # Amount of partitions used by Core microservices
    partitions: "${TB_QUEUE_CORE_PARTITIONS:10}"
    # Timeout for processing a message pack by Core microservices
    pack-processing-timeout: "${TB_QUEUE_CORE_PACK_PROCESSING_TIMEOUT_MS:2000}"
    ota:
      # Default topic name for OTA updates
      topic: "${TB_QUEUE_CORE_OTA_TOPIC:tb_ota_package}"
      # The interval of processing the OTA updates for devices. Used to avoid any harm to the network due to many parallel OTA updates
      pack-interval-ms: "${TB_QUEUE_CORE_OTA_PACK_INTERVAL_MS:60000}"
      # The size of OTA updates notifications fetched from the queue. The queue stores pairs of firmware and device ids
      pack-size: "${TB_QUEUE_CORE_OTA_PACK_SIZE:100}"
    # Stats topic name for queue Kafka, RabbitMQ, etc.
    usage-stats-topic: "${TB_QUEUE_US_TOPIC:tb_usage_stats}"
    stats:
      # Enable/disable statistics for Core microservices
      enabled: "${TB_QUEUE_CORE_STATS_ENABLED:true}"
      # Statistics printing interval for Core microservices
      print-interval-ms: "${TB_QUEUE_CORE_STATS_PRINT_INTERVAL_MS:60000}"
    housekeeper:
      # Topic name for Housekeeper tasks
      topic: "${TB_HOUSEKEEPER_TOPIC:tb_housekeeper}"
      # Topic name for Housekeeper tasks to be reprocessed
      reprocessing-topic: "${TB_HOUSEKEEPER_REPROCESSING_TOPIC:tb_housekeeper.reprocessing}"
      # Poll interval for topics related to Housekeeper
      poll-interval-ms: "${TB_HOUSEKEEPER_POLL_INTERVAL_MS:500}"
      # Timeout in milliseconds for task processing. Tasks that fail to finish on time will be submitted for reprocessing
      task-processing-timeout-ms: "${TB_HOUSEKEEPER_TASK_PROCESSING_TIMEOUT_MS:120000}"
      # Comma-separated list of task types that shouldn't be processed. Available task types:
      # DELETE_ATTRIBUTES, DELETE_TELEMETRY (both DELETE_LATEST_TS and DELETE_TS_HISTORY will be disabled),
      # DELETE_LATEST_TS, DELETE_TS_HISTORY, DELETE_EVENTS, DELETE_ALARMS, UNASSIGN_ALARMS
      disabled-task-types: "${TB_HOUSEKEEPER_DISABLED_TASK_TYPES:}"
      # Delay in milliseconds between tasks reprocessing
      task-reprocessing-delay-ms: "${TB_HOUSEKEEPER_TASK_REPROCESSING_DELAY_MS:3000}"
      # Maximum amount of task reprocessing attempts. After exceeding, the task will be dropped
      max-reprocessing-attempts: "${TB_HOUSEKEEPER_MAX_REPROCESSING_ATTEMPTS:10}"
      stats:
        # Enable/disable statistics for Housekeeper
        enabled: "${TB_HOUSEKEEPER_STATS_ENABLED:true}"
        # Statistics printing interval for Housekeeper
        print-interval-ms: "${TB_HOUSEKEEPER_STATS_PRINT_INTERVAL_MS:60000}"

  vc:
    # Default topic name for Kafka, RabbitMQ, etc.
    topic: "${TB_QUEUE_VC_TOPIC:tb_version_control}"
    # Number of partitions to associate with this queue. Used for scaling the number of messages that can be processed in parallel
    partitions: "${TB_QUEUE_VC_PARTITIONS:10}"
    # Interval in milliseconds between polling of the messages if no new messages arrive
    poll-interval: "${TB_QUEUE_VC_INTERVAL_MS:25}"
    # Timeout before retrying all failed and timed-out messages from the processing pack
    pack-processing-timeout: "${TB_QUEUE_VC_PACK_PROCESSING_TIMEOUT_MS:180000}"
    # Timeout for a request to VC-executor (for a request for the version of the entity, for a commit charge, etc.)
    request-timeout: "${TB_QUEUE_VC_REQUEST_TIMEOUT:180000}"
    # Queue settings for Kafka, RabbitMQ, etc. Limit for single message size
    msg-chunk-size: "${TB_QUEUE_VC_MSG_CHUNK_SIZE:250000}"
  js:
    # JS Eval request topic
    request_topic: "${REMOTE_JS_EVAL_REQUEST_TOPIC:js_eval.requests}"
    # JS Eval responses topic prefix that is combined with node id
    response_topic_prefix: "${REMOTE_JS_EVAL_RESPONSE_TOPIC:js_eval.responses}"
    # JS Eval max pending requests
    max_pending_requests: "${REMOTE_JS_MAX_PENDING_REQUESTS:10000}"
    # JS Eval max request timeout
    max_eval_requests_timeout: "${REMOTE_JS_MAX_EVAL_REQUEST_TIMEOUT:60000}"
    # JS max request timeout
    max_requests_timeout: "${REMOTE_JS_MAX_REQUEST_TIMEOUT:10000}"
    # JS execution max request timeout
    max_exec_requests_timeout: "${REMOTE_JS_MAX_EXEC_REQUEST_TIMEOUT:2000}"
    # JS response poll interval
    response_poll_interval: "${REMOTE_JS_RESPONSE_POLL_INTERVAL_MS:25}"
  rule-engine:
    # Deprecated. It will be removed in the nearest releases
    topic: "${TB_QUEUE_RULE_ENGINE_TOPIC:tb_rule_engine}"
    # Interval in milliseconds to poll messages by Rule Engine
    poll-interval: "${TB_QUEUE_RULE_ENGINE_POLL_INTERVAL_MS:25}"
    # Timeout for processing a message pack of Rule Engine
    pack-processing-timeout: "${TB_QUEUE_RULE_ENGINE_PACK_PROCESSING_TIMEOUT_MS:2000}"
    stats:
      # Enable/disable statistics for Rule Engine
      enabled: "${TB_QUEUE_RULE_ENGINE_STATS_ENABLED:true}"
      # Statistics printing interval for Rule Engine
      print-interval-ms: "${TB_QUEUE_RULE_ENGINE_STATS_PRINT_INTERVAL_MS:60000}"
      # Max length of the error message that is printed by statistics
      max-error-message-length: "${TB_QUEUE_RULE_ENGINE_MAX_ERROR_MESSAGE_LENGTH:4096}"
    # After a queue is deleted (or the profile's isolation option was disabled), Rule Engine will continue reading related topics during this period before deleting the actual topics
    topic-deletion-delay: "${TB_QUEUE_RULE_ENGINE_TOPIC_DELETION_DELAY_SEC:15}"
    # Size of the thread pool that handles such operations as partition changes, config updates, queue deletion
    management-thread-pool-size: "${TB_QUEUE_RULE_ENGINE_MGMT_THREAD_POOL_SIZE:12}"
  transport:
    # For high-priority notifications that require minimum latency and processing time
    notifications_topic: "${TB_QUEUE_TRANSPORT_NOTIFICATIONS_TOPIC:tb_transport.notifications}"
    # Interval in milliseconds to poll messages
    poll_interval: "${TB_QUEUE_TRANSPORT_NOTIFICATIONS_POLL_INTERVAL_MS:25}"
  edge:
    # Default topic name for Kafka, RabbitMQ, etc.
    topic: "${TB_QUEUE_EDGE_TOPIC:tb_edge}"
    # Amount of partitions used by Edge queue
    partitions: "${TB_QUEUE_EDGE_PARTITIONS:10}"
    # Interval in milliseconds to poll messages by Edge queue
    poll-interval: "${TB_QUEUE_EDGE_POLL_INTERVAL_MS:25}"
    # Timeout for processing a message pack by Edge queue
    pack-processing-timeout: "${TB_QUEUE_EDGE_PACK_PROCESSING_TIMEOUT_MS:10000}"
    # Retries for processing a failure message pack by Edge queue
    pack-processing-retries: "${TB_QUEUE_EDGE_MESSAGE_PROCESSING_RETRIES:3}"
    stats:
      # Enable/disable statistics for Edge
      enabled: "${TB_QUEUE_EDGE_STATS_ENABLED:true}"
      # Statistics printing interval for Edge
      print-interval-ms: "${TB_QUEUE_EDGE_STATS_PRINT_INTERVAL_MS:60000}"

# Event configuration parameters
event:
  debug:
    # Maximum number of symbols per debug event. The event content will be truncated if needed
    max-symbols: "${TB_MAX_DEBUG_EVENT_SYMBOLS:4096}"

# General service parameters
service:
  type: "${TB_SERVICE_TYPE:monolith}" # monolith or tb-core or tb-rule-engine
  # Unique id for this service (autogenerated if empty)
  id: "${TB_SERVICE_ID:}"
  rule_engine:
    # Comma-separated list of tenant profile ids assigned to this Rule Engine.
    # This Rule Engine will only be responsible for tenants with these profiles (in case 'isolation' option is enabled in the profile).
    assigned_tenant_profiles: "${TB_RULE_ENGINE_ASSIGNED_TENANT_PROFILES:}"
    pubsub:
      # Thread pool size for pubsub rule node executor provider. If not set - default pubsub executor provider value will be used (5 * number of available processors)
      executor_thread_pool_size: "${TB_RULE_ENGINE_PUBSUB_EXECUTOR_THREAD_POOL_SIZE:0}"

# Metrics parameters
metrics:
  # Enable/disable actuator metrics.
  enabled: "${METRICS_ENABLED:false}"
  timer:
    # Metrics percentiles returned by actuator for timer metrics. List of double values (divided by ,).
    percentiles: "${METRICS_TIMER_PERCENTILES:0.5}"
  system_info:
    # Persist frequency of system info (CPU, memory usage, etc.) in seconds
    persist_frequency: "${METRICS_SYSTEM_INFO_PERSIST_FREQUENCY_SECONDS:60}"
    # TTL in days for system info timeseries
    ttl: "${METRICS_SYSTEM_INFO_TTL_DAYS:7}"

# Version control parameters
vc:
  # Pool size for handling export tasks
  thread_pool_size: "${TB_VC_POOL_SIZE:6}"
  git:
    # Pool size for handling the git IO operations
    io_pool_size: "${TB_VC_GIT_POOL_SIZE:3}"
    # Default storing repository path
    repositories-folder: "${TB_VC_GIT_REPOSITORIES_FOLDER:${java.io.tmpdir}/repositories}"

# Notification system parameters
notification_system:
  # Specify thread pool size for Notification System processing notification rules and notification sending. Recommend value <= 10
  thread_pool_size: "${TB_NOTIFICATION_SYSTEM_THREAD_POOL_SIZE:10}"
  rules:
    # Semicolon-separated deduplication durations (in millis) for trigger types. Format: 'NotificationRuleTriggerType1:123;NotificationRuleTriggerType2:456'
    deduplication_durations: "${TB_NOTIFICATION_RULES_DEDUPLICATION_DURATIONS:NEW_PLATFORM_VERSION:0;RATE_LIMITS:14400000;}"

# General management parameters
management:
  endpoints:
    web:
      exposure:
        # Expose metrics endpoint (use value 'prometheus' to enable prometheus metrics).
        include: '${METRICS_ENDPOINTS_EXPOSE:info}'<|MERGE_RESOLUTION|>--- conflicted
+++ resolved
@@ -1479,15 +1479,12 @@
       ota-updates: "${TB_QUEUE_KAFKA_OTA_TOPIC_PROPERTIES:retention.ms:604800000;segment.bytes:26214400;retention.bytes:1048576000;partitions:10;min.insync.replicas:1}"
       # Kafka properties for Version Control topic
       version-control: "${TB_QUEUE_KAFKA_VC_TOPIC_PROPERTIES:retention.ms:604800000;segment.bytes:26214400;retention.bytes:1048576000;partitions:1;min.insync.replicas:1}"
-<<<<<<< HEAD
-      # Kafka properties for Edge topic
-      edge: "${TB_QUEUE_KAFKA_EDGE_TOPIC_PROPERTIES:retention.ms:604800000;segment.bytes:26214400;retention.bytes:1048576000;partitions:1;min.insync.replicas:1}"
-=======
       # Kafka properties for Housekeeper tasks topic
       housekeeper: "${TB_QUEUE_KAFKA_HOUSEKEEPER_TOPIC_PROPERTIES:retention.ms:604800000;segment.bytes:26214400;retention.bytes:1048576000;partitions:10;min.insync.replicas:1}"
       # Kafka properties for Housekeeper reprocessing topic; retention.ms is set to 90 days; partitions is set to 1 since only one reprocessing service is running at a time
       housekeeper-reprocessing: "${TB_QUEUE_KAFKA_HOUSEKEEPER_REPROCESSING_TOPIC_PROPERTIES:retention.ms:7776000000;segment.bytes:26214400;retention.bytes:1048576000;partitions:1;min.insync.replicas:1}"
->>>>>>> aecf654d
+      # Kafka properties for Edge topic
+      edge: "${TB_QUEUE_KAFKA_EDGE_TOPIC_PROPERTIES:retention.ms:604800000;segment.bytes:26214400;retention.bytes:1048576000;partitions:1;min.insync.replicas:1}"
     consumer-stats:
       # Prints lag between consumer group offset and last messages offset in Kafka topics
       enabled: "${TB_QUEUE_KAFKA_CONSUMER_STATS_ENABLED:true}"
