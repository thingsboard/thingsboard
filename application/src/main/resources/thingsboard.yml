--- conflicted
+++ resolved
@@ -572,15 +572,12 @@
     edges:
       timeToLiveInMinutes: "${CACHE_SPECS_EDGES_TTL:1440}" # Edges cache TTL
       maxSize: "${CACHE_SPECS_EDGES_MAX_SIZE:10000}" # 0 means the cache is disabled
-<<<<<<< HEAD
     edgeSessions:
       timeToLiveInMinutes: "${CACHE_SPECS_EDGE_SESSIONS_TTL:0}" # Edge Sessions cache TTL; no expiration time if set to '0'
       maxSize: "${CACHE_SPECS_EDGE_SESSIONS_MAX_SIZE:10000}" # 0 means the cache is disabled
-=======
     relatedEdges:
       timeToLiveInMinutes: "${CACHE_SPECS_RELATED_EDGES_TTL:1440}" # Related Edges cache TTL
       maxSize: "${CACHE_SPECS_RELATED_EDGES_MAX_SIZE:10000}" # 0 means the cache is disabled
->>>>>>> 02d33827
     repositorySettings:
       timeToLiveInMinutes: "${CACHE_SPECS_REPOSITORY_SETTINGS_TTL:1440}" # Repository settings cache TTL
       maxSize: "${CACHE_SPECS_REPOSITORY_SETTINGS_MAX_SIZE:10000}" # 0 means the cache is disabled
