#
# Copyright © 2016-2024 The Thingsboard Authors
#
# Licensed under the Apache License, Version 2.0 (the "License");
# you may not use this file except in compliance with the License.
# You may obtain a copy of the License at
#
#     http://www.apache.org/licenses/LICENSE-2.0
#
# Unless required by applicable law or agreed to in writing, software
# distributed under the License is distributed on an "AS IS" BASIS,
# WITHOUT WARRANTIES OR CONDITIONS OF ANY KIND, either express or implied.
# See the License for the specific language governing permissions and
# limitations under the License.
#

# Server common parameters
server:
  # Server bind-address
  address: "${HTTP_BIND_ADDRESS:0.0.0.0}"
  # Server bind port
  port: "${HTTP_BIND_PORT:8080}"
  # Server forward headers strategy
  forward_headers_strategy: "${HTTP_FORWARD_HEADERS_STRATEGY:NONE}"
  # Server SSL configuration
  ssl:
    # Enable/disable SSL support
    enabled: "${SSL_ENABLED:false}"
    # Server SSL credentials
    credentials:
      # Server credentials type (PEM - pem certificate file; KEYSTORE - java keystore)
      type: "${SSL_CREDENTIALS_TYPE:PEM}"
      # PEM server credentials
      pem:
        # Path to the server certificate file (holds server certificate or certificate chain, may include server private key)
        cert_file: "${SSL_PEM_CERT:server.pem}"
        # Path to the server certificate private key file (optional). Required if the private key is not present in the server certificate file
        key_file: "${SSL_PEM_KEY:server_key.pem}"
        # Server certificate private key password (optional)
        key_password: "${SSL_PEM_KEY_PASSWORD:server_key_password}"
      # Keystore server credentials
      keystore:
        # Type of the key store (JKS or PKCS12)
        type: "${SSL_KEY_STORE_TYPE:PKCS12}"
        # Path to the key store that holds the SSL certificate
        store_file: "${SSL_KEY_STORE:classpath:keystore/keystore.p12}"
        # Password used to access the key store
        store_password: "${SSL_KEY_STORE_PASSWORD:thingsboard}"
        # Key alias
        key_alias: "${SSL_KEY_ALIAS:tomcat}"
        # Password used to access the key
        key_password: "${SSL_KEY_PASSWORD:thingsboard}"
  # HTTP/2 support (takes effect only if server SSL is enabled)
  http2:
    # Enable/disable HTTP/2 support
    enabled: "${HTTP2_ENABLED:true}"
  # Log errors with stacktrace when REST API throws an exception with the message "Please contact sysadmin"
  log_controller_error_stack_trace: "${HTTP_LOG_CONTROLLER_ERROR_STACK_TRACE:false}"
  ws:
    # Timeout for sending data to client WebSocket session in milliseconds
    send_timeout: "${TB_SERVER_WS_SEND_TIMEOUT:5000}"
    # recommended timeout >= 30 seconds. The platform will attempt to send a 'ping' request 3 times within the timeout
    ping_timeout: "${TB_SERVER_WS_PING_TIMEOUT:30000}"
    dynamic_page_link:
      # Refresh rate of the dynamic alarm end entity data queries
      refresh_interval: "${TB_SERVER_WS_DYNAMIC_PAGE_LINK_REFRESH_INTERVAL_SEC:60}"
      # Thread pool size to execute dynamic queries
      refresh_pool_size: "${TB_SERVER_WS_DYNAMIC_PAGE_LINK_REFRESH_POOL_SIZE:1}"
      # Maximum number of dynamic queries per refresh interval. For example, no more than 10 alarm queries are executed by the user simultaneously in all browsers.
      max_alarm_queries_per_refresh_interval: "${TB_SERVER_WS_MAX_ALARM_QUERIES_PER_REFRESH_INTERVAL:10}"
      # Maximum number of dynamic queries per user. For example, no more than 10 alarm widgets opened by the user simultaneously in all browsers
      max_per_user: "${TB_SERVER_WS_DYNAMIC_PAGE_LINK_MAX_PER_USER:10}"
    # Maximum number of entities returned for single entity subscription. For example, no more than 10,000 entities on the map widget
    max_entities_per_data_subscription: "${TB_SERVER_WS_MAX_ENTITIES_PER_DATA_SUBSCRIPTION:10000}"
    # Maximum number of alarms returned for single alarm subscription. For example, no more than 10,000 alarms on the alarm widget
    max_entities_per_alarm_subscription: "${TB_SERVER_WS_MAX_ENTITIES_PER_ALARM_SUBSCRIPTION:10000}"
    # Maximum queue size of the websocket updates per session. This restriction prevents infinite updates of WS
    max_queue_messages_per_session: "${TB_SERVER_WS_DEFAULT_QUEUE_MESSAGES_PER_SESSION:1000}"
    # Maximum time between WS session opening and sending auth command
    auth_timeout_ms: "${TB_SERVER_WS_AUTH_TIMEOUT_MS:10000}"
  rest:
    server_side_rpc:
      # Minimum value of the server-side RPC timeout. May override value provided in the REST API call.
      # Since 2.5 migration to queues, the RPC delay depends on the size of the pending messages in the queue.
      # So default UI parameter of 500ms may not be sufficient for loaded environments.
      min_timeout: "${MIN_SERVER_SIDE_RPC_TIMEOUT:5000}"
      # Default value of the server-side RPC timeout.
      default_timeout: "${DEFAULT_SERVER_SIDE_RPC_TIMEOUT:10000}"
    rate_limits:
      # Limit that prohibits resetting the password for the user too often. The value of the rate limit. By default, no more than 5 requests per hour
      reset_password_per_user: "${RESET_PASSWORD_PER_USER_RATE_LIMIT_CONFIGURATION:5:3600}"

# Application info parameters
app:
  # Application version
  version: "@project.version@"

# Zookeeper connection parameters
zk:
  # Enable/disable zookeeper discovery service.
  enabled: "${ZOOKEEPER_ENABLED:false}"
  # Zookeeper connect string
  url: "${ZOOKEEPER_URL:localhost:2181}"
  # Zookeeper retry interval in milliseconds
  retry_interval_ms: "${ZOOKEEPER_RETRY_INTERVAL_MS:3000}"
  # Zookeeper connection timeout in milliseconds
  connection_timeout_ms: "${ZOOKEEPER_CONNECTION_TIMEOUT_MS:3000}"
  # Zookeeper session timeout in milliseconds
  session_timeout_ms: "${ZOOKEEPER_SESSION_TIMEOUT_MS:3000}"
  # Name of the directory in zookeeper 'filesystem'
  zk_dir: "${ZOOKEEPER_NODES_DIR:/thingsboard}"
  # The recalculate_delay property is recommended in a microservices architecture setup for rule-engine services.
  # This property provides a pause to ensure that when a rule-engine service is restarted, other nodes don't immediately attempt to recalculate their partitions.
  # The delay is recommended because the initialization of rule chain actors is time-consuming. Avoiding unnecessary recalculations during a restart can enhance system performance and stability.
  recalculate_delay: "${ZOOKEEPER_RECALCULATE_DELAY_MS:0}"

# Cluster parameters
cluster:
  stats:
    # Enable/Disable the cluster statistics. Calculates the number of messages sent between cluster nodes based on each type
    enabled: "${TB_CLUSTER_STATS_ENABLED:false}"
    # Interval of printing the cluster stats to the log file
    print_interval_ms: "${TB_CLUSTER_STATS_PRINT_INTERVAL_MS:10000}"

# Plugins configuration parameters
plugins:
  # Comma-separated package list used during classpath scanning for plugins
  scan_packages: "${PLUGINS_SCAN_PACKAGES:org.thingsboard.server.extensions,org.thingsboard.rule.engine}"

# Security parameters
security:
  # JWT Token parameters
  jwt: # Since 3.4.2 values are persisted in the database during installation or upgrade. On Install, the key will be generated randomly if no custom value set. You can change it later from Web UI under SYS_ADMIN
    tokenExpirationTime: "${JWT_TOKEN_EXPIRATION_TIME:9000}" # Number of seconds (2.5 hours)
    refreshTokenExpTime: "${JWT_REFRESH_TOKEN_EXPIRATION_TIME:604800}" # Number of seconds (1 week).
    tokenIssuer: "${JWT_TOKEN_ISSUER:thingsboard.io}" # User JWT Token issuer
    tokenSigningKey: "${JWT_TOKEN_SIGNING_KEY:thingsboardDefaultSigningKey}" # Base64 encoded
  # Enable/disable access to Tenant Administrators JWT token by System Administrator or Customer Users JWT token by Tenant Administrator
  user_token_access_enabled: "${SECURITY_USER_TOKEN_ACCESS_ENABLED:true}"
  # Enable/disable case-sensitive username login
  user_login_case_sensitive: "${SECURITY_USER_LOGIN_CASE_SENSITIVE:true}"
  claim:
    # Enable/disable claiming devices; if false -> the device's [claimingAllowed] SERVER_SCOPE attribute must be set to [true] to allow claiming the specific device
    allowClaimingByDefault: "${SECURITY_CLAIM_ALLOW_CLAIMING_BY_DEFAULT:true}"
    # Time allowed to claim the device in milliseconds
    duration: "${SECURITY_CLAIM_DURATION:86400000}" # 1 minute, note this value must equal claimDevices.timeToLiveInMinutes value
  basic:
    # Enable/Disable basic security options
    enabled: "${SECURITY_BASIC_ENABLED:false}"
  oauth2:
    # Redirect URL where access code from external user management system will be processed
    loginProcessingUrl: "${SECURITY_OAUTH2_LOGIN_PROCESSING_URL:/login/oauth2/code/}"
    githubMapper:
      # The email addresses that will be mapped from the URL
      emailUrl: "${SECURITY_OAUTH2_GITHUB_MAPPER_EMAIL_URL_KEY:https://api.github.com/user/emails}"
  java_cacerts:
    # CA certificates keystore default path. Typically this keystore is at JAVA_HOME/lib/security/cacerts
    path: "${SECURITY_JAVA_CACERTS_PATH:${java.home}/lib/security/cacerts}"
    # The password of the cacerts keystore file
    password: "${SECURITY_JAVA_CACERTS_PASSWORD:changeit}"

# Mail settings parameters
mail:
  oauth2:
    # Interval for checking refresh token expiration in seconds(by default, 1 day).
    refreshTokenCheckingInterval: "${REFRESH_TOKEN_EXPIRATION_CHECKING_INTERVAL:86400}"
  # Rate limits for sending mails per tenant. As example for 1000 per minute and 10000 per hour is "1000:60,10000:3600"
  per_tenant_rate_limits: "${MAIL_PER_TENANT_RATE_LIMITS:}"

# Usage statistics parameters
usage:
  stats:
    report:
      # Enable/Disable the collection of API usage statistics. Collected on a system and tenant level by default
      enabled: "${USAGE_STATS_REPORT_ENABLED:true}"
      # Enable/Disable the collection of API usage statistics on a customer level
      enabled_per_customer: "${USAGE_STATS_REPORT_PER_CUSTOMER_ENABLED:false}"
      # Statistics reporting interval, set to send summarized data every 10 seconds by default
      interval: "${USAGE_STATS_REPORT_INTERVAL:10}"
    check:
      # Interval of checking the start of the next cycle and re-enabling the blocked tenants/customers
      cycle: "${USAGE_STATS_CHECK_CYCLE:60000}"
    # In milliseconds. The default value is 3 minutes
    gauge_report_interval: "${USAGE_STATS_GAUGE_REPORT_INTERVAL:180000}"
    devices:
      # In seconds, the default value is 1 minute. When changing, in cluster mode, make sure usage.stats.gauge_report_interval is set to x2-x3 of this value
      report_interval: "${DEVICES_STATS_REPORT_INTERVAL:60}"

# UI settings parameters
ui:
  # Dashboard parameters
  dashboard:
    # Maximum allowed datapoints fetched by widgets
    max_datapoints_limit: "${DASHBOARD_MAX_DATAPOINTS_LIMIT:50000}"
  # Help parameters
  help:
    # Base URL for UI help assets
    base-url: "${UI_HELP_BASE_URL:https://raw.githubusercontent.com/thingsboard/thingsboard-ui-help/release-3.7}"

# Database telemetry parameters
database:
  ts_max_intervals: "${DATABASE_TS_MAX_INTERVALS:700}" # Max number of DB queries generated by a single API call to fetch telemetry records
  ts:
    type: "${DATABASE_TS_TYPE:sql}" # cassandra, sql, or timescale (for hybrid mode, DATABASE_TS_TYPE value should be cassandra, or timescale)
  ts_latest:
    type: "${DATABASE_TS_LATEST_TYPE:sql}" # cassandra, sql, or timescale (for hybrid mode, DATABASE_TS_TYPE value should be cassandra, or timescale)

# Cassandra driver configuration parameters
cassandra:
  # Thingsboard cluster name
  cluster_name: "${CASSANDRA_CLUSTER_NAME:Thingsboard Cluster}"
  # Thingsboard keyspace name
  keyspace_name: "${CASSANDRA_KEYSPACE_NAME:thingsboard}"
  # Specify node list
  url: "${CASSANDRA_URL:127.0.0.1:9042}"
  # Specify the local data center name
  local_datacenter: "${CASSANDRA_LOCAL_DATACENTER:datacenter1}"
  ssl:
    # Enable/disable secure connection
    enabled: "${CASSANDRA_USE_SSL:false}"
    # Enable/disable validation of Cassandra server hostname
    # If enabled, the hostname of the Cassandra server must match the CN of the server certificate
    hostname_validation: "${CASSANDRA_SSL_HOSTNAME_VALIDATION:true}"
    # Set trust store for client authentication of the server (optional, uses trust store from default SSLContext if not set)
    trust_store: "${CASSANDRA_SSL_TRUST_STORE:}"
    # The password for Cassandra trust store key
    trust_store_password: "${CASSANDRA_SSL_TRUST_STORE_PASSWORD:}"
    # Set key store for server authentication of the client (optional, uses key store from default SSLContext if not set)
    # A key store is only needed if the Cassandra server requires client authentication
    key_store: "${CASSANDRA_SSL_KEY_STORE:}"
    # The password for the Cassandra key store
    key_store_password: "${CASSANDRA_SSL_KEY_STORE_PASSWORD:}"
    # Comma-separated list of cipher suites (optional, uses Java default cipher suites if not set)
    cipher_suites: "${CASSANDRA_SSL_CIPHER_SUITES:}"
  # Enable/disable JMX
  jmx: "${CASSANDRA_USE_JMX:false}"
  # Enable/disable metrics collection.
  metrics: "${CASSANDRA_USE_METRICS:false}"
  # NONE SNAPPY LZ4
  compression: "${CASSANDRA_COMPRESSION:none}"
  # Specify cassandra cluster initialization timeout in milliseconds (if no hosts are available during startup)
  init_timeout_ms: "${CASSANDRA_CLUSTER_INIT_TIMEOUT_MS:300000}"
  # Specify cassandra cluster initialization retry interval (if no hosts available during startup)
  init_retry_interval_ms: "${CASSANDRA_CLUSTER_INIT_RETRY_INTERVAL_MS:3000}"
  # Cassandra max local requests per connection
  max_requests_per_connection_local: "${CASSANDRA_MAX_REQUESTS_PER_CONNECTION_LOCAL:32768}"
  # Cassandra max remote requests per connection
  max_requests_per_connection_remote: "${CASSANDRA_MAX_REQUESTS_PER_CONNECTION_REMOTE:32768}"
  # Credential parameters
  credentials: "${CASSANDRA_USE_CREDENTIALS:false}"
  # Specify your username
  username: "${CASSANDRA_USERNAME:}"
  # Specify your password
  password: "${CASSANDRA_PASSWORD:}"
  # Astra DB connect https://astra.datastax.com/
  cloud:
    # /etc/thingsboard/astra/secure-connect-thingsboard.zip
    secure_connect_bundle_path: "${CASSANDRA_CLOUD_SECURE_BUNDLE_PATH:}"
    # DucitQPHMzPCBOZqFYexAfKk
    client_id: "${CASSANDRA_CLOUD_CLIENT_ID:}"
    # ZnF7FpuHp43FP5BzM+KY8wGmSb4Ql6BhT4Z7sOU13ze+gXQ-n7OkFpNuB,oACUIQObQnK0g4bSPoZhK5ejkcF9F.j6f64j71Sr.tiRe0Fsq2hPS1ZCGSfAaIgg63IydG
    client_secret: "${CASSANDRA_CLOUD_CLIENT_SECRET:}"

  # Cassandra cluster connection socket parameters #
  socket:
    # Sets the timeout, in milliseconds, of a native connection from ThingsBoard to Cassandra. The default value is 5000
    connect_timeout: "${CASSANDRA_SOCKET_TIMEOUT:5000}"
    # Timeout before closing the connection. Value set in milliseconds
    read_timeout: "${CASSANDRA_SOCKET_READ_TIMEOUT:20000}"
    # Gets if TCP keep-alive must be used
    keep_alive: "${CASSANDRA_SOCKET_KEEP_ALIVE:true}"
    # Enable/Disable reuse-address. The socket option allows for the reuse of local addresses and ports
    reuse_address: "${CASSANDRA_SOCKET_REUSE_ADDRESS:true}"
    # Sets the linger-on-close timeout. By default, this option is not set by the driver. The actual value will be the default from the underlying Netty transport
    so_linger: "${CASSANDRA_SOCKET_SO_LINGER:}"
    # Enable/Disable Nagle's algorithm
    tcp_no_delay: "${CASSANDRA_SOCKET_TCP_NO_DELAY:false}"
    # Sets a hint to the size of the underlying buffers for incoming network I/O. By default, this option is not set by the driver. The actual value will be the default from the underlying Netty transport
    receive_buffer_size: "${CASSANDRA_SOCKET_RECEIVE_BUFFER_SIZE:}"
    # Returns the hint to the size of the underlying buffers for outgoing network I/O. By default, this option is not set by the driver. The actual value will be the default from the underlying Netty transport
    send_buffer_size: "${CASSANDRA_SOCKET_SEND_BUFFER_SIZE:}"

  # Cassandra cluster connection query parameters
  query:
    # Consistency levels in Cassandra can be configured to manage availability versus data accuracy. The consistency level defaults to ONE for all write and read operations
    read_consistency_level: "${CASSANDRA_READ_CONSISTENCY_LEVEL:ONE}"
    # Consistency levels in Cassandra can be configured to manage availability versus data accuracy. The consistency level defaults to ONE for all write and read operations
    write_consistency_level: "${CASSANDRA_WRITE_CONSISTENCY_LEVEL:ONE}"
    # The fetch size specifies how many rows will be returned at once by Cassandra (in other words, it’s the size of each page)
    default_fetch_size: "${CASSANDRA_DEFAULT_FETCH_SIZE:2000}"
    # Specify partitioning size for timestamp key-value storage. Example: MINUTES, HOURS, DAYS, MONTHS, INDEFINITE
    ts_key_value_partitioning: "${TS_KV_PARTITIONING:MONTHS}"
    # Enable/Disable timestamp key-value partioning on read queries
    use_ts_key_value_partitioning_on_read: "${USE_TS_KV_PARTITIONING_ON_READ:true}"
    # The number of partitions that are cached in memory of each service. It is useful to decrease the load of re-inserting the same partitions again
    ts_key_value_partitions_max_cache_size: "${TS_KV_PARTITIONS_MAX_CACHE_SIZE:100000}"
    # Timeseries Time To Live (in seconds) for Cassandra Record. 0 - record has never expired
    ts_key_value_ttl: "${TS_KV_TTL:0}"
    # Maximum number of Cassandra queries that are waiting for execution
    buffer_size: "${CASSANDRA_QUERY_BUFFER_SIZE:200000}"
    # Maximum number of concurrent Cassandra queries
    concurrent_limit: "${CASSANDRA_QUERY_CONCURRENT_LIMIT:1000}"
    # Max time in milliseconds query waits for execution
    permit_max_wait_time: "${PERMIT_MAX_WAIT_TIME:120000}"
    # Amount of threads to dispatch cassandra queries
    dispatcher_threads: "${CASSANDRA_QUERY_DISPATCHER_THREADS:2}"
    callback_threads: "${CASSANDRA_QUERY_CALLBACK_THREADS:4}" # Buffered rate executor (read, write) for managing I/O rate. See "nosql-*-callback" threads in JMX
    result_processing_threads: "${CASSANDRA_QUERY_RESULT_PROCESSING_THREADS:50}" # Result set transformer and processing. See "cassandra-callback" threads in JMX
    # Cassandra query queue polling interval in milliseconds
    poll_ms: "${CASSANDRA_QUERY_POLL_MS:50}"
    # Interval in milliseconds for printing Cassandra query queue statistic
    rate_limit_print_interval_ms: "${CASSANDRA_QUERY_RATE_LIMIT_PRINT_MS:10000}"
    # set all data type values except target to null for the same ts on save
    set_null_values_enabled: "${CASSANDRA_QUERY_SET_NULL_VALUES_ENABLED:true}"
    # log one of cassandra queries with specified frequency (0 - logging is disabled)
    print_queries_freq: "${CASSANDRA_QUERY_PRINT_FREQ:0}"
    tenant_rate_limits:
      # Whether to print rate-limited tenant names when printing Cassandra query queue statistic
      print_tenant_names: "${CASSANDRA_QUERY_TENANT_RATE_LIMITS_PRINT_TENANT_NAMES:false}"

# SQL configuration parameters
sql:
  # Specify batch size for persisting attribute updates
  attributes:
    batch_size: "${SQL_ATTRIBUTES_BATCH_SIZE:1000}" # Batch size for persisting attribute updates
    batch_max_delay: "${SQL_ATTRIBUTES_BATCH_MAX_DELAY_MS:50}" # Max timeout for attributes entries queue polling. The value is set in milliseconds
    stats_print_interval_ms: "${SQL_ATTRIBUTES_BATCH_STATS_PRINT_MS:10000}" # Interval in milliseconds for printing attributes updates statistic
    batch_threads: "${SQL_ATTRIBUTES_BATCH_THREADS:3}" # batch thread count has to be a prime number like 3 or 5 to gain perfect hash distribution
    value_no_xss_validation: "${SQL_ATTRIBUTES_VALUE_NO_XSS_VALIDATION:false}" # If true attribute values will be checked for XSS vulnerability
  ts:
    batch_size: "${SQL_TS_BATCH_SIZE:10000}" # Batch size for persisting timeseries inserts
    batch_max_delay: "${SQL_TS_BATCH_MAX_DELAY_MS:100}" # Max timeout for time-series entries queue polling. The value set in milliseconds
    stats_print_interval_ms: "${SQL_TS_BATCH_STATS_PRINT_MS:10000}" # Interval in milliseconds for printing timeseries insert statistic
    batch_threads: "${SQL_TS_BATCH_THREADS:3}" # batch thread count has to be a prime number like 3 or 5 to gain perfect hash distribution
    value_no_xss_validation: "${SQL_TS_VALUE_NO_XSS_VALIDATION:false}" # If true telemetry values will be checked for XSS vulnerability
  ts_latest:
    batch_size: "${SQL_TS_LATEST_BATCH_SIZE:1000}" # Batch size for persisting latest telemetry updates
    batch_max_delay: "${SQL_TS_LATEST_BATCH_MAX_DELAY_MS:50}" # Maximum timeout for latest telemetry entries queue polling. The value set in milliseconds
    stats_print_interval_ms: "${SQL_TS_LATEST_BATCH_STATS_PRINT_MS:10000}" # Interval in milliseconds for printing latest telemetry updates statistic
    batch_threads: "${SQL_TS_LATEST_BATCH_THREADS:3}" # batch thread count has to be a prime number like 3 or 5 to gain perfect hash distribution
    update_by_latest_ts: "${SQL_TS_UPDATE_BY_LATEST_TIMESTAMP:true}" # Update latest values only if the timestamp of the new record is greater or equals the timestamp of the previously saved latest value. The latest values are stored separately from historical values for fast lookup from DB. Insert of historical value happens in any case
  events:
    batch_size: "${SQL_EVENTS_BATCH_SIZE:10000}" # Batch size for persisting latest telemetry updates
    batch_max_delay: "${SQL_EVENTS_BATCH_MAX_DELAY_MS:100}" # Max timeout for latest telemetry entries queue polling. The value set in milliseconds
    stats_print_interval_ms: "${SQL_EVENTS_BATCH_STATS_PRINT_MS:10000}" # Interval in milliseconds for printing latest telemetry updates statistic
    batch_threads: "${SQL_EVENTS_BATCH_THREADS:3}" # batch thread count has to be a prime number like 3 or 5 to gain perfect hash distribution
    partition_size: "${SQL_EVENTS_REGULAR_PARTITION_SIZE_HOURS:168}" # Number of hours to partition the events. The current value corresponds to one week.
    debug_partition_size: "${SQL_EVENTS_DEBUG_PARTITION_SIZE_HOURS:1}" # Number of hours to partition the debug events. The current value corresponds to one hour.
  edge_events:
    batch_size: "${SQL_EDGE_EVENTS_BATCH_SIZE:1000}" # Batch size for persisting latest telemetry updates
    batch_max_delay: "${SQL_EDGE_EVENTS_BATCH_MAX_DELAY_MS:100}" # Max timeout for latest telemetry entries queue polling. The value set in milliseconds
    stats_print_interval_ms: "${SQL_EDGE_EVENTS_BATCH_STATS_PRINT_MS:10000}" # Interval in milliseconds for printing latest telemetry updates statistic
    partition_size: "${SQL_EDGE_EVENTS_PARTITION_SIZE_HOURS:168}" # Number of hours to partition the events. The current value corresponds to one week.
  audit_logs:
    partition_size: "${SQL_AUDIT_LOGS_PARTITION_SIZE_HOURS:168}" # Default value - 1 week
  alarm_comments:
    partition_size: "${SQL_ALARM_COMMENTS_PARTITION_SIZE_HOURS:168}" # Default value - 1 week
  notifications:
    partition_size: "${SQL_NOTIFICATIONS_PARTITION_SIZE_HOURS:168}" # Default value - 1 week
  # Specify whether to sort entities before batch update. Should be enabled for cluster mode to avoid deadlocks
  batch_sort: "${SQL_BATCH_SORT:true}"
  # Specify whether to remove null characters from strValue of attributes and timeseries before insert
  remove_null_chars: "${SQL_REMOVE_NULL_CHARS:true}"
  # Specify whether to log database queries and their parameters generated by the entity query repository
  log_queries: "${SQL_LOG_QUERIES:false}"
  # Threshold of slow SQL queries to log. The value set in milliseconds
  log_queries_threshold: "${SQL_LOG_QUERIES_THRESHOLD:5000}"
  # Enable/Disable logging statistic information about tenants
  log_tenant_stats: "${SQL_LOG_TENANT_STATS:true}"
  # Interval in milliseconds for printing the latest statistic information about the tenant
  log_tenant_stats_interval_ms: "${SQL_LOG_TENANT_STATS_INTERVAL_MS:60000}"
  postgres:
    # Specify partitioning size for timestamp key-value storage. Example: DAYS, MONTHS, YEARS, INDEFINITE.
    ts_key_value_partitioning: "${SQL_POSTGRES_TS_KV_PARTITIONING:MONTHS}"
  timescale:
    # Specify Interval size for new data chunks storage.
    chunk_time_interval: "${SQL_TIMESCALE_CHUNK_TIME_INTERVAL:604800000}"
    batch_threads: "${SQL_TIMESCALE_BATCH_THREADS:3}" # batch thread count has to be a prime number like 3 or 5 to gain perfect hash distribution
  ttl:
    ts:
      # Enable/disable TTL (Time To Live) for timeseries records
      enabled: "${SQL_TTL_TS_ENABLED:true}"
      execution_interval_ms: "${SQL_TTL_TS_EXECUTION_INTERVAL:86400000}" # Number of milliseconds. The current value corresponds to one day
      # The parameter to specify system TTL(Time To Live) value for timeseries records. Value set in seconds.
      # 0 - records are never expired.
      ts_key_value_ttl: "${SQL_TTL_TS_TS_KEY_VALUE_TTL:0}"
    events:
      # Enable/disable TTL (Time To Live) for event records
      enabled: "${SQL_TTL_EVENTS_ENABLED:true}"
      execution_interval_ms: "${SQL_TTL_EVENTS_EXECUTION_INTERVAL:3600000}" # Number of milliseconds (max random initial delay and fixed period).
      # Number of seconds. TTL is disabled by default. The accuracy of the cleanup depends on the sql.events.partition_size parameter.
      events_ttl: "${SQL_TTL_EVENTS_EVENTS_TTL:0}"
      # Number of seconds. The current value corresponds to one week. The accuracy of the cleanup depends on the sql.events.debug_partition_size parameter.
      debug_events_ttl: "${SQL_TTL_EVENTS_DEBUG_EVENTS_TTL:604800}"
    edge_events:
      enabled: "${SQL_TTL_EDGE_EVENTS_ENABLED:true}" # Enable/disable TTL (Time To Live) for edge event records
      execution_interval_ms: "${SQL_TTL_EDGE_EVENTS_EXECUTION_INTERVAL:86400000}" # Number of milliseconds. The current value corresponds to one day
      edge_events_ttl: "${SQL_TTL_EDGE_EVENTS_TTL:2628000}" # Number of seconds. The current value corresponds to one month
    alarms:
      checking_interval: "${SQL_ALARMS_TTL_CHECKING_INTERVAL:7200000}" # Number of milliseconds. The current value corresponds to two hours
      removal_batch_size: "${SQL_ALARMS_TTL_REMOVAL_BATCH_SIZE:3000}" # To delete outdated alarms not all at once but in batches
    rpc:
      enabled: "${SQL_TTL_RPC_ENABLED:true}" # Enable/disable TTL (Time To Live) for rpc call records
      checking_interval: "${SQL_RPC_TTL_CHECKING_INTERVAL:7200000}" # Number of milliseconds. The current value corresponds to two hours
    audit_logs:
      enabled: "${SQL_TTL_AUDIT_LOGS_ENABLED:true}" # Enable/disable TTL (Time To Live) for audit log records
      ttl: "${SQL_TTL_AUDIT_LOGS_SECS:0}" # Disabled by default. The accuracy of the cleanup depends on the sql.audit_logs.partition_size
      checking_interval_ms: "${SQL_TTL_AUDIT_LOGS_CHECKING_INTERVAL_MS:86400000}" # Default value - 1 day
    notifications:
      enabled: "${SQL_TTL_NOTIFICATIONS_ENABLED:true}" # Enable/disable TTL (Time To Live) for notification center records
      ttl: "${SQL_TTL_NOTIFICATIONS_SECS:2592000}" # Default value - 30 days
      checking_interval_ms: "${SQL_TTL_NOTIFICATIONS_CHECKING_INTERVAL_MS:86400000}" # Default value - 1 day
  relations:
    max_level: "${SQL_RELATIONS_MAX_LEVEL:50}" # This value has to be reasonably small to prevent infinite recursion as early as possible
    pool_size: "${SQL_RELATIONS_POOL_SIZE:4}" # This value has to be reasonably small to prevent the relation query from blocking all other DB calls
    query_timeout: "${SQL_RELATIONS_QUERY_TIMEOUT_SEC:20}" # This value has to be reasonably small to prevent the relation query from blocking all other DB calls

# Actor system parameters
actors:
  system:
    throughput: "${ACTORS_SYSTEM_THROUGHPUT:5}" # Number of messages the actor system will process per actor before switching to processing of messages for the next actor
    scheduler_pool_size: "${ACTORS_SYSTEM_SCHEDULER_POOL_SIZE:1}" # Thread pool size for actor system scheduler
    max_actor_init_attempts: "${ACTORS_SYSTEM_MAX_ACTOR_INIT_ATTEMPTS:10}" # Maximum number of attempts to init the actor before disabling the actor
    app_dispatcher_pool_size: "${ACTORS_SYSTEM_APP_DISPATCHER_POOL_SIZE:1}" # Thread pool size for main actor system dispatcher
    tenant_dispatcher_pool_size: "${ACTORS_SYSTEM_TENANT_DISPATCHER_POOL_SIZE:2}" # Thread pool size for actor system dispatcher that process messages for tenant actors
    device_dispatcher_pool_size: "${ACTORS_SYSTEM_DEVICE_DISPATCHER_POOL_SIZE:4}" # Thread pool size for actor system dispatcher that process messages for device actors
    rule_dispatcher_pool_size: "${ACTORS_SYSTEM_RULE_DISPATCHER_POOL_SIZE:8}" # Thread pool size for actor system dispatcher that process messages for rule engine (chain/node) actors
    edge_dispatcher_pool_size: "${ACTORS_SYSTEM_EDGE_DISPATCHER_POOL_SIZE:4}" # Thread pool size for actor system dispatcher that process messages for edge actors
  tenant:
    create_components_on_init: "${ACTORS_TENANT_CREATE_COMPONENTS_ON_INIT:true}" # Create components in initialization
  session:
    max_concurrent_sessions_per_device: "${ACTORS_MAX_CONCURRENT_SESSION_PER_DEVICE:1}" # Max number of concurrent sessions per device
    sync:
      # Default timeout for processing requests using synchronous session (HTTP, CoAP) in milliseconds
      timeout: "${ACTORS_SESSION_SYNC_TIMEOUT:10000}"
  rule:
    # Specify thread pool size for database request callbacks executor service
    db_callback_thread_pool_size: "${ACTORS_RULE_DB_CALLBACK_THREAD_POOL_SIZE:50}"
    # Specify thread pool size for mail sender executor service
    mail_thread_pool_size: "${ACTORS_RULE_MAIL_THREAD_POOL_SIZE:40}"
    # Specify thread pool size for password reset emails
    mail_password_reset_thread_pool_size: "${ACTORS_RULE_MAIL_PASSWORD_RESET_THREAD_POOL_SIZE:10}"
    # Specify thread pool size for sms sender executor service
    sms_thread_pool_size: "${ACTORS_RULE_SMS_THREAD_POOL_SIZE:50}"
    # Whether to allow usage of system mail service for rules
    allow_system_mail_service: "${ACTORS_RULE_ALLOW_SYSTEM_MAIL_SERVICE:true}"
    # Whether to allow usage of system sms service for rules
    allow_system_sms_service: "${ACTORS_RULE_ALLOW_SYSTEM_SMS_SERVICE:true}"
    # Specify thread pool size for external call service
    external_call_thread_pool_size: "${ACTORS_RULE_EXTERNAL_CALL_THREAD_POOL_SIZE:50}"
    chain:
      # Errors for particular actors are persisted once per specified amount of milliseconds
      error_persist_frequency: "${ACTORS_RULE_CHAIN_ERROR_FREQUENCY:3000}"
      debug_mode_rate_limits_per_tenant:
        # Enable/Disable the rate limit of persisted debug events for all rule nodes per tenant
        enabled: "${ACTORS_RULE_CHAIN_DEBUG_MODE_RATE_LIMITS_PER_TENANT_ENABLED:true}"
        # The value of DEBUG mode rate limit. By default, no more then 50 thousand events per hour
        configuration: "${ACTORS_RULE_CHAIN_DEBUG_MODE_RATE_LIMITS_PER_TENANT_CONFIGURATION:50000:3600}"
    node:
      # Errors for particular actor are persisted once per specified amount of milliseconds
      error_persist_frequency: "${ACTORS_RULE_NODE_ERROR_FREQUENCY:3000}"
    transaction:
      # Size of queues that store messages for transaction rule nodes
      queue_size: "${ACTORS_RULE_TRANSACTION_QUEUE_SIZE:15000}"
      # Time in milliseconds for transaction to complete
      duration: "${ACTORS_RULE_TRANSACTION_DURATION:60000}"
    external:
      # Force acknowledgment of the incoming message for external rule nodes to decrease processing latency.
      # Enqueue the result of external node processing as a separate message to the rule engine.
      force_ack: "${ACTORS_RULE_EXTERNAL_NODE_FORCE_ACK:false}"
  rpc:
    # Maximum number of persistent RPC call retries in case of failed request delivery.
    max_retries: "${ACTORS_RPC_MAX_RETRIES:5}"
    # RPC submit strategies. Allowed values: BURST, SEQUENTIAL_ON_ACK_FROM_DEVICE, SEQUENTIAL_ON_RESPONSE_FROM_DEVICE.
    submit_strategy: "${ACTORS_RPC_SUBMIT_STRATEGY_TYPE:BURST}"
    # Time in milliseconds for RPC to receive a response after delivery. Used only for SEQUENTIAL_ON_RESPONSE_FROM_DEVICE submit strategy.
    response_timeout_ms: "${ACTORS_RPC_RESPONSE_TIMEOUT_MS:30000}"
  statistics:
    # Enable/disable actor statistics
    enabled: "${ACTORS_STATISTICS_ENABLED:true}"
    # Frequency of printing the JS executor statistics
    js_print_interval_ms: "${ACTORS_JS_STATISTICS_PRINT_INTERVAL_MS:10000}"
    # Actors statistic persistence frequency in milliseconds
    persist_frequency: "${ACTORS_STATISTICS_PERSIST_FREQUENCY:3600000}"

# Cache settings parameters
cache:
  # caffeine or redis
  type: "${CACHE_TYPE:caffeine}"
  maximumPoolSize: "${CACHE_MAXIMUM_POOL_SIZE:16}" # max pool size to process futures that call the external cache
  attributes:
    # make sure that if cache.type is 'redis' and cache.attributes.enabled is 'true' if you change 'maxmemory-policy' Redis config property to 'allkeys-lru', 'allkeys-lfu' or 'allkeys-random'
    enabled: "${CACHE_ATTRIBUTES_ENABLED:true}"
  specs:
    relations:
      timeToLiveInMinutes: "${CACHE_SPECS_RELATIONS_TTL:1440}" # Relations cache TTL
      maxSize: "${CACHE_SPECS_RELATIONS_MAX_SIZE:10000}" # 0 means the cache is disabled
    deviceCredentials:
      timeToLiveInMinutes: "${CACHE_SPECS_DEVICE_CREDENTIALS_TTL:1440}" # Device credentials cache TTL
      maxSize: "${CACHE_SPECS_DEVICE_CREDENTIALS_MAX_SIZE:10000}" # 0 means the cache is disabled
    devices:
      timeToLiveInMinutes: "${CACHE_SPECS_DEVICES_TTL:1440}" # Device cache TTL
      maxSize: "${CACHE_SPECS_DEVICES_MAX_SIZE:10000}" # 0 means the cache is disabled
    sessions:
      timeToLiveInMinutes: "${CACHE_SPECS_SESSIONS_TTL:1440}" # Sessions cache TTL
      maxSize: "${CACHE_SPECS_SESSIONS_MAX_SIZE:10000}" # 0 means the cache is disabled
    assets:
      timeToLiveInMinutes: "${CACHE_SPECS_ASSETS_TTL:1440}" # Asset cache TTL
      maxSize: "${CACHE_SPECS_ASSETS_MAX_SIZE:10000}" # 0 means the cache is disabled
    customers:
      timeToLiveInMinutes: "${CACHE_SPECS_CUSTOMERS_TTL:1440}" # Customer cache TTL
      maxSize: "${CACHE_SPECS_CUSTOMERS_MAX_SIZE:10000}" # 0 means the cache is disabled
    users:
      timeToLiveInMinutes: "${CACHE_SPECS_USERS_TTL:1440}" # User cache TTL
      maxSize: "${CACHE_SPECS_USERS_MAX_SIZE:10000}" # 0 means the cache is disabled
    entityViews:
      timeToLiveInMinutes: "${CACHE_SPECS_ENTITY_VIEWS_TTL:1440}" # Entity view cache TTL
      maxSize: "${CACHE_SPECS_ENTITY_VIEWS_MAX_SIZE:10000}" # 0 means the cache is disabled
    claimDevices:
      timeToLiveInMinutes: "${CACHE_SPECS_CLAIM_DEVICES_TTL:1440}" # Claim devices cache TTL
      maxSize: "${CACHE_SPECS_CLAIM_DEVICES_MAX_SIZE:1000}" # 0 means the cache is disabled
    securitySettings:
      timeToLiveInMinutes: "${CACHE_SPECS_SECURITY_SETTINGS_TTL:1440}" # Security settings cache TTL
      maxSize: "${CACHE_SPECS_SECURITY_SETTINGS_MAX_SIZE:10000}" # 0 means the cache is disabled
    tenantProfiles:
      timeToLiveInMinutes: "${CACHE_SPECS_TENANT_PROFILES_TTL:1440}" # Tenant profiles cache TTL
      maxSize: "${CACHE_SPECS_TENANT_PROFILES_MAX_SIZE:10000}" # 0 means the cache is disabled
    tenants:
      timeToLiveInMinutes: "${CACHE_SPECS_TENANTS_TTL:1440}" # Tenant cache TTL
      maxSize: "${CACHE_SPECS_TENANTS_MAX_SIZE:10000}" # 0 means the cache is disabled
    tenantsExist:
      # Environment variables are intentionally the same as in 'tenants' cache to be equal.
      timeToLiveInMinutes: "${CACHE_SPECS_TENANTS_TTL:1440}"
      maxSize: "${CACHE_SPECS_TENANTS_MAX_SIZE:10000}" # 0 means the cache is disabled
    deviceProfiles:
      timeToLiveInMinutes: "${CACHE_SPECS_DEVICE_PROFILES_TTL:1440}" # Device profile cache TTL
      maxSize: "${CACHE_SPECS_DEVICE_PROFILES_MAX_SIZE:10000}" # 0 means the cache is disabled
    assetProfiles:
      timeToLiveInMinutes: "${CACHE_SPECS_ASSET_PROFILES_TTL:1440}" # Asset profile cache TTL
      maxSize: "${CACHE_SPECS_ASSET_PROFILES_MAX_SIZE:10000}" # 0 means the cache is disabled
    notificationSettings:
      timeToLiveInMinutes: "${CACHE_SPECS_NOTIFICATION_SETTINGS_TTL:10}" # Notification settings cache TTL
      maxSize: "${CACHE_SPECS_NOTIFICATION_SETTINGS_MAX_SIZE:1000}" # 0 means the cache is disabled
    sentNotifications:
      timeToLiveInMinutes: "${CACHE_SPECS_SENT_NOTIFICATIONS_TTL:1440}" # Sent notifications cache TTL
      maxSize: "${CACHE_SPECS_SENT_NOTIFICATIONS_MAX_SIZE:10000}" # 0 means the cache is disabled
    attributes:
      timeToLiveInMinutes: "${CACHE_SPECS_ATTRIBUTES_TTL:1440}" # Attributes cache TTL
      maxSize: "${CACHE_SPECS_ATTRIBUTES_MAX_SIZE:100000}" # 0 means the cache is disabled
    userSessionsInvalidation:
      # The value of this TTL is ignored and replaced by the JWT refresh token expiration time
      timeToLiveInMinutes: "0"
      maxSize: "${CACHE_SPECS_USERS_UPDATE_TIME_MAX_SIZE:10000}" # 0 means the cache is disabled
    otaPackages:
      timeToLiveInMinutes: "${CACHE_SPECS_OTA_PACKAGES_TTL:60}" # Ota packages cache TTL
      maxSize: "${CACHE_SPECS_OTA_PACKAGES_MAX_SIZE:10}" # 0 means the cache is disabled
    otaPackagesData:
      timeToLiveInMinutes: "${CACHE_SPECS_OTA_PACKAGES_DATA_TTL:60}" # Ota packages data cache TTL
      maxSize: "${CACHE_SPECS_OTA_PACKAGES_DATA_MAX_SIZE:10}" # 0 means the cache is disabled
    edges:
      timeToLiveInMinutes: "${CACHE_SPECS_EDGES_TTL:1440}" # Edges cache TTL
      maxSize: "${CACHE_SPECS_EDGES_MAX_SIZE:10000}" # 0 means the cache is disabled
    edgeSessions:
      timeToLiveInMinutes: "${CACHE_SPECS_EDGE_SESSIONS_TTL:0}" # Edge Sessions cache TTL; no expiration time if set to '0'
      maxSize: "${CACHE_SPECS_EDGE_SESSIONS_MAX_SIZE:10000}" # 0 means the cache is disabled
    repositorySettings:
      timeToLiveInMinutes: "${CACHE_SPECS_REPOSITORY_SETTINGS_TTL:1440}" # Repository settings cache TTL
      maxSize: "${CACHE_SPECS_REPOSITORY_SETTINGS_MAX_SIZE:10000}" # 0 means the cache is disabled
    autoCommitSettings:
      timeToLiveInMinutes: "${CACHE_SPECS_AUTO_COMMIT_SETTINGS_TTL:1440}" # Autocommit settings cache TTL
      maxSize: "${CACHE_SPECS_AUTO_COMMIT_SETTINGS_MAX_SIZE:10000}" # 0 means the cache is disabled
    twoFaVerificationCodes:
      timeToLiveInMinutes: "${CACHE_SPECS_TWO_FA_VERIFICATION_CODES_TTL:60}" # Two factor verification codes cache TTL
      maxSize: "${CACHE_SPECS_TWO_FA_VERIFICATION_CODES_MAX_SIZE:100000}" # 0 means the cache is disabled
    versionControlTask:
      timeToLiveInMinutes: "${CACHE_SPECS_VERSION_CONTROL_TASK_TTL:20}" # Version control task cache TTL
      maxSize: "${CACHE_SPECS_VERSION_CONTROL_TASK_MAX_SIZE:100000}" # 0 means the cache is disabled
    userSettings:
      timeToLiveInMinutes: "${CACHE_SPECS_USER_SETTINGS_TTL:1440}" # User settings cache TTL
      maxSize: "${CACHE_SPECS_USER_SETTINGS_MAX_SIZE:100000}" # 0 means the cache is disabled
    dashboardTitles:
      timeToLiveInMinutes: "${CACHE_SPECS_DASHBOARD_TITLES_TTL:1440}" # Dashboard titles cache TTL
      maxSize: "${CACHE_SPECS_DASHBOARD_TITLES_MAX_SIZE:100000}" # 0 means the cache is disabled
    entityCount:
      timeToLiveInMinutes: "${CACHE_SPECS_ENTITY_COUNT_TTL:1440}" # Entity count cache TTL
      maxSize: "${CACHE_SPECS_ENTITY_COUNT_MAX_SIZE:100000}" # 0 means the cache is disabled
    resourceInfo:
      timeToLiveInMinutes: "${CACHE_SPECS_RESOURCE_INFO_TTL:1440}" # Resource info cache TTL
      maxSize: "${CACHE_SPECS_RESOURCE_INFO_MAX_SIZE:100000}" # 0 means the cache is disabled
    alarmTypes:
      timeToLiveInMinutes: "${CACHE_SPECS_ALARM_TYPES_TTL:60}" # Alarm types cache TTL
      maxSize: "${CACHE_SPECS_ALARM_TYPES_MAX_SIZE:10000}" # 0 means the cache is disabled
    mobileAppSettings:
      timeToLiveInMinutes: "${CACHE_SPECS_MOBILE_APP_SETTINGS_TTL:1440}" # Mobile application cache TTL
      maxSize: "${CACHE_SPECS_MOBILE_APP_SETTINGS_MAX_SIZE:10000}" # 0 means the cache is disabled
    mobileSecretKey:
      timeToLiveInMinutes: "${CACHE_MOBILE_SECRET_KEY_TTL:2}" # QR secret key cache TTL
      maxSize: "${CACHE_MOBILE_SECRET_KEY_MAX_SIZE:10000}" # 0 means the cache is disabled

  # Deliberately placed outside the 'specs' group above
  notificationRules:
    timeToLiveInMinutes: "${CACHE_SPECS_NOTIFICATION_RULES_TTL:30}" # Notification rules cache TTL
    maxSize: "${CACHE_SPECS_NOTIFICATION_RULES_MAX_SIZE:1000}" # 0 means the cache is disabled
  rateLimits:
    timeToLiveInMinutes: "${CACHE_SPECS_RATE_LIMITS_TTL:120}" # Rate limits cache TTL
    maxSize: "${CACHE_SPECS_RATE_LIMITS_MAX_SIZE:200000}" # 0 means the cache is disabled
  entityLimits:
    timeToLiveInMinutes: "${CACHE_SPECS_ENTITY_LIMITS_TTL:5}" # Entity limits cache TTL
    maxSize: "${CACHE_SPECS_ENTITY_LIMITS_MAX_SIZE:100000}" # 0 means the cache is disabled
  image:
    etag:
      timeToLiveInMinutes: "${CACHE_SPECS_IMAGE_ETAGS_TTL:44640}" # Image ETags cache TTL
      maxSize: "${CACHE_SPECS_IMAGE_ETAGS_MAX_SIZE:10000}" # 0 means the cache is disabled
    systemImagesBrowserTtlInMinutes: "${CACHE_SPECS_IMAGE_SYSTEM_BROWSER_TTL:0}" # Browser cache TTL for system images in minutes. 0 means the cache is disabled
    tenantImagesBrowserTtlInMinutes: "${CACHE_SPECS_IMAGE_TENANT_BROWSER_TTL:0}" # Browser cache TTL for tenant images in minutes. 0 means the cache is disabled

# Spring data parameters
spring.data.redis.repositories.enabled: false # Disable this because it is not required.

# Redis configuration parameters
redis:
  # standalone or cluster or sentinel
  connection:
    # Redis deployment type: Standalone (single Redis node deployment) OR Cluster
    type: "${REDIS_CONNECTION_TYPE:standalone}"
  standalone:
    # Redis connection host
    host: "${REDIS_HOST:localhost}"
    # Redis connection port
    port: "${REDIS_PORT:6379}"
    # Use the default Redis configuration file
    useDefaultClientConfig: "${REDIS_USE_DEFAULT_CLIENT_CONFIG:true}"
    # This value may be used only if you used not default ClientConfig
    clientName: "${REDIS_CLIENT_NAME:standalone}"
    # This value may be used only if you used not default ClientConfig
    connectTimeout: "${REDIS_CLIENT_CONNECT_TIMEOUT:30000}"
    # This value may be used only if you used not default ClientConfig
    readTimeout: "${REDIS_CLIENT_READ_TIMEOUT:60000}"
    # This value may be used only if you used not default ClientConfig
    usePoolConfig: "${REDIS_CLIENT_USE_POOL_CONFIG:false}"
  cluster:
    # Comma-separated list of "host:port" pairs to bootstrap from.
    nodes: "${REDIS_NODES:}"
    # Maximum number of redirects to follow when executing commands across the cluster.
    max-redirects: "${REDIS_MAX_REDIRECTS:12}"
    # if set false will be used pool config build from values of the pool config section
    useDefaultPoolConfig: "${REDIS_USE_DEFAULT_POOL_CONFIG:true}"
  sentinel:
    # name of the master node
    master: "${REDIS_MASTER:}"
    # comma-separated list of "host:port" pairs of sentinels
    sentinels: "${REDIS_SENTINELS:}"
    # password to authenticate with sentinel
    password: "${REDIS_SENTINEL_PASSWORD:}"
    # if set false will be used pool config build from values of the pool config section
    useDefaultPoolConfig: "${REDIS_USE_DEFAULT_POOL_CONFIG:true}"
  # db index
  db: "${REDIS_DB:0}"
  # db password
  password: "${REDIS_PASSWORD:}"
  # ssl config
  ssl:
    # Enable/disable secure connection
    enabled: "${TB_REDIS_SSL_ENABLED:false}"
    # Server SSL credentials (only PEM format is supported)
    credentials:
      # Path redis server (CA) certificate
      cert_file: "${TB_REDIS_SSL_PEM_CERT:}"
      # Path to user certificate file. This is optional for the client and can be used for two-way authentication for the client
      user_cert_file: "${TB_REDIS_SSL_PEM_KEY:}"
      # Path to user private key file. This is optional for the client and only needed if ‘user_cert_file’ is configured.
      user_key_file: "${TB_REDIS_SSL_PEM_KEY_PASSWORD:}"
  # pool config
  pool_config:
    # Maximum number of connections that can be allocated by the connection pool
    maxTotal: "${REDIS_POOL_CONFIG_MAX_TOTAL:128}"
    # Maximum number of idle connections that can be maintained in the pool without being closed
    maxIdle: "${REDIS_POOL_CONFIG_MAX_IDLE:128}"
    # Minumum number of idle connections that can be maintained in the pool without being closed
    minIdle: "${REDIS_POOL_CONFIG_MIN_IDLE:16}"
    # Enable/Disable PING command sent when a connection is borrowed
    testOnBorrow: "${REDIS_POOL_CONFIG_TEST_ON_BORROW:true}"
    # The property is used to specify whether to test the connection before returning it to the connection pool.
    testOnReturn: "${REDIS_POOL_CONFIG_TEST_ON_RETURN:true}"
    # The property is used in the context of connection pooling in Redis
    testWhileIdle: "${REDIS_POOL_CONFIG_TEST_WHILE_IDLE:true}"
    # Minimum time that an idle connection should be idle before it can be evicted from the connection pool. The value is set in milliseconds
    minEvictableMs: "${REDIS_POOL_CONFIG_MIN_EVICTABLE_MS:60000}"
    # Specifies the time interval in milliseconds between two consecutive eviction runs
    evictionRunsMs: "${REDIS_POOL_CONFIG_EVICTION_RUNS_MS:30000}"
    # Maximum time in milliseconds where a client is willing to wait for a connection from the pool when all connections are exhausted
    maxWaitMills: "${REDIS_POOL_CONFIG_MAX_WAIT_MS:60000}"
    # Specifies the number of connections to test for eviction during each eviction run
    numberTestsPerEvictionRun: "${REDIS_POOL_CONFIG_NUMBER_TESTS_PER_EVICTION_RUN:3}"
    # Determines the behavior when a thread requests a connection from the pool, but there are no available connections, and the pool cannot create more due to the maxTotal configuration
    blockWhenExhausted: "${REDIS_POOL_CONFIG_BLOCK_WHEN_EXHAUSTED:true}"
  # TTL for short-living SET commands that are used to replace DEL to enable transaction support
  evictTtlInMs: "${REDIS_EVICT_TTL_MS:60000}"


# Update version parameters
updates:
  # Enable/disable checks for the new version
  enabled: "${UPDATES_ENABLED:true}"

# Spring CORS configuration parameters
spring.mvc.cors:
  mappings:
    # Intercept path
    "[/api/**]":
      #Comma-separated list of origins to allow. '*' allows all origins. When not set, CORS support is disabled.
      allowed-origin-patterns: "*"
      #Comma-separated list of methods to allow. '*' allows all methods.
      allowed-methods: "*"
      #Comma-separated list of headers to allow in a request. '*' allows all headers.
      allowed-headers: "*"
      #How long, in seconds, the response from a pre-flight request can be cached by clients.
      max-age: "1800"
      #Set whether credentials are supported. When not set, credentials are not supported.
      allow-credentials: "true"

# General spring parameters
spring.main.allow-circular-references: "true" # Spring Boot configuration property that controls whether circular dependencies between beans are allowed.
spring.freemarker.checkTemplateLocation: "false" # spring freemarker configuration
spring.mvc.async.request-timeout: "${SPRING_MVC_ASYNC_REQUEST_TIMEOUT:30000}" # The default timeout for asynchronous requests in milliseconds
spring.mvc.pathmatch.matching-strategy: "ANT_PATH_MATCHER" # For endpoints matching in Swagger
spring.resources.chain:
  compressed: "true" # This property enables or disables support for serving pre-compressed resources (for example, a .gzip or .br file)
  strategy:
    content:
      enabled: "true" # This property enables or disables the content Version Strategy. This strategy allows Spring to generate a unique version for static resources, which is based on the content of the resource

spring.servlet.multipart.max-file-size: "${SPRING_SERVLET_MULTIPART_MAX_FILE_SIZE:50MB}" # Total file size cannot exceed 50MB when configuring file uploads
spring.servlet.multipart.max-request-size: "${SPRING_SERVLET_MULTIPART_MAX_REQUEST_SIZE:50MB}" # Total request size for a multipart/form-data cannot exceed 50MB

spring.jpa.properties.hibernate.jdbc.lob.non_contextual_creation: "true" #Fix Postgres JPA Error (Method org.postgresql.jdbc.PgConnection.createClob() is not yet implemented)
spring.jpa.properties.hibernate.order_by.default_null_ordering: "${SPRING_JPA_PROPERTIES_HIBERNATE_ORDER_BY_DEFAULT_NULL_ORDERING:last}" # Note: as for current Spring JPA version, custom NullHandling for the Sort.Order is ignored and this parameter is used
spring.jpa.properties.hibernate.dialect: "${SPRING_JPA_DIALECT:org.thingsboard.server.dao.ThingsboardPostgreSQLDialect}" # we use custom dialect that contains ilike(arg1, arg2) function (is interpreted to postgres ILIKE operator)

# SQL DAO Configuration parameters
spring:
  data:
    jpa:
      repositories:
        enabled: "true" # Enable/Disable the Spring Data JPA repositories support
  jpa:
    properties:
      jakarta.persistence.query.timeout: "${JAVAX_PERSISTENCE_QUERY_TIMEOUT:30000}" # General timeout for JDBC queries
    open-in-view: "false" # Enabled by default. Therefore, database queries may be performed during view rendering. Explicitly configure spring.jpa.open-in-view to disable this warning
    hibernate:
      # You can set a Hibernate feature that controls the DDL behavior in a more fine-grained way. The standard Hibernate property values are none, validate, update, create-drop. Spring Boot chooses a default value for you based on whether it thinks your database is embedded (default create-drop) or not (default none)
      ddl-auto: "none"
  datasource:
    # Database driver for Spring JPA - org.postgresql.Driver
    driverClassName: "${SPRING_DRIVER_CLASS_NAME:org.postgresql.Driver}"
    # Database connection URL
    url: "${SPRING_DATASOURCE_URL:jdbc:postgresql://localhost:5432/thingsboard}"
    # Database user name
    username: "${SPRING_DATASOURCE_USERNAME:postgres}"
    # Database user password
    password: "${SPRING_DATASOURCE_PASSWORD:postgres}"
    hikari:
      # This property controls the amount of time that a connection can be out of the pool before a message is logged indicating a possible connection leak. A value of 0 means leak detection is disabled
      leakDetectionThreshold: "${SPRING_DATASOURCE_HIKARI_LEAK_DETECTION_THRESHOLD:0}"
      # This property increases the number of connections in the pool as demand increases. At the same time, the property ensures that the pool doesn't grow to the point of exhausting a system's resources, which ultimately affects an application's performance and availability
      maximumPoolSize: "${SPRING_DATASOURCE_MAXIMUM_POOL_SIZE:16}"
      registerMbeans: "${SPRING_DATASOURCE_HIKARI_REGISTER_MBEANS:false}" # true - enable MBean to diagnose pools state via JMX

# Audit log parameters
audit-log:
  # Enable/disable audit log functionality.
  enabled: "${AUDIT_LOG_ENABLED:true}"
  # Logging levels per each entity type.
  # Allowed values: OFF (disable), W (log write operations), RW (log read and write operations)
  logging-level:
    mask:
      "device": "${AUDIT_LOG_MASK_DEVICE:W}" # Device logging levels. Allowed values: OFF (disable), W (log write operations), RW (log read and write operation
      "asset": "${AUDIT_LOG_MASK_ASSET:W}" # Asset logging levels. Allowed values: OFF (disable), W (log write operations), RW (log read and write operation
      "dashboard": "${AUDIT_LOG_MASK_DASHBOARD:W}" # Dashboard logging levels. Allowed values: OFF (disable), W (log write operations), RW (log read and write operation
      "widget_type": "${AUDIT_LOG_MASK_WIDGET_TYPE:W}" # Widget type logging levels. Allowed values: OFF (disable), W (log write operations), RW (log read and write operation
      "widgets_bundle": "${AUDIT_LOG_MASK_WIDGETS_BUNDLE:W}" # Widget bundles logging levels. Allowed values: OFF (disable), W (log write operations), RW (log read and write operation
      "customer": "${AUDIT_LOG_MASK_CUSTOMER:W}" # Customer logging levels. Allowed values: OFF (disable), W (log write operations), RW (log read and write operation
      "user": "${AUDIT_LOG_MASK_USER:W}" # User logging levels. Allowed values: OFF (disable), W (log write operations), RW (log read and write operation
      "rule_chain": "${AUDIT_LOG_MASK_RULE_CHAIN:W}" # Rule chain logging levels. Allowed values: OFF (disable), W (log write operations), RW (log read and write operation
      "alarm": "${AUDIT_LOG_MASK_ALARM:W}" # Alarm logging levels. Allowed values: OFF (disable), W (log write operations), RW (log read and write operation
      "entity_view": "${AUDIT_LOG_MASK_ENTITY_VIEW:W}" # Entity view logging levels. Allowed values: OFF (disable), W (log write operations), RW (log read and write operation
      "device_profile": "${AUDIT_LOG_MASK_DEVICE_PROFILE:W}" # Device profile logging levels. Allowed values: OFF (disable), W (log write operations), RW (log read and write operation
      "asset_profile": "${AUDIT_LOG_MASK_ASSET_PROFILE:W}" # Asset profile logging levels. Allowed values: OFF (disable), W (log write operations), RW (log read and write operation
      "edge": "${AUDIT_LOG_MASK_EDGE:W}" # Edge logging levels. Allowed values: OFF (disable), W (log write operations), RW (log read and write operation
      "tb_resource": "${AUDIT_LOG_MASK_RESOURCE:W}" # TB resource logging levels. Allowed values: OFF (disable), W (log write operations), RW (log read and write operation
      "ota_package": "${AUDIT_LOG_MASK_OTA_PACKAGE:W}" # Ota package logging levels. Allowed values: OFF (disable), W (log write operations), RW (log read and write operation
  sink:
    # Type of external sink. possible options: none, elasticsearch
    type: "${AUDIT_LOG_SINK_TYPE:none}"
    # Name of the index where audit logs are stored
    # Index name could contain next placeholders (not mandatory):
    # @{TENANT} - substituted by tenant ID
    # @{DATE} - substituted by current date in format provided in audit_log.sink.date_format
    index_pattern: "${AUDIT_LOG_SINK_INDEX_PATTERN:@{TENANT}_AUDIT_LOG_@{DATE}}"
    # Date format. Details of the pattern can be found here:
    # https://docs.oracle.com/javase/8/docs/api/java/time/format/DateTimeFormatter.html
    date_format: "${AUDIT_LOG_SINK_DATE_FORMAT:YYYY.MM.dd}"
    scheme_name: "${AUDIT_LOG_SINK_SCHEME_NAME:http}" # http or https
    host: "${AUDIT_LOG_SINK_HOST:localhost}" # Host of external sink system
    port: "${AUDIT_LOG_SINK_PORT:9200}" # Port of external sink system
    user_name: "${AUDIT_LOG_SINK_USER_NAME:}" # Username used to access external sink system
    password: "${AUDIT_LOG_SINK_PASSWORD:}" # Password used to access external sink system

# Device state parameters
state:
  # Device inactivity timeout is a global configuration parameter that defines when the device will be marked as "inactive" by the server.
  # The parameter value is in seconds. A user can overwrite this parameter for an individual device by setting the “inactivityTimeout” server-side attribute (NOTE: expects value in milliseconds).
  # We recommend this parameter to be in sync with session inactivity timeout ("transport.sessions.inactivity_timeout" or TB_TRANSPORT_SESSIONS_INACTIVITY_TIMEOUT) parameter
  # which is responsible for detection of the stale device connection sessions.
  # The value of the session inactivity timeout parameter should be greater or equal to the device inactivity timeout.
  # Note that the session inactivity timeout is set in milliseconds while device inactivity timeout is in seconds.
  defaultInactivityTimeoutInSec: "${DEFAULT_INACTIVITY_TIMEOUT:600}"
  defaultStateCheckIntervalInSec: "${DEFAULT_STATE_CHECK_INTERVAL:60}" # Interval for checking the device state after a specified period. Time in seconds
  # Controls whether we store the device 'active' flag in attributes (default) or telemetry.
  # If you decide to change this parameter, you should re-create the device info view as one of the following:
  # If 'persistToTelemetry' is changed from 'false' to 'true': 'CREATE OR REPLACE VIEW device_info_view AS SELECT * FROM device_info_active_ts_view;'
  # If 'persistToTelemetry' is changed from 'true' to 'false': 'CREATE OR REPLACE VIEW device_info_view AS SELECT * FROM device_info_active_attribute_view;'
  persistToTelemetry: "${PERSIST_STATE_TO_TELEMETRY:false}"
  # Millisecond value defining time-to-live for device state telemetry data (e.g. 'active', 'lastActivityTime').
  # Used only when state.persistToTelemetry is set to 'true' and Cassandra is used for timeseries data.
  # 0 means time-to-live mechanism is disabled.
  telemetryTtl: "${STATE_TELEMETRY_TTL:0}"
  # Configuration properties for rule nodes related to device activity state
  rule:
    node:
      # Device state rule node
      deviceState:
        # Defines the rate at which device connectivity events can be triggered.
        # Comma-separated list of capacity:duration pairs that define bandwidth capacity and refill duration for token bucket rate limit algorithm.
        # Refill is set to be greedy. Please refer to Bucket4j library documentation for more details.
        rateLimit: "${DEVICE_STATE_NODE_RATE_LIMIT_CONFIGURATION:1:1,30:60,60:3600}"

# Tbel parameters
tbel:
  # Enable/Disable TBEL feature.
  enabled: "${TBEL_ENABLED:true}"
  # Limit the number of arguments that are passed to the function to execute the script
  max_total_args_size: "${TBEL_MAX_TOTAL_ARGS_SIZE:100000}"
  # Maximum allowed symbols in a result after processing a script
  max_result_size: "${TBEL_MAX_RESULT_SIZE:300000}"
  # Maximum allowed symbols in the script body
  max_script_body_size: "${TBEL_MAX_SCRIPT_BODY_SIZE:50000}"
  # Maximum allowed TBEL script execution memory
  max_memory_limit_mb: "${TBEL_MAX_MEMORY_LIMIT_MB: 8}"
  # Maximum allowed TBEL script execution errors before it will be blacklisted
  max_errors: "${TBEL_MAX_ERRORS:3}"
  # TBEL Eval max request timeout in milliseconds. 0 - no timeout
  max_requests_timeout: "${TBEL_MAX_REQUEST_TIMEOUT:500}"
  # Maximum time in seconds for black listed function to stay in the list.
  max_black_list_duration_sec: "${TBEL_MAX_BLACKLIST_DURATION_SEC:60}"
  # Specify thread pool size for javascript executor service
  thread_pool_size: "${TBEL_THREAD_POOL_SIZE:50}"
  # Maximum cache size of TBEL compiled scripts
  compiled_scripts_cache_size: "${TBEL_COMPILED_SCRIPTS_CACHE_SIZE:1000}"
  stats:
    # Enable/Disable stats collection for TBEL engine
    enabled: "${TB_TBEL_STATS_ENABLED:false}"
    # Interval of logging for TBEL stats
    print_interval_ms: "${TB_TBEL_STATS_PRINT_INTERVAL_MS:10000}"

# JS parameters
js:
  # local (Nashorn Engine, deprecated) OR remote JS-Executors (NodeJS)
  evaluator: "${JS_EVALUATOR:local}"
  # Limit the number of arguments that are passed to the function to execute the script
  max_total_args_size: "${JS_MAX_TOTAL_ARGS_SIZE:100000}"
  # Maximum allowed symbols in a result after processing a script
  max_result_size: "${JS_MAX_RESULT_SIZE:300000}"
  # Maximum allowed symbols in script body
  max_script_body_size: "${JS_MAX_SCRIPT_BODY_SIZE:50000}"
  # Built-in JVM JavaScript environment properties
  local:
    # Specify thread pool size for javascript executor service
    js_thread_pool_size: "${LOCAL_JS_THREAD_POOL_SIZE:50}"
    # Use Sandboxed (secured) JVM JavaScript environment
    use_js_sandbox: "${USE_LOCAL_JS_SANDBOX:true}"
    # Specify thread pool size for JavaScript sandbox resource monitor
    monitor_thread_pool_size: "${LOCAL_JS_SANDBOX_MONITOR_THREAD_POOL_SIZE:4}"
    # Maximum CPU time in milliseconds allowed for script execution
    max_cpu_time: "${LOCAL_JS_SANDBOX_MAX_CPU_TIME:8000}"
    # Maximum memory in Bytes which JS executor thread can allocate (approximate calculation). A zero memory limit in combination with a non-zero CPU limit is not recommended due to the implementation of Nashorn 0.4.2. 100MiB is effectively unlimited for most cases
    max_memory: "${LOCAL_JS_SANDBOX_MAX_MEMORY:104857600}"
    # Maximum allowed JavaScript execution errors before JavaScript will be blacklisted
    max_errors: "${LOCAL_JS_SANDBOX_MAX_ERRORS:3}"
    # JS Eval max request timeout. 0 - no timeout
    max_requests_timeout: "${LOCAL_JS_MAX_REQUEST_TIMEOUT:0}"
    # Maximum time in seconds for black listed function to stay in the list.
    max_black_list_duration_sec: "${LOCAL_JS_SANDBOX_MAX_BLACKLIST_DURATION_SEC:60}"
    stats:
      # Enable/Disable stats collection for local JS executor
      enabled: "${TB_JS_LOCAL_STATS_ENABLED:false}"
      # Interval of logging for local JS executor stats
      print_interval_ms: "${TB_JS_LOCAL_STATS_PRINT_INTERVAL_MS:10000}"
  # Remote JavaScript environment properties
  remote:
    # Specify thread pool size for javascript executor service
    js_thread_pool_size: "${REMOTE_JS_THREAD_POOL_SIZE:50}"
    # Maximum allowed JavaScript execution errors before JavaScript will be blacklisted
    max_errors: "${REMOTE_JS_SANDBOX_MAX_ERRORS:3}"
    # Maximum time in seconds for black listed function to stay in the list.
    max_black_list_duration_sec: "${REMOTE_JS_SANDBOX_MAX_BLACKLIST_DURATION_SEC:60}"
    stats:
      # Enable/Disable stats collection for remote JS executor
      enabled: "${TB_JS_REMOTE_STATS_ENABLED:false}"
      # Interval of logging for remote JS executor stats
      print_interval_ms: "${TB_JS_REMOTE_STATS_PRINT_INTERVAL_MS:10000}"

# Transport configuration parameters
transport:
  sessions:
    # Session inactivity timeout is a global configuration parameter that defines how long the device transport session will be opened after the last message arrives from the device.
    # The parameter value is in milliseconds.
    # The last activity time of the device session is updated if the device sends any message, including keepalive messages
    # If there is no activity, the session will be closed, and all subscriptions will be deleted.
    # We recommend this parameter to be in sync with device inactivity timeout ("state.defaultInactivityTimeoutInSec" or DEFAULT_INACTIVITY_TIMEOUT) parameter
    # which is responsible for detection of the device connectivity status in the core service of the platform.
    # The value of the session inactivity timeout parameter should be greater or equal to the device inactivity timeout.
    # Note that the session inactivity timeout is set in milliseconds while device inactivity timeout is in seconds.
    inactivity_timeout: "${TB_TRANSPORT_SESSIONS_INACTIVITY_TIMEOUT:600000}"
    # Interval of periodic check for expired sessions and report of the changes to session last activity time
    report_timeout: "${TB_TRANSPORT_SESSIONS_REPORT_TIMEOUT:3000}"
  activity:
    # This property specifies the strategy for reporting activity events within each reporting period.
    # The accepted values are 'FIRST', 'LAST', 'FIRST_AND_LAST' and 'ALL'.
    # - 'FIRST': Only the first activity event in each reporting period is reported.
    # - 'LAST': Only the last activity event in the reporting period is reported.
    # - 'FIRST_AND_LAST': Both the first and last activity events in the reporting period are reported.
    # - 'ALL': All activity events in the reporting period are reported.
    reporting_strategy: "${TB_TRANSPORT_ACTIVITY_REPORTING_STRATEGY:LAST}"
  json:
    # Cast String data types to Numeric if possible when processing Telemetry/Attributes JSON
    type_cast_enabled: "${JSON_TYPE_CAST_ENABLED:true}"
    # Maximum allowed string value length when processing Telemetry/Attributes JSON (0 value disables string value length check)
    max_string_value_length: "${JSON_MAX_STRING_VALUE_LENGTH:0}"
  client_side_rpc:
    # Processing timeout interval of the RPC command on the CLIENT SIDE. Time in milliseconds
    timeout: "${CLIENT_SIDE_RPC_TIMEOUT:60000}"
  # Enable/disable http/mqtt/coap/lwm2m transport protocols (has higher priority than certain protocol's 'enabled' property)
  api_enabled: "${TB_TRANSPORT_API_ENABLED:true}"
  log:
    # Enable/Disable log of transport messages to telemetry. For example, logging of LwM2M registration update
    enabled: "${TB_TRANSPORT_LOG_ENABLED:true}"
    # Maximum length of the log message. The content will be truncated to the specified value if needed
    max_length: "${TB_TRANSPORT_LOG_MAX_LENGTH:1024}"
  rate_limits:
    # Enable or disable generic rate limits. Device and Tenant-specific rate limits are controlled in Tenant Profile.
    ip_limits_enabled: "${TB_TRANSPORT_IP_RATE_LIMITS_ENABLED:false}"
    # Maximum number of connect attempts with invalid credentials
    max_wrong_credentials_per_ip: "${TB_TRANSPORT_MAX_WRONG_CREDENTIALS_PER_IP:10}"
    # Timeout (in milliseconds) to expire block IP addresses
    ip_block_timeout: "${TB_TRANSPORT_IP_BLOCK_TIMEOUT:60000}"
  # Local HTTP transport parameters
  http:
    # Enable/Disable local HTTP transport protocol
    enabled: "${HTTP_ENABLED:true}"
    # HTTP request processing timeout in milliseconds
    request_timeout: "${HTTP_REQUEST_TIMEOUT:60000}"
    # HTTP maximum request processing timeout in milliseconds
    max_request_timeout: "${HTTP_MAX_REQUEST_TIMEOUT:300000}"
    # Maximum request size
    max_payload_size: "${HTTP_MAX_PAYLOAD_SIZE:65536}" # max payload size in bytes
  # Local MQTT transport parameters
  mqtt:
    # Enable/disable mqtt transport protocol.
    enabled: "${MQTT_ENABLED:true}"
    # MQTT bind-address
    bind_address: "${MQTT_BIND_ADDRESS:0.0.0.0}"
    # MQTT bind port
    bind_port: "${MQTT_BIND_PORT:1883}"
    # Enable proxy protocol support. Disabled by default. If enabled, supports both v1 and v2.
    # Useful to get the real IP address of the client in the logs and for rate limits.
    proxy_enabled: "${MQTT_PROXY_PROTOCOL_ENABLED:false}"
    # MQTT processing timeout in milliseconds
    timeout: "${MQTT_TIMEOUT:10000}"
    # MQTT disconnect timeout in milliseconds. The time to wait for the client to disconnect after the server sends a disconnect message.
    disconnect_timeout: "${MQTT_DISCONNECT_TIMEOUT:1000}"
    msg_queue_size_per_device_limit: "${MQTT_MSG_QUEUE_SIZE_PER_DEVICE_LIMIT:100}" # messages await in the queue before the device connected state. This limit works on the low level before TenantProfileLimits mechanism
    netty:
      # Netty leak detector level
      leak_detector_level: "${NETTY_LEAK_DETECTOR_LVL:DISABLED}"
      # Netty BOSS threads count
      boss_group_thread_count: "${NETTY_BOSS_GROUP_THREADS:1}"
      # Netty worker threads count
      worker_group_thread_count: "${NETTY_WORKER_GROUP_THREADS:12}"
      # Max payload size in bytes
      max_payload_size: "${NETTY_MAX_PAYLOAD_SIZE:65536}"
      # Enables TCP keepalive. This means that TCP starts sending keepalive probes when a connection is idle for some time
      so_keep_alive: "${NETTY_SO_KEEPALIVE:false}"
    # MQTT SSL configuration
    ssl:
      # Enable/disable SSL support
      enabled: "${MQTT_SSL_ENABLED:false}"
      # MQTT SSL bind-address
      bind_address: "${MQTT_SSL_BIND_ADDRESS:0.0.0.0}"
      # MQTT SSL bind port
      bind_port: "${MQTT_SSL_BIND_PORT:8883}"
      # SSL protocol: See https://docs.oracle.com/en/java/javase/11/docs/specs/security/standard-names.html#sslcontext-algorithms
      protocol: "${MQTT_SSL_PROTOCOL:TLSv1.2}"
      # Server SSL credentials
      credentials:
        # Server credentials type (PEM - pem certificate file; KEYSTORE - java keystore)
        type: "${MQTT_SSL_CREDENTIALS_TYPE:PEM}"
        # PEM server credentials
        pem:
          # Path to the server certificate file (holds server certificate or certificate chain, may include server private key)
          cert_file: "${MQTT_SSL_PEM_CERT:mqttserver.pem}"
          # Path to the server certificate private key file. Optional by default. Required if the private key is not present in server certificate file;
          key_file: "${MQTT_SSL_PEM_KEY:mqttserver_key.pem}"
          # Server certificate private key password (optional)
          key_password: "${MQTT_SSL_PEM_KEY_PASSWORD:server_key_password}"
        # Keystore server credentials
        keystore:
          # Type of the key store (JKS or PKCS12)
          type: "${MQTT_SSL_KEY_STORE_TYPE:JKS}"
          # Path to the key store that holds the SSL certificate
          store_file: "${MQTT_SSL_KEY_STORE:mqttserver.jks}"
          # Password used to access the key store
          store_password: "${MQTT_SSL_KEY_STORE_PASSWORD:server_ks_password}"
          # Optional alias of the private key. If not set, the platform will load the first private key from the keystore
          key_alias: "${MQTT_SSL_KEY_ALIAS:}"
          # Optional password to access the private key. If not set, the platform will attempt to load the private keys that are not protected with the password;
          key_password: "${MQTT_SSL_KEY_PASSWORD:server_key_password}"
      # Skip certificate validity check for client certificates.
      skip_validity_check_for_client_cert: "${MQTT_SSL_SKIP_VALIDITY_CHECK_FOR_CLIENT_CERT:false}"
  # Local CoAP transport parameters
  coap:
    # Enable/disable CoAP transport protocol.
    enabled: "${COAP_ENABLED:true}"
    # CoaP processing timeout in milliseconds
    timeout: "${COAP_TIMEOUT:10000}"
    # CoaP piggyback response timeout in milliseconds
    piggyback_timeout: "${COAP_PIGGYBACK_TIMEOUT:500}"
    # Default PSM Activity Timer if not specified in device profile
    psm_activity_timer: "${COAP_PSM_ACTIVITY_TIMER:10000}"
    # Default PSM Activity Timer if not specified in device profile
    paging_transmission_window: "${COAP_PAGING_TRANSMISSION_WINDOW:10000}"
  # Local LwM2M transport parameters
  lwm2m:
    # Enable/disable LwM2M transport protocol.
    enabled: "${LWM2M_ENABLED:true}"
    dtls:
      # RFC7925_RETRANSMISSION_TIMEOUT_IN_MILLISECONDS = 9000
      retransmission_timeout: "${LWM2M_DTLS_RETRANSMISSION_TIMEOUT_MS:9000}"
      # CoAP DTLS connection ID length for LWM2M. RFC 9146, Connection Identifier for DTLS 1.2
      # Default: off
      # Control usage of DTLS connection ID length (CID).
      # - 'off' to deactivate it.
      # - 'on' to activate Connection ID support (same as CID 0 or more 0).
      # - A positive value defines generated CID size in bytes.
      # - A value of 0 means we accept using CID but will not generate one for foreign peer (enables support but not for incoming traffic).
      # - A value between 0 and <= 4: SingleNodeConnectionIdGenerator is used
      # - A value that are > 4: MultiNodeConnectionIdGenerator is used
      connection_id_length: "${LWM2M_DTLS_CONNECTION_ID_LENGTH:}"
    server:
      # LwM2M Server ID
      id: "${LWM2M_SERVER_ID:123}"
      # LwM2M server bind address. Bind to all interfaces by default
      bind_address: "${LWM2M_BIND_ADDRESS:0.0.0.0}"
      # LwM2M server bind port
      bind_port: "${LWM2M_BIND_PORT:5685}"
      security:
        # LwM2M server bind address for DTLS. Bind to all interfaces by default
        bind_address: "${LWM2M_SECURITY_BIND_ADDRESS:0.0.0.0}"
        # LwM2M server bind port for DTLS
        bind_port: "${LWM2M_SECURITY_BIND_PORT:5686}"
        # Server X509 Certificates support
        credentials:
          # Whether to enable LWM2M server X509 Certificate/RPK support
          enabled: "${LWM2M_SERVER_CREDENTIALS_ENABLED:false}"
          # Server credentials type (PEM - pem certificate file; KEYSTORE - java keystore)
          type: "${LWM2M_SERVER_CREDENTIALS_TYPE:PEM}"
          # PEM server credentials
          pem:
            # Path to the server certificate file (holds server certificate or certificate chain, may include server private key)
            cert_file: "${LWM2M_SERVER_PEM_CERT:lwm2mserver.pem}"
            # Path to the server certificate private key file. Optional by default. Required if the private key is not present in the server certificate file;
            key_file: "${LWM2M_SERVER_PEM_KEY:lwm2mserver_key.pem}"
            # Server certificate private key password (optional)
            key_password: "${LWM2M_SERVER_PEM_KEY_PASSWORD:server_key_password}"
          # Keystore server credentials
          keystore:
            # Type of the key store (JKS or PKCS12)
            type: "${LWM2M_SERVER_KEY_STORE_TYPE:JKS}"
            # Path to the key store that holds the SSL certificate
            store_file: "${LWM2M_SERVER_KEY_STORE:lwm2mserver.jks}"
            # Password used to access the key store
            store_password: "${LWM2M_SERVER_KEY_STORE_PASSWORD:server_ks_password}"
            # Key alias
            key_alias: "${LWM2M_SERVER_KEY_ALIAS:server}"
            # Password used to access the key
            key_password: "${LWM2M_SERVER_KEY_PASSWORD:server_ks_password}"
        # Only Certificate_x509:
        skip_validity_check_for_client_cert: "${TB_LWM2M_SERVER_SECURITY_SKIP_VALIDITY_CHECK_FOR_CLIENT_CERT:false}"
    bootstrap:
      # Enable/disable Bootstrap Server
      enabled: "${LWM2M_ENABLED_BS:true}"
      # Default value in LwM2M client after start in mode Bootstrap for the object : name "LWM2M Security" field: "Short Server ID" (deviceProfile: Bootstrap.BOOTSTRAP SERVER.Short ID)
      id: "${LWM2M_SERVER_ID_BS:111}"
      # LwM2M bootstrap server bind address. Bind to all interfaces by default
      bind_address: "${LWM2M_BS_BIND_ADDRESS:0.0.0.0}"
      # LwM2M bootstrap server bind port
      bind_port: "${LWM2M_BS_BIND_PORT:5687}"
      security:
        # LwM2M bootstrap server bind address for DTLS. Bind to all interfaces by default
        bind_address: "${LWM2M_BS_SECURITY_BIND_ADDRESS:0.0.0.0}"
        # LwM2M bootstrap server bind address for DTLS. Bind to all interfaces by default
        bind_port: "${LWM2M_BS_SECURITY_BIND_PORT:5688}"
        # Bootstrap server X509 Certificates support
        credentials:
          # Whether to enable LWM2M bootstrap server X509 Certificate/RPK support
          enabled: "${LWM2M_BS_CREDENTIALS_ENABLED:false}"
          # Server credentials type (PEM - pem certificate file; KEYSTORE - java keystore)
          type: "${LWM2M_BS_CREDENTIALS_TYPE:PEM}"
          # PEM server credentials
          pem:
            # Path to the server certificate file (holds server certificate or certificate chain, may include server private key)
            cert_file: "${LWM2M_BS_PEM_CERT:lwm2mserver.pem}"
            # Path to the server certificate private key file. Optional by default. Required if the private key is not present in server certificate file
            key_file: "${LWM2M_BS_PEM_KEY:lwm2mserver_key.pem}"
            # Server certificate private key password (optional)
            key_password: "${LWM2M_BS_PEM_KEY_PASSWORD:server_key_password}"
          # Keystore server credentials
          keystore:
            # Type of the key store (JKS or PKCS12)
            type: "${LWM2M_BS_KEY_STORE_TYPE:JKS}"
            # Path to the key store that holds the SSL certificate
            store_file: "${LWM2M_BS_KEY_STORE:lwm2mserver.jks}"
            # Password used to access the key store
            store_password: "${LWM2M_BS_KEY_STORE_PASSWORD:server_ks_password}"
            # Key alias
            key_alias: "${LWM2M_BS_KEY_ALIAS:bootstrap}"
            # Password used to access the key
            key_password: "${LWM2M_BS_KEY_PASSWORD:server_ks_password}"
    security:
      # X509 trust certificates
      trust-credentials:
        # Whether to load X509 trust certificates
        enabled: "${LWM2M_TRUST_CREDENTIALS_ENABLED:false}"
        # Trust certificates store type (PEM - pem certificates file; KEYSTORE - java keystore)
        type: "${LWM2M_TRUST_CREDENTIALS_TYPE:PEM}"
        # PEM certificates
        pem:
          # Path to the certificates file (holds trust certificates)
          cert_file: "${LWM2M_TRUST_PEM_CERT:lwm2mtruststorechain.pem}"
        # Keystore with trust certificates
        keystore:
          # Type of the key store (JKS or PKCS12)
          type: "${LWM2M_TRUST_KEY_STORE_TYPE:JKS}"
          # Path to the key store that holds the X509 certificates
          store_file: "${LWM2M_TRUST_KEY_STORE:lwm2mtruststorechain.jks}"
          # Password used to access the key store
          store_password: "${LWM2M_TRUST_KEY_STORE_PASSWORD:server_ks_password}"
      # Set usage of recommended cipher suites; true - allow only recommended cipher suites; false - allow not recommended cipher suites
      recommended_ciphers: "${LWM2M_RECOMMENDED_CIPHERS:false}"
      # Set usage of recommended supported groups (curves); true - allow only recommended supported groups, false - allow not recommended supported groups
      recommended_supported_groups: "${LWM2M_RECOMMENDED_SUPPORTED_GROUPS:true}"
    # Timeout of LwM2M operation
    timeout: "${LWM2M_TIMEOUT:120000}"
    # Thread pool size for processing of the LwM2M uplinks
    uplink_pool_size: "${LWM2M_UPLINK_POOL_SIZE:10}"
    # Thread pool size for processing of the LwM2M downlinks
    downlink_pool_size: "${LWM2M_DOWNLINK_POOL_SIZE:10}"
    # Thread pool size for processing of the OTA updates
    ota_pool_size: "${LWM2M_OTA_POOL_SIZE:10}"
    # Period of cleanup for the registrations in store
    clean_period_in_sec: "${LWM2M_CLEAN_PERIOD_IN_SEC:2}"
    # Maximum log size
    log_max_length: "${LWM2M_LOG_MAX_LENGTH:1024}"
    # PSM Activity Timer if not specified in the device profile
    psm_activity_timer: "${LWM2M_PSM_ACTIVITY_TIMER:10000}"
    # Paging Transmission Window for eDRX support if not specified in the device profile
    paging_transmission_window: "${LWM2M_PAGING_TRANSMISSION_WINDOW:10000}"
    network_config: # In this section you can specify custom parameters for LwM2M network configuration and expose the env variables to configure outside
  #      - key: "PROTOCOL_STAGE_THREAD_COUNT"
  #        value: "${LWM2M_PROTOCOL_STAGE_THREAD_COUNT:4}"
  snmp:
    # Enable/disable SNMP transport protocol
    enabled: "${SNMP_ENABLED:true}"
    # Snmp bind port
    bind_port: "${SNMP_BIND_PORT:1620}"
    response_processing:
      # parallelism level for executor (workStealingPool) that is responsible for handling responses from SNMP devices
      parallelism_level: "${SNMP_RESPONSE_PROCESSING_PARALLELISM_LEVEL:4}"
    # to configure SNMP to work over UDP or TCP
    underlying_protocol: "${SNMP_UNDERLYING_PROTOCOL:udp}"
    # Maximum size of a PDU (amount of OID mappings in a single SNMP request). The request will be split into multiple PDUs if mappings amount exceeds this number
    max_request_oids: "${SNMP_MAX_REQUEST_OIDS:100}"
    # Delay after sending each request chunk (in case the request was split into multiple PDUs due to max_request_oids)
    request_chunk_delay_ms: "${SNMP_REQUEST_CHUNK_DELAY_MS:100}"
    response:
      # To ignore SNMP response values that do not match the data type of the configured OID mapping (by default false - will throw an error if any value of the response not match configured data types)
      ignore_type_cast_errors: "${SNMP_RESPONSE_IGNORE_TYPE_CAST_ERRORS:false}"
    # Thread pool size for scheduler that executes device querying tasks
    scheduler_thread_pool_size: "${SNMP_SCHEDULER_THREAD_POOL_SIZE:4}"
  stats:
    # Enable/Disable the collection of transport statistics
    enabled: "${TB_TRANSPORT_STATS_ENABLED:true}"
    # Interval of transport statistics logging
    print-interval-ms: "${TB_TRANSPORT_STATS_PRINT_INTERVAL_MS:60000}"

# CoAP server parameters
coap:
  # Enable/disable coap server.
  enabled: "${COAP_SERVER_ENABLED:true}"
  # CoAP bind address
  bind_address: "${COAP_BIND_ADDRESS:0.0.0.0}"
  # CoAP bind port
  bind_port: "${COAP_BIND_PORT:5683}"
  dtls:
    # Enable/disable DTLS 1.2 support
    enabled: "${COAP_DTLS_ENABLED:false}"
    # RFC7925_RETRANSMISSION_TIMEOUT_IN_MILLISECONDS = 9000
    retransmission_timeout: "${COAP_DTLS_RETRANSMISSION_TIMEOUT_MS:9000}"
    # CoAP DTLS bind address
    bind_address: "${COAP_DTLS_BIND_ADDRESS:0.0.0.0}"
    # CoAP DTLS bind port
    bind_port: "${COAP_DTLS_BIND_PORT:5684}"
    # CoAP DTLS connection ID length. RFC 9146, Connection Identifier for DTLS 1.2
    # Default: off
    # Control usage of DTLS connection ID length (CID).
    # - 'off' to deactivate it.
    # - 'on' to activate Connection ID support (same as CID 0 or more 0).
    # - A positive value defines generated CID size in bytes.
    # - A value of 0 means we accept using CID but will not generate one for foreign peer (enables support but not for incoming traffic).
    # - A value between 0 and <= 4: SingleNodeConnectionIdGenerator is used
    # - A value that are > 4: MultiNodeConnectionIdGenerator is used
    connection_id_length: "${COAP_DTLS_CONNECTION_ID_LENGTH:}"
    # Server DTLS credentials
    credentials:
      # Server credentials type (PEM - pem certificate file; KEYSTORE - java keystore)
      type: "${COAP_DTLS_CREDENTIALS_TYPE:PEM}"
      # PEM server credentials
      pem:
        # Path to the server certificate file (holds server certificate or certificate chain, may include server private key)
        cert_file: "${COAP_DTLS_PEM_CERT:coapserver.pem}"
        # Path to the server certificate private key file. Optional by default. Required if the private key is not present in the server certificate file;
        key_file: "${COAP_DTLS_PEM_KEY:coapserver_key.pem}"
        # Server certificate private key password (optional)
        key_password: "${COAP_DTLS_PEM_KEY_PASSWORD:server_key_password}"
      # Keystore server credentials
      keystore:
        # Type of the key store (JKS or PKCS12)
        type: "${COAP_DTLS_KEY_STORE_TYPE:JKS}"
        # Path to the key store that holds the SSL certificate
        store_file: "${COAP_DTLS_KEY_STORE:coapserver.jks}"
        # Password used to access the key store
        store_password: "${COAP_DTLS_KEY_STORE_PASSWORD:server_ks_password}"
        # Key alias
        key_alias: "${COAP_DTLS_KEY_ALIAS:serveralias}"
        # Password used to access the key
        key_password: "${COAP_DTLS_KEY_PASSWORD:server_key_password}"
    x509:
      # Skip certificate validity check for client certificates.
      skip_validity_check_for_client_cert: "${TB_COAP_X509_DTLS_SKIP_VALIDITY_CHECK_FOR_CLIENT_CERT:false}"
      # Inactivity timeout of DTLS session. Used to cleanup cache
      dtls_session_inactivity_timeout: "${TB_COAP_X509_DTLS_SESSION_INACTIVITY_TIMEOUT:86400000}"
      # Interval of periodic eviction of the timed-out DTLS sessions
      dtls_session_report_timeout: "${TB_COAP_X509_DTLS_SESSION_REPORT_TIMEOUT:1800000}"

# Device connectivity parameters
device:
  connectivity:
    http:
      # If true check-connectivity service will include curl command to the list of all test commands using DEVICE_CONNECTIVITY_HTTP_HOST and DEVICE_CONNECTIVITY_HTTP_PORT variables
      enabled: "${DEVICE_CONNECTIVITY_HTTP_ENABLED:true}"
      # Host of http transport service. If empty, the base URL will be used.
      host: "${DEVICE_CONNECTIVITY_HTTP_HOST:}"
      # Port of http transport service. If empty, default http port will be used.
      port: "${DEVICE_CONNECTIVITY_HTTP_PORT:8080}"
    https:
      # If true check-connectivity service will include curl command to the list of all test commands using DEVICE_CONNECTIVITY_HTTPS_HOST and DEVICE_CONNECTIVITY_HTTPS_PORT variables
      enabled: "${DEVICE_CONNECTIVITY_HTTPS_ENABLED:false}"
      # Host of http transport service. If empty, the base URL will be used.
      host: "${DEVICE_CONNECTIVITY_HTTPS_HOST:}"
      # Port of http transport service. If empty, the default https port will be used.
      port: "${DEVICE_CONNECTIVITY_HTTPS_PORT:443}"
    mqtt:
      # If true mosquito command will be included to the list of all test commands using DEVICE_CONNECTIVITY_MQTT_HOST and DEVICE_CONNECTIVITY_MQTT_PORT
      enabled: "${DEVICE_CONNECTIVITY_MQTT_ENABLED:true}"
      # Host of mqtt transport service. If empty, the base url host will be used.
      host: "${DEVICE_CONNECTIVITY_MQTT_HOST:}"
      # Port of mqtt transport service
      port: "${DEVICE_CONNECTIVITY_MQTT_PORT:1883}"
    mqtts:
      # If true mosquito command will be included in the list of all test commands using DEVICE_CONNECTIVITY_MQTTS_HOST and DEVICE_CONNECTIVITY_MQTTS_PORT<
      enabled: "${DEVICE_CONNECTIVITY_MQTTS_ENABLED:false}"
      # Host of mqtt transport service. If empty, the base URL host will be used.
      host: "${DEVICE_CONNECTIVITY_MQTTS_HOST:}"
      # Port of mqtt transport service. If empty, the default port for mqtts will be used.
      port: "${DEVICE_CONNECTIVITY_MQTTS_PORT:8883}"
      # Path to the MQTT CA root certificate file
      pem_cert_file: "${DEVICE_CONNECTIVITY_MQTTS_CA_ROOT_CERT:cafile.pem}"
    coap:
      # If true coap command will be included in the list of all test commands using DEVICE_CONNECTIVITY_COAP_HOST and DEVICE_CONNECTIVITY_COAP_PORT.
      enabled: "${DEVICE_CONNECTIVITY_COAP_ENABLED:true}"
      # Host of coap transport service. If empty, the base URL host will be used.
      host: "${DEVICE_CONNECTIVITY_COAP_HOST:}"
      # Port of coap transport service. If empty, the default port for coap will be used.
      port: "${DEVICE_CONNECTIVITY_COAP_PORT:5683}"
    coaps:
      # If true coap command will be included in the list of all test commands using DEVICE_CONNECTIVITY_COAPS_HOST and DEVICE_CONNECTIVITY_COAPS_PORT.
      enabled: "${DEVICE_CONNECTIVITY_COAPS_ENABLED:false}"
      # Host of coap transport service. If empty, the base URL host will be used.
      host: "${DEVICE_CONNECTIVITY_COAPS_HOST:}"
      # Port of coap transport service. If empty, the default port for coaps will be used.
      port: "${DEVICE_CONNECTIVITY_COAPS_PORT:5684}"

# Edges parameters
edges:
  # Enable/disable Edge instance
  enabled: "${EDGES_ENABLED:true}"
  rpc:
    # RPC port bind
    port: "${EDGES_RPC_PORT:7070}"
    # Specifies the minimum amount of time that should elapse between keepalive pings sent by the client
    # This prevents clients from sending pings too frequently, which can be a nuisance to the server (potentially even a denial-of-service attack vector if abused)
    # If a client sends pings more frequently than this interval, the server may terminate the connection.
    client_max_keep_alive_time_sec: "${EDGES_RPC_CLIENT_MAX_KEEP_ALIVE_TIME_SEC:1}"
    # Sets the time of inactivity (no read operations on the connection) after which the server will send a keepalive ping to the client.
    # This is used to ensure that the connection is still alive and to prevent network intermediaries from dropping connections due to inactivity.
    # It's a way for the server to proactively check if the client is still responsive.
    keep_alive_time_sec: "${EDGES_RPC_KEEP_ALIVE_TIME_SEC:10}"
    # Specifies the maximum amount of time the server waits for a response to its keepalive ping.
    # If the ping is not acknowledged within this time frame, the server considers the connection dead and may close it.
    # This timeout helps detect unresponsive clients.
    keep_alive_timeout_sec: "${EDGES_RPC_KEEP_ALIVE_TIMEOUT_SEC:5}"
    ssl:
      # Enable/disable SSL support
      enabled: "${EDGES_RPC_SSL_ENABLED:false}"
      # Cert file to be used during TLS connectivity to the cloud
      cert: "${EDGES_RPC_SSL_CERT:certChainFile.pem}"
      # Private key file associated with the Cert certificate. This key is used in the encryption process during a secure connection
      private_key: "${EDGES_RPC_SSL_PRIVATE_KEY:privateKeyFile.pem}"
    # Maximum size (in bytes) of inbound messages the cloud can handle from the edge. By default, it can handle messages up to 4 Megabytes
    max_inbound_message_size: "${EDGES_RPC_MAX_INBOUND_MESSAGE_SIZE:4194304}"
    # Maximum length of telemetry (time-series and attributes) message the cloud sends to the edge. By default, there is no limitation.
    max_telemetry_message_size: "${EDGES_RPC_MAX_TELEMETRY_MESSAGE_SIZE:0}"
  storage:
    # Max records of edge event to read from DB and sent to the edge
    max_read_records_count: "${EDGES_STORAGE_MAX_READ_RECORDS_COUNT:50}"
    # Number of milliseconds to wait before the next check of edge events in DB
    no_read_records_sleep: "${EDGES_NO_READ_RECORDS_SLEEP:1000}"
    # Number of milliseconds to wait before resending failed batch of edge events to edge
    sleep_between_batches: "${EDGES_SLEEP_BETWEEN_BATCHES:60000}"
  # Number of threads that are used to check DB for edge events
  scheduler_pool_size: "${EDGES_SCHEDULER_POOL_SIZE:1}"
  # Number of threads that are used to send downlink messages to edge over gRPC
  send_scheduler_pool_size: "${EDGES_SEND_SCHEDULER_POOL_SIZE:1}"
  # Number of threads that are used to convert edge events from DB into downlink messages and send them for delivery
  grpc_callback_thread_pool_size: "${EDGES_GRPC_CALLBACK_POOL_SIZE:1}"
  state:
    # Persist state of edge (active, last connect, last disconnect) into timeseries or attributes tables. 'false' means to store edge state into attributes table
    persistToTelemetry: "${EDGES_PERSIST_STATE_TO_TELEMETRY:false}"

# Spring doc common parameters
springdoc:
  # If false swagger API docs will be unavailable
  api-docs.enabled: "${SWAGGER_ENABLED:true}"
  # Swagger default produces media-type
  default-produces-media-type: "${SWAGGER_DEFAULT_PRODUCES_MEDIA_TYPE:application/json}"

# Swagger common parameters
swagger:
  # General swagger match pattern of swagger UI links
  api_path: "${SWAGGER_API_PATH:/api/**}"
  # General swagger match pattern path of swagger UI links
  security_path_regex: "${SWAGGER_SECURITY_PATH_REGEX:/api/.*}"
  # Nonsecurity API path match pattern of swagger UI links
  non_security_path_regex: "${SWAGGER_NON_SECURITY_PATH_REGEX:/api/(?:noauth|v1)/.*}"
  # The title on the API doc UI page
  title: "${SWAGGER_TITLE:ThingsBoard REST API}"
  # The description on the API doc UI page
  description: "${SWAGGER_DESCRIPTION: ThingsBoard open-source IoT platform REST API documentation.}"
  contact:
    # The contact name on the API doc UI page
    name: "${SWAGGER_CONTACT_NAME:ThingsBoard team}"
    # The contact URL on the API doc UI page
    url: "${SWAGGER_CONTACT_URL:https://thingsboard.io}"
    # The contact email on the API doc UI page
    email: "${SWAGGER_CONTACT_EMAIL:info@thingsboard.io}"
  license:
    # The license title on the API doc UI page
    title: "${SWAGGER_LICENSE_TITLE:Apache License Version 2.0}"
    # Link to the license body on the API doc UI page
    url: "${SWAGGER_LICENSE_URL:https://github.com/thingsboard/thingsboard/blob/master/LICENSE}"
  # The version of the API doc to display. Default to the package version.
  version: "${SWAGGER_VERSION:}"
  # The group name (definition) on the API doc UI page.
  group_name: "${SWAGGER_GROUP_NAME:thingsboard}"

# Queue configuration parameters
queue:
  type: "${TB_QUEUE_TYPE:in-memory}" # in-memory or kafka (Apache Kafka) or aws-sqs (AWS SQS) or pubsub (PubSub) or service-bus (Azure Service Bus) or rabbitmq (RabbitMQ)
  prefix: "${TB_QUEUE_PREFIX:}" # Global queue prefix. If specified, prefix is added before default topic name: 'prefix.default_topic_name'. Prefix is applied to all topics (and consumer groups for kafka).
  in_memory:
    stats:
      # For debug level
      print-interval-ms: "${TB_QUEUE_IN_MEMORY_STATS_PRINT_INTERVAL_MS:60000}"
  kafka:
    # Kafka Bootstrap nodes in "host:port" format
    bootstrap.servers: "${TB_KAFKA_SERVERS:localhost:9092}"
    ssl:
      # Enable/Disable SSL Kafka communication
      enabled: "${TB_KAFKA_SSL_ENABLED:false}"
      # The location of the trust store file
      truststore.location: "${TB_KAFKA_SSL_TRUSTSTORE_LOCATION:}"
      # The password of trust store file if specified
      truststore.password: "${TB_KAFKA_SSL_TRUSTSTORE_PASSWORD:}"
      # The location of the key store file. This is optional for the client and can be used for two-way authentication for the client
      keystore.location: "${TB_KAFKA_SSL_KEYSTORE_LOCATION:}"
      # The store password for the key store file. This is optional for the client and only needed if ‘ssl.keystore.location’ is configured. Key store password is not supported for PEM format
      keystore.password: "${TB_KAFKA_SSL_KEYSTORE_PASSWORD:}"
      # The password of the private key in the key store file or the PEM key specified in ‘keystore.key’
      key.password: "${TB_KAFKA_SSL_KEY_PASSWORD:}"
    # The number of acknowledgments the producer requires the leader to have received before considering a request complete. This controls the durability of records that are sent. The following settings are allowed:0, 1 and all
    acks: "${TB_KAFKA_ACKS:all}"
    # Number of retries. Resend any record whose send fails with a potentially transient error
    retries: "${TB_KAFKA_RETRIES:1}"
    # The compression type for all data generated by the producer. The default is none (i.e. no compression). Valid values none or gzip
    compression.type: "${TB_KAFKA_COMPRESSION_TYPE:none}" # none or gzip
    # Default batch size. This setting gives the upper bound of the batch size to be sent
    batch.size: "${TB_KAFKA_BATCH_SIZE:16384}"
    # This variable creates a small amount of artificial delay—that is, rather than immediately sending out a record
    linger.ms: "${TB_KAFKA_LINGER_MS:1}"
    # The maximum size of a request in bytes. This setting will limit the number of record batches the producer will send in a single request to avoid sending huge requests
    max.request.size: "${TB_KAFKA_MAX_REQUEST_SIZE:1048576}"
    # The maximum number of unacknowledged requests the client will send on a single connection before blocking
    max.in.flight.requests.per.connection: "${TB_KAFKA_MAX_IN_FLIGHT_REQUESTS_PER_CONNECTION:5}"
    # The total bytes of memory the producer can use to buffer records waiting to be sent to the server
    buffer.memory: "${TB_BUFFER_MEMORY:33554432}"
    # The multiple copies of data over the multiple brokers of Kafka
    replication_factor: "${TB_QUEUE_KAFKA_REPLICATION_FACTOR:1}"
    # The maximum delay between invocations of poll() method when using consumer group management. This places an upper bound on the amount of time that the consumer can be idle before fetching more records
    max_poll_interval_ms: "${TB_QUEUE_KAFKA_MAX_POLL_INTERVAL_MS:300000}"
    # The maximum number of records returned in a single call of poll() method
    max_poll_records: "${TB_QUEUE_KAFKA_MAX_POLL_RECORDS:8192}"
    # The maximum amount of data per-partition the server will return. Records are fetched in batches by the consumer
    max_partition_fetch_bytes: "${TB_QUEUE_KAFKA_MAX_PARTITION_FETCH_BYTES:16777216}"
    # The maximum amount of data the server will return. Records are fetched in batches by the consumer
    fetch_max_bytes: "${TB_QUEUE_KAFKA_FETCH_MAX_BYTES:134217728}"
    request.timeout.ms: "${TB_QUEUE_KAFKA_REQUEST_TIMEOUT_MS:30000}" # (30 seconds) # refer to https://docs.confluent.io/platform/current/installation/configuration/producer-configs.html#producerconfigs_request.timeout.ms
    session.timeout.ms: "${TB_QUEUE_KAFKA_SESSION_TIMEOUT_MS:10000}" # (10 seconds) # refer to https://docs.confluent.io/platform/current/installation/configuration/consumer-configs.html#consumerconfigs_session.timeout.ms
    auto_offset_reset: "${TB_QUEUE_KAFKA_AUTO_OFFSET_RESET:earliest}" # earliest, latest or none
    # Enable/Disable using of Confluent Cloud
    use_confluent_cloud: "${TB_QUEUE_KAFKA_USE_CONFLUENT_CLOUD:false}"
    confluent:
      # The endpoint identification algorithm used by clients to validate server hostname. The default value is https
      ssl.algorithm: "${TB_QUEUE_KAFKA_CONFLUENT_SSL_ALGORITHM:https}"
      # The mechanism used to authenticate Schema Registry requests. SASL/PLAIN should only be used with TLS/SSL as a transport layer to ensure that clear passwords are not transmitted on the wire without encryption
      sasl.mechanism: "${TB_QUEUE_KAFKA_CONFLUENT_SASL_MECHANISM:PLAIN}"
      # Using JAAS Configuration for specifying multiple SASL mechanisms on a broker
      sasl.config: "${TB_QUEUE_KAFKA_CONFLUENT_SASL_JAAS_CONFIG:org.apache.kafka.common.security.plain.PlainLoginModule required username=\"CLUSTER_API_KEY\" password=\"CLUSTER_API_SECRET\";}"
      # Protocol used to communicate with brokers. Valid values are: PLAINTEXT, SSL, SASL_PLAINTEXT, SASL_SSL
      security.protocol: "${TB_QUEUE_KAFKA_CONFLUENT_SECURITY_PROTOCOL:SASL_SSL}"
    # Key-value properties for Kafka consumer per specific topic, e.g. tb_ota_package is a topic name for ota, tb_rule_engine.sq is a topic name for default SequentialByOriginator queue.
    # Check TB_QUEUE_CORE_OTA_TOPIC and TB_QUEUE_RE_SQ_TOPIC params
    consumer-properties-per-topic:
      tb_ota_package:
        # Key-value properties for Kafka consumer per specific topic, e.g. tb_ota_package is a topic name for ota, tb_rule_engine.sq is a topic name for default SequentialByOriginator queue. Check TB_QUEUE_CORE_OTA_TOPIC and TB_QUEUE_RE_SQ_TOPIC params
        - key: max.poll.records
          # Example of specific consumer properties value per topic
          value: "${TB_QUEUE_KAFKA_OTA_MAX_POLL_RECORDS:10}"
      tb_version_control:
        # Example of specific consumer properties value per topic for VC
        - key: max.poll.interval.ms
          # Example of specific consumer properties value per topic for VC
          value: "${TB_QUEUE_KAFKA_VC_MAX_POLL_INTERVAL_MS:600000}"
      #      tb_rule_engine.sq:
      #        - key: max.poll.records
      #          value: "${TB_QUEUE_KAFKA_SQ_MAX_POLL_RECORDS:1024}"
      tb_housekeeper:
        # Consumer properties for Housekeeper tasks topic
        - key: max.poll.records
          # Amount of records to be returned in a single poll. For Housekeeper tasks topic, we should consume messages (tasks) one by one
          value: "${TB_QUEUE_KAFKA_HOUSEKEEPER_MAX_POLL_RECORDS:1}"
      tb_housekeeper.reprocessing:
        # Consumer properties for Housekeeper reprocessing topic
        - key: max.poll.records
          # Amount of records to be returned in a single poll. For Housekeeper reprocessing topic, we should consume messages (tasks) one by one
          value: "${TB_QUEUE_KAFKA_HOUSEKEEPER_REPROCESSING_MAX_POLL_RECORDS:1}"
    other-inline: "${TB_QUEUE_KAFKA_OTHER_PROPERTIES:}" # In this section you can specify custom parameters (semicolon separated) for Kafka consumer/producer/admin # Example "metrics.recording.level:INFO;metrics.sample.window.ms:30000"
    other: # DEPRECATED. In this section, you can specify custom parameters for Kafka consumer/producer and expose the env variables to configure outside
    #  - key: "request.timeout.ms" # refer to https://docs.confluent.io/platform/current/installation/configuration/producer-configs.html#producerconfigs_request.timeout.ms
    #    value: "${TB_QUEUE_KAFKA_REQUEST_TIMEOUT_MS:30000}" # (30 seconds)
    #  - key: "session.timeout.ms" # refer to https://docs.confluent.io/platform/current/installation/configuration/consumer-configs.html#consumerconfigs_session.timeout.ms
    #    value: "${TB_QUEUE_KAFKA_SESSION_TIMEOUT_MS:10000}" # (10 seconds)
    topic-properties:
      # Kafka properties for Rule Engine
      rule-engine: "${TB_QUEUE_KAFKA_RE_TOPIC_PROPERTIES:retention.ms:604800000;segment.bytes:52428800;retention.bytes:1048576000;partitions:1;min.insync.replicas:1}"
      # Kafka properties for Core topics
      core: "${TB_QUEUE_KAFKA_CORE_TOPIC_PROPERTIES:retention.ms:604800000;segment.bytes:52428800;retention.bytes:1048576000;partitions:1;min.insync.replicas:1}"
      # Kafka properties for Transport Api topics
      transport-api: "${TB_QUEUE_KAFKA_TA_TOPIC_PROPERTIES:retention.ms:604800000;segment.bytes:52428800;retention.bytes:1048576000;partitions:10;min.insync.replicas:1}"
      # Kafka properties for Notifications topics
      notifications: "${TB_QUEUE_KAFKA_NOTIFICATIONS_TOPIC_PROPERTIES:retention.ms:604800000;segment.bytes:52428800;retention.bytes:1048576000;partitions:1;min.insync.replicas:1}"
      # Kafka properties for JS Executor topics
      js-executor: "${TB_QUEUE_KAFKA_JE_TOPIC_PROPERTIES:retention.ms:604800000;segment.bytes:52428800;retention.bytes:104857600;partitions:100;min.insync.replicas:1}"
      # Kafka properties for OTA updates topic
      ota-updates: "${TB_QUEUE_KAFKA_OTA_TOPIC_PROPERTIES:retention.ms:604800000;segment.bytes:52428800;retention.bytes:1048576000;partitions:10;min.insync.replicas:1}"
      # Kafka properties for Version Control topic
      version-control: "${TB_QUEUE_KAFKA_VC_TOPIC_PROPERTIES:retention.ms:604800000;segment.bytes:52428800;retention.bytes:1048576000;partitions:1;min.insync.replicas:1}"
      # Kafka properties for Housekeeper tasks topic
      housekeeper: "${TB_QUEUE_KAFKA_HOUSEKEEPER_TOPIC_PROPERTIES:retention.ms:604800000;segment.bytes:52428800;retention.bytes:1048576000;partitions:10;min.insync.replicas:1}"
      # Kafka properties for Housekeeper reprocessing topic; retention.ms is set to 90 days; partitions is set to 1 since only one reprocessing service is running at a time
<<<<<<< HEAD
      housekeeper-reprocessing: "${TB_QUEUE_KAFKA_HOUSEKEEPER_REPROCESSING_TOPIC_PROPERTIES:retention.ms:7776000000;segment.bytes:26214400;retention.bytes:1048576000;partitions:1;min.insync.replicas:1}"
      # Kafka properties for Edge topic
      edge: "${TB_QUEUE_KAFKA_EDGE_TOPIC_PROPERTIES:retention.ms:604800000;segment.bytes:26214400;retention.bytes:1048576000;partitions:1;min.insync.replicas:1}"
=======
      housekeeper-reprocessing: "${TB_QUEUE_KAFKA_HOUSEKEEPER_REPROCESSING_TOPIC_PROPERTIES:retention.ms:7776000000;segment.bytes:52428800;retention.bytes:1048576000;partitions:1;min.insync.replicas:1}"
>>>>>>> 54438971
    consumer-stats:
      # Prints lag between consumer group offset and last messages offset in Kafka topics
      enabled: "${TB_QUEUE_KAFKA_CONSUMER_STATS_ENABLED:true}"
      # Statistics printing interval for Kafka's consumer-groups stats
      print-interval-ms: "${TB_QUEUE_KAFKA_CONSUMER_STATS_MIN_PRINT_INTERVAL_MS:60000}"
      # Time to wait for the stats-loading requests to Kafka to finish
      kafka-response-timeout-ms: "${TB_QUEUE_KAFKA_CONSUMER_STATS_RESPONSE_TIMEOUT_MS:1000}"
  aws_sqs:
    # Use the default credentials provider for AWS SQS
    use_default_credential_provider_chain: "${TB_QUEUE_AWS_SQS_USE_DEFAULT_CREDENTIAL_PROVIDER_CHAIN:false}"
    # Access key ID from AWS IAM user
    access_key_id: "${TB_QUEUE_AWS_SQS_ACCESS_KEY_ID:YOUR_KEY}"
    # Secret access key from AWS IAM user
    secret_access_key: "${TB_QUEUE_AWS_SQS_SECRET_ACCESS_KEY:YOUR_SECRET}"
    # Region from AWS account
    region: "${TB_QUEUE_AWS_SQS_REGION:YOUR_REGION}"
    # Number of threads per each AWS SQS queue in consumer
    threads_per_topic: "${TB_QUEUE_AWS_SQS_THREADS_PER_TOPIC:1}"
    # Thread pool size for aws_sqs queue producer executor provider. Default value equals to AmazonSQSAsyncClient.DEFAULT_THREAD_POOL_SIZE
    producer_thread_pool_size: "${TB_QUEUE_AWS_SQS_EXECUTOR_THREAD_POOL_SIZE:50}"
    queue-properties:
      # AWS SQS queue properties. VisibilityTimeout in seconds;MaximumMessageSize in bytes;MessageRetentionPeriod in seconds
      rule-engine: "${TB_QUEUE_AWS_SQS_RE_QUEUE_PROPERTIES:VisibilityTimeout:30;MaximumMessageSize:262144;MessageRetentionPeriod:604800}"
      # AWS SQS queue properties. VisibilityTimeout in seconds;MaximumMessageSize in bytes;MessageRetentionPeriod in seconds
      core: "${TB_QUEUE_AWS_SQS_CORE_QUEUE_PROPERTIES:VisibilityTimeout:30;MaximumMessageSize:262144;MessageRetentionPeriod:604800}"
      # AWS SQS queue properties. VisibilityTimeout in seconds;MaximumMessageSize in bytes;MessageRetentionPeriod in seconds
      transport-api: "${TB_QUEUE_AWS_SQS_TA_QUEUE_PROPERTIES:VisibilityTimeout:30;MaximumMessageSize:262144;MessageRetentionPeriod:604800}"
      # AWS SQS queue properties. VisibilityTimeout in seconds;MaximumMessageSize in bytes;MessageRetentionPeriod in seconds
      notifications: "${TB_QUEUE_AWS_SQS_NOTIFICATIONS_QUEUE_PROPERTIES:VisibilityTimeout:30;MaximumMessageSize:262144;MessageRetentionPeriod:604800}"
      # VisibilityTimeout:30;MaximumMessageSize:262144;MessageRetentionPeriod:604800
      js-executor: "${TB_QUEUE_AWS_SQS_JE_QUEUE_PROPERTIES:VisibilityTimeout:30;MaximumMessageSize:262144;MessageRetentionPeriod:604800}"
      # VisibilityTimeout in seconds;MaximumMessageSize in bytes;MessageRetentionPeriod in seconds
      ota-updates: "${TB_QUEUE_AWS_SQS_OTA_QUEUE_PROPERTIES:VisibilityTimeout:30;MaximumMessageSize:262144;MessageRetentionPeriod:604800}"
      # VisibilityTimeout in seconds;MaximumMessageSize in bytes;MessageRetentionPeriod in seconds
      version-control: "${TB_QUEUE_AWS_SQS_VC_QUEUE_PROPERTIES:VisibilityTimeout:30;MaximumMessageSize:262144;MessageRetentionPeriod:604800}"
      # VisibilityTimeout in seconds;MaximumMessageSize in bytes;MessageRetentionPeriod in seconds
      edge: "${TB_QUEUE_AWS_SQS_EDGE_QUEUE_PROPERTIES:VisibilityTimeout:30;MaximumMessageSize:262144;MessageRetentionPeriod:604800}"
  pubsub:
    # Project ID from Google Cloud
    project_id: "${TB_QUEUE_PUBSUB_PROJECT_ID:YOUR_PROJECT_ID}"
    # API Credentials in JSON format
    service_account: "${TB_QUEUE_PUBSUB_SERVICE_ACCOUNT:YOUR_SERVICE_ACCOUNT}"
    # Message size for PubSub queue.Value in bytes
    max_msg_size: "${TB_QUEUE_PUBSUB_MAX_MSG_SIZE:1048576}"
    # Number of messages per consumer
    max_messages: "${TB_QUEUE_PUBSUB_MAX_MESSAGES:1000}"
    # Thread pool size for pubsub queue executor provider. If set to 0 - default pubsub executor provider value will be used (5 * number of available processors)
    executor_thread_pool_size: "${TB_QUEUE_PUBSUB_EXECUTOR_THREAD_POOL_SIZE:0}"
    queue-properties:
      # Pub/Sub properties for Rule Engine subscribers, messages which will commit after ackDeadlineInSec period can be consumed again
      rule-engine: "${TB_QUEUE_PUBSUB_RE_QUEUE_PROPERTIES:ackDeadlineInSec:30;messageRetentionInSec:604800}"
      # Pub/Sub properties for Core subscribers, messages which will commit after ackDeadlineInSec period can be consumed again
      core: "${TB_QUEUE_PUBSUB_CORE_QUEUE_PROPERTIES:ackDeadlineInSec:30;messageRetentionInSec:604800}"
      # Pub/Sub properties for Transport API subscribers, messages which will commit after ackDeadlineInSec period can be consumed again
      transport-api: "${TB_QUEUE_PUBSUB_TA_QUEUE_PROPERTIES:ackDeadlineInSec:30;messageRetentionInSec:604800}"
      # Pub/Sub properties for Version Control subscribers, messages which will commit after ackDeadlineInSec period can be consumed again
      notifications: "${TB_QUEUE_PUBSUB_NOTIFICATIONS_QUEUE_PROPERTIES:ackDeadlineInSec:30;messageRetentionInSec:604800}"
      # PubSub queue properties
      js-executor: "${TB_QUEUE_PUBSUB_JE_QUEUE_PROPERTIES:ackDeadlineInSec:30;messageRetentionInSec:604800}"
      # Pub/Sub properties for Transport Api subscribers, messages which will commit after ackDeadlineInSec period can be consumed again
      version-control: "${TB_QUEUE_PUBSUB_VC_QUEUE_PROPERTIES:ackDeadlineInSec:30;messageRetentionInSec:604800}"
      # Pub/Sub properties for Edge subscribers, messages which will commit after ackDeadlineInSec period can be consumed again
      edge: "${TB_QUEUE_PUBSUB_EDGE_QUEUE_PROPERTIES:ackDeadlineInSec:30;messageRetentionInSec:604800}"
  service_bus:
    # Azure namespace
    namespace_name: "${TB_QUEUE_SERVICE_BUS_NAMESPACE_NAME:YOUR_NAMESPACE_NAME}"
    # Azure Service Bus Shared Access Signatures key name
    sas_key_name: "${TB_QUEUE_SERVICE_BUS_SAS_KEY_NAME:YOUR_SAS_KEY_NAME}"
    # Azure Service Bus Shared Access Signatures key
    sas_key: "${TB_QUEUE_SERVICE_BUS_SAS_KEY:YOUR_SAS_KEY}"
    # Number of messages per a consumer
    max_messages: "${TB_QUEUE_SERVICE_BUS_MAX_MESSAGES:1000}"
    queue-properties:
      # Azure Service Bus properties for Rule Engine queues
      rule-engine: "${TB_QUEUE_SERVICE_BUS_RE_QUEUE_PROPERTIES:lockDurationInSec:30;maxSizeInMb:1024;messageTimeToLiveInSec:604800}"
      # Azure Service Bus properties for Core queues
      core: "${TB_QUEUE_SERVICE_BUS_CORE_QUEUE_PROPERTIES:lockDurationInSec:30;maxSizeInMb:1024;messageTimeToLiveInSec:604800}"
      # Azure Service Bus properties for Transport Api queues
      transport-api: "${TB_QUEUE_SERVICE_BUS_TA_QUEUE_PROPERTIES:lockDurationInSec:30;maxSizeInMb:1024;messageTimeToLiveInSec:604800}"
      # Azure Service Bus properties for Notification queues
      notifications: "${TB_QUEUE_SERVICE_BUS_NOTIFICATIONS_QUEUE_PROPERTIES:lockDurationInSec:30;maxSizeInMb:1024;messageTimeToLiveInSec:604800}"
      # Azure Service Bus queue properties
      js-executor: "${TB_QUEUE_SERVICE_BUS_JE_QUEUE_PROPERTIES:lockDurationInSec:30;maxSizeInMb:1024;messageTimeToLiveInSec:604800}"
      # Azure Service Bus properties for Version Control queues
      version-control: "${TB_QUEUE_SERVICE_BUS_VC_QUEUE_PROPERTIES:lockDurationInSec:30;maxSizeInMb:1024;messageTimeToLiveInSec:604800}"
      # Azure Service Bus properties for Edge queues
      edge: "${TB_QUEUE_SERVICE_BUS_EDGE_QUEUE_PROPERTIES:lockDurationInSec:30;maxSizeInMb:1024;messageTimeToLiveInSec:604800}"
  rabbitmq:
    # By default empty
    exchange_name: "${TB_QUEUE_RABBIT_MQ_EXCHANGE_NAME:}"
    # RabbitMQ host used to establish connection
    host: "${TB_QUEUE_RABBIT_MQ_HOST:localhost}"
    # RabbitMQ host used to establish a connection
    port: "${TB_QUEUE_RABBIT_MQ_PORT:5672}"
    # Virtual hosts provide logical grouping and separation of resources
    virtual_host: "${TB_QUEUE_RABBIT_MQ_VIRTUAL_HOST:/}"
    # Username for RabbitMQ user account
    username: "${TB_QUEUE_RABBIT_MQ_USERNAME:YOUR_USERNAME}"
    # User password for RabbitMQ user account
    password: "${TB_QUEUE_RABBIT_MQ_PASSWORD:YOUR_PASSWORD}"
    # Network connection between clients and RabbitMQ nodes can fail. RabbitMQ Java client supports automatic recovery of connections and topology (queues, exchanges, bindings, and consumers)
    automatic_recovery_enabled: "${TB_QUEUE_RABBIT_MQ_AUTOMATIC_RECOVERY_ENABLED:false}"
    # The connection timeout for the RabbitMQ connection factory
    connection_timeout: "${TB_QUEUE_RABBIT_MQ_CONNECTION_TIMEOUT:60000}"
    # RabbitMQ has a timeout for connection handshake. When clients run in heavily constrained environments, it may be necessary to increase the timeout
    handshake_timeout: "${TB_QUEUE_RABBIT_MQ_HANDSHAKE_TIMEOUT:10000}"
    queue-properties:
      # RabbitMQ properties for Rule Engine queues
      rule-engine: "${TB_QUEUE_RABBIT_MQ_RE_QUEUE_PROPERTIES:x-max-length-bytes:1048576000;x-message-ttl:604800000}"
      # RabbitMQ properties for Core queues
      core: "${TB_QUEUE_RABBIT_MQ_CORE_QUEUE_PROPERTIES:x-max-length-bytes:1048576000;x-message-ttl:604800000}"
      # RabbitMQ properties for Transport API queues
      transport-api: "${TB_QUEUE_RABBIT_MQ_TA_QUEUE_PROPERTIES:x-max-length-bytes:1048576000;x-message-ttl:604800000}"
      # RabbitMQ properties for Notification queues
      notifications: "${TB_QUEUE_RABBIT_MQ_NOTIFICATIONS_QUEUE_PROPERTIES:x-max-length-bytes:1048576000;x-message-ttl:604800000}"
      # RabbitMQ queue properties
      js-executor: "${TB_QUEUE_RABBIT_MQ_JE_QUEUE_PROPERTIES:x-max-length-bytes:1048576000;x-message-ttl:604800000}"
      # RabbitMQ properties for Version Control queues
      version-control: "${TB_QUEUE_RABBIT_MQ_VC_QUEUE_PROPERTIES:x-max-length-bytes:1048576000;x-message-ttl:604800000}"
      # RabbitMQ properties for Edge queues
      edge: "${TB_QUEUE_RABBIT_MQ_EDGE_QUEUE_PROPERTIES:x-max-length-bytes:1048576000;x-message-ttl:604800000}"
  partitions:
    hash_function_name: "${TB_QUEUE_PARTITIONS_HASH_FUNCTION_NAME:murmur3_128}" # murmur3_32, murmur3_128 or sha256
  transport_api:
    # Topic used to consume api requests from transport microservices
    requests_topic: "${TB_QUEUE_TRANSPORT_API_REQUEST_TOPIC:tb_transport.api.requests}"
    # Topic used to produce api responses to transport microservices
    responses_topic: "${TB_QUEUE_TRANSPORT_API_RESPONSE_TOPIC:tb_transport.api.responses}"
    # Maximum pending api requests from transport microservices to be handled by server
    max_pending_requests: "${TB_QUEUE_TRANSPORT_MAX_PENDING_REQUESTS:10000}"
    # Maximum timeout in milliseconds to handle api request from transport microservice by server
    max_requests_timeout: "${TB_QUEUE_TRANSPORT_MAX_REQUEST_TIMEOUT:10000}"
    # Amount of threads used to invoke callbacks
    max_callback_threads: "${TB_QUEUE_TRANSPORT_MAX_CALLBACK_THREADS:100}"
    # Amount of threads used for transport API requests
    max_core_handler_threads: "${TB_QUEUE_TRANSPORT_MAX_CORE_HANDLER_THREADS:16}"
    # Interval in milliseconds to poll api requests from transport microservices
    request_poll_interval: "${TB_QUEUE_TRANSPORT_REQUEST_POLL_INTERVAL_MS:25}"
    # Interval in milliseconds to poll api response from transport microservices
    response_poll_interval: "${TB_QUEUE_TRANSPORT_RESPONSE_POLL_INTERVAL_MS:25}"
  core:
    # Default topic name of Kafka, RabbitMQ, etc. queue
    topic: "${TB_QUEUE_CORE_TOPIC:tb_core}"
    # Interval in milliseconds to poll messages by Core microservices
    poll-interval: "${TB_QUEUE_CORE_POLL_INTERVAL_MS:25}"
    # Amount of partitions used by Core microservices
    partitions: "${TB_QUEUE_CORE_PARTITIONS:10}"
    # Timeout for processing a message pack by Core microservices
    pack-processing-timeout: "${TB_QUEUE_CORE_PACK_PROCESSING_TIMEOUT_MS:2000}"
    # Enable/disable a separate consumer per partition for Core queue
    consumer-per-partition: "${TB_QUEUE_CORE_CONSUMER_PER_PARTITION:true}"
    ota:
      # Default topic name for OTA updates
      topic: "${TB_QUEUE_CORE_OTA_TOPIC:tb_ota_package}"
      # The interval of processing the OTA updates for devices. Used to avoid any harm to the network due to many parallel OTA updates
      pack-interval-ms: "${TB_QUEUE_CORE_OTA_PACK_INTERVAL_MS:60000}"
      # The size of OTA updates notifications fetched from the queue. The queue stores pairs of firmware and device ids
      pack-size: "${TB_QUEUE_CORE_OTA_PACK_SIZE:100}"
    # Stats topic name for queue Kafka, RabbitMQ, etc.
    usage-stats-topic: "${TB_QUEUE_US_TOPIC:tb_usage_stats}"
    stats:
      # Enable/disable statistics for Core microservices
      enabled: "${TB_QUEUE_CORE_STATS_ENABLED:true}"
      # Statistics printing interval for Core microservices
      print-interval-ms: "${TB_QUEUE_CORE_STATS_PRINT_INTERVAL_MS:60000}"
    housekeeper:
      # Topic name for Housekeeper tasks
      topic: "${TB_HOUSEKEEPER_TOPIC:tb_housekeeper}"
      # Topic name for Housekeeper tasks to be reprocessed
      reprocessing-topic: "${TB_HOUSEKEEPER_REPROCESSING_TOPIC:tb_housekeeper.reprocessing}"
      # Poll interval for topics related to Housekeeper
      poll-interval-ms: "${TB_HOUSEKEEPER_POLL_INTERVAL_MS:500}"
      # Timeout in milliseconds for task processing. Tasks that fail to finish on time will be submitted for reprocessing
      task-processing-timeout-ms: "${TB_HOUSEKEEPER_TASK_PROCESSING_TIMEOUT_MS:120000}"
      # Comma-separated list of task types that shouldn't be processed. Available task types:
      # DELETE_ATTRIBUTES, DELETE_TELEMETRY (both DELETE_LATEST_TS and DELETE_TS_HISTORY will be disabled),
      # DELETE_LATEST_TS, DELETE_TS_HISTORY, DELETE_EVENTS, DELETE_ALARMS, UNASSIGN_ALARMS
      disabled-task-types: "${TB_HOUSEKEEPER_DISABLED_TASK_TYPES:}"
      # Delay in milliseconds between tasks reprocessing
      task-reprocessing-delay-ms: "${TB_HOUSEKEEPER_TASK_REPROCESSING_DELAY_MS:3000}"
      # Maximum amount of task reprocessing attempts. After exceeding, the task will be dropped
      max-reprocessing-attempts: "${TB_HOUSEKEEPER_MAX_REPROCESSING_ATTEMPTS:10}"
      stats:
        # Enable/disable statistics for Housekeeper
        enabled: "${TB_HOUSEKEEPER_STATS_ENABLED:true}"
        # Statistics printing interval for Housekeeper
        print-interval-ms: "${TB_HOUSEKEEPER_STATS_PRINT_INTERVAL_MS:60000}"

  vc:
    # Default topic name for Kafka, RabbitMQ, etc.
    topic: "${TB_QUEUE_VC_TOPIC:tb_version_control}"
    # Number of partitions to associate with this queue. Used for scaling the number of messages that can be processed in parallel
    partitions: "${TB_QUEUE_VC_PARTITIONS:10}"
    # Interval in milliseconds between polling of the messages if no new messages arrive
    poll-interval: "${TB_QUEUE_VC_INTERVAL_MS:25}"
    # Timeout before retrying all failed and timed-out messages from the processing pack
    pack-processing-timeout: "${TB_QUEUE_VC_PACK_PROCESSING_TIMEOUT_MS:180000}"
    # Timeout for a request to VC-executor (for a request for the version of the entity, for a commit charge, etc.)
    request-timeout: "${TB_QUEUE_VC_REQUEST_TIMEOUT:180000}"
    # Queue settings for Kafka, RabbitMQ, etc. Limit for single message size
    msg-chunk-size: "${TB_QUEUE_VC_MSG_CHUNK_SIZE:250000}"
  js:
    # JS Eval request topic
    request_topic: "${REMOTE_JS_EVAL_REQUEST_TOPIC:js_eval.requests}"
    # JS Eval responses topic prefix that is combined with node id
    response_topic_prefix: "${REMOTE_JS_EVAL_RESPONSE_TOPIC:js_eval.responses}"
    # JS Eval max pending requests
    max_pending_requests: "${REMOTE_JS_MAX_PENDING_REQUESTS:10000}"
    # JS Eval max request timeout
    max_eval_requests_timeout: "${REMOTE_JS_MAX_EVAL_REQUEST_TIMEOUT:60000}"
    # JS max request timeout
    max_requests_timeout: "${REMOTE_JS_MAX_REQUEST_TIMEOUT:10000}"
    # JS execution max request timeout
    max_exec_requests_timeout: "${REMOTE_JS_MAX_EXEC_REQUEST_TIMEOUT:2000}"
    # JS response poll interval
    response_poll_interval: "${REMOTE_JS_RESPONSE_POLL_INTERVAL_MS:25}"
  rule-engine:
    # Deprecated. It will be removed in the nearest releases
    topic: "${TB_QUEUE_RULE_ENGINE_TOPIC:tb_rule_engine}"
    # Interval in milliseconds to poll messages by Rule Engine
    poll-interval: "${TB_QUEUE_RULE_ENGINE_POLL_INTERVAL_MS:25}"
    # Timeout for processing a message pack of Rule Engine
    pack-processing-timeout: "${TB_QUEUE_RULE_ENGINE_PACK_PROCESSING_TIMEOUT_MS:2000}"
    stats:
      # Enable/disable statistics for Rule Engine
      enabled: "${TB_QUEUE_RULE_ENGINE_STATS_ENABLED:true}"
      # Statistics printing interval for Rule Engine
      print-interval-ms: "${TB_QUEUE_RULE_ENGINE_STATS_PRINT_INTERVAL_MS:60000}"
      # Max length of the error message that is printed by statistics
      max-error-message-length: "${TB_QUEUE_RULE_ENGINE_MAX_ERROR_MESSAGE_LENGTH:4096}"
    # After a queue is deleted (or the profile's isolation option was disabled), Rule Engine will continue reading related topics during this period before deleting the actual topics
    topic-deletion-delay: "${TB_QUEUE_RULE_ENGINE_TOPIC_DELETION_DELAY_SEC:15}"
    # Size of the thread pool that handles such operations as partition changes, config updates, queue deletion
    management-thread-pool-size: "${TB_QUEUE_RULE_ENGINE_MGMT_THREAD_POOL_SIZE:12}"
  transport:
    # For high-priority notifications that require minimum latency and processing time
    notifications_topic: "${TB_QUEUE_TRANSPORT_NOTIFICATIONS_TOPIC:tb_transport.notifications}"
    # Interval in milliseconds to poll messages
    poll_interval: "${TB_QUEUE_TRANSPORT_NOTIFICATIONS_POLL_INTERVAL_MS:25}"
  edge:
    # Default topic name for Kafka, RabbitMQ, etc.
    topic: "${TB_QUEUE_EDGE_TOPIC:tb_edge}"
    # Amount of partitions used by Edge services
    partitions: "${TB_QUEUE_EDGE_PARTITIONS:10}"
    # Poll interval for topics related to Edge services
    poll-interval: "${TB_QUEUE_EDGE_POLL_INTERVAL_MS:25}"
    # Timeout for processing a message pack by Edge services
    pack-processing-timeout: "${TB_QUEUE_EDGE_PACK_PROCESSING_TIMEOUT_MS:10000}"
    # Retries for processing a failure message pack by Edge services
    pack-processing-retries: "${TB_QUEUE_EDGE_MESSAGE_PROCESSING_RETRIES:3}"
    stats:
      # Enable/disable statistics for Edge services
      enabled: "${TB_QUEUE_EDGE_STATS_ENABLED:true}"
      # Statistics printing interval for Edge services
      print-interval-ms: "${TB_QUEUE_EDGE_STATS_PRINT_INTERVAL_MS:60000}"

# Event configuration parameters
event:
  debug:
    # Maximum number of symbols per debug event. The event content will be truncated if needed
    max-symbols: "${TB_MAX_DEBUG_EVENT_SYMBOLS:4096}"

# General service parameters
service:
  type: "${TB_SERVICE_TYPE:monolith}" # monolith or tb-core or tb-rule-engine
  # Unique id for this service (autogenerated if empty)
  id: "${TB_SERVICE_ID:}"
  rule_engine:
    # Comma-separated list of tenant profile ids assigned to this Rule Engine.
    # This Rule Engine will only be responsible for tenants with these profiles (in case 'isolation' option is enabled in the profile).
    assigned_tenant_profiles: "${TB_RULE_ENGINE_ASSIGNED_TENANT_PROFILES:}"
    pubsub:
      # Thread pool size for pubsub rule node executor provider. If not set - default pubsub executor provider value will be used (5 * number of available processors)
      executor_thread_pool_size: "${TB_RULE_ENGINE_PUBSUB_EXECUTOR_THREAD_POOL_SIZE:0}"

# Metrics parameters
metrics:
  # Enable/disable actuator metrics.
  enabled: "${METRICS_ENABLED:false}"
  timer:
    # Metrics percentiles returned by actuator for timer metrics. List of double values (divided by ,).
    percentiles: "${METRICS_TIMER_PERCENTILES:0.5}"
  system_info:
    # Persist frequency of system info (CPU, memory usage, etc.) in seconds
    persist_frequency: "${METRICS_SYSTEM_INFO_PERSIST_FREQUENCY_SECONDS:60}"
    # TTL in days for system info timeseries
    ttl: "${METRICS_SYSTEM_INFO_TTL_DAYS:7}"

# Version control parameters
vc:
  # Pool size for handling export tasks
  thread_pool_size: "${TB_VC_POOL_SIZE:6}"
  git:
    # Pool size for handling the git IO operations
    io_pool_size: "${TB_VC_GIT_POOL_SIZE:3}"
    # Default storing repository path
    repositories-folder: "${TB_VC_GIT_REPOSITORIES_FOLDER:${java.io.tmpdir}/repositories}"

# Notification system parameters
notification_system:
  # Specify thread pool size for Notification System processing notification rules and notification sending. Recommend value <= 10
  thread_pool_size: "${TB_NOTIFICATION_SYSTEM_THREAD_POOL_SIZE:10}"
  rules:
    # Semicolon-separated deduplication durations (in millis) for trigger types. Format: 'NotificationRuleTriggerType1:123;NotificationRuleTriggerType2:456'
    deduplication_durations: "${TB_NOTIFICATION_RULES_DEDUPLICATION_DURATIONS:NEW_PLATFORM_VERSION:0;RATE_LIMITS:14400000;}"

# General management parameters
management:
  endpoints:
    web:
      exposure:
        # Expose metrics endpoint (use value 'prometheus' to enable prometheus metrics).
        include: '${METRICS_ENDPOINTS_EXPOSE:info}'
  health:
    elasticsearch:
      # Enable the org.springframework.boot.actuate.elasticsearch.ElasticsearchRestClientHealthIndicator.doHealthCheck
      enabled: "false"

# Mobile application settings for Thingsboard mobile application
mobileApp:
  # Server domain name for Thingsboard Live mobile application
  domain: "${TB_MOBILE_APP_DOMAIN:demo.thingsboard.io}"
  # Link to Google Play store for Thingsboard Live mobile application
  googlePlayLink: "${TB_MOBILE_APP_GOOGLE_PLAY_LINK:https://play.google.com/store/apps/details?id=org.thingsboard.demo.app}"
  # Link to App Store for Thingsboard Live mobile application
  appStoreLink: "${TB_MOBILE_APP_APP_STORE_LINK:https://apps.apple.com/us/app/thingsboard-live/id1594355695}"<|MERGE_RESOLUTION|>--- conflicted
+++ resolved
@@ -1470,9 +1470,9 @@
         - key: max.poll.interval.ms
           # Example of specific consumer properties value per topic for VC
           value: "${TB_QUEUE_KAFKA_VC_MAX_POLL_INTERVAL_MS:600000}"
-      #      tb_rule_engine.sq:
-      #        - key: max.poll.records
-      #          value: "${TB_QUEUE_KAFKA_SQ_MAX_POLL_RECORDS:1024}"
+    #      tb_rule_engine.sq:
+    #        - key: max.poll.records
+    #          value: "${TB_QUEUE_KAFKA_SQ_MAX_POLL_RECORDS:1024}"
       tb_housekeeper:
         # Consumer properties for Housekeeper tasks topic
         - key: max.poll.records
@@ -1507,13 +1507,9 @@
       # Kafka properties for Housekeeper tasks topic
       housekeeper: "${TB_QUEUE_KAFKA_HOUSEKEEPER_TOPIC_PROPERTIES:retention.ms:604800000;segment.bytes:52428800;retention.bytes:1048576000;partitions:10;min.insync.replicas:1}"
       # Kafka properties for Housekeeper reprocessing topic; retention.ms is set to 90 days; partitions is set to 1 since only one reprocessing service is running at a time
-<<<<<<< HEAD
-      housekeeper-reprocessing: "${TB_QUEUE_KAFKA_HOUSEKEEPER_REPROCESSING_TOPIC_PROPERTIES:retention.ms:7776000000;segment.bytes:26214400;retention.bytes:1048576000;partitions:1;min.insync.replicas:1}"
+      housekeeper-reprocessing: "${TB_QUEUE_KAFKA_HOUSEKEEPER_REPROCESSING_TOPIC_PROPERTIES:retention.ms:7776000000;segment.bytes:52428800;retention.bytes:1048576000;partitions:1;min.insync.replicas:1}"
       # Kafka properties for Edge topic
-      edge: "${TB_QUEUE_KAFKA_EDGE_TOPIC_PROPERTIES:retention.ms:604800000;segment.bytes:26214400;retention.bytes:1048576000;partitions:1;min.insync.replicas:1}"
-=======
-      housekeeper-reprocessing: "${TB_QUEUE_KAFKA_HOUSEKEEPER_REPROCESSING_TOPIC_PROPERTIES:retention.ms:7776000000;segment.bytes:52428800;retention.bytes:1048576000;partitions:1;min.insync.replicas:1}"
->>>>>>> 54438971
+      edge: "${TB_QUEUE_KAFKA_EDGE_TOPIC_PROPERTIES:retention.ms:604800000;segment.bytes:52428800;retention.bytes:1048576000;partitions:1;min.insync.replicas:1}"
     consumer-stats:
       # Prints lag between consumer group offset and last messages offset in Kafka topics
       enabled: "${TB_QUEUE_KAFKA_CONSUMER_STATS_ENABLED:true}"
