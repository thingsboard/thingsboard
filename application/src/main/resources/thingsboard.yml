--- conflicted
+++ resolved
@@ -359,15 +359,12 @@
     deviceProfiles:
       timeToLiveInMinutes: 1440
       maxSize: 0
-<<<<<<< HEAD
+    attributes:
+      timeToLiveInMinutes: 1440
+      maxSize: 100000
     tokensOutdatageTime:
       timeToLiveInMinutes: 20000
       maxSize: 10000
-=======
-    attributes:
-      timeToLiveInMinutes: 1440
-      maxSize: 100000
->>>>>>> 8fe6c956
 
 redis:
   # standalone or cluster
