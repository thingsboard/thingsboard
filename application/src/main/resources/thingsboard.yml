#
# Copyright © 2016-2020 The Thingsboard Authors
#
# Licensed under the Apache License, Version 2.0 (the "License");
# you may not use this file except in compliance with the License.
# You may obtain a copy of the License at
#
#     http://www.apache.org/licenses/LICENSE-2.0
#
# Unless required by applicable law or agreed to in writing, software
# distributed under the License is distributed on an "AS IS" BASIS,
# WITHOUT WARRANTIES OR CONDITIONS OF ANY KIND, either express or implied.
# See the License for the specific language governing permissions and
# limitations under the License.
#

server:
  # Server bind address
  address: "${HTTP_BIND_ADDRESS:0.0.0.0}"
  # Server bind port
  port: "${HTTP_BIND_PORT:8080}"
  # Server SSL configuration
  ssl:
    # Enable/disable SSL support
    enabled: "${SSL_ENABLED:false}"
    # Path to the key store that holds the SSL certificate
    key-store: "${SSL_KEY_STORE:classpath:keystore/keystore.p12}"
    # Password used to access the key store
    key-store-password: "${SSL_KEY_STORE_PASSWORD:thingsboard}"
    # Type of the key store
    key-store-type: "${SSL_KEY_STORE_TYPE:PKCS12}"
    # Alias that identifies the key in the key store
    key-alias: "${SSL_KEY_ALIAS:tomcat}"
  log_controller_error_stack_trace: "${HTTP_LOG_CONTROLLER_ERROR_STACK_TRACE:true}"
  ws:
    send_timeout: "${TB_SERVER_WS_SEND_TIMEOUT:5000}"
    limits:
      # Limit the amount of sessions and subscriptions available on each server. Put values to zero to disable particular limitation
      max_sessions_per_tenant: "${TB_SERVER_WS_TENANT_RATE_LIMITS_MAX_SESSIONS_PER_TENANT:0}"
      max_sessions_per_customer: "${TB_SERVER_WS_TENANT_RATE_LIMITS_MAX_SESSIONS_PER_CUSTOMER:0}"
      max_sessions_per_regular_user: "${TB_SERVER_WS_TENANT_RATE_LIMITS_MAX_SESSIONS_PER_REGULAR_USER:0}"
      max_sessions_per_public_user: "${TB_SERVER_WS_TENANT_RATE_LIMITS_MAX_SESSIONS_PER_PUBLIC_USER:0}"
      max_queue_per_ws_session: "${TB_SERVER_WS_TENANT_RATE_LIMITS_MAX_QUEUE_PER_WS_SESSION:500}"
      max_subscriptions_per_tenant: "${TB_SERVER_WS_TENANT_RATE_LIMITS_MAX_SUBSCRIPTIONS_PER_TENANT:0}"
      max_subscriptions_per_customer: "${TB_SERVER_WS_TENANT_RATE_LIMITS_MAX_SUBSCRIPTIONS_PER_CUSTOMER:0}"
      max_subscriptions_per_regular_user: "${TB_SERVER_WS_TENANT_RATE_LIMITS_MAX_SUBSCRIPTIONS_PER_REGULAR_USER:0}"
      max_subscriptions_per_public_user: "${TB_SERVER_WS_TENANT_RATE_LIMITS_MAX_SUBSCRIPTIONS_PER_PUBLIC_USER:0}"
      max_updates_per_session: "${TB_SERVER_WS_TENANT_RATE_LIMITS_MAX_UPDATES_PER_SESSION:300:1,3000:60}"
  rest:
    limits:
      tenant:
        enabled: "${TB_SERVER_REST_LIMITS_TENANT_ENABLED:false}"
        configuration: "${TB_SERVER_REST_LIMITS_TENANT_CONFIGURATION:100:1,2000:60}"
      customer:
        enabled: "${TB_SERVER_REST_LIMITS_CUSTOMER_ENABLED:false}"
        configuration: "${TB_SERVER_REST_LIMITS_CUSTOMER_CONFIGURATION:50:1,1000:60}"

# Zookeeper connection parameters. Used for service discovery.
zk:
  # Enable/disable zookeeper discovery service.
  enabled: "${ZOOKEEPER_ENABLED:false}"
  # Zookeeper connect string
  url: "${ZOOKEEPER_URL:localhost:2181}"
  # Zookeeper retry interval in milliseconds
  retry_interval_ms: "${ZOOKEEPER_RETRY_INTERVAL_MS:3000}"
  # Zookeeper connection timeout in milliseconds
  connection_timeout_ms: "${ZOOKEEPER_CONNECTION_TIMEOUT_MS:3000}"
  # Zookeeper session timeout in milliseconds
  session_timeout_ms: "${ZOOKEEPER_SESSION_TIMEOUT_MS:3000}"
  # Name of the directory in zookeeper 'filesystem'
  zk_dir: "${ZOOKEEPER_NODES_DIR:/thingsboard}"

cluster:
  stats:
    enabled: "${TB_CLUSTER_STATS_ENABLED:false}"
    print_interval_ms: "${TB_CLUSTER_STATS_PRINT_INTERVAL_MS:10000}"

# Plugins configuration parameters
plugins:
  # Comma separated package list used during classpath scanning for plugins
  scan_packages: "${PLUGINS_SCAN_PACKAGES:org.thingsboard.server.extensions,org.thingsboard.rule.engine}"

# Security parameters
security:
  # JWT Token parameters
  jwt:
    tokenExpirationTime: "${JWT_TOKEN_EXPIRATION_TIME:9000}" # Number of seconds (2.5 hours)
    refreshTokenExpTime: "${JWT_REFRESH_TOKEN_EXPIRATION_TIME:604800}" # Number of seconds (1 week)
    tokenIssuer: "${JWT_TOKEN_ISSUER:thingsboard.io}"
    tokenSigningKey: "${JWT_TOKEN_SIGNING_KEY:thingsboardDefaultSigningKey}"
  # Enable/disable access to Tenant Administrators JWT token by System Administrator or Customer Users JWT token by Tenant Administrator
  user_token_access_enabled: "${SECURITY_USER_TOKEN_ACCESS_ENABLED:true}"
  # Enable/disable case-sensitive username login
  user_login_case_sensitive: "${SECURITY_USER_LOGIN_CASE_SENSITIVE:true}"
  claim:
    # Enable/disable claiming devices, if false -> the device's [claimingAllowed] SERVER_SCOPE attribute must be set to [true] to allow claiming specific device
    allowClaimingByDefault: "${SECURITY_CLAIM_ALLOW_CLAIMING_BY_DEFAULT:true}"
    # Time allowed to claim the device in milliseconds
    duration: "${SECURITY_CLAIM_DURATION:60000}" # 1 minute, note this value must equal claimDevices.timeToLiveInMinutes value

# Dashboard parameters
dashboard:
  # Maximum allowed datapoints fetched by widgets
  max_datapoints_limit: "${DASHBOARD_MAX_DATAPOINTS_LIMIT:50000}"

database:
  ts_max_intervals: "${DATABASE_TS_MAX_INTERVALS:700}" # Max number of DB queries generated by single API call to fetch telemetry records
  entities:
    type: "${DATABASE_ENTITIES_TYPE:sql}" # cassandra OR sql
  ts:
    type: "${DATABASE_TS_TYPE:sql}" # cassandra, sql, or timescale (for hybrid mode, DATABASE_TS_TYPE value should be cassandra, or timescale)

# note: timescale works only with postgreSQL database for DATABASE_ENTITIES_TYPE.

# Cassandra driver configuration parameters
cassandra:
  # Thingsboard cluster name
  cluster_name: "${CASSANDRA_CLUSTER_NAME:Thingsboard Cluster}"
  # Thingsboard keyspace name
  keyspace_name: "${CASSANDRA_KEYSPACE_NAME:thingsboard}"
  # Specify node list
  url: "${CASSANDRA_URL:127.0.0.1:9042}"
  # Enable/disable secure connection
  ssl: "${CASSANDRA_USE_SSL:false}"
  # Enable/disable JMX
  jmx: "${CASSANDRA_USE_JMX:true}"
  # Enable/disable metrics collection.
  metrics: "${CASSANDRA_DISABLE_METRICS:true}"
  # NONE SNAPPY LZ4
  compression: "${CASSANDRA_COMPRESSION:none}"
  # Specify cassandra cluster initialization timeout in milliseconds (if no hosts available during startup)
  init_timeout_ms: "${CASSANDRA_CLUSTER_INIT_TIMEOUT_MS:300000}"
  # Specify cassandra claster initialization retry interval (if no hosts available during startup)
  init_retry_interval_ms: "${CASSANDRA_CLUSTER_INIT_RETRY_INTERVAL_MS:3000}"
  max_requests_per_connection_local: "${CASSANDRA_MAX_REQUESTS_PER_CONNECTION_LOCAL:32768}"
  max_requests_per_connection_remote: "${CASSANDRA_MAX_REQUESTS_PER_CONNECTION_REMOTE:32768}"
  # Credential parameters #
  credentials: "${CASSANDRA_USE_CREDENTIALS:false}"
  # Specify your username
  username: "${CASSANDRA_USERNAME:}"
  # Specify your password
  password: "${CASSANDRA_PASSWORD:}"

  # Cassandra cluster connection socket parameters #
  socket:
    connect_timeout: "${CASSANDRA_SOCKET_TIMEOUT:5000}"
    read_timeout: "${CASSANDRA_SOCKET_READ_TIMEOUT:20000}"
    keep_alive: "${CASSANDRA_SOCKET_KEEP_ALIVE:true}"
    reuse_address: "${CASSANDRA_SOCKET_REUSE_ADDRESS:true}"
    so_linger: "${CASSANDRA_SOCKET_SO_LINGER:}"
    tcp_no_delay: "${CASSANDRA_SOCKET_TCP_NO_DELAY:false}"
    receive_buffer_size: "${CASSANDRA_SOCKET_RECEIVE_BUFFER_SIZE:}"
    send_buffer_size: "${CASSANDRA_SOCKET_SEND_BUFFER_SIZE:}"

  # Cassandra cluster connection query parameters  #
  query:
    read_consistency_level: "${CASSANDRA_READ_CONSISTENCY_LEVEL:ONE}"
    write_consistency_level: "${CASSANDRA_WRITE_CONSISTENCY_LEVEL:ONE}"
    default_fetch_size: "${CASSANDRA_DEFAULT_FETCH_SIZE:2000}"
    # Specify partitioning size for timestamp key-value storage. Example: MINUTES, HOURS, DAYS, MONTHS,INDEFINITE
    ts_key_value_partitioning: "${TS_KV_PARTITIONING:MONTHS}"
    ts_key_value_ttl: "${TS_KV_TTL:0}"
    events_ttl: "${TS_EVENTS_TTL:0}"
    # Specify TTL of debug log in seconds. The current value corresponds to one week
    debug_events_ttl: "${DEBUG_EVENTS_TTL:604800}"
    buffer_size: "${CASSANDRA_QUERY_BUFFER_SIZE:200000}"
    concurrent_limit: "${CASSANDRA_QUERY_CONCURRENT_LIMIT:1000}"
    permit_max_wait_time: "${PERMIT_MAX_WAIT_TIME:120000}"
    dispatcher_threads: "${CASSANDRA_QUERY_DISPATCHER_THREADS:2}"
    callback_threads: "${CASSANDRA_QUERY_CALLBACK_THREADS:4}"
    poll_ms: "${CASSANDRA_QUERY_POLL_MS:50}"
    rate_limit_print_interval_ms: "${CASSANDRA_QUERY_RATE_LIMIT_PRINT_MS:10000}"
    # set all data types values except target to null for the same ts on save
    set_null_values_enabled: "${CASSANDRA_QUERY_SET_NULL_VALUES_ENABLED:false}"
    # log one of cassandra queries with specified frequency (0 - logging is disabled)
    print_queries_freq: "${CASSANDRA_QUERY_PRINT_FREQ:0}"
    tenant_rate_limits:
      enabled: "${CASSANDRA_QUERY_TENANT_RATE_LIMITS_ENABLED:false}"
      configuration: "${CASSANDRA_QUERY_TENANT_RATE_LIMITS_CONFIGURATION:1000:1,30000:60}"
      print_tenant_names: "${CASSANDRA_QUERY_TENANT_RATE_LIMITS_PRINT_TENANT_NAMES:false}"

# SQL configuration parameters
sql:
  # Specify batch size for persisting attribute updates
  attributes:
    batch_size: "${SQL_ATTRIBUTES_BATCH_SIZE:10000}"
    batch_max_delay: "${SQL_ATTRIBUTES_BATCH_MAX_DELAY_MS:100}"
    stats_print_interval_ms: "${SQL_ATTRIBUTES_BATCH_STATS_PRINT_MS:10000}"
  ts:
    batch_size: "${SQL_TS_BATCH_SIZE:10000}"
    batch_max_delay: "${SQL_TS_BATCH_MAX_DELAY_MS:100}"
    stats_print_interval_ms: "${SQL_TS_BATCH_STATS_PRINT_MS:10000}"
  ts_latest:
    batch_size: "${SQL_TS_LATEST_BATCH_SIZE:10000}"
    batch_max_delay: "${SQL_TS_LATEST_BATCH_MAX_DELAY_MS:100}"
    stats_print_interval_ms: "${SQL_TS_LATEST_BATCH_STATS_PRINT_MS:10000}"
  # Specify whether to remove null characters from strValue of attributes and timeseries before insert
  remove_null_chars: "${SQL_REMOVE_NULL_CHARS:true}"
  postgres:
    # Specify partitioning size for timestamp key-value storage. Example: DAYS, MONTHS, YEARS, INDEFINITE.
    ts_key_value_partitioning: "${SQL_POSTGRES_TS_KV_PARTITIONING:MONTHS}"
  timescale:
    # Specify Interval size for new data chunks storage.
    chunk_time_interval: "${SQL_TIMESCALE_CHUNK_TIME_INTERVAL:604800000}"

# Actor system parameters
actors:
  tenant:
    create_components_on_init: "${ACTORS_TENANT_CREATE_COMPONENTS_ON_INIT:true}"
  session:
    max_concurrent_sessions_per_device: "${ACTORS_MAX_CONCURRENT_SESSION_PER_DEVICE:1}"
    sync:
      # Default timeout for processing request using synchronous session (HTTP, CoAP) in milliseconds
      timeout: "${ACTORS_SESSION_SYNC_TIMEOUT:10000}"
  rule:
    # Specify thread pool size for database request callbacks executor service
    db_callback_thread_pool_size: "${ACTORS_RULE_DB_CALLBACK_THREAD_POOL_SIZE:50}"
    # Specify thread pool size for javascript executor service
    js_thread_pool_size: "${ACTORS_RULE_JS_THREAD_POOL_SIZE:50}"
    # Specify thread pool size for mail sender executor service
    mail_thread_pool_size: "${ACTORS_RULE_MAIL_THREAD_POOL_SIZE:50}"
    # Whether to allow usage of system mail service for rules
    allow_system_mail_service: "${ACTORS_RULE_ALLOW_SYSTEM_MAIL_SERVICE:true}"
    # Specify thread pool size for external call service
    external_call_thread_pool_size: "${ACTORS_RULE_EXTERNAL_CALL_THREAD_POOL_SIZE:50}"
    chain:
      # Errors for particular actor are persisted once per specified amount of milliseconds
      error_persist_frequency: "${ACTORS_RULE_CHAIN_ERROR_FREQUENCY:3000}"
      debug_mode_rate_limits_per_tenant:
        enabled: "${ACTORS_RULE_CHAIN_DEBUG_MODE_RATE_LIMITS_PER_TENANT_ENABLED:true}"
        configuration: "${ACTORS_RULE_CHAIN_DEBUG_MODE_RATE_LIMITS_PER_TENANT_CONFIGURATION:50000:3600}"
    node:
      # Errors for particular actor are persisted once per specified amount of milliseconds
      error_persist_frequency: "${ACTORS_RULE_NODE_ERROR_FREQUENCY:3000}"
    transaction:
      # Size of queues which store messages for transaction rule nodes
      queue_size: "${ACTORS_RULE_TRANSACTION_QUEUE_SIZE:15000}"
      # Time in milliseconds for transaction to complete
      duration: "${ACTORS_RULE_TRANSACTION_DURATION:60000}"
  statistics:
    # Enable/disable actor statistics
    enabled: "${ACTORS_STATISTICS_ENABLED:true}"
    js_print_interval_ms: "${ACTORS_JS_STATISTICS_PRINT_INTERVAL_MS:10000}"
    persist_frequency: "${ACTORS_STATISTICS_PERSIST_FREQUENCY:3600000}"
  queue:
    # Enable/disable persistence of un-processed messages to the queue
    enabled: "${ACTORS_QUEUE_ENABLED:true}"
    # Maximum allowed timeout for persistence into the queue
    timeout: "${ACTORS_QUEUE_PERSISTENCE_TIMEOUT:30000}"
  client_side_rpc:
    timeout:  "${CLIENT_SIDE_RPC_TIMEOUT:60000}"

cache:
  # caffeine or redis
  type: "${CACHE_TYPE:caffeine}"

caffeine:
  specs:
    relations:
      timeToLiveInMinutes: 1440
      maxSize: 100000
    deviceCredentials:
      timeToLiveInMinutes: 1440
      maxSize: 100000
    devices:
      timeToLiveInMinutes: 1440
      maxSize: 100000
    sessions:
      timeToLiveInMinutes: 1440
      maxSize: 100000
    assets:
      timeToLiveInMinutes: 1440
      maxSize: 100000
    entityViews:
      timeToLiveInMinutes: 1440
      maxSize: 100000
    claimDevices:
      timeToLiveInMinutes: 1
      maxSize: 100000
    securitySettings:
      timeToLiveInMinutes: 1440
      maxSize: 1

redis:
  # standalone or cluster
  connection:
    type: "${REDIS_CONNECTION_TYPE:standalone}"
  standalone:
    host: "${REDIS_HOST:localhost}"
    port: "${REDIS_PORT:6379}"
    useDefaultClientConfig: "${REDIS_USE_DEFAULT_CLIENT_CONFIG:true}"
    # this value may be used only if you used not default ClientConfig
    clientName: "${REDIS_CLIENT_NAME:standalone}"
    # this value may be used only if you used not default ClientConfig
    connectTimeout: "${REDIS_CLIENT_CONNECT_TIMEOUT:30000}"
    # this value may be used only if you used not default ClientConfig
    readTimeout: "${REDIS_CLIENT_READ_TIMEOUT:60000}"
    # this value may be used only if you used not default ClientConfig
    usePoolConfig: "${REDIS_CLIENT_USE_POOL_CONFIG:false}"
  cluster:
    # Comma-separated list of "host:port" pairs to bootstrap from.
    nodes: "${REDIS_NODES:}"
    # Maximum number of redirects to follow when executing commands across the cluster.
    max-redirects: "${REDIS_MAX_REDIRECTS:12}"
    useDefaultPoolConfig: "${REDIS_USE_DEFAULT_POOL_CONFIG:true}"
  # db index
  db: "${REDIS_DB:0}"
  # db password
  password: "${REDIS_PASSWORD:}"
  # pool config
  pool_config:
    maxTotal: "${REDIS_POOL_CONFIG_MAX_TOTAL:128}"
    maxIdle: "${REDIS_POOL_CONFIG_MAX_IDLE:128}"
    minIdle: "${REDIS_POOL_CONFIG_MIN_IDLE:16}"
    testOnBorrow: "${REDIS_POOL_CONFIG_TEST_ON_BORROW:true}"
    testOnReturn: "${REDIS_POOL_CONFIG_TEST_ON_RETURN:true}"
    testWhileIdle: "${REDIS_POOL_CONFIG_TEST_WHILE_IDLE:true}"
    minEvictableMs: "${REDIS_POOL_CONFIG_MIN_EVICTABLE_MS:60000}"
    evictionRunsMs: "${REDIS_POOL_CONFIG_EVICTION_RUNS_MS:30000}"
    maxWaitMills: "${REDIS_POOL_CONFIG_MAX_WAIT_MS:60000}"
    numberTestsPerEvictionRun: "${REDIS_POOL_CONFIG_NUMBER_TESTS_PER_EVICTION_RUN:3}"
    blockWhenExhausted: "${REDIS_POOL_CONFIG_BLOCK_WHEN_EXHAUSTED:true}"

# Check new version updates parameters
updates:
  # Enable/disable updates checking.
  enabled: "${UPDATES_ENABLED:true}"

# spring CORS configuration
spring.mvc.cors:
  mappings:
    # Intercept path
    "[/api/**]":
      #Comma-separated list of origins to allow. '*' allows all origins. When not set,CORS support is disabled.
      allowed-origins: "*"
      #Comma-separated list of methods to allow. '*' allows all methods.
      allowed-methods: "*"
      #Comma-separated list of headers to allow in a request. '*' allows all headers.
      allowed-headers: "*"
      #How long, in seconds, the response from a pre-flight request can be cached by clients.
      max-age: "1800"
      #Set whether credentials are supported. When not set, credentials are not supported.
      allow-credentials: "true"

# spring serve gzip compressed static resources
spring.resources.chain:
  compressed: "true"
  strategy:
    content:
      enabled: "true"

spring.jpa.properties.hibernate.jdbc.lob.non_contextual_creation: "true"

# SQL DAO Configuration
spring:
  data:
    jpa:
      repositories:
        enabled: "true"
  jpa:
    open-in-view: "false"
    hibernate:
      ddl-auto: "none"
    database-platform: "${SPRING_JPA_DATABASE_PLATFORM:org.hibernate.dialect.PostgreSQLDialect}"
  datasource:
    driverClassName: "${SPRING_DRIVER_CLASS_NAME:org.postgresql.Driver}"
    url: "${SPRING_DATASOURCE_URL:jdbc:postgresql://localhost:5432/thingsboard}"
    username: "${SPRING_DATASOURCE_USERNAME:postgres}"
    password: "${SPRING_DATASOURCE_PASSWORD:postgres}"
    hikari:
      maximumPoolSize: "${SPRING_DATASOURCE_MAXIMUM_POOL_SIZE:5}"

# Audit log parameters
audit-log:
  # Enable/disable audit log functionality.
  enabled: "${AUDIT_LOG_ENABLED:true}"
  # Specify partitioning size for audit log by tenant id storage. Example MINUTES, HOURS, DAYS, MONTHS
  by_tenant_partitioning: "${AUDIT_LOG_BY_TENANT_PARTITIONING:MONTHS}"
  # Number of days as history period if startTime and endTime are not specified
  default_query_period: "${AUDIT_LOG_DEFAULT_QUERY_PERIOD:30}"
  # Logging levels per each entity type.
  # Allowed values: OFF (disable), W (log write operations), RW (log read and write operations)
  logging-level:
    mask:
      "device": "${AUDIT_LOG_MASK_DEVICE:W}"
      "asset": "${AUDIT_LOG_MASK_ASSET:W}"
      "dashboard": "${AUDIT_LOG_MASK_DASHBOARD:W}"
      "customer": "${AUDIT_LOG_MASK_CUSTOMER:W}"
      "user": "${AUDIT_LOG_MASK_USER:W}"
      "rule_chain": "${AUDIT_LOG_MASK_RULE_CHAIN:W}"
      "alarm": "${AUDIT_LOG_MASK_ALARM:W}"
      "entity_view": "${AUDIT_LOG_MASK_ENTITY_VIEW:W}"
  sink:
    # Type of external sink. possible options: none, elasticsearch
    type: "${AUDIT_LOG_SINK_TYPE:none}"
    # Name of the index where audit logs stored
    # Index name could contain next placeholders (not mandatory):
    # @{TENANT} - substituted by tenant ID
    # @{DATE} - substituted by current date in format provided in audit_log.sink.date_format
    index_pattern: "${AUDIT_LOG_SINK_INDEX_PATTERN:@{TENANT}_AUDIT_LOG_@{DATE}}"
    # Date format. Details of the pattern could be found here:
    # https://docs.oracle.com/javase/8/docs/api/java/time/format/DateTimeFormatter.html
    date_format: "${AUDIT_LOG_SINK_DATE_FORMAT:YYYY.MM.DD}"
    scheme_name: "${AUDIT_LOG_SINK_SCHEME_NAME:http}" # http or https
    host: "${AUDIT_LOG_SINK_HOST:localhost}"
    port: "${AUDIT_LOG_SINK_PORT:9200}"
    user_name: "${AUDIT_LOG_SINK_USER_NAME:}"
    password: "${AUDIT_LOG_SINK_PASSWORD:}"

state:
  defaultInactivityTimeoutInSec: "${DEFAULT_INACTIVITY_TIMEOUT:10}"
  defaultStateCheckIntervalInSec: "${DEFAULT_STATE_CHECK_INTERVAL:10}"
  persistToTelemetry: "${PERSIST_STATE_TO_TELEMETRY:true}"

js:
  evaluator: "${JS_EVALUATOR:local}" # local/remote
  # Built-in JVM JavaScript environment properties
  local:
    # Use Sandboxed (secured) JVM JavaScript environment
    use_js_sandbox: "${USE_LOCAL_JS_SANDBOX:true}"
    # Specify thread pool size for JavaScript sandbox resource monitor
    monitor_thread_pool_size: "${LOCAL_JS_SANDBOX_MONITOR_THREAD_POOL_SIZE:4}"
    # Maximum CPU time in milliseconds allowed for script execution
    max_cpu_time: "${LOCAL_JS_SANDBOX_MAX_CPU_TIME:3000}"
    # Maximum allowed JavaScript execution errors before JavaScript will be blacklisted
    max_errors: "${LOCAL_JS_SANDBOX_MAX_ERRORS:3}"
    # JS Eval max request timeout. 0 - no timeout
    max_requests_timeout: "${LOCAL_JS_MAX_REQUEST_TIMEOUT:0}"
    stats:
      enabled: "${TB_JS_LOCAL_STATS_ENABLED:false}"
      print_interval_ms: "${TB_JS_LOCAL_STATS_PRINT_INTERVAL_MS:10000}"
  # Remote JavaScript environment properties
  remote:
    # JS Eval request topic
    request_topic: "${REMOTE_JS_EVAL_REQUEST_TOPIC:js.eval.requests}"
    # JS Eval responses topic prefix that is combined with node id
    response_topic_prefix: "${REMOTE_JS_EVAL_RESPONSE_TOPIC:js.eval.responses}"
    # JS Eval max pending requests
    max_pending_requests: "${REMOTE_JS_MAX_PENDING_REQUESTS:10000}"
    # JS Eval max request timeout
    max_requests_timeout: "${REMOTE_JS_MAX_REQUEST_TIMEOUT:10000}"
    # JS response poll interval
    response_poll_interval: "${REMOTE_JS_RESPONSE_POLL_INTERVAL_MS:25}"
    # JS response auto commit interval
    response_auto_commit_interval: "${REMOTE_JS_RESPONSE_AUTO_COMMIT_INTERVAL_MS:100}"
    # Maximum allowed JavaScript execution errors before JavaScript will be blacklisted
    max_errors: "${REMOTE_JS_SANDBOX_MAX_ERRORS:3}"
    stats:
      enabled: "${TB_JS_REMOTE_STATS_ENABLED:false}"
      print_interval_ms: "${TB_JS_REMOTE_STATS_PRINT_INTERVAL_MS:10000}"

transport:
  sessions:
    inactivity_timeout: "${TB_TRANSPORT_SESSIONS_INACTIVITY_TIMEOUT:300000}"
    report_timeout: "${TB_TRANSPORT_SESSIONS_REPORT_TIMEOUT:30000}"
  rate_limits:
    enabled: "${TB_TRANSPORT_RATE_LIMITS_ENABLED:false}"
    tenant: "${TB_TRANSPORT_RATE_LIMITS_TENANT:1000:1,20000:60}"
    device: "${TB_TRANSPORT_RATE_LIMITS_DEVICE:10:1,300:60}"
  json:
    # Cast String data types to Numeric if possible when processing Telemetry/Attributes JSON
    type_cast_enabled: "${JSON_TYPE_CAST_ENABLED:true}"
    # Maximum allowed string value length when processing Telemetry/Attributes JSON (0 value disables string value length check)
    max_string_value_length: "${JSON_MAX_STRING_VALUE_LENGTH:0}"
  # Local HTTP transport parameters
  http:
    enabled: "${HTTP_ENABLED:true}"
    request_timeout: "${HTTP_REQUEST_TIMEOUT:60000}"
  # Local MQTT transport parameters
  mqtt:
    # Enable/disable mqtt transport protocol.
    enabled: "${MQTT_ENABLED:true}"
    bind_address: "${MQTT_BIND_ADDRESS:0.0.0.0}"
    bind_port: "${MQTT_BIND_PORT:1883}"
    timeout: "${MQTT_TIMEOUT:10000}"
    netty:
      leak_detector_level: "${NETTY_LEAK_DETECTOR_LVL:DISABLED}"
      boss_group_thread_count: "${NETTY_BOSS_GROUP_THREADS:1}"
      worker_group_thread_count: "${NETTY_WORKER_GROUP_THREADS:12}"
      max_payload_size: "${NETTY_MAX_PAYLOAD_SIZE:65536}"
      so_keep_alive: "${NETTY_SO_KEEPALIVE:false}"
    # MQTT SSL configuration
    ssl:
      # Enable/disable SSL support
      enabled: "${MQTT_SSL_ENABLED:false}"
      # SSL protocol: See http://docs.oracle.com/javase/8/docs/technotes/guides/security/StandardNames.html#SSLContext
      protocol: "${MQTT_SSL_PROTOCOL:TLSv1.2}"
      # Path to the key store that holds the SSL certificate
      key_store: "${MQTT_SSL_KEY_STORE:mqttserver.jks}"
      # Password used to access the key store
      key_store_password: "${MQTT_SSL_KEY_STORE_PASSWORD:server_ks_password}"
      # Password used to access the key
      key_password: "${MQTT_SSL_KEY_PASSWORD:server_key_password}"
      # Type of the key store
      key_store_type: "${MQTT_SSL_KEY_STORE_TYPE:JKS}"
  # Local CoAP transport parameters
  coap:
    # Enable/disable coap transport protocol.
    enabled: "${COAP_ENABLED:true}"
    bind_address: "${COAP_BIND_ADDRESS:0.0.0.0}"
    bind_port: "${COAP_BIND_PORT:5683}"
    timeout: "${COAP_TIMEOUT:10000}"

swagger:
  api_path_regex: "${SWAGGER_API_PATH_REGEX:/api.*}"
  security_path_regex: "${SWAGGER_SECURITY_PATH_REGEX:/api.*}"
  non_security_path_regex: "${SWAGGER_NON_SECURITY_PATH_REGEX:/api/noauth.*}"
  title: "${SWAGGER_TITLE:ThingsBoard REST API}"
  description: "${SWAGGER_DESCRIPTION:For instructions how to authorize requests please visit <a href='http://thingsboard.io/docs/reference/rest-api/'>REST API documentation page</a>.}"
  contact:
    name: "${SWAGGER_CONTACT_NAME:Thingsboard team}"
    url: "${SWAGGER_CONTACT_URL:http://thingsboard.io}"
    email: "${SWAGGER_CONTACT_EMAIL:info@thingsboard.io}"
  license:
    title: "${SWAGGER_LICENSE_TITLE:Apache License Version 2.0}"
    url: "${SWAGGER_LICENSE_URL:https://github.com/thingsboard/thingsboard/blob/master/LICENSE}"
  version: "${SWAGGER_VERSION:2.0}"

queue:
  type: "${TB_QUEUE_TYPE:in-memory}" # kafka or in-memory or aws-sqs
  kafka:
    bootstrap.servers: "${TB_KAFKA_SERVERS:localhost:9092}"
    acks: "${TB_KAFKA_ACKS:all}"
    retries: "${TB_KAFKA_RETRIES:1}"
    batch.size: "${TB_KAFKA_BATCH_SIZE:16384}"
    linger.ms: "${TB_KAFKA_LINGER_MS:1}"
    buffer.memory: "${TB_BUFFER_MEMORY:33554432}"
  aws_sqs:
    access_key_id: "${TB_QUEUE_AWS_SQS_ACCESS_KEY_ID:YOUR_KEY}"
    secret_access_key: "${TB_QUEUE_AWS_SQS_SECRET_ACCESS_KEY:YOUR_SECRET}"
    region: "${TB_QUEUE_AWS_SQS_REGION:YOUR_REGION}"
    threads_per_topic: "${TB_QUEUE_AWS_SQS_THREADS_PER_TOPIC:1}"
    visibility_timeout: "${TB_QUEUE_AWS_SQS_VISIBILITY_TIMEOUT:30}" #in seconds
<<<<<<< HEAD
  pubsub:
    project_id: "${TB_QUEUE_PUBSUB_PROJECT_ID:YOUR_PROJECT_ID}"
    service_account: "${TB_QUEUE_PUBSUB_SERVICE_ACCOUNT:YOUR_SERVICE_ACCOUNT}"
    ack_deadline: "${TB_QUEUE_PUBSUB_ACK_DEADLINE:30}" #in seconds
    max_msg_size: "${TB_QUEUE_PUBSUB_MAX_MSG_SIZE:1048576}" #in bytes
    max_messages: "${TB_QUEUE_PUBSUB_MAX_MESSAGES:1000}"
=======
>>>>>>> 2553cf6b
  partitions:
    hash_function_name: "${TB_QUEUE_PARTITIONS_HASH_FUNCTION_NAME:murmur3_128}"
    virtual_nodes_size: "${TB_QUEUE_PARTITIONS_VIRTUAL_NODES_SIZE:16}"
  transport_api:
    requests_topic: "${TB_QUEUE_TRANSPORT_API_REQUEST_TOPIC:tb.transport.api.requests}"
    responses_topic: "${TB_QUEUE_TRANSPORT_API_RESPONSE_TOPIC:tb.transport.api.responses}"
    max_pending_requests: "${TB_QUEUE_TRANSPORT_MAX_PENDING_REQUESTS:10000}"
    max_requests_timeout: "${TB_QUEUE_TRANSPORT_MAX_REQUEST_TIMEOUT:10000}"
    max_callback_threads: "${TB_QUEUE_TRANSPORT_MAX_CALLBACK_THREADS:100}"
    request_poll_interval: "${TB_QUEUE_TRANSPORT_REQUEST_POLL_INTERVAL_MS:25}"
    response_poll_interval: "${TB_QUEUE_TRANSPORT_RESPONSE_POLL_INTERVAL_MS:25}"
  core:
    topic: "${TB_QUEUE_CORE_TOPIC:tb.core}"
    poll_interval: "${TB_QUEUE_CORE_POLL_INTERVAL_MS:25}"
    partitions: "${TB_QUEUE_CORE_PARTITIONS:10}"
    pack_processing_timeout: "${TB_QUEUE_CORE_PACK_PROCESSING_TIMEOUT_MS:60000}"
    stats:
      enabled: "${TB_QUEUE_CORE_STATS_ENABLED:false}"
      print_interval_ms: "${TB_QUEUE_CORE_STATS_PRINT_INTERVAL_MS:10000}"
  rule_engine:
    topic: "${TB_QUEUE_RULE_ENGINE_TOPIC:tb.rule-engine}"
    poll_interval: "${TB_QUEUE_RULE_ENGINE_POLL_INTERVAL_MS:25}"
    partitions: "${TB_QUEUE_RULE_ENGINE_PARTITIONS:10}"
    pack_processing_timeout: "${TB_QUEUE_RULE_ENGINE_PACK_PROCESSING_TIMEOUT_MS:60000}"
    strategy:
      type: "${TB_QUEUE_RULE_ENGINE_STRATEGY_TYPE:RETRY_FAILED_AND_TIMED_OUT}" # SKIP_ALL_FAILURES, RETRY_ALL, RETRY_FAILED, RETRY_TIMED_OUT, RETRY_FAILED_AND_TIMED_OUT
      # For RETRY_ALL, RETRY_FAILED, RETRY_TIMED_OUT, RETRY_FAILED_AND_TIMED_OUT
      retries: "${TB_QUEUE_RULE_ENGINE_STRATEGY_RETRIES:3}" # Number of retries, 0 is unlimited
      failure_percentage: "${TB_QUEUE_RULE_ENGINE_STRATEGY_FAILURE_PERCENTAGE:0}" # Skip retry if failures or timeouts are less then X percentage of messages;
      pause_between_retries: "${TB_QUEUE_RULE_ENGINE_STRATEGY_RETRY_PAUSE:3}"# Time in seconds to wait in consumer thread before retries;
    stats:
      enabled: "${TB_QUEUE_RULE_ENGINE_STATS_ENABLED:false}"
      print_interval_ms: "${TB_QUEUE_RULE_ENGINE_STATS_PRINT_INTERVAL_MS:10000}"
  transport:
    # For high priority notifications that require minimum latency and processing time
    notifications_topic: "${TB_QUEUE_TRANSPORT_NOTIFICATIONS_TOPIC:tb.transport.notifications}"
    poll_interval: "${TB_QUEUE_CORE_POLL_INTERVAL_MS:25}"

service:
  type: "${TB_SERVICE_TYPE:monolith}" # monolith or tb-core or tb-rule-engine or tb-transport
  # Unique id for this service (autogenerated if empty)
  id: "${TB_SERVICE_ID:}"
  tenant_id: "${TB_SERVICE_TENANT_ID:}" # empty or specific tenant id.
<|MERGE_RESOLUTION|>--- conflicted
+++ resolved
@@ -517,7 +517,7 @@
   version: "${SWAGGER_VERSION:2.0}"
 
 queue:
-  type: "${TB_QUEUE_TYPE:in-memory}" # kafka or in-memory or aws-sqs
+  type: "${TB_QUEUE_TYPE:in-memory}" # kafka or in-memory or aws-sqs or pubsub
   kafka:
     bootstrap.servers: "${TB_KAFKA_SERVERS:localhost:9092}"
     acks: "${TB_KAFKA_ACKS:all}"
@@ -531,15 +531,12 @@
     region: "${TB_QUEUE_AWS_SQS_REGION:YOUR_REGION}"
     threads_per_topic: "${TB_QUEUE_AWS_SQS_THREADS_PER_TOPIC:1}"
     visibility_timeout: "${TB_QUEUE_AWS_SQS_VISIBILITY_TIMEOUT:30}" #in seconds
-<<<<<<< HEAD
   pubsub:
     project_id: "${TB_QUEUE_PUBSUB_PROJECT_ID:YOUR_PROJECT_ID}"
     service_account: "${TB_QUEUE_PUBSUB_SERVICE_ACCOUNT:YOUR_SERVICE_ACCOUNT}"
     ack_deadline: "${TB_QUEUE_PUBSUB_ACK_DEADLINE:30}" #in seconds
     max_msg_size: "${TB_QUEUE_PUBSUB_MAX_MSG_SIZE:1048576}" #in bytes
     max_messages: "${TB_QUEUE_PUBSUB_MAX_MESSAGES:1000}"
-=======
->>>>>>> 2553cf6b
   partitions:
     hash_function_name: "${TB_QUEUE_PARTITIONS_HASH_FUNCTION_NAME:murmur3_128}"
     virtual_nodes_size: "${TB_QUEUE_PARTITIONS_VIRTUAL_NODES_SIZE:16}"
