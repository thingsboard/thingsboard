--- conflicted
+++ resolved
@@ -136,7 +136,6 @@
             emailAttributeKey: "${SECURITY_OAUTH2_DEFAULT_MAPPER_BASIC_EMAIL_ATTRIBUTE_KEY:email}"
             firstNameAttributeKey: "${SECURITY_OAUTH2_DEFAULT_MAPPER_BASIC_FIRST_NAME_ATTRIBUTE_KEY:}"
             lastNameAttributeKey: "${SECURITY_OAUTH2_DEFAULT_MAPPER_BASIC_LAST_NAME_ATTRIBUTE_KEY:}"
-<<<<<<< HEAD
             # Strategy for generating Tenant from external user object - 'domain', 'email' or 'custom'
             # 'domain' - name of the Tenant will be extracted as domain from the email of the user
             # 'email' - name of the Tenant will email of the user
@@ -147,11 +146,6 @@
             # If this field is not empty, user will be created as a user under defined Customer
             # %{attribute_key} as placeholder for attribute value of attributes of external user object
             customerNamePattern: "${SECURITY_OAUTH2_DEFAULT_MAPPER_BASIC_CUSTOMER_NAME_PATTERN:}"
-=======
-            tenantNameStrategy: "${SECURITY_OAUTH2_DEFAULT_MAPPER_BASIC_TENANT_NAME_STRATEGY:domain}" # domain, email or custom
-            tenantNamePattern: "${SECURITY_OAUTH2_DEFAULT_MAPPER_BASIC_TENANT_NAME_PATTERN:}" # %{attribute_key} as placeholder for attributes value by key
-            customerNamePattern: "${SECURITY_OAUTH2_DEFAULT_MAPPER_BASIC_CUSTOMER_NAME_PATTERN:}" # %{attribute_key} as placeholder for attributes value by key
->>>>>>> b8de64f3
           custom:
             url: "${SECURITY_OAUTH2_DEFAULT_MAPPER_CUSTOM_URL:}"
             username: "${SECURITY_OAUTH2_DEFAULT_MAPPER_CUSTOM_USERNAME:}"
