--- conflicted
+++ resolved
@@ -31,7 +31,15 @@
     CONSTRAINT fk_user_id FOREIGN KEY (user_id) REFERENCES tb_user(id) ON DELETE CASCADE
 );
 
-<<<<<<< HEAD
+ALTER TABLE user_credentials
+    ADD COLUMN IF NOT EXISTS additional_info varchar NOT NULL DEFAULT '{}';
+
+UPDATE user_credentials
+    SET additional_info = json_build_object('userPasswordHistory', (u.additional_info::json -> 'userPasswordHistory'))
+    FROM tb_user u WHERE user_credentials.user_id = u.id AND u.additional_info::jsonb ? 'userPasswordHistory';
+
+UPDATE tb_user SET additional_info = tb_user.additional_info::jsonb - 'userPasswordHistory';
+
 CREATE TABLE IF NOT EXISTS entity_statistics (
     entity_id uuid NOT NULL,
     entity_type varchar(32) NOT NULL,
@@ -40,14 +48,4 @@
     ts bigint NOT NULL,
     CONSTRAINT entity_statistics_pkey PRIMARY KEY (entity_id, entity_type)
 );
-CREATE INDEX IF NOT EXISTS idx_entity_statistics_tenant_id_entity_type ON entity_statistics(tenant_id, entity_type);
-=======
-ALTER TABLE user_credentials
-    ADD COLUMN IF NOT EXISTS additional_info varchar NOT NULL DEFAULT '{}';
-
-UPDATE user_credentials
-    SET additional_info = json_build_object('userPasswordHistory', (u.additional_info::json -> 'userPasswordHistory'))
-    FROM tb_user u WHERE user_credentials.user_id = u.id AND u.additional_info::jsonb ? 'userPasswordHistory';
-
-UPDATE tb_user SET additional_info = tb_user.additional_info::jsonb - 'userPasswordHistory';
->>>>>>> 07d985f2
+CREATE INDEX IF NOT EXISTS idx_entity_statistics_tenant_id_entity_type ON entity_statistics(tenant_id, entity_type);