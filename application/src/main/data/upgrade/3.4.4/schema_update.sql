--- conflicted
+++ resolved
@@ -423,25 +423,6 @@
 $$;
 
 -- ALARM FUNCTIONS END
-<<<<<<< HEAD
--- drop table if exists mail_config_template;
-CREATE TABLE IF NOT EXISTS mail_config_template (
-   id uuid NOT NULL CONSTRAINT mail_config_template_pkey PRIMARY KEY,
-   created_time bigint NOT NULL,
-   provider_id varchar(255),
-   smtp_protocol varchar(255),
-   smtp_host varchar(255),
-   smtp_port int,
-   timeout int,
-   tls_enabled boolean,
-   tls_version varchar(255),
-   authorization_uri varchar(255),
-   token_uri varchar(255),
-   scope varchar(255),
-   help_link varchar(255),
-   CONSTRAINT mail_config_template_provider_id_unq_key UNIQUE (provider_id)
-);
-=======
 
 -- TTL DROP PARTITIONS FUNCTIONS UPDATE START
 
@@ -629,4 +610,24 @@
 $$;
 
 -- TTL DROP PARTITIONS FUNCTIONS UPDATE END
->>>>>>> ad6f0071
+
+-- MAIL CONFIG TEMPLATE START;
+
+CREATE TABLE IF NOT EXISTS mail_config_template (
+   id uuid NOT NULL CONSTRAINT mail_config_template_pkey PRIMARY KEY,
+   created_time bigint NOT NULL,
+   provider_id varchar(255),
+   smtp_protocol varchar(255),
+   smtp_host varchar(255),
+   smtp_port int,
+   timeout int,
+   tls_enabled boolean,
+   tls_version varchar(255),
+   authorization_uri varchar(255),
+   token_uri varchar(255),
+   scope varchar(255),
+   help_link varchar(255),
+   CONSTRAINT mail_config_template_provider_id_unq_key UNIQUE (provider_id)
+);
+
+-- MAIL CONFIG TEMPLATE END;