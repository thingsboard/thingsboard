--- conflicted
+++ resolved
@@ -14,18 +14,6 @@
 -- limitations under the License.
 --
 
-<<<<<<< HEAD
-CREATE TABLE IF NOT EXISTS alarm_rule (
-    id uuid NOT NULL CONSTRAINT alarm_rule_pkey PRIMARY KEY,
-    created_time bigint NOT NULL,
-    tenant_id uuid NOT NULL,
-    alarm_type varchar(255),
-    name varchar(255),
-    enabled boolean,
-    configuration jsonb,
-    description varchar
-);
-=======
 -- USER CREDENTIALS START
 
 ALTER TABLE user_credentials
@@ -87,7 +75,6 @@
 -- ALARM STATUS REFACTORING END
 
 -- ALARM COMMENTS START
->>>>>>> 2f0eb0be
 
 CREATE TABLE IF NOT EXISTS alarm_comment (
     id uuid NOT NULL,
