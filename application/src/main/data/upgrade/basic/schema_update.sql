--
-- Copyright © 2016-2025 The Thingsboard Authors
--
-- Licensed under the Apache License, Version 2.0 (the "License");
-- you may not use this file except in compliance with the License.
-- You may obtain a copy of the License at
--
--     http://www.apache.org/licenses/LICENSE-2.0
--
-- Unless required by applicable law or agreed to in writing, software
-- distributed under the License is distributed on an "AS IS" BASIS,
-- WITHOUT WARRANTIES OR CONDITIONS OF ANY KIND, either express or implied.
-- See the License for the specific language governing permissions and
-- limitations under the License.
--

-- UPDATE TENANT PROFILE CONFIGURATION START

UPDATE tenant_profile
SET profile_data = jsonb_set(
        profile_data,
        '{configuration}',
        (profile_data -> 'configuration')
            || jsonb_strip_nulls(
                jsonb_build_object(
                        'minAllowedScheduledUpdateIntervalInSecForCF',
                        CASE
                            WHEN (profile_data -> 'configuration') ? 'minAllowedScheduledUpdateIntervalInSecForCF'
                                THEN NULL
                            ELSE to_jsonb(60)
                            END,
                        'maxRelationLevelPerCfArgument',
                        CASE
                            WHEN (profile_data -> 'configuration') ? 'maxRelationLevelPerCfArgument'
                                THEN NULL
                            ELSE to_jsonb(10)
                            END,
<<<<<<< HEAD
                        'minAllowedDeduplicationIntervalInSecForCF',
                        CASE
                            WHEN (profile_data -> 'configuration') ? 'minAllowedDeduplicationIntervalInSecForCF'
                                THEN NULL
                            ELSE to_jsonb(3600)
=======
                        'maxRelatedEntitiesToReturnPerCfArgument',
                        CASE
                            WHEN (profile_data -> 'configuration') ? 'maxRelatedEntitiesToReturnPerCfArgument'
                                THEN NULL
                            ELSE to_jsonb(100)
>>>>>>> ec48cacb
                            END
                )
               ),
        false
                   )
WHERE NOT (
    (profile_data -> 'configuration') ? 'minAllowedScheduledUpdateIntervalInSecForCF'
        AND
    (profile_data -> 'configuration') ? 'maxRelationLevelPerCfArgument'
        AND
<<<<<<< HEAD
    (profile_data -> 'configuration') ? 'minAllowedDeduplicationIntervalInSecForCF'
=======
    (profile_data -> 'configuration') ? 'maxRelatedEntitiesToReturnPerCfArgument'
>>>>>>> ec48cacb
    );

-- UPDATE TENANT PROFILE CONFIGURATION END

-- CALCULATED FIELD UNIQUE CONSTRAINT UPDATE START

ALTER TABLE calculated_field DROP CONSTRAINT IF EXISTS calculated_field_unq_key;
ALTER TABLE calculated_field ADD CONSTRAINT calculated_field_unq_key UNIQUE (entity_id, type, name);

-- CALCULATED FIELD UNIQUE CONSTRAINT UPDATE END<|MERGE_RESOLUTION|>--- conflicted
+++ resolved
@@ -35,19 +35,17 @@
                                 THEN NULL
                             ELSE to_jsonb(10)
                             END,
-<<<<<<< HEAD
+                        'maxRelatedEntitiesToReturnPerCfArgument',
+                        CASE
+                            WHEN (profile_data -> 'configuration') ? 'maxRelatedEntitiesToReturnPerCfArgument'
+                                THEN NULL
+                            ELSE to_jsonb(100)
+                            END,
                         'minAllowedDeduplicationIntervalInSecForCF',
                         CASE
                             WHEN (profile_data -> 'configuration') ? 'minAllowedDeduplicationIntervalInSecForCF'
                                 THEN NULL
                             ELSE to_jsonb(3600)
-=======
-                        'maxRelatedEntitiesToReturnPerCfArgument',
-                        CASE
-                            WHEN (profile_data -> 'configuration') ? 'maxRelatedEntitiesToReturnPerCfArgument'
-                                THEN NULL
-                            ELSE to_jsonb(100)
->>>>>>> ec48cacb
                             END
                 )
                ),
@@ -58,11 +56,9 @@
         AND
     (profile_data -> 'configuration') ? 'maxRelationLevelPerCfArgument'
         AND
-<<<<<<< HEAD
+    (profile_data -> 'configuration') ? 'maxRelatedEntitiesToReturnPerCfArgument'
+        AND
     (profile_data -> 'configuration') ? 'minAllowedDeduplicationIntervalInSecForCF'
-=======
-    (profile_data -> 'configuration') ? 'maxRelatedEntitiesToReturnPerCfArgument'
->>>>>>> ec48cacb
     );
 
 -- UPDATE TENANT PROFILE CONFIGURATION END
