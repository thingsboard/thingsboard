--
-- Copyright © 2016-2025 The Thingsboard Authors
--
-- Licensed under the Apache License, Version 2.0 (the "License");
-- you may not use this file except in compliance with the License.
-- You may obtain a copy of the License at
--
--     http://www.apache.org/licenses/LICENSE-2.0
--
-- Unless required by applicable law or agreed to in writing, software
-- distributed under the License is distributed on an "AS IS" BASIS,
-- WITHOUT WARRANTIES OR CONDITIONS OF ANY KIND, either express or implied.
-- See the License for the specific language governing permissions and
-- limitations under the License.
--
<<<<<<< HEAD
=======

-- UPDATE TENANT PROFILE CASSANDRA RATE LIMITS START

UPDATE tenant_profile
SET profile_data = jsonb_set(
        profile_data,
        '{configuration}',
        (
            (profile_data -> 'configuration') - 'cassandraQueryTenantRateLimitsConfiguration'
                ||
            COALESCE(
                    CASE
                        WHEN profile_data -> 'configuration' ->
                             'cassandraQueryTenantRateLimitsConfiguration' IS NOT NULL THEN
                            jsonb_build_object(
                                    'cassandraReadQueryTenantCoreRateLimits',
                                    profile_data -> 'configuration' -> 'cassandraQueryTenantRateLimitsConfiguration',
                                    'cassandraWriteQueryTenantCoreRateLimits',
                                    profile_data -> 'configuration' -> 'cassandraQueryTenantRateLimitsConfiguration',
                                    'cassandraReadQueryTenantRuleEngineRateLimits',
                                    profile_data -> 'configuration' -> 'cassandraQueryTenantRateLimitsConfiguration',
                                    'cassandraWriteQueryTenantRuleEngineRateLimits',
                                    profile_data -> 'configuration' -> 'cassandraQueryTenantRateLimitsConfiguration'
                            )
                        END,
                    '{}'::jsonb
            )
            )
                   )
WHERE profile_data -> 'configuration' ? 'cassandraQueryTenantRateLimitsConfiguration';

-- UPDATE TENANT PROFILE CASSANDRA RATE LIMITS END

-- UPDATE NOTIFICATION RULE CASSANDRA RATE LIMITS START

UPDATE notification_rule
SET trigger_config = REGEXP_REPLACE(
        trigger_config,
        '"CASSANDRA_QUERIES"',
        '"CASSANDRA_WRITE_QUERIES_CORE","CASSANDRA_READ_QUERIES_CORE","CASSANDRA_WRITE_QUERIES_RULE_ENGINE","CASSANDRA_READ_QUERIES_RULE_ENGINE","CASSANDRA_WRITE_QUERIES_MONOLITH","CASSANDRA_READ_QUERIES_MONOLITH"',
        'g'
                     )
WHERE trigger_type = 'RATE_LIMITS'
  AND trigger_config LIKE '%"CASSANDRA_QUERIES"%';

-- UPDATE NOTIFICATION RULE CASSANDRA RATE LIMITS END
>>>>>>> 12863e52
<|MERGE_RESOLUTION|>--- conflicted
+++ resolved
@@ -13,8 +13,6 @@
 -- See the License for the specific language governing permissions and
 -- limitations under the License.
 --
-<<<<<<< HEAD
-=======
 
 -- UPDATE TENANT PROFILE CASSANDRA RATE LIMITS START
 
@@ -60,5 +58,4 @@
 WHERE trigger_type = 'RATE_LIMITS'
   AND trigger_config LIKE '%"CASSANDRA_QUERIES"%';
 
--- UPDATE NOTIFICATION RULE CASSANDRA RATE LIMITS END
->>>>>>> 12863e52
+-- UPDATE NOTIFICATION RULE CASSANDRA RATE LIMITS END