--
-- Copyright © 2016-2025 The Thingsboard Authors
--
-- Licensed under the Apache License, Version 2.0 (the "License");
-- you may not use this file except in compliance with the License.
-- You may obtain a copy of the License at
--
--     http://www.apache.org/licenses/LICENSE-2.0
--
-- Unless required by applicable law or agreed to in writing, software
-- distributed under the License is distributed on an "AS IS" BASIS,
-- WITHOUT WARRANTIES OR CONDITIONS OF ANY KIND, either express or implied.
-- See the License for the specific language governing permissions and
-- limitations under the License.
--

-- UPDATE TENANT PROFILE CONFIGURATION START

UPDATE tenant_profile
SET profile_data = jsonb_set(
        profile_data,
        '{configuration}',
        (profile_data -> 'configuration')
            || jsonb_strip_nulls(
                jsonb_build_object(
                        'minAllowedScheduledUpdateIntervalInSecForCF',
                        CASE
                            WHEN (profile_data -> 'configuration') ? 'minAllowedScheduledUpdateIntervalInSecForCF'
                                THEN NULL
                            ELSE to_jsonb(60)
                            END,
                        'maxRelationLevelPerCfArgument',
                        CASE
                            WHEN (profile_data -> 'configuration') ? 'maxRelationLevelPerCfArgument'
                                THEN NULL
                            ELSE to_jsonb(10)
                            END,
                        'maxRelatedEntitiesToReturnPerCfArgument',
                        CASE
                            WHEN (profile_data -> 'configuration') ? 'maxRelatedEntitiesToReturnPerCfArgument'
                                THEN NULL
                            ELSE to_jsonb(100)
                            END,
                        'minAllowedDeduplicationIntervalInSecForCF',
                        CASE
                            WHEN (profile_data -> 'configuration') ? 'minAllowedDeduplicationIntervalInSecForCF'
                                THEN NULL
                            ELSE to_jsonb(60)
                            END
                )
               ),
        false
                   )
WHERE NOT (
    (profile_data -> 'configuration') ? 'minAllowedScheduledUpdateIntervalInSecForCF'
        AND
    (profile_data -> 'configuration') ? 'maxRelationLevelPerCfArgument'
        AND
    (profile_data -> 'configuration') ? 'maxRelatedEntitiesToReturnPerCfArgument'
        AND
    (profile_data -> 'configuration') ? 'minAllowedDeduplicationIntervalInSecForCF'
    );

-- UPDATE TENANT PROFILE CONFIGURATION END

-- CALCULATED FIELD UNIQUE CONSTRAINT UPDATE START

ALTER TABLE calculated_field DROP CONSTRAINT IF EXISTS calculated_field_unq_key;
ALTER TABLE calculated_field ADD CONSTRAINT calculated_field_unq_key UNIQUE (entity_id, type, name);

-- CALCULATED FIELD UNIQUE CONSTRAINT UPDATE END

<<<<<<< HEAD
-- CALCULATED FIELD OUTPUT STRATEGY UPDATE START

UPDATE calculated_field
SET configuration = jsonb_set(
        configuration::jsonb,
        '{output}',
        (configuration::jsonb -> 'output')
            || jsonb_build_object(
                'strategy',
                jsonb_build_object(
                        'type', 'RULE_CHAIN'
                )
               ),
        false
                    )
WHERE (configuration::jsonb -> 'output' -> 'strategy') IS NULL;

-- CALCULATED FIELD OUTPUT STRATEGY UPDATE END
=======
-- REMOVAL OF CALCULATED FIELD LINKS PERSISTENCE START

DROP TABLE IF EXISTS calculated_field_link;
ANALYZE calculated_field;

-- REMOVAL OF CALCULATED FIELD LINKS PERSISTENCE END
>>>>>>> d6001a70
<|MERGE_RESOLUTION|>--- conflicted
+++ resolved
@@ -70,7 +70,6 @@
 
 -- CALCULATED FIELD UNIQUE CONSTRAINT UPDATE END
 
-<<<<<<< HEAD
 -- CALCULATED FIELD OUTPUT STRATEGY UPDATE START
 
 UPDATE calculated_field
@@ -89,11 +88,10 @@
 WHERE (configuration::jsonb -> 'output' -> 'strategy') IS NULL;
 
 -- CALCULATED FIELD OUTPUT STRATEGY UPDATE END
-=======
+
 -- REMOVAL OF CALCULATED FIELD LINKS PERSISTENCE START
 
 DROP TABLE IF EXISTS calculated_field_link;
 ANALYZE calculated_field;
 
--- REMOVAL OF CALCULATED FIELD LINKS PERSISTENCE END
->>>>>>> d6001a70
+-- REMOVAL OF CALCULATED FIELD LINKS PERSISTENCE END