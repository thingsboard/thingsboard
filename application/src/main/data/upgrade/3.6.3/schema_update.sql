--- conflicted
+++ resolved
@@ -106,7 +106,13 @@
 END
 $$;
 
-<<<<<<< HEAD
+-- OAUTH2 PARAMS ALTER TABLE START
+
+ALTER TABLE oauth2_params
+    ADD COLUMN IF NOT EXISTS edge_enabled boolean DEFAULT false;
+
+-- OAUTH2 PARAMS ALTER TABLE END
+
 -- QUEUE STATS UPDATE START
 
 CREATE TABLE IF NOT EXISTS queue_stats (
@@ -127,12 +133,4 @@
 DELETE FROM asset WHERE type='TbServiceQueue';
 DELETE FROM asset_profile WHERE name ='TbServiceQueue';
 
--- QUEUE STATS UPDATE END
-=======
--- OAUTH2 PARAMS ALTER TABLE START
-
-ALTER TABLE oauth2_params
-    ADD COLUMN IF NOT EXISTS edge_enabled boolean DEFAULT false;
-
--- OAUTH2 PARAMS ALTER TABLE END
->>>>>>> cb9236ff
+-- QUEUE STATS UPDATE END