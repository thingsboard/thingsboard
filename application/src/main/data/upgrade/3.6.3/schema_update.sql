--
-- Copyright © 2016-2024 The Thingsboard Authors
--
-- Licensed under the Apache License, Version 2.0 (the "License");
-- you may not use this file except in compliance with the License.
-- You may obtain a copy of the License at
--
--     http://www.apache.org/licenses/LICENSE-2.0
--
-- Unless required by applicable law or agreed to in writing, software
-- distributed under the License is distributed on an "AS IS" BASIS,
-- WITHOUT WARRANTIES OR CONDITIONS OF ANY KIND, either express or implied.
-- See the License for the specific language governing permissions and
-- limitations under the License.
--

<<<<<<< HEAD
-- UPDATE PUBLIC CUSTOMERS START

ALTER TABLE customer ADD COLUMN IF NOT EXISTS is_public boolean DEFAULT false;
UPDATE customer SET is_public = true WHERE title = 'Public';

-- UPDATE PUBLIC CUSTOMERS END

-- UPDATE CUSTOMERS WITH SAME TITLE START

-- Check for postgres version to install pgcrypto
-- if version less then 130000 to have ability use gen_random_uuid();

DO
$$
    BEGIN
        IF (SELECT current_setting('server_version_num')::int) < 130000 THEN
            CREATE EXTENSION IF NOT EXISTS pgcrypto;
        END IF;
    END
$$;

CREATE OR REPLACE PROCEDURE update_customers_with_the_same_title()
    LANGUAGE plpgsql
AS
$$
DECLARE
    customer_record  RECORD;
    dashboard_record RECORD;
    new_title        TEXT;
    updated_json     JSONB;
BEGIN
    RAISE NOTICE 'Starting the customer and dashboard update process.';

    FOR customer_record IN
        SELECT id, tenant_id, title
        FROM customer
        WHERE id IN (SELECT c1.id
                     FROM customer c1
                              JOIN customer c2 ON c1.tenant_id = c2.tenant_id AND c1.title = c2.title
                     WHERE c1.id > c2.id)
        LOOP
            new_title := customer_record.title || '_' || gen_random_uuid();
            UPDATE customer
            SET title = new_title
            WHERE id = customer_record.id;
            RAISE NOTICE 'Updated customer with id: % with new title: %', customer_record.id, new_title;

            -- Find and update related dashboards for the customer
            FOR dashboard_record IN
                SELECT d.id, d.assigned_customers
                FROM dashboard d
                         JOIN relation r ON d.id = r.to_id
                WHERE r.from_id = customer_record.id
                  AND r.to_type = 'DASHBOARD'
                  AND r.relation_type_group = 'DASHBOARD'
                  AND r.relation_type = 'Contains'
                LOOP
                    -- Update each assigned_customers entry where the customerId matches
                    updated_json := (SELECT jsonb_agg(
                                                    CASE
                                                        WHEN (value -> 'customerId' ->> 'id')::uuid = customer_record.id
                                                            THEN jsonb_set(value, '{title}', ('"' || new_title || '"')::jsonb)
                                                        ELSE value
                                                        END
                                                )
                                     FROM jsonb_array_elements(dashboard_record.assigned_customers::jsonb));

                    UPDATE dashboard
                    SET assigned_customers = updated_json
                    WHERE id = dashboard_record.id;
                    RAISE NOTICE 'Updated dashboard with id: % with new assigned_customers: %', dashboard_record.id, updated_json;
                END LOOP;
        END LOOP;
    RAISE NOTICE 'Customers and dashboards update process completed successfully!';
END;
$$;

call update_customers_with_the_same_title();

DROP PROCEDURE IF EXISTS update_customers_with_the_same_title;

-- UPDATE CUSTOMERS WITH SAME TITLE END

-- CUSTOMER UNIQUE CONSTRAINT UPDATE START

ALTER TABLE customer DROP CONSTRAINT IF EXISTS customer_title_unq_key;
ALTER TABLE customer ADD CONSTRAINT customer_title_unq_key UNIQUE (tenant_id, title);

-- CUSTOMER UNIQUE CONSTRAINT UPDATE END

=======
>>>>>>> a88b1ef3
-- create new attribute_kv table schema
DO
$$
    BEGIN
        -- in case of running the upgrade script a second time:
        IF EXISTS(SELECT 1 FROM information_schema.columns WHERE table_name = 'attribute_kv' and column_name='entity_type') THEN
            DROP VIEW IF EXISTS device_info_view;
            DROP VIEW IF EXISTS device_info_active_attribute_view;
            ALTER INDEX IF EXISTS idx_attribute_kv_by_key_and_last_update_ts RENAME TO idx_attribute_kv_by_key_and_last_update_ts_old;
            IF EXISTS(SELECT 1 FROM pg_constraint WHERE conname = 'attribute_kv_pkey') THEN
                ALTER TABLE attribute_kv RENAME CONSTRAINT attribute_kv_pkey TO attribute_kv_pkey_old;
            END IF;
            ALTER TABLE attribute_kv RENAME TO attribute_kv_old;
            CREATE TABLE IF NOT EXISTS attribute_kv
            (
                entity_id uuid,
                attribute_type int,
                attribute_key int,
                bool_v boolean,
                str_v varchar(10000000),
                long_v bigint,
                dbl_v double precision,
                json_v json,
                last_update_ts bigint,
                CONSTRAINT attribute_kv_pkey PRIMARY KEY (entity_id, attribute_type, attribute_key)
            );
        END IF;
    END;
$$;

-- rename ts_kv_dictionary table to key_dictionary or create table if not exists
DO
$$
    BEGIN
        IF EXISTS(SELECT 1 FROM information_schema.tables WHERE table_name = 'ts_kv_dictionary') THEN
            ALTER TABLE ts_kv_dictionary RENAME CONSTRAINT ts_key_id_pkey TO key_dictionary_id_pkey;
            ALTER TABLE ts_kv_dictionary RENAME TO key_dictionary;
        ELSE CREATE TABLE IF NOT EXISTS key_dictionary(
                key    varchar(255) NOT NULL,
                key_id serial UNIQUE,
                CONSTRAINT key_dictionary_id_pkey PRIMARY KEY (key)
                );
        END IF;
    END;
$$;

-- insert keys into key_dictionary
DO
$$
    BEGIN
        IF EXISTS(SELECT 1 FROM information_schema.tables WHERE table_name = 'attribute_kv_old') THEN
            INSERT INTO key_dictionary(key) SELECT DISTINCT attribute_key FROM attribute_kv_old ON CONFLICT DO NOTHING;
        END IF;
    END;
$$;

-- migrate attributes from attribute_kv_old to attribute_kv
DO
$$
DECLARE
    row_num_old integer;
    row_num integer;
BEGIN
    IF EXISTS(SELECT 1 FROM information_schema.tables WHERE table_name = 'attribute_kv_old') THEN
        INSERT INTO attribute_kv(entity_id, attribute_type, attribute_key, bool_v, str_v, long_v, dbl_v, json_v, last_update_ts)
            SELECT a.entity_id, CASE
                        WHEN a.attribute_type = 'CLIENT_SCOPE' THEN 1
                        WHEN a.attribute_type = 'SERVER_SCOPE' THEN 2
                        WHEN a.attribute_type = 'SHARED_SCOPE' THEN 3
                        ELSE 0
                        END,
                k.key_id,  a.bool_v, a.str_v, a.long_v, a.dbl_v, a.json_v, a.last_update_ts
                FROM attribute_kv_old a INNER JOIN key_dictionary k ON (a.attribute_key = k.key);
        SELECT COUNT(*) INTO row_num_old FROM attribute_kv_old;
        SELECT COUNT(*) INTO row_num FROM attribute_kv;
        RAISE NOTICE 'Migrated % of % rows', row_num, row_num_old;

        IF row_num != 0 THEN
            DROP TABLE IF EXISTS attribute_kv_old;
        ELSE
           RAISE EXCEPTION 'Table attribute_kv is empty';
        END IF;

        CREATE INDEX IF NOT EXISTS idx_attribute_kv_by_key_and_last_update_ts ON attribute_kv(entity_id, attribute_key, last_update_ts desc);
    END IF;
EXCEPTION
    WHEN others THEN
        ROLLBACK;
        RAISE EXCEPTION 'Error during COPY: %', SQLERRM;
END
$$;

-- OAUTH2 PARAMS ALTER TABLE START

ALTER TABLE oauth2_params
    ADD COLUMN IF NOT EXISTS edge_enabled boolean DEFAULT false;

-- OAUTH2 PARAMS ALTER TABLE END

-- QUEUE STATS UPDATE START

CREATE TABLE IF NOT EXISTS queue_stats (
    id uuid NOT NULL CONSTRAINT queue_stats_pkey PRIMARY KEY,
    created_time bigint NOT NULL,
    tenant_id uuid NOT NULL,
    queue_name varchar(255) NOT NULL,
    service_id varchar(255) NOT NULL,
    CONSTRAINT queue_stats_name_unq_key UNIQUE (tenant_id, queue_name, service_id)
);

INSERT INTO queue_stats
    SELECT id, created_time, tenant_id, substring(name FROM 1 FOR position('_' IN name) - 1) AS queue_name,
           substring(name FROM position('_' IN name) + 1) AS service_id
    FROM asset
    WHERE type = 'TbServiceQueue' and name LIKE '%\_%';

DELETE FROM asset WHERE type='TbServiceQueue';
DELETE FROM asset_profile WHERE name ='TbServiceQueue';

-- QUEUE STATS UPDATE END<|MERGE_RESOLUTION|>--- conflicted
+++ resolved
@@ -14,7 +14,6 @@
 -- limitations under the License.
 --
 
-<<<<<<< HEAD
 -- UPDATE PUBLIC CUSTOMERS START
 
 ALTER TABLE customer ADD COLUMN IF NOT EXISTS is_public boolean DEFAULT false;
@@ -105,8 +104,6 @@
 
 -- CUSTOMER UNIQUE CONSTRAINT UPDATE END
 
-=======
->>>>>>> a88b1ef3
 -- create new attribute_kv table schema
 DO
 $$
