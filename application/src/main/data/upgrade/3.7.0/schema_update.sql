--
-- Copyright © 2016-2024 The Thingsboard Authors
--
-- Licensed under the Apache License, Version 2.0 (the "License");
-- you may not use this file except in compliance with the License.
-- You may obtain a copy of the License at
--
--     http://www.apache.org/licenses/LICENSE-2.0
--
-- Unless required by applicable law or agreed to in writing, software
-- distributed under the License is distributed on an "AS IS" BASIS,
-- WITHOUT WARRANTIES OR CONDITIONS OF ANY KIND, either express or implied.
-- See the License for the specific language governing permissions and
-- limitations under the License.
--

<<<<<<< HEAD
-- UPDATE RESOURCE SUB TYPE START

DO
$$
    BEGIN
        IF NOT EXISTS (
            SELECT FROM information_schema.columns
            WHERE table_name = 'resource' AND column_name = 'resource_sub_type'
        ) THEN
            ALTER TABLE resource ADD COLUMN resource_sub_type varchar(32);
            UPDATE resource SET resource_sub_type = 'IMAGE' WHERE resource_type = 'IMAGE';
        END IF;
    END;
$$;

-- UPDATE RESOURCE SUB TYPE END

-- UPDATE WIDGETS BUNDLE START

DO
$$
    BEGIN
        IF NOT EXISTS (
            SELECT FROM information_schema.columns
            WHERE table_name = 'widgets_bundle' AND column_name = 'scada'
        ) THEN
            ALTER TABLE widgets_bundle ADD COLUMN scada boolean NOT NULL DEFAULT false;
        END IF;
    END;
$$;

-- UPDATE WIDGETS BUNDLE END

-- UPDATE WIDGET TYPE START

DO
$$
    BEGIN
        IF NOT EXISTS (
            SELECT FROM information_schema.columns
            WHERE table_name = 'widget_type' AND column_name = 'scada'
        ) THEN
            ALTER TABLE widget_type ADD COLUMN scada boolean NOT NULL DEFAULT false;
        END IF;
    END;
$$;

-- UPDATE WIDGET TYPE END
=======
-- KV VERSIONING UPDATE START

CREATE SEQUENCE IF NOT EXISTS attribute_kv_version_seq cache 1;
CREATE SEQUENCE IF NOT EXISTS ts_kv_latest_version_seq cache 1;

ALTER TABLE attribute_kv ADD COLUMN version bigint default 0;
ALTER TABLE ts_kv_latest ADD COLUMN version bigint default 0;

-- KV VERSIONING UPDATE END

-- RELATION VERSIONING UPDATE START

CREATE SEQUENCE IF NOT EXISTS relation_version_seq cache 1;
ALTER TABLE relation ADD COLUMN version bigint default 0;

-- RELATION VERSIONING UPDATE END
>>>>>>> 4c353534
<|MERGE_RESOLUTION|>--- conflicted
+++ resolved
@@ -14,7 +14,6 @@
 -- limitations under the License.
 --
 
-<<<<<<< HEAD
 -- UPDATE RESOURCE SUB TYPE START
 
 DO
@@ -63,7 +62,7 @@
 $$;
 
 -- UPDATE WIDGET TYPE END
-=======
+
 -- KV VERSIONING UPDATE START
 
 CREATE SEQUENCE IF NOT EXISTS attribute_kv_version_seq cache 1;
@@ -79,5 +78,4 @@
 CREATE SEQUENCE IF NOT EXISTS relation_version_seq cache 1;
 ALTER TABLE relation ADD COLUMN version bigint default 0;
 
--- RELATION VERSIONING UPDATE END
->>>>>>> 4c353534
+-- RELATION VERSIONING UPDATE END