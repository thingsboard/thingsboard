--- conflicted
+++ resolved
@@ -69,7 +69,6 @@
     user_id uuid UNIQUE NOT NULL CONSTRAINT fk_user_auth_settings_user_id REFERENCES tb_user(id),
     two_fa_settings varchar
 );
-<<<<<<< HEAD
 
 DO $$
 BEGIN
@@ -80,5 +79,3 @@
     END IF;
 END;
 $$;
-=======
->>>>>>> 5f730666
