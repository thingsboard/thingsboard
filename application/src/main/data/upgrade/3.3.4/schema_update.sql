--
-- Copyright © 2016-2022 The Thingsboard Authors
--
-- Licensed under the Apache License, Version 2.0 (the "License");
-- you may not use this file except in compliance with the License.
-- You may obtain a copy of the License at
--
--     http://www.apache.org/licenses/LICENSE-2.0
--
-- Unless required by applicable law or agreed to in writing, software
-- distributed under the License is distributed on an "AS IS" BASIS,
-- WITHOUT WARRANTIES OR CONDITIONS OF ANY KIND, either express or implied.
-- See the License for the specific language governing permissions and
-- limitations under the License.
--

ALTER TABLE device
    ADD COLUMN IF NOT EXISTS external_id UUID;
ALTER TABLE device_profile
    ADD COLUMN IF NOT EXISTS external_id UUID;
ALTER TABLE asset
    ADD COLUMN IF NOT EXISTS external_id UUID;
ALTER TABLE rule_chain
    ADD COLUMN IF NOT EXISTS external_id UUID;
ALTER TABLE rule_node
    ADD COLUMN IF NOT EXISTS external_id UUID;
ALTER TABLE dashboard
    ADD COLUMN IF NOT EXISTS external_id UUID;
ALTER TABLE customer
    ADD COLUMN IF NOT EXISTS external_id UUID;
ALTER TABLE widgets_bundle
    ADD COLUMN IF NOT EXISTS external_id UUID;
ALTER TABLE entity_view
    ADD COLUMN IF NOT EXISTS external_id UUID;

CREATE INDEX IF NOT EXISTS idx_rule_node_external_id ON rule_node(rule_chain_id, external_id);
CREATE INDEX IF NOT EXISTS idx_rule_node_type ON rule_node(type);

ALTER TABLE admin_settings
    ADD COLUMN IF NOT EXISTS tenant_id uuid NOT NULL DEFAULT '13814000-1dd2-11b2-8080-808080808080';

CREATE TABLE IF NOT EXISTS queue (
    id uuid NOT NULL CONSTRAINT queue_pkey PRIMARY KEY,
    created_time bigint NOT NULL,
    tenant_id uuid,
    name varchar(255),
    topic varchar(255),
    poll_interval int,
    partitions int,
    consumer_per_partition boolean,
    pack_processing_timeout bigint,
    submit_strategy varchar(255),
    processing_strategy varchar(255),
    additional_info varchar
);

CREATE TABLE IF NOT EXISTS user_auth_settings (
    id uuid NOT NULL CONSTRAINT user_auth_settings_pkey PRIMARY KEY,
    created_time bigint NOT NULL,
    user_id uuid UNIQUE NOT NULL CONSTRAINT fk_user_auth_settings_user_id REFERENCES tb_user(id),
    two_fa_settings varchar
);

<<<<<<< HEAD
DO $$
BEGIN
    IF NOT EXISTS (SELECT 1 FROM pg_constraint WHERE conname = 'customer_title_unq_key') THEN
        ALTER TABLE customer
            ADD CONSTRAINT customer_title_unq_key
                UNIQUE (tenant_id, title);
    END IF;
END;
=======
CREATE INDEX IF NOT EXISTS idx_api_usage_state_entity_id ON api_usage_state(entity_id);

ALTER TABLE tenant_profile DROP COLUMN IF EXISTS isolated_tb_core;

DO
$$
    BEGIN
        IF NOT EXISTS(SELECT 1 FROM pg_constraint WHERE conname = 'device_external_id_unq_key') THEN
            ALTER TABLE device ADD CONSTRAINT device_external_id_unq_key UNIQUE (tenant_id, external_id);
        END IF;
    END;
$$;

DO
$$
    BEGIN
        IF NOT EXISTS(SELECT 1 FROM pg_constraint WHERE conname = 'device_profile_external_id_unq_key') THEN
            ALTER TABLE device_profile ADD CONSTRAINT device_profile_external_id_unq_key UNIQUE (tenant_id, external_id);
        END IF;
    END;
$$;

DO
$$
    BEGIN
        IF NOT EXISTS(SELECT 1 FROM pg_constraint WHERE conname = 'asset_external_id_unq_key') THEN
            ALTER TABLE asset ADD CONSTRAINT asset_external_id_unq_key UNIQUE (tenant_id, external_id);
        END IF;
    END;
$$;

DO
$$
    BEGIN
        IF NOT EXISTS(SELECT 1 FROM pg_constraint WHERE conname = 'rule_chain_external_id_unq_key') THEN
            ALTER TABLE rule_chain ADD CONSTRAINT rule_chain_external_id_unq_key UNIQUE (tenant_id, external_id);
        END IF;
    END;
$$;


DO
$$
    BEGIN
        IF NOT EXISTS(SELECT 1 FROM pg_constraint WHERE conname = 'dashboard_external_id_unq_key') THEN
            ALTER TABLE dashboard ADD CONSTRAINT dashboard_external_id_unq_key UNIQUE (tenant_id, external_id);
        END IF;
    END;
$$;

DO
$$
    BEGIN
        IF NOT EXISTS(SELECT 1 FROM pg_constraint WHERE conname = 'customer_external_id_unq_key') THEN
            ALTER TABLE customer ADD CONSTRAINT customer_external_id_unq_key UNIQUE (tenant_id, external_id);
        END IF;
    END;
$$;

DO
$$
    BEGIN
        IF NOT EXISTS(SELECT 1 FROM pg_constraint WHERE conname = 'widgets_bundle_external_id_unq_key') THEN
            ALTER TABLE widgets_bundle ADD CONSTRAINT widgets_bundle_external_id_unq_key UNIQUE (tenant_id, external_id);
        END IF;
    END;
$$;

DO
$$
    BEGIN
        IF NOT EXISTS(SELECT 1 FROM pg_constraint WHERE conname = 'entity_view_external_id_unq_key') THEN
            ALTER TABLE entity_view ADD CONSTRAINT entity_view_external_id_unq_key UNIQUE (tenant_id, external_id);
        END IF;
    END;
>>>>>>> 579dc21b
$$;
<|MERGE_RESOLUTION|>--- conflicted
+++ resolved
@@ -61,7 +61,6 @@
     two_fa_settings varchar
 );
 
-<<<<<<< HEAD
 DO $$
 BEGIN
     IF NOT EXISTS (SELECT 1 FROM pg_constraint WHERE conname = 'customer_title_unq_key') THEN
@@ -70,7 +69,8 @@
                 UNIQUE (tenant_id, title);
     END IF;
 END;
-=======
+$$;
+
 CREATE INDEX IF NOT EXISTS idx_api_usage_state_entity_id ON api_usage_state(entity_id);
 
 ALTER TABLE tenant_profile DROP COLUMN IF EXISTS isolated_tb_core;
@@ -146,5 +146,4 @@
             ALTER TABLE entity_view ADD CONSTRAINT entity_view_external_id_unq_key UNIQUE (tenant_id, external_id);
         END IF;
     END;
->>>>>>> 579dc21b
 $$;
