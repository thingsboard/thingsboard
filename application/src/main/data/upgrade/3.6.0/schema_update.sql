--- conflicted
+++ resolved
@@ -24,12 +24,9 @@
 ALTER TABLE notification DROP CONSTRAINT IF EXISTS fk_notification_recipient_id;
 CREATE INDEX IF NOT EXISTS idx_notification_notification_request_id ON notification(request_id);
 CREATE INDEX IF NOT EXISTS idx_notification_request_tenant_id ON notification_request(tenant_id);
-<<<<<<< HEAD
-=======
 
 -- DELETE invalid records from M:N widgets_bundle_widget table caused by the bug in previous upgrade script;
 DELETE
 FROM widgets_bundle_widget wbw
 WHERE (SELECT tenant_id FROM widgets_bundle wb WHERE wb.id = wbw.widgets_bundle_id) !=
       (SELECT tenant_id FROM widget_type wt WHERE wt.id = wbw.widget_type_id);
->>>>>>> 4705be61
