/**
 * Copyright © 2016-2019 The Thingsboard Authors
 *
 * Licensed under the Apache License, Version 2.0 (the "License");
 * you may not use this file except in compliance with the License.
 * You may obtain a copy of the License at
 *
 *     http://www.apache.org/licenses/LICENSE-2.0
 *
 * Unless required by applicable law or agreed to in writing, software
 * distributed under the License is distributed on an "AS IS" BASIS,
 * WITHOUT WARRANTIES OR CONDITIONS OF ANY KIND, either express or implied.
 * See the License for the specific language governing permissions and
 * limitations under the License.
 */
package org.thingsboard.client.tools;

import com.fasterxml.jackson.databind.JsonNode;
import com.fasterxml.jackson.databind.ObjectMapper;
import com.fasterxml.jackson.databind.node.ObjectNode;
import org.springframework.core.ParameterizedTypeReference;
import org.springframework.http.HttpEntity;
import org.springframework.http.HttpMethod;
import org.springframework.http.HttpRequest;
import org.springframework.http.HttpStatus;
import org.springframework.http.ResponseEntity;
import org.springframework.http.client.ClientHttpRequestExecution;
import org.springframework.http.client.ClientHttpRequestInterceptor;
import org.springframework.http.client.ClientHttpResponse;
import org.springframework.http.client.support.HttpRequestWrapper;
import org.springframework.util.StringUtils;
import org.springframework.web.client.HttpClientErrorException;
import org.springframework.web.client.RestTemplate;
import org.springframework.web.context.request.async.DeferredResult;
import org.thingsboard.server.common.data.AdminSettings;
import org.thingsboard.server.common.data.ClaimRequest;
import org.thingsboard.server.common.data.Customer;
import org.thingsboard.server.common.data.Dashboard;
import org.thingsboard.server.common.data.DashboardInfo;
import org.thingsboard.server.common.data.Device;
import org.thingsboard.server.common.data.EntitySubtype;
import org.thingsboard.server.common.data.EntityView;
import org.thingsboard.server.common.data.Event;
import org.thingsboard.server.common.data.Tenant;
import org.thingsboard.server.common.data.UpdateMessage;
import org.thingsboard.server.common.data.User;
import org.thingsboard.server.common.data.alarm.Alarm;
import org.thingsboard.server.common.data.alarm.AlarmInfo;
import org.thingsboard.server.common.data.alarm.AlarmSeverity;
import org.thingsboard.server.common.data.asset.Asset;
import org.thingsboard.server.common.data.asset.AssetSearchQuery;
import org.thingsboard.server.common.data.audit.AuditLog;
import org.thingsboard.server.common.data.device.DeviceSearchQuery;
import org.thingsboard.server.common.data.entityview.EntityViewSearchQuery;
import org.thingsboard.server.common.data.id.AssetId;
import org.thingsboard.server.common.data.id.CustomerId;
import org.thingsboard.server.common.data.id.DashboardId;
import org.thingsboard.server.common.data.id.DeviceId;
import org.thingsboard.server.common.data.id.EntityId;
import org.thingsboard.server.common.data.page.TextPageData;
import org.thingsboard.server.common.data.page.TextPageLink;
import org.thingsboard.server.common.data.page.TimePageData;
import org.thingsboard.server.common.data.page.TimePageLink;
import org.thingsboard.server.common.data.plugin.ComponentDescriptor;
import org.thingsboard.server.common.data.relation.EntityRelation;
import org.thingsboard.server.common.data.relation.EntityRelationInfo;
import org.thingsboard.server.common.data.relation.EntityRelationsQuery;
import org.thingsboard.server.common.data.rule.RuleChain;
import org.thingsboard.server.common.data.rule.RuleChainMetaData;
import org.thingsboard.server.common.data.security.DeviceCredentials;
import org.thingsboard.server.common.data.security.DeviceCredentialsType;
import org.thingsboard.server.common.data.security.model.SecuritySettings;
import org.thingsboard.server.common.data.security.model.UserPasswordPolicy;
import org.thingsboard.server.common.data.widget.WidgetType;
import org.thingsboard.server.common.data.widget.WidgetsBundle;

import java.io.IOException;
import java.net.URI;
import java.util.Collections;
import java.util.HashMap;
import java.util.List;
import java.util.Map;
import java.util.Optional;

import static org.springframework.util.StringUtils.isEmpty;

/**
 * @author Andrew Shvayka
 */
public class RestClient implements ClientHttpRequestInterceptor {
    private static final String JWT_TOKEN_HEADER_PARAM = "X-Authorization";
    protected final RestTemplate restTemplate;
    protected final String baseURL;
    private String token;
    private String refreshToken;
    private final ObjectMapper objectMapper = new ObjectMapper();

<<<<<<< HEAD
    private final static String TIME_PAGE_LINK_URL_PARAMS = "limit={limit}&startTime={startTime}&endTime={endTime}&ascOrder={ascOrder}&offset={offset}";
    private final static String TEXT_PAGE_LINK_URL_PARAMS = "limit={limit}&textSearch{textSearch}&idOffset={idOffset}&textOffset{textOffset}";
=======
>>>>>>> 0b6a68ad

    protected static final String ACTIVATE_TOKEN_REGEX = "/api/noauth/activate?activateToken=";

    public RestClient(String baseURL) {
        this.restTemplate = new RestTemplate();
        this.baseURL = baseURL;
    }

    public RestClient(RestTemplate restTemplate, String baseURL) {
        this.restTemplate = restTemplate;
        this.baseURL = baseURL;
    }

    @Override
    public ClientHttpResponse intercept(HttpRequest request, byte[] bytes, ClientHttpRequestExecution execution) throws IOException {
        HttpRequest wrapper = new HttpRequestWrapper(request);
        wrapper.getHeaders().set(JWT_TOKEN_HEADER_PARAM, "Bearer " + token);
        ClientHttpResponse response = execution.execute(wrapper, bytes);
        if (response.getStatusCode() == HttpStatus.UNAUTHORIZED) {
            synchronized (this) {
                restTemplate.getInterceptors().remove(this);
                refreshToken();
                wrapper.getHeaders().set(JWT_TOKEN_HEADER_PARAM, "Bearer " + token);
                return execution.execute(wrapper, bytes);
            }
        }
        return response;
    }

    public String getToken() {
        return token;
    }

    public String getRefreshToken() {
        return refreshToken;
    }

    public void refreshToken() {
        Map<String, String> refreshTokenRequest = new HashMap<>();
        refreshTokenRequest.put("refreshToken", refreshToken);
        ResponseEntity<JsonNode> tokenInfo = restTemplate.postForEntity(baseURL + "/api/auth/token", refreshTokenRequest, JsonNode.class);
        setTokenInfo(tokenInfo.getBody());
    }

    public void login(String username, String password) {
        Map<String, String> loginRequest = new HashMap<>();
        loginRequest.put("username", username);
        loginRequest.put("password", password);
        ResponseEntity<JsonNode> tokenInfo = restTemplate.postForEntity(baseURL + "/api/auth/login", loginRequest, JsonNode.class);
        setTokenInfo(tokenInfo.getBody());
    }

    private void setTokenInfo(JsonNode tokenInfo) {
        this.token = tokenInfo.get("token").asText();
        this.refreshToken = tokenInfo.get("refreshToken").asText();
        restTemplate.getInterceptors().add(this);
    }

    public Optional<Device> findDevice(String name) {
        Map<String, String> params = new HashMap<String, String>();
        params.put("deviceName", name);
        try {
            ResponseEntity<Device> deviceEntity = restTemplate.getForEntity(baseURL + "/api/tenant/devices?deviceName={deviceName}", Device.class, params);
            return Optional.of(deviceEntity.getBody());
        } catch (HttpClientErrorException exception) {
            if (exception.getStatusCode() == HttpStatus.NOT_FOUND) {
                return Optional.empty();
            } else {
                throw exception;
            }
        }
    }

    public Optional<Customer> findCustomer(String title) {
        Map<String, String> params = new HashMap<String, String>();
        params.put("customerTitle", title);
        try {
            ResponseEntity<Customer> customerEntity = restTemplate.getForEntity(baseURL + "/api/tenant/customers?customerTitle={customerTitle}", Customer.class, params);
            return Optional.of(customerEntity.getBody());
        } catch (HttpClientErrorException exception) {
            if (exception.getStatusCode() == HttpStatus.NOT_FOUND) {
                return Optional.empty();
            } else {
                throw exception;
            }
        }
    }

    public Optional<Asset> findAsset(String name) {
        Map<String, String> params = new HashMap<String, String>();
        params.put("assetName", name);
        try {
            ResponseEntity<Asset> assetEntity = restTemplate.getForEntity(baseURL + "/api/tenant/assets?assetName={assetName}", Asset.class, params);
            return Optional.of(assetEntity.getBody());
        } catch (HttpClientErrorException exception) {
            if (exception.getStatusCode() == HttpStatus.NOT_FOUND) {
                return Optional.empty();
            } else {
                throw exception;
            }
        }
    }

    public Optional<JsonNode> getAttributes(String accessToken, String clientKeys, String sharedKeys) {
        Map<String, String> params = new HashMap<>();
        params.put("accessToken", accessToken);
        params.put("clientKeys", clientKeys);
        params.put("sharedKeys", sharedKeys);
        try {
            ResponseEntity<JsonNode> telemetryEntity = restTemplate.getForEntity(baseURL + "/api/v1/{accessToken}/attributes?clientKeys={clientKeys}&sharedKeys={sharedKeys}", JsonNode.class, params);
            return Optional.of(telemetryEntity.getBody());
        } catch (HttpClientErrorException exception) {
            if (exception.getStatusCode() == HttpStatus.NOT_FOUND) {
                return Optional.empty();
            } else {
                throw exception;
            }
        }
    }

    public Customer createCustomer(Customer customer) {
        return restTemplate.postForEntity(baseURL + "/api/customer", customer, Customer.class).getBody();
    }

    public Customer createCustomer(String title) {
        Customer customer = new Customer();
        customer.setTitle(title);
        return restTemplate.postForEntity(baseURL + "/api/customer", customer, Customer.class).getBody();
    }

    public Device createDevice(String name, String type) {
        Device device = new Device();
        device.setName(name);
        device.setType(type);
        return restTemplate.postForEntity(baseURL + "/api/device", device, Device.class).getBody();
    }

    public DeviceCredentials updateDeviceCredentials(DeviceId deviceId, String token) {
        DeviceCredentials deviceCredentials = getCredentials(deviceId);
        deviceCredentials.setCredentialsType(DeviceCredentialsType.ACCESS_TOKEN);
        deviceCredentials.setCredentialsId(token);
        return saveDeviceCredentials(deviceCredentials);
    }

    public Device createDevice(Device device) {
        return restTemplate.postForEntity(baseURL + "/api/device", device, Device.class).getBody();
    }

    public Asset createAsset(Asset asset) {
        return restTemplate.postForEntity(baseURL + "/api/asset", asset, Asset.class).getBody();
    }

    public Asset createAsset(String name, String type) {
        Asset asset = new Asset();
        asset.setName(name);
        asset.setType(type);
        return restTemplate.postForEntity(baseURL + "/api/asset", asset, Asset.class).getBody();
    }

    public Alarm createAlarm(Alarm alarm) {
        return restTemplate.postForEntity(baseURL + "/api/alarm", alarm, Alarm.class).getBody();
    }

    public void deleteCustomer(CustomerId customerId) {
        restTemplate.delete(baseURL + "/api/customer/{customerId}", customerId);
    }

    public void deleteDevice(DeviceId deviceId) {
        restTemplate.delete(baseURL + "/api/device/{deviceId}", deviceId);
    }

    public void deleteAsset(AssetId assetId) {
        restTemplate.delete(baseURL + "/api/asset/{assetId}", assetId);
    }

    public Device assignDevice(CustomerId customerId, DeviceId deviceId) {
        return restTemplate.postForEntity(baseURL + "/api/customer/{customerId}/device/{deviceId}", null, Device.class,
                customerId.toString(), deviceId.toString()).getBody();
    }

    public Asset assignAsset(CustomerId customerId, AssetId assetId) {
        return restTemplate.postForEntity(baseURL + "/api/customer/{customerId}/asset/{assetId}", HttpEntity.EMPTY, Asset.class,
                customerId.toString(), assetId.toString()).getBody();
    }

    public EntityRelation makeRelation(String relationType, EntityId idFrom, EntityId idTo) {
        EntityRelation relation = new EntityRelation();
        relation.setFrom(idFrom);
        relation.setTo(idTo);
        relation.setType(relationType);
        return restTemplate.postForEntity(baseURL + "/api/relation", relation, EntityRelation.class).getBody();
    }

    public Dashboard createDashboard(Dashboard dashboard) {
        return restTemplate.postForEntity(baseURL + "/api/dashboard", dashboard, Dashboard.class).getBody();
    }

    public void deleteDashboard(DashboardId dashboardId) {
        restTemplate.delete(baseURL + "/api/dashboard/{dashboardId}", dashboardId);
    }

    public List<DashboardInfo> findTenantDashboards() {
        try {
            ResponseEntity<TextPageData<DashboardInfo>> dashboards =
                    restTemplate.exchange(baseURL + "/api/tenant/dashboards?limit=100000", HttpMethod.GET, null, new ParameterizedTypeReference<TextPageData<DashboardInfo>>() {
                    });
            return dashboards.getBody().getData();
        } catch (HttpClientErrorException exception) {
            if (exception.getStatusCode() == HttpStatus.NOT_FOUND) {
                return Collections.emptyList();
            } else {
                throw exception;
            }
        }
    }

    public DeviceCredentials getCredentials(DeviceId id) {
        return restTemplate.getForEntity(baseURL + "/api/device/" + id.getId().toString() + "/credentials", DeviceCredentials.class).getBody();
    }

    public RestTemplate getRestTemplate() {
        return restTemplate;
    }

    public Optional<AdminSettings> getAdminSettings(String key) {
        try {
            ResponseEntity<AdminSettings> adminSettings = restTemplate.getForEntity(baseURL + "/api/admin/settings/{key}", AdminSettings.class, key);
            return Optional.ofNullable(adminSettings.getBody());
        } catch (HttpClientErrorException exception) {
            if (exception.getStatusCode() == HttpStatus.NOT_FOUND) {
                return Optional.empty();
            } else {
                throw exception;
            }
        }
    }

    public AdminSettings saveAdminSettings(AdminSettings adminSettings) {
        return restTemplate.postForEntity(baseURL + "/api/admin/settings", adminSettings, AdminSettings.class).getBody();
    }

    public void sendTestMail(AdminSettings adminSettings) {
        restTemplate.postForEntity(baseURL + "/api/admin/settings/testMail", adminSettings, AdminSettings.class);
    }

    public Optional<SecuritySettings> getSecuritySettings() {
        try {
            ResponseEntity<SecuritySettings> securitySettings = restTemplate.getForEntity(baseURL + "/api/admin/securitySettings", SecuritySettings.class);
            return Optional.ofNullable(securitySettings.getBody());
        } catch (HttpClientErrorException exception) {
            if (exception.getStatusCode() == HttpStatus.NOT_FOUND) {
                return Optional.empty();
            } else {
                throw exception;
            }
        }
    }

    public SecuritySettings saveSecuritySettings(SecuritySettings securitySettings) {
        return restTemplate.postForEntity(baseURL + "/api/admin/securitySettings", securitySettings, SecuritySettings.class).getBody();
    }

    public Optional<UpdateMessage> checkUpdates() {
        try {
            ResponseEntity<UpdateMessage> updateMsg = restTemplate.getForEntity(baseURL + "/api/admin/updates", UpdateMessage.class);
            return Optional.ofNullable(updateMsg.getBody());
        } catch (HttpClientErrorException exception) {
            if (exception.getStatusCode() == HttpStatus.NOT_FOUND) {
                return Optional.empty();
            } else {
                throw exception;
            }
        }
    }

    public Optional<Alarm> getAlarmById(String alarmId) {
        try {
            ResponseEntity<Alarm> alarm = restTemplate.getForEntity(baseURL + "/api/alarm/{alarmId}", Alarm.class, alarmId);
            return Optional.ofNullable(alarm.getBody());
        } catch (HttpClientErrorException exception) {
            if (exception.getStatusCode() == HttpStatus.NOT_FOUND) {
                return Optional.empty();
            } else {
                throw exception;
            }
        }
    }

    public Optional<AlarmInfo> getAlarmInfoById(String alarmId) {
        try {
            ResponseEntity<AlarmInfo> alarmInfo = restTemplate.getForEntity(baseURL + "/api/alarm/info/{alarmId}", AlarmInfo.class, alarmId);
            return Optional.ofNullable(alarmInfo.getBody());
        } catch (HttpClientErrorException exception) {
            if (exception.getStatusCode() == HttpStatus.NOT_FOUND) {
                return Optional.empty();
            } else {
                throw exception;
            }
        }
    }

    public Alarm saveAlarm(Alarm alarm) {
        return restTemplate.postForEntity(baseURL + "/api/alarm", alarm, Alarm.class).getBody();
    }

    public void deleteAlarm(String alarmId) {
        restTemplate.delete(baseURL + "/api/alarm/{alarmId}", alarmId);
    }

    public void ackAlarm(String alarmId) {
        restTemplate.postForObject(baseURL + "/api/alarm/{alarmId}/ack", new Object(), Object.class, alarmId);
    }

    public void clearAlarm(String alarmId) {
        restTemplate.postForObject(baseURL + "/api/alarm/{alarmId}/clear", new Object(), Object.class, alarmId);
    }

    public TimePageData<AlarmInfo> getAlarms(String entityType, String entityId, String searchStatus, String status, TimePageLink pageLink, Boolean fetchOriginator) {
        Map<String, String> params = new HashMap<>();
        params.put("entityType", entityType);
        params.put("entityId", entityId);
        params.put("searchStatus", searchStatus);
        params.put("status", status);
        params.put("fetchOriginator", String.valueOf(fetchOriginator));
        addPageLinkToParam(params, pageLink);

        String urlParams = getUrlParams(pageLink);
        return restTemplate.exchange(
                baseURL + "/api/alarm/{entityType}/{entityId}?searchStatus={searchStatus}&status={status}&fetchOriginator={fetchOriginator}&" + getUrlParams(pageLink),
                HttpMethod.GET,
                HttpEntity.EMPTY,
                new ParameterizedTypeReference<TimePageData<AlarmInfo>>() {
                }, params).getBody();
    }

    private String getUrlParams(TimePageLink pageLink) {
        String urlParams = "limit={limit}&ascOrder={ascOrder}";
        if (pageLink.getStartTime() != null) {
            urlParams += "&startTime={startTime}";
        }
        if (pageLink.getEndTime() != null) {
            urlParams += "&endTime={endTime}";
        }
        if (pageLink.getIdOffset() != null) {
            urlParams += "&offset={offset}";
        }
        return urlParams;
    }

    private String getUrlParams(TextPageLink pageLink) {
        String urlParams = "limit={limit}";
        if (!isEmpty(pageLink.getTextSearch())) {
            urlParams += "&textSearch={textSearch}";
        }
        if (!isEmpty(pageLink.getIdOffset())) {
            urlParams += "&idOffset={idOffset}";
        }
        if (!isEmpty(pageLink.getTextOffset())) {
            urlParams += "&textOffset={textOffset}";
        }
        return urlParams;
    }

    public Optional<AlarmSeverity> getHighestAlarmSeverity(String entityType, String entityId, String searchStatus, String status) {
        Map<String, String> params = new HashMap<>();
        params.put("entityType", entityType);
        params.put("entityId", entityId);
        params.put("searchStatus", searchStatus);
        params.put("status", status);
        try {
            ResponseEntity<AlarmSeverity> alarmSeverity = restTemplate.getForEntity(baseURL + "/api/alarm/highestSeverity/{entityType}/{entityId}?searchStatus={searchStatus}&status={status}", AlarmSeverity.class, params);
            return Optional.ofNullable(alarmSeverity.getBody());
        } catch (HttpClientErrorException exception) {
            if (exception.getStatusCode() == HttpStatus.NOT_FOUND) {
                return Optional.empty();
            } else {
                throw exception;
            }
        }
    }

    public Optional<Asset> getAssetById(String assetId) {
        try {
            ResponseEntity<Asset> asset = restTemplate.getForEntity(baseURL + "/api/asset/{assetId}", Asset.class, assetId);
            return Optional.ofNullable(asset.getBody());
        } catch (HttpClientErrorException exception) {
            if (exception.getStatusCode() == HttpStatus.NOT_FOUND) {
                return Optional.empty();
            } else {
                throw exception;
            }
        }
    }

    public Asset saveAsset(Asset asset) {
        return restTemplate.postForEntity(baseURL + "/api/asset", asset, Asset.class).getBody();
    }

    public void deleteAsset(String assetId) {
        restTemplate.delete(baseURL + "/api/asset/{assetId}", assetId);
    }

    public Optional<Asset> assignAssetToCustomer(String customerId,
                                                 String assetId) {
        Map<String, String> params = new HashMap<>();
        params.put("customerId", customerId);
        params.put("assetId", assetId);

        try {
            ResponseEntity<Asset> asset = restTemplate.postForEntity(baseURL + "/api/customer/{customerId}/asset/{assetId}", null, Asset.class, params);
            return Optional.ofNullable(asset.getBody());
        } catch (HttpClientErrorException exception) {
            if (exception.getStatusCode() == HttpStatus.NOT_FOUND) {
                return Optional.empty();
            } else {
                throw exception;
            }
        }
    }

    public Optional<Asset> unassignAssetFromCustomer(String assetId) {
        try {
            ResponseEntity<Asset> asset = restTemplate.exchange(baseURL + "/api/customer/asset/{assetId}", HttpMethod.DELETE, HttpEntity.EMPTY, Asset.class, assetId);
            return Optional.ofNullable(asset.getBody());
        } catch (HttpClientErrorException exception) {
            if (exception.getStatusCode() == HttpStatus.NOT_FOUND) {
                return Optional.empty();
            } else {
                throw exception;
            }
        }
    }

    public Optional<Asset> assignAssetToPublicCustomer(String assetId) {
        try {
            ResponseEntity<Asset> asset = restTemplate.postForEntity(baseURL + "/api/customer/public/asset/{assetId}", null, Asset.class, assetId);
            return Optional.ofNullable(asset.getBody());
        } catch (HttpClientErrorException exception) {
            if (exception.getStatusCode() == HttpStatus.NOT_FOUND) {
                return Optional.empty();
            } else {
                throw exception;
            }
        }
    }

    public TextPageData<Asset> getTenantAssets(TextPageLink pageLink, String type) {
        Map<String, String> params = new HashMap<>();
        params.put("type", type);
        addPageLinkToParam(params, pageLink);

        ResponseEntity<TextPageData<Asset>> assets = restTemplate.exchange(
                baseURL + "/tenant/assets?type={type}&" + getUrlParams(pageLink),
                HttpMethod.GET, HttpEntity.EMPTY,
                new ParameterizedTypeReference<TextPageData<Asset>>() {
                },
                params);
        return assets.getBody();
    }

    public Optional<Asset> getTenantAsset(String assetName) {
        try {
            ResponseEntity<Asset> asset = restTemplate.getForEntity(baseURL + "/api/tenant/assets?assetName={assetName}", Asset.class, assetName);
            return Optional.ofNullable(asset.getBody());
        } catch (HttpClientErrorException exception) {
            if (exception.getStatusCode() == HttpStatus.NOT_FOUND) {
                return Optional.empty();
            } else {
                throw exception;
            }
        }
    }

    public TextPageData<Asset> getCustomerAssets(String customerId, TextPageLink pageLink, String type) {
        Map<String, String> params = new HashMap<>();
        params.put("customerId", customerId);
        params.put("type", type);
        addPageLinkToParam(params, pageLink);

        ResponseEntity<TextPageData<Asset>> assets = restTemplate.exchange(
                baseURL + "/api/customer/{customerId}/assets?type={type}&" + getUrlParams(pageLink),
                HttpMethod.GET,
                HttpEntity.EMPTY,
                new ParameterizedTypeReference<TextPageData<Asset>>() {
                },
                params);
        return assets.getBody();
    }

    public List<Asset> getAssetsByIds(String[] assetIds) {
        return restTemplate.exchange(
                baseURL + "/api/assets?assetIds={assetIds}",
                HttpMethod.GET,
                HttpEntity.EMPTY,
                new ParameterizedTypeReference<List<Asset>>() {
                },
                String.join(",", assetIds)).getBody();
    }

    public List<Asset> findByQuery(AssetSearchQuery query) {
        return restTemplate.exchange(
                URI.create(baseURL + "/api/assets"),
                HttpMethod.POST,
                new HttpEntity<>(query),
                new ParameterizedTypeReference<List<Asset>>() {
                }).getBody();
    }

    public List<EntitySubtype> getAssetTypes() {
        return restTemplate.exchange(URI.create(
                baseURL + "/api/asset/types"),
                HttpMethod.GET,
                HttpEntity.EMPTY,
                new ParameterizedTypeReference<List<EntitySubtype>>() {
                }).getBody();
    }

    public TimePageData<AuditLog> getAuditLogsByCustomerId(String customerId, TimePageLink pageLink, String actionTypes) {
        Map<String, String> params = new HashMap<>();
        params.put("customerId", customerId);
        params.put("actionTypes", actionTypes);
        addPageLinkToParam(params, pageLink);

        ResponseEntity<TimePageData<AuditLog>> auditLog = restTemplate.exchange(
                baseURL + "/api/audit/logs/customer/{customerId}?actionTypes={actionTypes}&" + getUrlParams(pageLink),
                HttpMethod.GET,
                HttpEntity.EMPTY,
                new ParameterizedTypeReference<TimePageData<AuditLog>>() {
                },
                params);
        return auditLog.getBody();
    }

    public TimePageData<AuditLog> getAuditLogsByUserId(String userId, TimePageLink pageLink, String actionTypes) {
        Map<String, String> params = new HashMap<>();
        params.put("userId", userId);
        params.put("actionTypes", actionTypes);
        addPageLinkToParam(params, pageLink);

        ResponseEntity<TimePageData<AuditLog>> auditLog = restTemplate.exchange(
                baseURL + "/api/audit/logs/user/{userId}?actionTypes={actionTypes}&" + getUrlParams(pageLink),
                HttpMethod.GET,
                HttpEntity.EMPTY,
                new ParameterizedTypeReference<TimePageData<AuditLog>>() {
                },
                params);
        return auditLog.getBody();
    }

    public TimePageData<AuditLog> getAuditLogsByEntityId(String entityType, String entityId, String actionTypes, TimePageLink pageLink) {
        Map<String, String> params = new HashMap<>();
        params.put("entityType", entityType);
        params.put("entityId", entityId);
        params.put("actionTypes", actionTypes);
        addPageLinkToParam(params, pageLink);

        ResponseEntity<TimePageData<AuditLog>> auditLog = restTemplate.exchange(
                baseURL + "/api/audit/logs/entity/{entityType}/{entityId}?actionTypes={actionTypes}&" + getUrlParams(pageLink),
                HttpMethod.GET,
                HttpEntity.EMPTY,
                new ParameterizedTypeReference<TimePageData<AuditLog>>() {
                },
                params);
        return auditLog.getBody();
    }

    public TimePageData<AuditLog> getAuditLogs(TimePageLink pageLink, String actionTypes) {
        Map<String, String> params = new HashMap<>();
        params.put("actionTypes", actionTypes);
        addPageLinkToParam(params, pageLink);

        ResponseEntity<TimePageData<AuditLog>> auditLog = restTemplate.exchange(
                baseURL + "/api/audit/logs?actionTypes={actionTypes}&" + getUrlParams(pageLink),
                HttpMethod.GET,
                HttpEntity.EMPTY,
                new ParameterizedTypeReference<TimePageData<AuditLog>>() {
                },
                params);
        return auditLog.getBody();
    }

    public String getActivateToken(String userId) {
        String activationLink = getActivationLink(userId);
        return StringUtils.delete(activationLink, baseURL + ACTIVATE_TOKEN_REGEX);
    }

    public Optional<User> getUser() {
        ResponseEntity<User> user = restTemplate.getForEntity(baseURL + "/api/auth/user", User.class);
        return Optional.ofNullable(user.getBody());
    }

    public void logout() {
        restTemplate.exchange(URI.create(baseURL + "/api/auth/logout"), HttpMethod.POST, HttpEntity.EMPTY, Object.class);
    }

    public void changePassword(String currentPassword, String newPassword) {
        ObjectNode changePasswordRequest = objectMapper.createObjectNode();
        changePasswordRequest.put("currentPassword", currentPassword);
        changePasswordRequest.put("newPassword", newPassword);
        restTemplate.exchange(URI.create(baseURL + "/api/auth/changePassword"), HttpMethod.POST, new HttpEntity<>(changePasswordRequest), Object.class);
    }

    public Optional<UserPasswordPolicy> getUserPasswordPolicy() {
        try {
            ResponseEntity<UserPasswordPolicy> userPasswordPolicy = restTemplate.getForEntity(baseURL + "/api/noauth/userPasswordPolicy", UserPasswordPolicy.class);
            return Optional.ofNullable(userPasswordPolicy.getBody());
        } catch (HttpClientErrorException exception) {
            if (exception.getStatusCode() == HttpStatus.NOT_FOUND) {
                return Optional.empty();
            } else {
                throw exception;
            }
        }
    }

    public ResponseEntity<String> checkActivateToken(String userId) {
        String activateToken = getActivateToken(userId);
        return restTemplate.getForEntity(baseURL + "/api/noauth/activate?activateToken={activateToken}", String.class, activateToken);
    }

    public void requestResetPasswordByEmail(String email) {
        ObjectNode resetPasswordByEmailRequest = objectMapper.createObjectNode();
        resetPasswordByEmailRequest.put("email", email);
        restTemplate.exchange(URI.create(baseURL + "/api/noauth/resetPasswordByEmail"), HttpMethod.POST, new HttpEntity<>(resetPasswordByEmailRequest), Object.class);
    }

    public Optional<JsonNode> activateUser(String userId, String password) {
        ObjectNode activateRequest = objectMapper.createObjectNode();
        activateRequest.put("activateToken", getActivateToken(userId));
        activateRequest.put("password", password);
        try {
            ResponseEntity<JsonNode> jsonNode = restTemplate.postForEntity(baseURL + "/api/noauth/activate", activateRequest, JsonNode.class);
            return Optional.ofNullable(jsonNode.getBody());
        } catch (HttpClientErrorException exception) {
            if (exception.getStatusCode() == HttpStatus.NOT_FOUND) {
                return Optional.empty();
            } else {
                throw exception;
            }
        }
    }

    public Optional<ComponentDescriptor> getComponentDescriptorByClazz(String componentDescriptorClazz) {
        try {
            ResponseEntity<ComponentDescriptor> componentDescriptor = restTemplate.getForEntity(baseURL + "/api/component/{componentDescriptorClazz}", ComponentDescriptor.class, componentDescriptorClazz);
            return Optional.ofNullable(componentDescriptor.getBody());
        } catch (HttpClientErrorException exception) {
            if (exception.getStatusCode() == HttpStatus.NOT_FOUND) {
                return Optional.empty();
            } else {
                throw exception;
            }
        }
    }

    public List<ComponentDescriptor> getComponentDescriptorsByType(String componentType) {
        return restTemplate.exchange(
                baseURL + "/api/components?componentType={componentType}",
                HttpMethod.GET, HttpEntity.EMPTY,
                new ParameterizedTypeReference<List<ComponentDescriptor>>() {
                },
                componentType).getBody();
    }

    public List<ComponentDescriptor> getComponentDescriptorsByTypes(String[] componentTypes) {
        return restTemplate.exchange(
                baseURL + "/api/components?componentTypes={componentTypes}",
                HttpMethod.GET,
                HttpEntity.EMPTY,
                new ParameterizedTypeReference<List<ComponentDescriptor>>() {
                },
                String.join(",", componentTypes)).getBody();
    }

    public Optional<Customer> getCustomerById(String customerId) {
        try {
            ResponseEntity<Customer> customer = restTemplate.getForEntity(baseURL + "/api/customer/{customerId}", Customer.class, customerId);
            return Optional.ofNullable(customer.getBody());
        } catch (HttpClientErrorException exception) {
            if (exception.getStatusCode() == HttpStatus.NOT_FOUND) {
                return Optional.empty();
            } else {
                throw exception;
            }
        }
    }

    public Optional<JsonNode> getShortCustomerInfoById(String customerId) {
        try {
            ResponseEntity<JsonNode> customerInfo = restTemplate.getForEntity(baseURL + "/api/customer/{customerId}/shortInfo", JsonNode.class, customerId);
            return Optional.ofNullable(customerInfo.getBody());
        } catch (HttpClientErrorException exception) {
            if (exception.getStatusCode() == HttpStatus.NOT_FOUND) {
                return Optional.empty();
            } else {
                throw exception;
            }
        }
    }

    public String getCustomerTitleById(String customerId) {
        return restTemplate.getForObject(baseURL + "/api/customer/{customerId}/title", String.class, customerId);
    }

    public Customer saveCustomer(Customer customer) {
        return restTemplate.postForEntity(baseURL + "/api/customer", customer, Customer.class).getBody();
    }

    public void deleteCustomer(String customerId) {
        restTemplate.delete(baseURL + "/api/customer/{customerId}", customerId);
    }

    public TextPageData<Customer> getCustomers(TextPageLink pageLink) {
        Map<String, String> params = new HashMap<>();
        addPageLinkToParam(params, pageLink);

        ResponseEntity<TextPageData<Customer>> customer = restTemplate.exchange(
                baseURL + "/api/customers?" + getUrlParams(pageLink),
                HttpMethod.GET,
                HttpEntity.EMPTY,
                new ParameterizedTypeReference<TextPageData<Customer>>() {
                },
                params);
        return customer.getBody();
    }

    public Optional<Customer> getTenantCustomer(String customerTitle) {
        try {
            ResponseEntity<Customer> customer = restTemplate.getForEntity(baseURL + "/api/tenant/customers?customerTitle={customerTitle}", Customer.class, customerTitle);
            return Optional.ofNullable(customer.getBody());
        } catch (HttpClientErrorException exception) {
            if (exception.getStatusCode() == HttpStatus.NOT_FOUND) {
                return Optional.empty();
            } else {
                throw exception;
            }
        }
    }

    public Long getServerTime() {
        return restTemplate.getForObject(baseURL + "/api/dashboard/serverTime", Long.class);
    }

    public Long getMaxDatapointsLimit() {
        return restTemplate.getForObject(baseURL + "/api/dashboard/maxDatapointsLimit", Long.class);
    }

    public Optional<DashboardInfo> getDashboardInfoById(String dashboardId) {
        try {
            ResponseEntity<DashboardInfo> dashboardInfo = restTemplate.getForEntity(baseURL + "/api/dashboard/info/{dashboardId}", DashboardInfo.class, dashboardId);
            return Optional.ofNullable(dashboardInfo.getBody());
        } catch (HttpClientErrorException exception) {
            if (exception.getStatusCode() == HttpStatus.NOT_FOUND) {
                return Optional.empty();
            } else {
                throw exception;
            }
        }
    }

    public Optional<Dashboard> getDashboardById(String dashboardId) {
        try {
            ResponseEntity<Dashboard> dashboard = restTemplate.getForEntity(baseURL + "/api/dashboard/{dashboardId}", Dashboard.class, dashboardId);
            return Optional.ofNullable(dashboard.getBody());
        } catch (HttpClientErrorException exception) {
            if (exception.getStatusCode() == HttpStatus.NOT_FOUND) {
                return Optional.empty();
            } else {
                throw exception;
            }
        }
    }

    public Dashboard saveDashboard(Dashboard dashboard) {
        return restTemplate.postForEntity(baseURL + "/api/dashboard", dashboard, Dashboard.class).getBody();
    }

    public void deleteDashboard(String dashboardId) {
        restTemplate.delete(baseURL + "/api/dashboard/{dashboardId}", dashboardId);
    }

    public Optional<Dashboard> assignDashboardToCustomer(String customerId, String dashboardId) {
        try {
            ResponseEntity<Dashboard> dashboard = restTemplate.postForEntity(baseURL + "/api/customer/{customerId}/dashboard/{dashboardId}", null, Dashboard.class, customerId, dashboardId);
            return Optional.ofNullable(dashboard.getBody());
        } catch (HttpClientErrorException exception) {
            if (exception.getStatusCode() == HttpStatus.NOT_FOUND) {
                return Optional.empty();
            } else {
                throw exception;
            }
        }
    }

    public Optional<Dashboard> unassignDashboardFromCustomer(String customerId, String dashboardId) {
        try {
            ResponseEntity<Dashboard> dashboard = restTemplate.exchange(baseURL + "/api/customer/{customerId}/dashboard/{dashboardId}", HttpMethod.DELETE, HttpEntity.EMPTY, Dashboard.class, customerId, dashboardId);
            return Optional.ofNullable(dashboard.getBody());
        } catch (HttpClientErrorException exception) {
            if (exception.getStatusCode() == HttpStatus.NOT_FOUND) {
                return Optional.empty();
            } else {
                throw exception;
            }
        }
    }

    public Optional<Dashboard> updateDashboardCustomers(String dashboardId, String[] customerIds) {
        try {
            ResponseEntity<Dashboard> dashboard = restTemplate.postForEntity(baseURL + "/api/dashboard/{dashboardId}/customers", customerIds, Dashboard.class, dashboardId);
            return Optional.ofNullable(dashboard.getBody());
        } catch (HttpClientErrorException exception) {
            if (exception.getStatusCode() == HttpStatus.NOT_FOUND) {
                return Optional.empty();
            } else {
                throw exception;
            }
        }
    }

    public Optional<Dashboard> addDashboardCustomers(String dashboardId, String[] customerIds) {
        try {
            ResponseEntity<Dashboard> dashboard = restTemplate.postForEntity(baseURL + "/api/dashboard/{dashboardId}/customers/add", customerIds, Dashboard.class, dashboardId);
            return Optional.ofNullable(dashboard.getBody());
        } catch (HttpClientErrorException exception) {
            if (exception.getStatusCode() == HttpStatus.NOT_FOUND) {
                return Optional.empty();
            } else {
                throw exception;
            }
        }
    }

    public Optional<Dashboard> removeDashboardCustomers(String dashboardId, String[] customerIds) {
        try {
            ResponseEntity<Dashboard> dashboard = restTemplate.postForEntity(baseURL + "/api/dashboard/{dashboardId}/customers/remove", customerIds, Dashboard.class, dashboardId);
            return Optional.ofNullable(dashboard.getBody());
        } catch (HttpClientErrorException exception) {
            if (exception.getStatusCode() == HttpStatus.NOT_FOUND) {
                return Optional.empty();
            } else {
                throw exception;
            }
        }
    }

    public Optional<Dashboard> assignDashboardToPublicCustomer(String dashboardId) {
        try {
            ResponseEntity<Dashboard> dashboard = restTemplate.postForEntity(baseURL + "/api/customer/public/dashboard/{dashboardId}", null, Dashboard.class, dashboardId);
            return Optional.ofNullable(dashboard.getBody());
        } catch (HttpClientErrorException exception) {
            if (exception.getStatusCode() == HttpStatus.NOT_FOUND) {
                return Optional.empty();
            } else {
                throw exception;
            }
        }
    }

    public Optional<Dashboard> unassignDashboardFromPublicCustomer(String dashboardId) {
        try {
            ResponseEntity<Dashboard> dashboard = restTemplate.exchange(baseURL + "/api/customer/public/dashboard/{dashboardId}", HttpMethod.DELETE, HttpEntity.EMPTY, Dashboard.class, dashboardId);
            return Optional.ofNullable(dashboard.getBody());
        } catch (HttpClientErrorException exception) {
            if (exception.getStatusCode() == HttpStatus.NOT_FOUND) {
                return Optional.empty();
            } else {
                throw exception;
            }
        }
    }

    public TextPageData<DashboardInfo> getTenantDashboards(String tenantId, TextPageLink pageLink) {
        Map<String, String> params = new HashMap<>();
        params.put("tenantId", tenantId);
        addPageLinkToParam(params, pageLink);
        return restTemplate.exchange(
                baseURL + "/api/tenant/{tenantId}/dashboards?" + getUrlParams(pageLink),
                HttpMethod.GET, HttpEntity.EMPTY,
                new ParameterizedTypeReference<TextPageData<DashboardInfo>>() {
                },
                params
        ).getBody();
    }

    public TextPageData<DashboardInfo> getTenantDashboards(TextPageLink pageLink) {
        Map<String, String> params = new HashMap<>();
        addPageLinkToParam(params, pageLink);
        return restTemplate.exchange(
                baseURL + "/api/tenant/dashboards?" + getUrlParams(pageLink),
                HttpMethod.GET, HttpEntity.EMPTY,
                new ParameterizedTypeReference<TextPageData<DashboardInfo>>() {
                },
                params
        ).getBody();
    }

    public TimePageData<DashboardInfo> getCustomerDashboards(String customerId, TimePageLink pageLink) {
        Map<String, String> params = new HashMap<>();
        params.put("customerId", customerId);
        addPageLinkToParam(params, pageLink);
        return restTemplate.exchange(
                baseURL + "/api/customer/{customerId}/dashboards?" + getUrlParams(pageLink),
                HttpMethod.GET, HttpEntity.EMPTY,
                new ParameterizedTypeReference<TimePageData<DashboardInfo>>() {
                },
                params
        ).getBody();
    }

    public Optional<Device> getDeviceById(String deviceId) {
        try {
            ResponseEntity<Device> device = restTemplate.getForEntity(baseURL + "/api/device/{deviceId}", Device.class, deviceId);
            return Optional.ofNullable(device.getBody());
        } catch (HttpClientErrorException exception) {
            if (exception.getStatusCode() == HttpStatus.NOT_FOUND) {
                return Optional.empty();
            } else {
                throw exception;
            }
        }
    }

    public Device saveDevice(Device device) {
        return restTemplate.postForEntity(baseURL + "/api/device", device, Device.class).getBody();
    }

    public void deleteDevice(String deviceId) {
        restTemplate.delete(baseURL + "/api/device/{deviceId}", deviceId);
    }

    public Optional<Device> assignDeviceToCustomer(String customerId, String deviceId) {
        try {
            ResponseEntity<Device> device = restTemplate.postForEntity(baseURL + "/api/customer/{customerId}/device/{deviceId}", null, Device.class, customerId, deviceId);
            return Optional.ofNullable(device.getBody());
        } catch (HttpClientErrorException exception) {
            if (exception.getStatusCode() == HttpStatus.NOT_FOUND) {
                return Optional.empty();
            } else {
                throw exception;
            }
        }
    }

    public Optional<Device> unassignDeviceFromCustomer(String deviceId) {
        try {
            ResponseEntity<Device> device = restTemplate.exchange(baseURL + "/api/customer/device/{deviceId}", HttpMethod.DELETE, HttpEntity.EMPTY, Device.class, deviceId);
            return Optional.ofNullable(device.getBody());
        } catch (HttpClientErrorException exception) {
            if (exception.getStatusCode() == HttpStatus.NOT_FOUND) {
                return Optional.empty();
            } else {
                throw exception;
            }
        }
    }

    public Optional<Device> assignDeviceToPublicCustomer(String deviceId) {
        try {
            ResponseEntity<Device> device = restTemplate.postForEntity(baseURL + "/api/customer/public/device/{deviceId}", null, Device.class, deviceId);
            return Optional.ofNullable(device.getBody());
        } catch (HttpClientErrorException exception) {
            if (exception.getStatusCode() == HttpStatus.NOT_FOUND) {
                return Optional.empty();
            } else {
                throw exception;
            }
        }
    }

    public Optional<DeviceCredentials> getDeviceCredentialsByDeviceId(String deviceId) {
        try {
            ResponseEntity<DeviceCredentials> deviceCredentials = restTemplate.getForEntity(baseURL + "/api/device/{deviceId}/credentials", DeviceCredentials.class, deviceId);
            return Optional.ofNullable(deviceCredentials.getBody());
        } catch (HttpClientErrorException exception) {
            if (exception.getStatusCode() == HttpStatus.NOT_FOUND) {
                return Optional.empty();
            } else {
                throw exception;
            }
        }
    }

    public DeviceCredentials saveDeviceCredentials(DeviceCredentials deviceCredentials) {
        return restTemplate.postForEntity(baseURL + "/api/device/credentials", deviceCredentials, DeviceCredentials.class).getBody();
    }

    public TextPageData<Device> getTenantDevices(String type, TextPageLink pageLink) {
        Map<String, String> params = new HashMap<>();
        params.put("type", type);
        addPageLinkToParam(params, pageLink);
        return restTemplate.exchange(
                baseURL + "/api/tenant/devices?type={type}&" + getUrlParams(pageLink),
                HttpMethod.GET, HttpEntity.EMPTY,
                new ParameterizedTypeReference<TextPageData<Device>>() {
                },
                params)
                .getBody();
    }

    public Optional<Device> getTenantDevice(String deviceName) {
        try {
            ResponseEntity<Device> device = restTemplate.getForEntity(baseURL + "/api/tenant/devices?deviceName={deviceName}", Device.class, deviceName);
            return Optional.ofNullable(device.getBody());
        } catch (HttpClientErrorException exception) {
            if (exception.getStatusCode() == HttpStatus.NOT_FOUND) {
                return Optional.empty();
            } else {
                throw exception;
            }
        }
    }

    public TextPageData<Device> getCustomerDevices(String customerId, String type, TextPageLink pageLink) {
        Map<String, String> params = new HashMap<>();
        params.put("customerId", customerId);
        params.put("type", type);
        addPageLinkToParam(params, pageLink);
        return restTemplate.exchange(
                baseURL + "/api/customer/{customerId}/devices?type={type}&" + getUrlParams(pageLink),
                HttpMethod.GET, HttpEntity.EMPTY,
                new ParameterizedTypeReference<TextPageData<Device>>() {
                },
                params)
                .getBody();
    }

    public List<Device> getDevicesByIds(String[] deviceIds) {
        return restTemplate.exchange(baseURL + "/api/devices?deviceIds={deviceIds}",
                HttpMethod.GET,
                HttpEntity.EMPTY, new ParameterizedTypeReference<List<Device>>() {
                },
                String.join(",", deviceIds)).getBody();
    }

    public List<Device> findByQuery(DeviceSearchQuery query) {
        return restTemplate.exchange(
                baseURL + "/api/devices",
                HttpMethod.POST,
                new HttpEntity<>(query),
                new ParameterizedTypeReference<List<Device>>() {
                }).getBody();
    }

    public List<EntitySubtype> getDeviceTypes() {
        return restTemplate.exchange(
                baseURL + "/api/devices",
                HttpMethod.GET,
                HttpEntity.EMPTY,
                new ParameterizedTypeReference<List<EntitySubtype>>() {
                }).getBody();
    }

    public DeferredResult<ResponseEntity> claimDevice(String deviceName, ClaimRequest claimRequest) {
        return restTemplate.exchange(
                baseURL + "/api/customer/device/{deviceName}/claim",
                HttpMethod.POST,
                new HttpEntity<>(claimRequest),
                new ParameterizedTypeReference<DeferredResult<ResponseEntity>>() {
                },
                deviceName).getBody();
    }

    public DeferredResult<ResponseEntity> reClaimDevice(String deviceName) {
        return restTemplate.exchange(
                baseURL + "/api/customer/device/{deviceName}/claim",
                HttpMethod.DELETE,
                HttpEntity.EMPTY,
                new ParameterizedTypeReference<DeferredResult<ResponseEntity>>() {
                },
                deviceName).getBody();
    }

    public void saveRelation(EntityRelation relation) {
        restTemplate.postForEntity(baseURL + "/api/relation", relation, Object.class);
    }

    public void deleteRelation(String fromId, String fromType, String relationType, String relationTypeGroup, String toId, String toType) {
        Map<String, String> params = new HashMap<>();
        params.put("fromId", fromId);
        params.put("fromType", fromType);
        params.put("relationType", relationType);
        params.put("relationTypeGroup", relationTypeGroup);
        params.put("toId", toId);
        params.put("toType", toType);
        restTemplate.delete(baseURL + "/api/relation?fromId={fromId}&fromType={fromType}&relationType={relationType}&relationTypeGroup={relationTypeGroup}&toId={toId}&toType={toType}", params);
    }

    public void deleteRelations(String entityId, String entityType) {
        restTemplate.delete(baseURL + "/api/relations?entityId={entityId}&entityType={entityType}", entityId, entityType);
    }

    public Optional<EntityRelation> getRelation(String fromId, String fromType, String relationType, String relationTypeGroup, String toId, String toType) {
        Map<String, String> params = new HashMap<>();
        params.put("fromId", fromId);
        params.put("fromType", fromType);
        params.put("relationType", relationType);
        params.put("relationTypeGroup", relationTypeGroup);
        params.put("toId", toId);
        params.put("toType", toType);

        try {
            ResponseEntity<EntityRelation> entityRelation = restTemplate.getForEntity(
                    baseURL + "/api/relation?fromId={fromId}&fromType={fromType}&relationType={relationType}&relationTypeGroup={relationTypeGroup}&toId={toId}&toType={toType}",
                    EntityRelation.class,
                    params);
            return Optional.ofNullable(entityRelation.getBody());
        } catch (HttpClientErrorException exception) {
            if (exception.getStatusCode() == HttpStatus.NOT_FOUND) {
                return Optional.empty();
            } else {
                throw exception;
            }
        }
    }

    public List<EntityRelation> findByFrom(String fromId, String fromType, String relationTypeGroup) {
        Map<String, String> params = new HashMap<>();
        params.put("fromId", fromId);
        params.put("fromType", fromType);
        params.put("relationTypeGroup", relationTypeGroup);

        return restTemplate.exchange(
                baseURL + "/api/relations?fromId={fromId}&fromType={fromType}&relationTypeGroup={relationTypeGroup}",
                HttpMethod.GET,
                HttpEntity.EMPTY,
                new ParameterizedTypeReference<List<EntityRelation>>() {
                },
                params).getBody();
    }

    public List<EntityRelationInfo> findInfoByFrom(String fromId, String fromType, String relationTypeGroup) {
        Map<String, String> params = new HashMap<>();
        params.put("fromId", fromId);
        params.put("fromType", fromType);
        params.put("relationTypeGroup", relationTypeGroup);

        return restTemplate.exchange(
                baseURL + "/api/relations/info?fromId={fromId}&fromType={fromType}&relationTypeGroup={relationTypeGroup}",
                HttpMethod.GET,
                HttpEntity.EMPTY,
                new ParameterizedTypeReference<List<EntityRelationInfo>>() {
                },
                params).getBody();
    }

    public List<EntityRelation> findByFrom(String fromId, String fromType, String relationType, String relationTypeGroup) {
        Map<String, String> params = new HashMap<>();
        params.put("fromId", fromId);
        params.put("fromType", fromType);
        params.put("relationType", relationType);
        params.put("relationTypeGroup", relationTypeGroup);

        return restTemplate.exchange(
                baseURL + "/api/relations?fromId={fromId}&fromType={fromType}&relationType={relationType}&relationTypeGroup={relationTypeGroup}",
                HttpMethod.GET,
                HttpEntity.EMPTY,
                new ParameterizedTypeReference<List<EntityRelation>>() {
                },
                params).getBody();
    }

    public List<EntityRelation> findByTo(String toId, String toType, String relationTypeGroup) {
        Map<String, String> params = new HashMap<>();
        params.put("toId", toId);
        params.put("toType", toType);
        params.put("relationTypeGroup", relationTypeGroup);

        return restTemplate.exchange(
                baseURL + "/api/relations?toId={toId}&toType={toType}&relationTypeGroup={relationTypeGroup}",
                HttpMethod.GET,
                HttpEntity.EMPTY,
                new ParameterizedTypeReference<List<EntityRelation>>() {
                },
                params).getBody();
    }

    public List<EntityRelationInfo> findInfoByTo(String toId, String toType, String relationTypeGroup) {
        Map<String, String> params = new HashMap<>();
        params.put("toId", toId);
        params.put("toType", toType);
        params.put("relationTypeGroup", relationTypeGroup);

        return restTemplate.exchange(
                baseURL + "/api/relations?toId={toId}&toType={toType}&relationTypeGroup={relationTypeGroup}",
                HttpMethod.GET,
                HttpEntity.EMPTY,
                new ParameterizedTypeReference<List<EntityRelationInfo>>() {
                },
                params).getBody();
    }

    public List<EntityRelation> findByTo(String toId, String toType, String relationType, String relationTypeGroup) {
        Map<String, String> params = new HashMap<>();
        params.put("toId", toId);
        params.put("toType", toType);
        params.put("relationType", relationType);
        params.put("relationTypeGroup", relationTypeGroup);

        return restTemplate.exchange(
                baseURL + "/api/relations?toId={toId}&toType={toType}&relationType={relationType}&relationTypeGroup={relationTypeGroup}",
                HttpMethod.GET,
                HttpEntity.EMPTY,
                new ParameterizedTypeReference<List<EntityRelation>>() {
                },
                params).getBody();
    }

    public List<EntityRelation> findByQuery(EntityRelationsQuery query) {
        return restTemplate.exchange(
                baseURL + "/api/relations",
                HttpMethod.POST,
                new HttpEntity<>(query),
                new ParameterizedTypeReference<List<EntityRelation>>() {
                }).getBody();
    }

    public List<EntityRelationInfo> findInfoByQuery(EntityRelationsQuery query) {
        return restTemplate.exchange(
                baseURL + "/api/relations",
                HttpMethod.POST,
                new HttpEntity<>(query),
                new ParameterizedTypeReference<List<EntityRelationInfo>>() {
                }).getBody();
    }

    public Optional<EntityView> getEntityViewById(String entityViewId) {
        try {
            ResponseEntity<EntityView> entityView = restTemplate.getForEntity(baseURL + "/api/entityView/{entityViewId}", EntityView.class, entityViewId);
            return Optional.ofNullable(entityView.getBody());
        } catch (HttpClientErrorException exception) {
            if (exception.getStatusCode() == HttpStatus.NOT_FOUND) {
                return Optional.empty();
            } else {
                throw exception;
            }
        }
    }

    public EntityView saveEntityView(EntityView entityView) {
        return restTemplate.postForEntity(baseURL + "/api/entityView", entityView, EntityView.class).getBody();
    }

    public void deleteEntityView(String entityViewId) {
        restTemplate.delete(baseURL + "/api/entityView/{entityViewId}", entityViewId);
    }

    public Optional<EntityView> getTenantEntityView(String entityViewName) {
        try {
            ResponseEntity<EntityView> entityView = restTemplate.getForEntity(baseURL + "/api/tenant/entityViews?entityViewName={entityViewName}", EntityView.class, entityViewName);
            return Optional.ofNullable(entityView.getBody());
        } catch (HttpClientErrorException exception) {
            if (exception.getStatusCode() == HttpStatus.NOT_FOUND) {
                return Optional.empty();
            } else {
                throw exception;
            }
        }
    }

    public Optional<EntityView> assignEntityViewToCustomer(String customerId, String entityViewId) {
        try {
            ResponseEntity<EntityView> entityView = restTemplate.postForEntity(baseURL + "/api/customer/{customerId}/entityView/{entityViewId}", null, EntityView.class, customerId, entityViewId);
            return Optional.ofNullable(entityView.getBody());
        } catch (HttpClientErrorException exception) {
            if (exception.getStatusCode() == HttpStatus.NOT_FOUND) {
                return Optional.empty();
            } else {
                throw exception;
            }
        }
    }

    public Optional<EntityView> unassignEntityViewFromCustomer(String entityViewId) {
        try {
            ResponseEntity<EntityView> entityView = restTemplate.exchange(
                    baseURL + "/api/customer/entityView/{entityViewId}",
                    HttpMethod.DELETE,
                    HttpEntity.EMPTY,
                    EntityView.class, entityViewId);
            return Optional.ofNullable(entityView.getBody());
        } catch (HttpClientErrorException exception) {
            if (exception.getStatusCode() == HttpStatus.NOT_FOUND) {
                return Optional.empty();
            } else {
                throw exception;
            }
        }
    }

    public TextPageData<EntityView> getCustomerEntityViews(String customerId, String type, TextPageLink pageLink) {
        Map<String, String> params = new HashMap<>();
        params.put("customerId", customerId);
        params.put("type", type);
        addPageLinkToParam(params, pageLink);
        return restTemplate.exchange(
                baseURL + "/api/customer/{customerId}/entityViews?type={type}&" + getUrlParams(pageLink),
                HttpMethod.GET,
                HttpEntity.EMPTY,
                new ParameterizedTypeReference<TextPageData<EntityView>>() {
                },
                params).getBody();
    }

    public TextPageData<EntityView> getTenantEntityViews(String type, TextPageLink pageLink) {
        Map<String, String> params = new HashMap<>();
        params.put("type", type);
        addPageLinkToParam(params, pageLink);
        return restTemplate.exchange(
                baseURL + "/api/tenant/entityViews?type={type}&" + getUrlParams(pageLink),
                HttpMethod.GET,
                HttpEntity.EMPTY,
                new ParameterizedTypeReference<TextPageData<EntityView>>() {
                },
                params).getBody();
    }

    public List<EntityView> findByQuery(EntityViewSearchQuery query) {
        return restTemplate.exchange(baseURL + "/api/entityViews", HttpMethod.POST, new HttpEntity<>(query), new ParameterizedTypeReference<List<EntityView>>() {
        }).getBody();
    }

    public List<EntitySubtype> getEntityViewTypes() {
        return restTemplate.exchange(baseURL + "/api/entityView/types", HttpMethod.GET, HttpEntity.EMPTY, new ParameterizedTypeReference<List<EntitySubtype>>() {
        }).getBody();
    }

    public Optional<EntityView> assignEntityViewToPublicCustomer(String entityViewId) {
        try {
            ResponseEntity<EntityView> entityView = restTemplate.postForEntity(baseURL + "/api/customer/public/entityView/{entityViewId}", null, EntityView.class, entityViewId);
            return Optional.ofNullable(entityView.getBody());
        } catch (HttpClientErrorException exception) {
            if (exception.getStatusCode() == HttpStatus.NOT_FOUND) {
                return Optional.empty();
            } else {
                throw exception;
            }
        }
    }

    public TimePageData<Event> getEvents(String entityType, String entityId, String eventType, String tenantId, TimePageLink pageLink) {
        Map<String, String> params = new HashMap<>();
        params.put("entityType", entityType);
        params.put("entityId", entityId);
        params.put("eventType", eventType);
        params.put("tenantId", tenantId);
        addPageLinkToParam(params, pageLink);

        return restTemplate.exchange(
                baseURL + "/api/events/{entityType}/{entityId}/{eventType}?tenantId={tenantId}&" + getUrlParams(pageLink),
                HttpMethod.GET,
                HttpEntity.EMPTY,
                new ParameterizedTypeReference<TimePageData<Event>>() {
                },
                params).getBody();
    }

    public TimePageData<Event> getEvents(String entityType, String entityId, String tenantId, TimePageLink pageLink) {
        Map<String, String> params = new HashMap<>();
        params.put("entityType", entityType);
        params.put("entityId", entityId);
        params.put("tenantId", tenantId);
        addPageLinkToParam(params, pageLink);

        return restTemplate.exchange(
                baseURL + "/api/events/{entityType}/{entityId}?tenantId={tenantId}&" + getUrlParams(pageLink),
                HttpMethod.GET,
                HttpEntity.EMPTY,
                new ParameterizedTypeReference<TimePageData<Event>>() {
                },
                params).getBody();
    }

    public DeferredResult<ResponseEntity> handleOneWayDeviceRPCRequest(String deviceId, String requestBody) {
        return restTemplate.exchange(
                baseURL + "/oneway/{deviceId}",
                HttpMethod.POST,
                new HttpEntity<>(requestBody),
                new ParameterizedTypeReference<DeferredResult<ResponseEntity>>() {
                },
                deviceId).getBody();
    }

    public DeferredResult<ResponseEntity> handleTwoWayDeviceRPCRequest(String deviceId, String requestBody) {
        return restTemplate.exchange(
                baseURL + "/twoway/{deviceId}",
                HttpMethod.POST,
                new HttpEntity<>(requestBody),
                new ParameterizedTypeReference<DeferredResult<ResponseEntity>>() {
                },
                deviceId).getBody();
    }

    public Optional<RuleChain> getRuleChainById(String ruleChainId) {
        try {
            ResponseEntity<RuleChain> ruleChain = restTemplate.getForEntity(baseURL + "/api/ruleChain/{ruleChainId}", RuleChain.class, ruleChainId);
            return Optional.ofNullable(ruleChain.getBody());
        } catch (HttpClientErrorException exception) {
            if (exception.getStatusCode() == HttpStatus.NOT_FOUND) {
                return Optional.empty();
            } else {
                throw exception;
            }
        }
    }

    public Optional<RuleChainMetaData> getRuleChainMetaData(String ruleChainId) {
        try {
            ResponseEntity<RuleChainMetaData> ruleChainMetaData = restTemplate.getForEntity(baseURL + "/api/ruleChain/{ruleChainId}/metadata", RuleChainMetaData.class, ruleChainId);
            return Optional.ofNullable(ruleChainMetaData.getBody());
        } catch (HttpClientErrorException exception) {
            if (exception.getStatusCode() == HttpStatus.NOT_FOUND) {
                return Optional.empty();
            } else {
                throw exception;
            }
        }
    }

    public RuleChain saveRuleChain(RuleChain ruleChain) {
        return restTemplate.postForEntity(baseURL + "/api/ruleChain", ruleChain, RuleChain.class).getBody();
    }

    public Optional<RuleChain> setRootRuleChain(String ruleChainId) {
        try {
            ResponseEntity<RuleChain> ruleChain = restTemplate.postForEntity(baseURL + "/api/ruleChain/{ruleChainId}/root", null, RuleChain.class, ruleChainId);
            return Optional.ofNullable(ruleChain.getBody());
        } catch (HttpClientErrorException exception) {
            if (exception.getStatusCode() == HttpStatus.NOT_FOUND) {
                return Optional.empty();
            } else {
                throw exception;
            }
        }
    }

    public RuleChainMetaData saveRuleChainMetaData(RuleChainMetaData ruleChainMetaData) {
        return restTemplate.postForEntity(baseURL + "/api/ruleChain/metadata", ruleChainMetaData, RuleChainMetaData.class).getBody();
    }

    public TextPageData<RuleChain> getRuleChains(TextPageLink pageLink) {
        Map<String, String> params = new HashMap<>();
        addPageLinkToParam(params, pageLink);
        return restTemplate.exchange(
                baseURL + "/api/ruleChains" + getUrlParams(pageLink),
                HttpMethod.GET,
                HttpEntity.EMPTY,
                new ParameterizedTypeReference<TextPageData<RuleChain>>() {
                }
        ).getBody();
    }

    public void deleteRuleChain(String ruleChainId) {
        restTemplate.delete(baseURL + "/api/ruleChain/{ruleChainId}", ruleChainId);
    }

    public Optional<JsonNode> getLatestRuleNodeDebugInput(String ruleNodeId) {
        try {
            ResponseEntity<JsonNode> jsonNode = restTemplate.getForEntity(baseURL + "/api/ruleNode/{ruleNodeId}/debugIn", JsonNode.class, ruleNodeId);
            return Optional.ofNullable(jsonNode.getBody());
        } catch (HttpClientErrorException exception) {
            if (exception.getStatusCode() == HttpStatus.NOT_FOUND) {
                return Optional.empty();
            } else {
                throw exception;
            }
        }
    }

    public Optional<JsonNode> testScript(JsonNode inputParams) {
        try {
            ResponseEntity<JsonNode> jsonNode = restTemplate.postForEntity(baseURL + "/api/ruleChain/testScript", inputParams, JsonNode.class);
            return Optional.ofNullable(jsonNode.getBody());
        } catch (HttpClientErrorException exception) {
            if (exception.getStatusCode() == HttpStatus.NOT_FOUND) {
                return Optional.empty();
            } else {
                throw exception;
            }
        }
    }

    public DeferredResult<ResponseEntity> getAttributeKeys(String entityType, String entityId) {
        return restTemplate.exchange(
                baseURL + "/{entityType}/{entityId}/keys/attributes",
                HttpMethod.GET,
                HttpEntity.EMPTY,
                new ParameterizedTypeReference<DeferredResult<ResponseEntity>>() {
                },
                entityType,
                entityId).getBody();
    }

    public DeferredResult<ResponseEntity> getAttributeKeysByScope(String entityType, String entityId, String scope) {
        return restTemplate.exchange(
                baseURL + "/{entityType}/{entityId}/keys/attributes/{scope}",
                HttpMethod.GET,
                HttpEntity.EMPTY,
                new ParameterizedTypeReference<DeferredResult<ResponseEntity>>() {
                },
                entityType,
                entityId,
                scope).getBody();
    }

    public DeferredResult<ResponseEntity> getAttributesResponseEntity(String entityType, String entityId, String keys) {
        return restTemplate.exchange(
                baseURL + "/{entityType}/{entityId}/values/attributes?keys={keys}",
                HttpMethod.GET,
                HttpEntity.EMPTY,
                new ParameterizedTypeReference<DeferredResult<ResponseEntity>>() {
                },
                entityType,
                entityId,
                keys).getBody();
    }

    public DeferredResult<ResponseEntity> getAttributesByScope(String entityType, String entityId, String scope, String keys) {
        return restTemplate.exchange(
                baseURL + "/{entityType}/{entityId}/values/attributes/{scope}?keys={keys}",
                HttpMethod.GET,
                HttpEntity.EMPTY,
                new ParameterizedTypeReference<DeferredResult<ResponseEntity>>() {
                },
                entityType,
                entityId,
                scope,
                keys).getBody();
    }

    public DeferredResult<ResponseEntity> getTimeseriesKeys(String entityType, String entityId) {
        return restTemplate.exchange(
                baseURL + "/{entityType}/{entityId}/keys/timeseries",
                HttpMethod.GET,
                HttpEntity.EMPTY,
                new ParameterizedTypeReference<DeferredResult<ResponseEntity>>() {
                },
                entityType,
                entityId).getBody();
    }

    public DeferredResult<ResponseEntity> getLatestTimeseries(String entityType, String entityId, String keys) {
        return restTemplate.exchange(
                baseURL + "/{entityType}/{entityId}/values/timeseries?keys={keys}",
                HttpMethod.GET,
                HttpEntity.EMPTY,
                new ParameterizedTypeReference<DeferredResult<ResponseEntity>>() {
                },
                entityType,
                entityId,
                keys).getBody();
    }


    public DeferredResult<ResponseEntity> getTimeseries(String entityType, String entityId, String keys, Long startTs, Long endTs, Long interval, Integer limit, String agg) {
        Map<String, String> params = new HashMap<>();
        params.put("entityType", entityType);
        params.put("entityId", entityId);
        params.put("keys", keys);
        params.put("startTs", startTs.toString());
        params.put("endTs", endTs.toString());
        params.put("interval", interval == null ? "0" : interval.toString());
        params.put("limit", limit == null ? "100" : limit.toString());
        params.put("agg", agg == null ? "NONE" : agg);

        return restTemplate.exchange(
                baseURL + "/{entityType}/{entityId}/values/timeseries?keys={keys}&startTs={startTs}&endTs={endTs}&interval={interval}&limit={limit}&agg={agg}",
                HttpMethod.GET,
                HttpEntity.EMPTY,
                new ParameterizedTypeReference<DeferredResult<ResponseEntity>>() {
                },
                params).getBody();
    }

    public DeferredResult<ResponseEntity> saveDeviceAttributes(String deviceId, String scope, JsonNode request) {
        return restTemplate.exchange(
                baseURL + "/{deviceId}/{scope}",
                HttpMethod.POST,
                new HttpEntity<>(request),
                new ParameterizedTypeReference<DeferredResult<ResponseEntity>>() {
                },
                deviceId,
                scope).getBody();
    }

    public DeferredResult<ResponseEntity> saveEntityAttributesV1(String entityType, String entityId, String scope, JsonNode request) {
        return restTemplate.exchange(
                baseURL + "/{entityType}/{entityId}/{scope}",
                HttpMethod.POST,
                new HttpEntity<>(request),
                new ParameterizedTypeReference<DeferredResult<ResponseEntity>>() {
                },
                entityType,
                entityId,
                scope).getBody();
    }

    public DeferredResult<ResponseEntity> saveEntityAttributesV2(String entityType, String entityId, String scope, JsonNode request) {
        return restTemplate.exchange(
                baseURL + "/{entityType}/{entityId}/attributes/{scope}",
                HttpMethod.POST,
                new HttpEntity<>(request),
                new ParameterizedTypeReference<DeferredResult<ResponseEntity>>() {
                },
                entityType,
                entityId,
                scope).getBody();
    }

    public DeferredResult<ResponseEntity> saveEntityTelemetry(String entityType, String entityId, String scope, String requestBody) {
        return restTemplate.exchange(
                baseURL + "/{entityType}/{entityId}/timeseries/{scope}",
                HttpMethod.POST,
                new HttpEntity<>(requestBody),
                new ParameterizedTypeReference<DeferredResult<ResponseEntity>>() {
                },
                entityType,
                entityId,
                scope).getBody();
    }

    public DeferredResult<ResponseEntity> saveEntityTelemetryWithTTL(String entityType, String entityId, String scope, Long ttl, String requestBody) {
        return restTemplate.exchange(
                baseURL + "/{entityType}/{entityId}/timeseries/{scope}/{ttl}",
                HttpMethod.POST,
                new HttpEntity<>(requestBody),
                new ParameterizedTypeReference<DeferredResult<ResponseEntity>>() {
                },
                entityType,
                entityId,
                scope,
                ttl).getBody();
    }

    public DeferredResult<ResponseEntity> deleteEntityTimeseries(String entityType,
                                                                 String entityId,
                                                                 String keys,
                                                                 boolean deleteAllDataForKeys,
                                                                 Long startTs,
                                                                 Long endTs,
                                                                 boolean rewriteLatestIfDeleted) {
        Map<String, String> params = new HashMap<>();
        params.put("entityType", entityType);
        params.put("entityId", entityId);
        params.put("keys", keys);
        params.put("deleteAllDataForKeys", String.valueOf(deleteAllDataForKeys));
        params.put("startTs", startTs.toString());
        params.put("endTs", endTs.toString());
        params.put("rewriteLatestIfDeleted", String.valueOf(rewriteLatestIfDeleted));

        return restTemplate.exchange(
                baseURL + "/{entityType}/{entityId}/timeseries/delete?keys={keys}&deleteAllDataForKeys={deleteAllDataForKeys}&startTs={startTs}&endTs={endTs}&rewriteLatestIfDeleted={rewriteLatestIfDeleted}",
                HttpMethod.DELETE,
                HttpEntity.EMPTY,
                new ParameterizedTypeReference<DeferredResult<ResponseEntity>>() {
                },
                params).getBody();
    }

    public DeferredResult<ResponseEntity> deleteEntityAttributes(String deviceId, String scope, String keys) {
        return restTemplate.exchange(
                baseURL + "/{deviceId}/{scope}?keys={keys}",
                HttpMethod.DELETE,
                HttpEntity.EMPTY,
                new ParameterizedTypeReference<DeferredResult<ResponseEntity>>() {
                },
                deviceId,
                scope,
                keys).getBody();
    }

    public DeferredResult<ResponseEntity> deleteEntityAttributes(String entityType, String entityId, String scope, String keys) {
        return restTemplate.exchange(
                baseURL + "/{entityType}/{entityId}/{scope}?keys={keys}",
                HttpMethod.DELETE,
                HttpEntity.EMPTY,
                new ParameterizedTypeReference<DeferredResult<ResponseEntity>>() {
                },
                entityType,
                entityId,
                scope,
                keys).getBody();
    }

    public Optional<Tenant> getTenantById(String tenantId) {
        try {
            ResponseEntity<Tenant> tenant = restTemplate.getForEntity(baseURL + "/api/tenant/{tenantId}", Tenant.class, tenantId);
            return Optional.ofNullable(tenant.getBody());
        } catch (HttpClientErrorException exception) {
            if (exception.getStatusCode() == HttpStatus.NOT_FOUND) {
                return Optional.empty();
            } else {
                throw exception;
            }
        }
    }

    public Tenant saveTenant(Tenant tenant) {
        return restTemplate.postForEntity(baseURL + "/api/tenant", tenant, Tenant.class).getBody();
    }

    public void deleteTenant(String tenantId) {
        restTemplate.delete(baseURL + "/api/tenant/{tenantId}", tenantId);
    }

    public TextPageData<Tenant> getTenants(TextPageLink pageLink) {
        Map<String, String> params = new HashMap<>();
        addPageLinkToParam(params, pageLink);
        return restTemplate.exchange(
<<<<<<< HEAD
                baseURL + "/api/tenants?" + TEXT_PAGE_LINK_URL_PARAMS,
=======
                baseURL + "/api/tenants?" + getUrlParams(pageLink),
>>>>>>> 0b6a68ad
                HttpMethod.GET,
                HttpEntity.EMPTY,
                new ParameterizedTypeReference<TextPageData<Tenant>>() {
                },
                params).getBody();
    }

    public Optional<User> getUserById(String userId) {
        try {
            ResponseEntity<User> user = restTemplate.getForEntity(baseURL + "/api/user/{userId}", User.class, userId);
            return Optional.ofNullable(user.getBody());
        } catch (HttpClientErrorException exception) {
            if (exception.getStatusCode() == HttpStatus.NOT_FOUND) {
                return Optional.empty();
            } else {
                throw exception;
            }
        }
    }

    public Boolean isUserTokenAccessEnabled() {
        return restTemplate.getForEntity(baseURL + "/api/user/tokenAccessEnabled", Boolean.class).getBody();
    }

    public Optional<JsonNode> getUserToken(String userId) {
        try {
            ResponseEntity<JsonNode> userToken = restTemplate.getForEntity(baseURL + "/api/user/{userId}/token", JsonNode.class, userId);
            return Optional.ofNullable(userToken.getBody());
        } catch (HttpClientErrorException exception) {
            if (exception.getStatusCode() == HttpStatus.NOT_FOUND) {
                return Optional.empty();
            } else {
                throw exception;
            }
        }
    }

    public User saveUser(User user, boolean sendActivationMail) {
        return restTemplate.postForEntity(baseURL + "/api/user?sendActivationMail={sendActivationMail}", user, User.class, sendActivationMail).getBody();
    }

    public void sendActivationEmail(String email) {
        restTemplate.postForEntity(baseURL + "/api/user/sendActivationMail?email={email}", null, Object.class, email);
    }

    public String getActivationLink(String userId) {
        return restTemplate.getForEntity(baseURL + "/api/user/{userId}/activationLink", String.class, userId).getBody();
    }

    public void deleteUser(String userId) {
        restTemplate.delete(baseURL + "/api/user/{userId}", userId);
    }

    public TextPageData<User> getTenantAdmins(String tenantId, TextPageLink pageLink) {
        Map<String, String> params = new HashMap<>();
        params.put("tenantId", tenantId);
        addPageLinkToParam(params, pageLink);

        return restTemplate.exchange(
                baseURL + "/api/tenant/{tenantId}/users?" + getUrlParams(pageLink),
                HttpMethod.GET,
                HttpEntity.EMPTY,
                new ParameterizedTypeReference<TextPageData<User>>() {
                },
                params).getBody();
    }

    public TextPageData<User> getCustomerUsers(String customerId, TextPageLink pageLink) {
        Map<String, String> params = new HashMap<>();
        params.put("customerId", customerId);
        addPageLinkToParam(params, pageLink);

        return restTemplate.exchange(
                baseURL + "/api/customer/{customerId}/users?" + getUrlParams(pageLink),
                HttpMethod.GET,
                HttpEntity.EMPTY,
                new ParameterizedTypeReference<TextPageData<User>>() {
                },
                params).getBody();
    }

    public void setUserCredentialsEnabled(String userId, boolean userCredentialsEnabled) {
        restTemplate.postForEntity(
                baseURL + "/api/user/{userId}/userCredentialsEnabled?serCredentialsEnabled={serCredentialsEnabled}",
                null,
                Object.class,
                userId,
                userCredentialsEnabled);
    }

    public Optional<WidgetsBundle> getWidgetsBundleById(String widgetsBundleId) {
        try {
            ResponseEntity<WidgetsBundle> widgetsBundle =
                    restTemplate.getForEntity(baseURL + "/api/widgetsBundle/{widgetsBundleId}", WidgetsBundle.class, widgetsBundleId);
            return Optional.ofNullable(widgetsBundle.getBody());
        } catch (HttpClientErrorException exception) {
            if (exception.getStatusCode() == HttpStatus.NOT_FOUND) {
                return Optional.empty();
            } else {
                throw exception;
            }
        }
    }

    public WidgetsBundle saveWidgetsBundle(WidgetsBundle widgetsBundle) {
        return restTemplate.postForEntity(baseURL + "/api/widgetsBundle", widgetsBundle, WidgetsBundle.class).getBody();
    }

    public void deleteWidgetsBundle(String widgetsBundleId) {
        restTemplate.delete(baseURL + "/api/widgetsBundle/{widgetsBundleId}", widgetsBundleId);
    }

    public TextPageData<WidgetsBundle> getWidgetsBundles(TextPageLink pageLink) {
        Map<String, String> params = new HashMap<>();
        addPageLinkToParam(params, pageLink);
        return restTemplate.exchange(
                baseURL + "/api/widgetsBundles?" + getUrlParams(pageLink),
                HttpMethod.GET,
                HttpEntity.EMPTY,
                new ParameterizedTypeReference<TextPageData<WidgetsBundle>>() {
                }).getBody();
    }

    public List<WidgetsBundle> getWidgetsBundles() {
        return restTemplate.exchange(
                baseURL + "/api/widgetsBundles",
                HttpMethod.GET,
                HttpEntity.EMPTY,
                new ParameterizedTypeReference<List<WidgetsBundle>>() {
                }).getBody();
    }

    public Optional<WidgetType> getWidgetTypeById(String widgetTypeId) {
        try {
            ResponseEntity<WidgetType> widgetType =
                    restTemplate.getForEntity(baseURL + "/api/widgetType/{widgetTypeId}", WidgetType.class, widgetTypeId);
            return Optional.ofNullable(widgetType.getBody());
        } catch (HttpClientErrorException exception) {
            if (exception.getStatusCode() == HttpStatus.NOT_FOUND) {
                return Optional.empty();
            } else {
                throw exception;
            }
        }
    }

    public WidgetType saveWidgetType(WidgetType widgetType) {
        return restTemplate.postForEntity(baseURL + "/api/widgetType", widgetType, WidgetType.class).getBody();
    }

    public void deleteWidgetType(String widgetTypeId) {
        restTemplate.delete(baseURL + "/api/widgetType/{widgetTypeId}", widgetTypeId);
    }

    public List<WidgetType> getBundleWidgetTypes(boolean isSystem, String bundleAlias) {
        return restTemplate.exchange(
                baseURL + "/api/widgetTypes?isSystem={isSystem}&bundleAlias={bundleAlias}",
                HttpMethod.GET,
                HttpEntity.EMPTY,
                new ParameterizedTypeReference<List<WidgetType>>() {
                },
                isSystem,
                bundleAlias).getBody();
    }

    public Optional<WidgetType> getWidgetType(boolean isSystem, String bundleAlias, String alias) {
        try {
            ResponseEntity<WidgetType> widgetType =
                    restTemplate.getForEntity(
                            baseURL + "/api/widgetType?isSystem={isSystem}&bundleAlias={bundleAlias}&alias={alias}",
                            WidgetType.class,
                            isSystem,
                            bundleAlias,
                            alias);
            return Optional.ofNullable(widgetType.getBody());
        } catch (HttpClientErrorException exception) {
            if (exception.getStatusCode() == HttpStatus.NOT_FOUND) {
                return Optional.empty();
            } else {
                throw exception;
            }
        }
    }

    private void addPageLinkToParam(Map<String, String> params, TimePageLink pageLink) {
        params.put("limit", String.valueOf(pageLink.getLimit()));
        if (pageLink.getStartTime() != null) {
            params.put("startTime", String.valueOf(pageLink.getStartTime()));
        }
        if (pageLink.getEndTime() != null) {
            params.put("endTime", String.valueOf(pageLink.getEndTime()));
        }
        params.put("ascOrder", String.valueOf(pageLink.isAscOrder()));
        if (pageLink.getIdOffset() != null) {
            params.put("offset", pageLink.getIdOffset().toString());
        }
    }

    private void addPageLinkToParam(Map<String, String> params, TextPageLink pageLink) {
        params.put("limit", String.valueOf(pageLink.getLimit()));
        if (pageLink.getTextSearch() != null) {
            params.put("textSearch", pageLink.getTextSearch());
        }

        if (pageLink.getIdOffset() != null) {
            params.put("idOffset", pageLink.getIdOffset().toString());

        }
        if (pageLink.getTextOffset() != null) {
            params.put("textOffset", pageLink.getTextOffset());
        }
    }
}<|MERGE_RESOLUTION|>--- conflicted
+++ resolved
@@ -95,11 +95,6 @@
     private String refreshToken;
     private final ObjectMapper objectMapper = new ObjectMapper();
 
-<<<<<<< HEAD
-    private final static String TIME_PAGE_LINK_URL_PARAMS = "limit={limit}&startTime={startTime}&endTime={endTime}&ascOrder={ascOrder}&offset={offset}";
-    private final static String TEXT_PAGE_LINK_URL_PARAMS = "limit={limit}&textSearch{textSearch}&idOffset={idOffset}&textOffset{textOffset}";
-=======
->>>>>>> 0b6a68ad
 
     protected static final String ACTIVATE_TOKEN_REGEX = "/api/noauth/activate?activateToken=";
 
@@ -1809,11 +1804,7 @@
         Map<String, String> params = new HashMap<>();
         addPageLinkToParam(params, pageLink);
         return restTemplate.exchange(
-<<<<<<< HEAD
-                baseURL + "/api/tenants?" + TEXT_PAGE_LINK_URL_PARAMS,
-=======
                 baseURL + "/api/tenants?" + getUrlParams(pageLink),
->>>>>>> 0b6a68ad
                 HttpMethod.GET,
                 HttpEntity.EMPTY,
                 new ParameterizedTypeReference<TextPageData<Tenant>>() {
