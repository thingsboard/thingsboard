--- conflicted
+++ resolved
@@ -556,58 +556,6 @@
                 .as(new TypeRef<>() {});
     }
 
-<<<<<<< HEAD
-    public AlarmRule postAlarmRule(AlarmRule alarmRule) {
-        return given().spec(requestSpec)
-                .body(alarmRule)
-                .post("/api/alarmRule")
-                .then()
-                .statusCode(HTTP_OK)
-                .extract()
-                .as(AlarmRule.class);
-    }
-
-    public PageData<AlarmRuleInfo> getAlarmRules(PageLink pageLink) {
-        Map<String, String> params = new HashMap<>();
-        addPageLinkToParam(params, pageLink);
-
-        return given().spec(requestSpec).params(params)
-                .get("/api/alarmRuleInfos")
-                .then()
-                .statusCode(HTTP_OK)
-                .extract()
-                .as(new TypeRef<>() {
-                });
-    }
-
-    public void deleteAlarmRule(AlarmRuleId alarmRuleId) {
-        given().spec(requestSpec)
-                .delete("/api/alarmRule/{alarmRuleId}", alarmRuleId.getId())
-                .then()
-                .statusCode(HTTP_OK);
-    }
-
-    public PageData<AlarmInfo> getEntityAlarms(EntityId entityId, TimePageLink pageLink) {
-        Map<String, String> params = new HashMap<>();
-        params.put("entityType", entityId.getEntityType().name());
-        params.put("entityId", entityId.toString());
-        addPageLinkToParam(params, pageLink);
-
-        return given().spec(requestSpec)
-                .get("/api/alarm/{entityType}/{entityId}?" + getTimeUrlParams(pageLink), params)
-                .then()
-                .statusCode(HTTP_OK)
-                .extract()
-                .as(new TypeRef<>() {
-                });
-    }
-
-    public void clearAlarm(AlarmId alarmId) {
-        given().spec(requestSpec)
-                .post("/api/alarm/{alarmId}/clear", alarmId.getId())
-                .then()
-                .statusCode(HTTP_OK);
-=======
     public ValidatableResponse postTbResourceIfNotExists(TbResource lwModel) {
         return given().spec(requestSpec).body(lwModel)
                 .post("/api/resource")
@@ -643,7 +591,58 @@
                 .statusCode(HTTP_OK)
                 .extract()
                 .as(DeviceCredentials.class);
->>>>>>> 9b9988a4
+    }
+
+    public AlarmRule postAlarmRule(AlarmRule alarmRule) {
+        return given().spec(requestSpec)
+                .body(alarmRule)
+                .post("/api/alarmRule")
+                .then()
+                .statusCode(HTTP_OK)
+                .extract()
+                .as(AlarmRule.class);
+    }
+
+    public PageData<AlarmRuleInfo> getAlarmRules(PageLink pageLink) {
+        Map<String, String> params = new HashMap<>();
+        addPageLinkToParam(params, pageLink);
+
+        return given().spec(requestSpec).params(params)
+                .get("/api/alarmRuleInfos")
+                .then()
+                .statusCode(HTTP_OK)
+                .extract()
+                .as(new TypeRef<>() {
+                });
+    }
+
+    public void deleteAlarmRule(AlarmRuleId alarmRuleId) {
+        given().spec(requestSpec)
+                .delete("/api/alarmRule/{alarmRuleId}", alarmRuleId.getId())
+                .then()
+                .statusCode(HTTP_OK);
+    }
+
+    public PageData<AlarmInfo> getEntityAlarms(EntityId entityId, TimePageLink pageLink) {
+        Map<String, String> params = new HashMap<>();
+        params.put("entityType", entityId.getEntityType().name());
+        params.put("entityId", entityId.toString());
+        addPageLinkToParam(params, pageLink);
+
+        return given().spec(requestSpec)
+                .get("/api/alarm/{entityType}/{entityId}?" + getTimeUrlParams(pageLink), params)
+                .then()
+                .statusCode(HTTP_OK)
+                .extract()
+                .as(new TypeRef<>() {
+                });
+    }
+
+    public void clearAlarm(AlarmId alarmId) {
+        given().spec(requestSpec)
+                .post("/api/alarm/{alarmId}/clear", alarmId.getId())
+                .then()
+                .statusCode(HTTP_OK);
     }
 
     private void addTimePageLinkToParam(Map<String, String> params, TimePageLink pageLink) {
