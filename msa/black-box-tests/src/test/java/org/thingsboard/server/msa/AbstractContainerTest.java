/**
 * Copyright © 2016-2022 The Thingsboard Authors
 *
 * Licensed under the Apache License, Version 2.0 (the "License");
 * you may not use this file except in compliance with the License.
 * You may obtain a copy of the License at
 *
 *     http://www.apache.org/licenses/LICENSE-2.0
 *
 * Unless required by applicable law or agreed to in writing, software
 * distributed under the License is distributed on an "AS IS" BASIS,
 * WITHOUT WARRANTIES OR CONDITIONS OF ANY KIND, either express or implied.
 * See the License for the specific language governing permissions and
 * limitations under the License.
 */
package org.thingsboard.server.msa;

import com.fasterxml.jackson.core.JsonProcessingException;
import com.fasterxml.jackson.databind.JsonMappingException;
import com.fasterxml.jackson.databind.JsonNode;
import com.google.common.collect.ImmutableMap;
import com.google.gson.JsonArray;
import com.google.gson.JsonObject;
import com.google.gson.JsonParser;
import lombok.extern.slf4j.Slf4j;
import org.apache.cassandra.cql3.Json;
import org.apache.commons.lang3.RandomStringUtils;
import org.apache.http.config.Registry;
import org.apache.http.config.RegistryBuilder;
import org.apache.http.conn.socket.ConnectionSocketFactory;
import org.apache.http.conn.ssl.SSLConnectionSocketFactory;
import org.apache.http.conn.ssl.TrustStrategy;
import org.apache.http.conn.ssl.X509HostnameVerifier;
import org.apache.http.impl.client.CloseableHttpClient;
import org.apache.http.impl.client.HttpClients;
import org.apache.http.impl.conn.PoolingHttpClientConnectionManager;
import org.apache.http.ssl.SSLContextBuilder;
import org.apache.http.ssl.SSLContexts;
import org.json.simple.JSONObject;
import org.junit.BeforeClass;
import org.junit.Rule;
import org.junit.rules.TestRule;
import org.junit.rules.TestWatcher;
import org.junit.runner.Description;
import org.springframework.http.client.HttpComponentsClientHttpRequestFactory;
import org.thingsboard.common.util.JacksonUtil;
import org.thingsboard.rest.client.RestClient;
import org.thingsboard.server.common.data.Device;
import org.thingsboard.server.common.data.EntityType;
import org.thingsboard.server.common.data.id.DeviceId;
import org.thingsboard.server.common.data.security.DeviceCredentials;
import org.thingsboard.server.msa.mapper.WsTelemetryResponse;


import javax.net.ssl.HostnameVerifier;
import javax.net.ssl.SSLContext;
import javax.net.ssl.SSLSession;
import javax.net.ssl.SSLSocket;
import java.net.URI;
import java.security.cert.X509Certificate;
import java.util.List;
import java.util.Map;
import java.util.Optional;
import java.util.Random;

@Slf4j
public abstract class AbstractContainerTest {
    protected static final String HTTPS_URL = "https://localhost";
    protected static final String WSS_URL = "wss://localhost";
    protected static String TB_TOKEN;
    protected static RestClient restClient;
<<<<<<< HEAD
=======
    protected ObjectMapper mapper = new ObjectMapper();
    protected JsonParser jsonParser = new JsonParser();
>>>>>>> 7f32c10d

    @BeforeClass
    public static void before() throws Exception {
        restClient = new RestClient(HTTPS_URL);
        restClient.getRestTemplate().setRequestFactory(getRequestFactoryForSelfSignedCert());
    }

    @Rule
    public TestRule watcher = new TestWatcher() {
        protected void starting(Description description) {
            log.info("=================================================");
            log.info("STARTING TEST: {}" , description.getMethodName());
            log.info("=================================================");
        }

        /**
         * Invoked when a test succeeds
         */
        protected void succeeded(Description description) {
            log.info("=================================================");
            log.info("SUCCEEDED TEST: {}" , description.getMethodName());
            log.info("=================================================");
        }

        /**
         * Invoked when a test fails
         */
        protected void failed(Throwable e, Description description) {
            log.info("=================================================");
            log.info("FAILED TEST: {}" , description.getMethodName(), e);
            log.info("=================================================");
        }
    };

    protected Device createGatewayDevice() throws JsonProcessingException {
        String isGateway = "{\"gateway\":true}";
        JsonNode additionalInfo = JacksonUtil.toJsonNode(isGateway);
        Device gatewayDeviceTemplate = new Device();
        gatewayDeviceTemplate.setName("mqtt_gateway");
        gatewayDeviceTemplate.setType("gateway");
        gatewayDeviceTemplate.setAdditionalInfo(additionalInfo);
        return restClient.saveDevice(gatewayDeviceTemplate);
    }

    protected Device createDevice(String name) {
        Device device = new Device();
        device.setName(name + RandomStringUtils.randomAlphanumeric(7));
        device.setType("DEFAULT");
        return restClient.saveDevice(device);
    }

    protected WsClient subscribeToWebSocket(DeviceId deviceId, String scope, CmdsType property) throws Exception {
        WsClient wsClient = new WsClient(new URI(WSS_URL + "/api/ws/plugins/telemetry?token=" + restClient.getToken()));
        SSLContextBuilder builder = SSLContexts.custom();
        builder.loadTrustMaterial(null, (TrustStrategy) (chain, authType) -> true);
        wsClient.setSocketFactory(builder.build().getSocketFactory());
        wsClient.connectBlocking();

        JsonObject cmdsObject = new JsonObject();
        cmdsObject.addProperty("entityType", EntityType.DEVICE.name());
        cmdsObject.addProperty("entityId", deviceId.toString());
        cmdsObject.addProperty("scope", scope);
        cmdsObject.addProperty("cmdId", new Random().nextInt(100));

        JsonArray cmd = new JsonArray();
        cmd.add(cmdsObject);
        JsonObject wsRequest = new JsonObject();
        wsRequest.add(property.toString(), cmd);
        wsClient.send(wsRequest.toString());
        wsClient.waitForFirstReply();
        return wsClient;
    }

    protected Map<String, Long> getExpectedLatestValues(long ts) {
        return ImmutableMap.<String, Long>builder()
                .put("booleanKey", ts)
                .put("stringKey", ts)
                .put("doubleKey", ts)
                .put("longKey", ts)
                .build();
    }

    protected boolean verify(WsTelemetryResponse wsTelemetryResponse, String key, Long expectedTs, String expectedValue) {
        List<Object> list = wsTelemetryResponse.getDataValuesByKey(key);
        return expectedTs.equals(list.get(0)) && expectedValue.equals(list.get(1));
    }

    protected boolean verify(WsTelemetryResponse wsTelemetryResponse, String key, String expectedValue) {
        List<Object> list = wsTelemetryResponse.getDataValuesByKey(key);
        return expectedValue.equals(list.get(1));
    }

    protected JsonObject createGatewayConnectPayload(String deviceName){
        JsonObject payload = new JsonObject();
        payload.addProperty("device", deviceName);
        return payload;
    }

    protected JsonObject createGatewayPayload(String deviceName, long ts){
        JsonObject payload = new JsonObject();
        payload.add(deviceName, createGatewayTelemetryArray(ts));
        return payload;
    }

    protected JsonArray createGatewayTelemetryArray(long ts){
        JsonArray telemetryArray = new JsonArray();
        if (ts > 0)
            telemetryArray.add(createPayload(ts));
        else
            telemetryArray.add(createPayload());
        return telemetryArray;
    }

    protected JsonObject createPayload(long ts) {
        JsonObject values = createPayload();
        JsonObject payload = new JsonObject();
        payload.addProperty("ts", ts);
        payload.add("values", values);
        return payload;
    }

    protected JsonObject createPayload() {
        JsonObject values = new JsonObject();
        values.addProperty("stringKey", "value1");
        values.addProperty("booleanKey", true);
        values.addProperty("doubleKey", 42.0);
        values.addProperty("longKey", 73L);

        return values;
    }

    protected enum CmdsType {
        TS_SUB_CMDS("tsSubCmds"),
        HISTORY_CMDS("historyCmds"),
        ATTR_SUB_CMDS("attrSubCmds");

        private final String text;

        CmdsType(final String text) {
            this.text = text;
        }

        @Override
        public String toString() {
            return text;
        }
    }

    private static HttpComponentsClientHttpRequestFactory getRequestFactoryForSelfSignedCert() throws Exception {
        SSLContextBuilder builder = SSLContexts.custom();
        builder.loadTrustMaterial(null, (TrustStrategy) (chain, authType) -> true);
        SSLContext sslContext = builder.build();
        SSLConnectionSocketFactory sslSelfSigned = new SSLConnectionSocketFactory(sslContext, (s, sslSession) -> true);

        Registry<ConnectionSocketFactory> socketFactoryRegistry = RegistryBuilder
                .<ConnectionSocketFactory>create()
                .register("https", sslSelfSigned)
                .build();

        PoolingHttpClientConnectionManager cm = new PoolingHttpClientConnectionManager(socketFactoryRegistry);
        CloseableHttpClient httpClient = HttpClients.custom().setConnectionManager(cm).build();
        return new HttpComponentsClientHttpRequestFactory(httpClient);
    }

}<|MERGE_RESOLUTION|>--- conflicted
+++ resolved
@@ -69,11 +69,7 @@
     protected static final String WSS_URL = "wss://localhost";
     protected static String TB_TOKEN;
     protected static RestClient restClient;
-<<<<<<< HEAD
-=======
-    protected ObjectMapper mapper = new ObjectMapper();
     protected JsonParser jsonParser = new JsonParser();
->>>>>>> 7f32c10d
 
     @BeforeClass
     public static void before() throws Exception {
