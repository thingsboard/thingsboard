--- conflicted
+++ resolved
@@ -205,11 +205,7 @@
         String sharedAttributeValue = StringUtils.randomAlphanumeric(8);
         sharedAttributes.addProperty("sharedAttr", sharedAttributeValue);
         JsonNode sharedAttribute = mapper.readTree(sharedAttributes.toString());
-<<<<<<< HEAD
         testRestClient.postTelemetryAttribute(device.getId(), SHARED_SCOPE, sharedAttribute);
-=======
-        testRestClient.postTelemetryAttribute(DEVICE, device.getId(), SHARED_SCOPE, sharedAttribute);
->>>>>>> 9b9988a4
 
         // Subscribe to attributes response
         mqttClient.on("v1/devices/me/attributes/response/+", listener, MqttQoS.AT_LEAST_ONCE).get();
