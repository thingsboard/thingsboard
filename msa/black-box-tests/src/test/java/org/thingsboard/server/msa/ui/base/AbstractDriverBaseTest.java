/**
 * Copyright © 2016-2023 The Thingsboard Authors
 *
 * Licensed under the Apache License, Version 2.0 (the "License");
 * you may not use this file except in compliance with the License.
 * You may obtain a copy of the License at
 *
 *     http://www.apache.org/licenses/LICENSE-2.0
 *
 * Unless required by applicable law or agreed to in writing, software
 * distributed under the License is distributed on an "AS IS" BASIS,
 * WITHOUT WARRANTIES OR CONDITIONS OF ANY KIND, either express or implied.
 * See the License for the specific language governing permissions and
 * limitations under the License.
 */
package org.thingsboard.server.msa.ui.base;

import io.github.bonigarcia.wdm.WebDriverManager;
import io.qameta.allure.Allure;
import lombok.extern.slf4j.Slf4j;
import org.openqa.selenium.Dimension;
import org.openqa.selenium.JavascriptExecutor;
import org.openqa.selenium.OutputType;
import org.openqa.selenium.TakesScreenshot;
import org.openqa.selenium.WebDriver;
import org.openqa.selenium.WebDriverException;
import org.openqa.selenium.WebElement;
import org.openqa.selenium.chrome.ChromeDriver;
import org.openqa.selenium.chrome.ChromeOptions;
import org.openqa.selenium.html5.WebStorage;
import org.openqa.selenium.remote.LocalFileDetector;
import org.openqa.selenium.remote.RemoteWebDriver;
import org.openqa.selenium.support.ui.ExpectedConditions;
import org.openqa.selenium.support.ui.WebDriverWait;
import org.testng.annotations.AfterClass;
import org.testng.annotations.AfterMethod;
import org.testng.annotations.BeforeClass;
import org.testng.annotations.BeforeMethod;
import org.thingsboard.server.common.data.Customer;
import org.thingsboard.server.common.data.Device;
import org.thingsboard.server.common.data.DeviceProfile;
import org.thingsboard.server.common.data.asset.AssetProfile;
import org.thingsboard.server.common.data.id.AlarmId;
import org.thingsboard.server.common.data.id.AssetId;
import org.thingsboard.server.common.data.id.CustomerId;
import org.thingsboard.server.common.data.id.DashboardId;
import org.thingsboard.server.common.data.id.DeviceId;
import org.thingsboard.server.common.data.id.EntityViewId;
import org.thingsboard.server.common.data.page.PageLink;
import org.thingsboard.server.common.data.rule.RuleChain;
import org.thingsboard.server.msa.AbstractContainerTest;
import org.thingsboard.server.msa.ContainerTestSuite;

import java.io.ByteArrayInputStream;
import java.net.MalformedURLException;
import java.net.URL;
import java.time.Duration;
import java.util.List;
import java.util.concurrent.TimeUnit;
import java.util.stream.Collectors;

import static org.assertj.core.api.Assertions.assertThat;
import static org.assertj.core.api.Assertions.fail;
import static org.thingsboard.server.msa.TestProperties.getBaseUiUrl;
import static org.thingsboard.server.msa.ui.utils.Const.TENANT_EMAIL;
import static org.thingsboard.server.msa.ui.utils.Const.TENANT_PASSWORD;

@Slf4j
abstract public class AbstractDriverBaseTest extends AbstractContainerTest {

    protected WebDriver driver;
    private final Dimension dimension = new Dimension(WIDTH, HEIGHT);
    private static final int WIDTH = 1680;
    private static final int HEIGHT = 1050;
    private static final String REMOTE_WEBDRIVER_HOST = "http://localhost:4444";
    protected final PageLink pageLink = new PageLink(10);
    private final ContainerTestSuite instance = ContainerTestSuite.getInstance();
    private JavascriptExecutor js;
    public static final long WAIT_TIMEOUT = TimeUnit.SECONDS.toMillis(10);
    private final Duration duration = Duration.ofMillis(WAIT_TIMEOUT);
    private WebStorage webStorage;

    @BeforeClass
    public void startUp() throws MalformedURLException {
        log.info("===>>> Setup driver");
        testRestClient.login(TENANT_EMAIL, TENANT_PASSWORD);
        ChromeOptions options = new ChromeOptions();
        options.setAcceptInsecureCerts(true);
        options.addArguments("-remote-allow-origins=*"); //temporary fix after updating google chrome
        if (instance.isActive()) {
            RemoteWebDriver remoteWebDriver = new RemoteWebDriver(new URL(REMOTE_WEBDRIVER_HOST), options);
            remoteWebDriver.setFileDetector(new LocalFileDetector());
            driver = remoteWebDriver;
        } else {
            WebDriverManager.chromedriver().setup();
            driver = new ChromeDriver(options);
        }
        driver.manage().window().setSize(dimension);
        openBaseUiUrl();
    }

    @BeforeMethod
    public void open() {
        openBaseUiUrl();
    }

    @AfterMethod
    public void addScreenshotToReport() {
        captureScreen(driver, "After test page screenshot");
    }

    @AfterClass
    public void teardown() {
        log.info("<<<=== Teardown");
        driver.quit();
    }

    public String getJwtTokenFromLocalStorage() {
        return (String) getJs().executeScript("return window.localStorage.getItem('jwt_token');");
    }

    public void openBaseUiUrl() {
        driver.get(getBaseUiUrl());
    }

    public String getUrl() {
        return driver.getCurrentUrl();
    }

    public WebDriver getDriver() {
        return driver;
    }

    protected boolean urlContains(String urlPath) {
        WebDriverWait wait = new WebDriverWait(driver, duration);
        try {
            wait.until(ExpectedConditions.urlContains(urlPath));
        } catch (WebDriverException e) {
            return fail("URL not contains " + urlPath);
        }
        return driver.getCurrentUrl().contains(urlPath);
    }

    public void jsClick(WebElement element) {
        getJs().executeScript("arguments[0].click();", element);
    }

    public RuleChain getRuleChainByName(String name) {
        return testRestClient.getRuleChains(pageLink).getData().stream()
                .filter(s -> s.getName().equals(name))
                .findFirst().orElse(null);
    }

    public Device getDeviceByName(String name) {
        return testRestClient.getDevices(pageLink).getData().stream()
                .filter(s -> s.getName().equals(name))
                .findFirst().orElse(null);
    }

    public List<RuleChain> getRuleChainsByName(String name) {
        return testRestClient.getRuleChains(pageLink).getData().stream()
                .filter(s -> s.getName().equals(name))
                .collect(Collectors.toList());
    }

    public Customer getCustomerByName(String name) {
        try {
            return testRestClient.getCustomers(pageLink).getData().stream()
                    .filter(x -> x.getName().equals(name)).collect(Collectors.toList()).get(0);
        } catch (Exception e) {
            log.error("No such customer with name: " + name);
            return null;
        }
    }

    public DeviceProfile getDeviceProfileByName(String name) {
        try {
            return testRestClient.getDeviceProfiles(pageLink).getData().stream()
                    .filter(x -> x.getName().equals(name)).collect(Collectors.toList()).get(0);
        } catch (Exception e) {
            log.error("No such device profile with name: " + name);
            return null;
        }
    }

    public AssetProfile getAssetProfileByName(String name) {
        try {
            return testRestClient.getAssetProfiles(pageLink).getData().stream()
                    .filter(x -> x.getName().equals(name)).collect(Collectors.toList()).get(0);
        } catch (Exception e) {
            log.error("No such asset profile with name: " + name);
            return null;
        }
    }

    public void captureScreen(WebDriver driver, String screenshotName) {
        if (driver instanceof TakesScreenshot) {
            Allure.addAttachment(screenshotName,
                    new ByteArrayInputStream(((TakesScreenshot) driver).getScreenshotAs(OutputType.BYTES)));
        }
    }

    public JavascriptExecutor getJs() {
        return js = (JavascriptExecutor) driver;
    }

    public void assertIsDisplayed(WebElement element) {
        assertThat(element.isDisplayed()).as(element + " is displayed").isTrue();
    }

    public void assertIsDisable(WebElement element) {
        assertThat(element.isEnabled()).as(element + " is disabled").isFalse();
    }

    public void deleteRuleChainByName(String ruleChainName) {
        List<RuleChain> ruleChains = getRuleChainsByName(ruleChainName);
        if (!ruleChains.isEmpty()) {
            ruleChains.forEach(rc -> testRestClient.deleteRuleChain(rc.getId()));
        }
    }

    public void setRootRuleChain(String ruleChainName) {
        List<RuleChain> ruleChains = getRuleChainsByName(ruleChainName);
        if (!ruleChains.isEmpty()) {
            testRestClient.setRootRuleChain(ruleChains.stream().findFirst().get().getId());
        }
    }

    public WebStorage getWebStorage() {
        return webStorage = (WebStorage) driver;
    }

    public void clearStorage() {
        getWebStorage().getLocalStorage().clear();
        getWebStorage().getSessionStorage().clear();
    }

    public void deleteAlarmById(AlarmId alarmId) {
        if (alarmId != null) {
            testRestClient.deleteAlarm(alarmId);
        }
    }

    public void deleteAlarmsByIds(AlarmId... alarmIds) {
        for (AlarmId alarmId : alarmIds) {
            deleteAlarmById(alarmId);
        }
    }

    public void deleteCustomerById(CustomerId customerId) {
        if (customerId != null) {
            testRestClient.deleteCustomer(customerId);
        }
    }

    public void deleteDeviceById(DeviceId deviceId) {
        if (deviceId != null) {
            testRestClient.deleteDevice(deviceId);
        }
    }

    public void deleteAssetById(AssetId assetId) {
        if (assetId != null) {
            testRestClient.deleteAsset(assetId);
        }
    }

    public void deleteEntityView(EntityViewId entityViewId) {
        if (entityViewId != null) {
            testRestClient.deleteEntityView(entityViewId);
        }
    }

<<<<<<< HEAD
    public void deleteDeviceByName(String deviceName) {
        Device device = getDeviceByName(deviceName);
        if (device != null) {
            testRestClient.deleteDevice(device.getId());
=======
    public void deleteDashboardById(DashboardId dashboardId) {
        if (dashboardId != null) {
            testRestClient.deleteDashboard(dashboardId);
>>>>>>> 25c4f309
        }
    }
}<|MERGE_RESOLUTION|>--- conflicted
+++ resolved
@@ -271,16 +271,16 @@
         }
     }
 
-<<<<<<< HEAD
+    public void deleteDashboardById(DashboardId dashboardId) {
+        if (dashboardId != null) {
+            testRestClient.deleteDashboard(dashboardId);
+        }
+    }
+
     public void deleteDeviceByName(String deviceName) {
         Device device = getDeviceByName(deviceName);
         if (device != null) {
             testRestClient.deleteDevice(device.getId());
-=======
-    public void deleteDashboardById(DashboardId dashboardId) {
-        if (dashboardId != null) {
-            testRestClient.deleteDashboard(dashboardId);
->>>>>>> 25c4f309
         }
     }
 }