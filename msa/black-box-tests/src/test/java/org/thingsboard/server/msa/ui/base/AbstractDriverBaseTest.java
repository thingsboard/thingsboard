--- conflicted
+++ resolved
@@ -78,19 +78,7 @@
     private JavascriptExecutor js;
     public static final long WAIT_TIMEOUT = TimeUnit.SECONDS.toMillis(10);
     private final Duration duration = Duration.ofMillis(WAIT_TIMEOUT);
-<<<<<<< HEAD
-    public final int MAX_FAILED_TESTS = 20;
-    public static int failedTestsCount = 0;
-    @BeforeClass
-    public void checkFailureTests() {
-        if (Boolean.parseBoolean(System.getProperty("blackBoxTests.ui.skip.failure", "true")) &&
-                failedTestsCount >= MAX_FAILED_TESTS) {
-            throw new SkipException(String.format("Too many test failures (%d). Skipping remaining tests.", failedTestsCount));
-        }
-    }
-=======
     private WebStorage webStorage;
->>>>>>> ba99409b
 
     @BeforeClass
     public void startUp() throws MalformedURLException {
