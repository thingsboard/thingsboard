{
  "name": "thingsboard-js-executor",
  "private": true,
<<<<<<< HEAD
  "version": "3.2.0",
  "description": "V-Sensor JavaScript Executor Microservice",
=======
  "version": "3.2.1",
  "description": "ThingsBoard JavaScript Executor Microservice",
>>>>>>> e11dfbb5
  "main": "server.js",
  "bin": "server.js",
  "scripts": {
    "install": "pkg -t node12-linux-x64,node12-win-x64 --out-path ./target . && node install.js",
    "test": "echo \"Error: no test specified\" && exit 1",
    "start": "nodemon server.js",
    "start-prod": "NODE_ENV=production nodemon server.js"
  },
  "dependencies": {
    "@azure/service-bus": "^1.1.9",
    "@google-cloud/pubsub": "^2.5.0",
    "amqplib": "^0.6.0",
    "aws-sdk": "^2.741.0",
    "azure-sb": "^0.11.1",
    "config": "^3.3.1",
    "js-yaml": "^3.14.0",
    "kafkajs": "^1.15.0",
    "long": "^4.0.0",
    "uuid-parse": "^1.1.0",
    "uuid-random": "^1.3.2",
    "winston": "^3.3.3",
    "winston-daily-rotate-file": "^4.5.0"
  },
  "engines": {
    "node": ">=12.0.0 <14.0.0"
  },
  "nyc": {
    "exclude": [
      "test",
      "__tests__",
      "node_modules",
      "target"
    ]
  },
  "devDependencies": {
    "fs-extra": "^9.0.1",
    "nodemon": "^2.0.4",
    "pkg": "^4.4.9"
  },
  "pkg": {
    "assets": [
      "node_modules/config/**/*.*"
    ]
  }
}<|MERGE_RESOLUTION|>--- conflicted
+++ resolved
@@ -1,13 +1,8 @@
 {
   "name": "thingsboard-js-executor",
   "private": true,
-<<<<<<< HEAD
-  "version": "3.2.0",
+  "version": "3.2.1",
   "description": "V-Sensor JavaScript Executor Microservice",
-=======
-  "version": "3.2.1",
-  "description": "ThingsBoard JavaScript Executor Microservice",
->>>>>>> e11dfbb5
   "main": "server.js",
   "bin": "server.js",
   "scripts": {
