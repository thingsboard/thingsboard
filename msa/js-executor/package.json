--- conflicted
+++ resolved
@@ -1,11 +1,7 @@
 {
   "name": "thingsboard-js-executor",
   "private": true,
-<<<<<<< HEAD
-  "version": "4.0.2",
-=======
   "version": "4.1.0",
->>>>>>> 12863e52
   "description": "ThingsBoard JavaScript Executor Microservice",
   "main": "server.ts",
   "bin": "server.js",
