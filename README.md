# ThingsBoard 
[![Join the chat at https://gitter.im/thingsboard/chat](https://badges.gitter.im/Join%20Chat.svg)](https://gitter.im/thingsboard/chat?utm_source=badge&utm_medium=badge&utm_campaign=pr-badge&utm_content=badge)
[![Build Status](https://travis-ci.org/thingsboard/thingsboard.svg?branch=master)](https://travis-ci.org/thingsboard/thingsboard)

ThingsBoard is an open-source IoT platform for data collection, processing, visualization, and device management.

<img src="./img/logo.png?raw=true" width="100" height="100">

## Documentation

ThingsBoard documentation is hosted on [thingsboard.io](https://thingsboard.io/docs).

## IoT use cases

[**Smart metering**](https://thingsboard.io/smart-metering/)
[![Smart metering](https://user-images.githubusercontent.com/8308069/29627611-4125eebc-883b-11e7-8862-f29419902079.gif "Smart metering")](https://thingsboard.io/smart-metering/)

[**Smart energy**](https://thingsboard.io/smart-energy/)
[![Smart energy](https://cloud.githubusercontent.com/assets/8308069/24495682/aebd45d0-153e-11e7-8de4-7360ed5b41ae.gif "Smart energy")](https://thingsboard.io/smart-energy/)

[**Smart farming**](https://thingsboard.io/smart-farming/)
[![Smart farming](https://cloud.githubusercontent.com/assets/8308069/24496824/10dc1144-1542-11e7-8aa1-5d3a281d5a1a.gif "Smart farming")](https://thingsboard.io/smart-farming/)

[**Fleet tracking**](https://thingsboard.io/fleet-tracking/)
[![Fleet tracking](https://cloud.githubusercontent.com/assets/8308069/24497169/3a1a61e0-1543-11e7-8d55-3c8a13f35634.gif "Fleet tracking")](https://thingsboard.io/fleet-tracking/)

## Getting Started

Collect and Visualize your IoT data in minutes by following this [guide](https://thingsboard.io/docs/getting-started-guides/helloworld/).

<<<<<<< HEAD
## Enabling LDAP Security

The default installation doesn't use LDAP security.  However, It can be changed to use LDAP server for authentication and thingsboard to authorize the user based on the authentication.

To enable LDAP authentication change the value of flag 'authentication-enabled' under 'ldap' in thingsboard.yml to 'true'. Other settings under ldap also needs to be changed accordingly to point to the right ldap server, dn etc.

The corresponding code can be found in class ThingsboardSecurityConfiguration.java and RestAuthenticationProvider.java. Please refer the official oracle documentation on how LDAP security has been implemented - [LDAP authentication in Java](https://docs.oracle.com/javase/jndi/tutorial/ldap/security/ldap.html)
=======
# Spark Annotations

## Introduction

This feature allows to add Plugin actions dynamically for Spark Computation Plugin, once Spark application jar annotated with [annotations](https://github.com/hashmapinc/TempusSparkAnnotations) is placed in configured directory. ComputationDiscoveryService is configured to scan these jars for create/modify/delete events and process them.

### Configurations

For polling 2 configurations need to be made.
1. SPARK_COMPUTATIONS_PATH : Directory to poll for jar files
2. DIRECTORY_POLLING_INTERVAL : Polling interval to scan jars from directory, in seconds.

### Annotations

Spark application jar should contain a class with below annotations to be added as a dynamic action for Plugin
1. **SparkAction** : Main annotation which will be used to build Action class, with below configurable settings.

```java
  @SparkAction(applicationKey = "TEST_APPLICATION", name = "Test Application", actionClass = "TestSparkAction", descriptor = "TestAppActionDescriptor.json")
```

  * *name* : Name to be displayed on UI for action.

  * *actionClass* : Absolute Class name of an action without package e.g. TestSparkComputationAction.

  * *applicationKey* : Application name string to be used as identifier to identitify which spark applications are running.

  * *descriptor* : Option field pointing to React JSON schema file for configuring Spark input parameters. (This json file if customized should be present under resources folder).
 
2. **Configurations** : This annotation will be used to generate Configuration class to hold spark application paramteres eneterd through action descriptor. Once generated class it will extend to *SparkComputationPluginActionConfiguration*

 * *className* : Absolute class name to be generated e.g. TestSparkComputationActionConfiguration.
 
 * *mappings* : Optional array of ConfigurationMappings to map field names to Java Types, see below.
 
3. **ConfigurationMappings** : Hold information of each member variable of Configuration Class.

 * *field* : Name of a member variable to add to Configuration class generated, e.g. zkUrl, kafkaBrokers etc.
 
 * *type* : java.lang.Class type field which will be used as data type for above field, e.g. String.class, Integer.class etc.
 
 ```java
 @Configurations(className = "TestAppConfiguration", mappings = {
        @ConfigurationMapping(field = "zkUrl", type = String.class),
        @ConfigurationMapping(field = "kafkaBrokers", type = String.class),
        @ConfigurationMapping(field = "window", type = Long.class)
})
 ```
 
4. **SparkRequest** : Annotation used to get information to build a request to be posted to start a Spark application from plugin. In will be used to build SparkComputationRequest.

 * *main* : Canonical name of a spark application main class which will be used to trigger Spark application.
 
 * *jar* : Name of jar(without group id) containing this main class e.g. arima-model-0.1.jar
 
 * *args* : Array of strings used by spark job. e.g. 
 ```java
 @SparkRequest(main = "com.hashmap.app.SparkApp", jar = "sample-spark-computation-1.0-SNAPSHOT",
        args = {"--window", "Long.toString(configuration.getWindow())", "--mqttbroker", "configuration.getEndpoint()",
                "--kafka", "configuration.getKafkaBrokers()", "--token", "configuration.getGatewayApiToken()"})
 ```
 
 ***These are all Type annotations, Processed by AnnotationsProcessor. Also package name for action and configuration is defaulted to package name of class having those annotations. e.g. Annotations are placed on class com.hashmap.tempus.app.TestSparkApp then classes generated will have the same package i.e. com.hashmap.tempus.app***
 
### Computations Discovery

#### Motivation

*As a user if i want to add new Spark computation capability in thingsboard, i don't want to create a new Action for Spark computation plugin and i want a mechanism so that i should be able to register spark computation application without taking thingsboard down*

#### Implementation

1. **File system monitor** : It polls configured directory for given interval to identify changes like File create, modify or delete. This is started as soon as serve is started.

2. **Create** : When new jar is added with annotations, it's classes are scanned for annotations explained above. Then it goes through series of steps as below

* *Generate source* : Using velocity templates (action.vm and config.vm) and annotation values Java source is generated and written to temporary directory(Prefix spark, directory "java.io.tmpdir" system property) by AnnotationsProcessor, for debugging purposes. This directory is added to ClassPath of Application ClassLoader so that running application can access them runtime.

* *Compile Generated Source* : Using javax.tools.JavaCompiler API from JDK tools.jar API generated sources are compiled at the same location as sources and added to application ClassLoader as directory is on Classpath already.

* *Persist Components* : ComponentDiscoveryService needs to be notified about newly generated Actions to get persisted in DB and associated with Plugin, so that when request comes from UI for actions against Plugin it can return newly added actions as well.

3. **Modify** : It goes through all the steps again as listed in Create section, so if there are any changes made to annotations those will be updated to DB and Plugins as well.

***It's highly discouraged to change the class or package name of Action and Configuration. Because application will not delete old one but add new entries for newly generated classes*** 

4. **Delete**

* *Suspend and Delete Rule actors* : As Spark computation plugin is a tenant plugin, all existing tenant rule actors associated with the actions needs to be suspended and then deleted. Once that's completed same Rules from DB are also deleted along with any attributes stored against them.

* *Delete Component Descriptors* : ComponentDescriptors associated with those actions are deleted. Remember generated action and configuration classes are not deleted, so that in case of error in any of the earlier stage that rule will still be available.

***In case jars are deleted when thingsbord server is stopped, nothing mentioned above will be triggered. You have to be careful while deleting existing spark computations***
>>>>>>> cd7343b7

## Support

 - [Community chat](https://gitter.im/thingsboard/chat)
 - [Q&A forum](https://groups.google.com/forum/#!forum/thingsboard)
 - [Stackoverflow](http://stackoverflow.com/questions/tagged/thingsboard)

## Licenses

This project is released under [Apache 2.0 License](./LICENSE).<|MERGE_RESOLUTION|>--- conflicted
+++ resolved
@@ -28,7 +28,7 @@
 
 Collect and Visualize your IoT data in minutes by following this [guide](https://thingsboard.io/docs/getting-started-guides/helloworld/).
 
-<<<<<<< HEAD
+
 ## Enabling LDAP Security
 
 The default installation doesn't use LDAP security.  However, It can be changed to use LDAP server for authentication and thingsboard to authorize the user based on the authentication.
@@ -36,7 +36,7 @@
 To enable LDAP authentication change the value of flag 'authentication-enabled' under 'ldap' in thingsboard.yml to 'true'. Other settings under ldap also needs to be changed accordingly to point to the right ldap server, dn etc.
 
 The corresponding code can be found in class ThingsboardSecurityConfiguration.java and RestAuthenticationProvider.java. Please refer the official oracle documentation on how LDAP security has been implemented - [LDAP authentication in Java](https://docs.oracle.com/javase/jndi/tutorial/ldap/security/ldap.html)
-=======
+
 # Spark Annotations
 
 ## Introduction
@@ -130,7 +130,6 @@
 * *Delete Component Descriptors* : ComponentDescriptors associated with those actions are deleted. Remember generated action and configuration classes are not deleted, so that in case of error in any of the earlier stage that rule will still be available.
 
 ***In case jars are deleted when thingsbord server is stopped, nothing mentioned above will be triggered. You have to be careful while deleting existing spark computations***
->>>>>>> cd7343b7
 
 ## Support
 
