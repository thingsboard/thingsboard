--- conflicted
+++ resolved
@@ -28,7 +28,7 @@
 
 Collect and Visualize your IoT data in minutes by following this [guide](https://thingsboard.io/docs/getting-started-guides/helloworld/).
 
-<<<<<<< HEAD
+
 # Depth Data Support 
 
 Thingsboard can now support depthseries data also. Earlier thingsboard supported timeseries data i.e timestamp based telemetry data, but there is a need for the support of depthseries data also i.e depth based telemetry data.
@@ -91,7 +91,7 @@
 6. Set the required range of depth and click update.
 7. Now the depthseries data for the specified range and the selected key(s) would get plotted on the "new depthseries flot".
 **Note:** Keep data aggregation function in depthwindow panel as "None".
-=======
+
 
 ## Enabling LDAP Security
 
@@ -194,7 +194,6 @@
 * *Delete Component Descriptors* : ComponentDescriptors associated with those actions are deleted. Remember generated action and configuration classes are not deleted, so that in case of error in any of the earlier stage that rule will still be available.
 
 ***In case jars are deleted when thingsbord server is stopped, nothing mentioned above will be triggered. You have to be careful while deleting existing spark computations***
->>>>>>> 413d60a2
 
 ## Support
 
