/**
 * Copyright © 2016-2017 The Thingsboard Authors
 *
 * Licensed under the Apache License, Version 2.0 (the "License");
 * you may not use this file except in compliance with the License.
 * You may obtain a copy of the License at
 *
 *     http://www.apache.org/licenses/LICENSE-2.0
 *
 * Unless required by applicable law or agreed to in writing, software
 * distributed under the License is distributed on an "AS IS" BASIS,
 * WITHOUT WARRANTIES OR CONDITIONS OF ANY KIND, either express or implied.
 * See the License for the specific language governing permissions and
 * limitations under the License.
 */
package org.thingsboard.server.transport.mqtt.session;

import com.google.gson.Gson;
import com.google.gson.JsonArray;
import com.google.gson.JsonElement;
import com.google.gson.JsonObject;
import io.netty.buffer.ByteBuf;
import io.netty.buffer.ByteBufAllocator;
import io.netty.buffer.UnpooledByteBufAllocator;
import io.netty.handler.codec.mqtt.*;
import lombok.extern.slf4j.Slf4j;
import org.thingsboard.server.common.data.Device;
import org.thingsboard.server.common.data.id.SessionId;
import org.thingsboard.server.common.data.kv.AttributeKvEntry;
import org.thingsboard.server.common.data.kv.KvEntry;
import org.thingsboard.server.common.msg.core.*;
import org.thingsboard.server.common.msg.kv.AttributesKVMsg;
import org.thingsboard.server.common.msg.session.*;
import org.thingsboard.server.common.msg.session.ex.SessionException;
import org.thingsboard.server.common.transport.adaptor.JsonConverter;
import org.thingsboard.server.common.transport.session.DeviceAwareSessionContext;
import org.thingsboard.server.transport.mqtt.MqttTopics;
import org.thingsboard.server.transport.mqtt.MqttTransportHandler;

import java.nio.charset.Charset;
import java.util.List;
import java.util.Optional;
import java.util.concurrent.atomic.AtomicInteger;

/**
 * Created by ashvayka on 19.01.17.
 */
@Slf4j
public class GatewayDeviceSessionCtx extends DeviceAwareSessionContext {

    private static final Gson GSON = new Gson();
    private static final Charset UTF8 = Charset.forName("UTF-8");
    private static final ByteBufAllocator ALLOCATOR = new UnpooledByteBufAllocator(false);
    public static final String DEVICE_PROPERTY = "device";

    private GatewaySessionCtx parent;
    private final MqttSessionId sessionId;
    private volatile boolean closed;
    private AtomicInteger msgIdSeq = new AtomicInteger(0);

    public GatewayDeviceSessionCtx(GatewaySessionCtx parent, Device device) {
        super(parent.getProcessor(), parent.getAuthService(), device);
        this.parent = parent;
        this.sessionId = new MqttSessionId();
    }

    @Override
    public SessionId getSessionId() {
        return sessionId;
    }

    @Override
    public SessionType getSessionType() {
        return SessionType.ASYNC;
    }

    @Override
    public void onMsg(SessionActorToAdaptorMsg sessionMsg) throws SessionException {
        Optional<MqttMessage> message = getToDeviceMsg(sessionMsg);
        message.ifPresent(parent::writeAndFlush);
    }

    private Optional<MqttMessage> getToDeviceMsg(SessionActorToAdaptorMsg sessionMsg) {
        ToDeviceMsg msg = sessionMsg.getMsg();
        switch (msg.getMsgType()) {
            case STATUS_CODE_RESPONSE:
                ResponseMsg<?> responseMsg = (ResponseMsg) msg;
                if (responseMsg.isSuccess()) {
                    MsgType requestMsgType = responseMsg.getRequestMsgType();
                    Integer requestId = responseMsg.getRequestId();
<<<<<<< HEAD
                    if (requestId>0 && requestId<65536) {
                    if (requestMsgType == MsgType.POST_ATTRIBUTES_REQUEST || requestMsgType == MsgType.POST_TELEMETRY_REQUEST) {
=======
                    if (requestId >= 0 && requestMsgType == MsgType.POST_ATTRIBUTES_REQUEST || requestMsgType == MsgType.POST_TELEMETRY_REQUEST) {
>>>>>>> 9151bfde
                        return Optional.of(MqttTransportHandler.createMqttPubAckMsg(requestId));
                    }
                    } else {
                    	log.debug("Not Acknowledging because no Request ID supplied.");
                    }
                }
                break;
            case GET_ATTRIBUTES_RESPONSE:
                GetAttributesResponse response = (GetAttributesResponse) msg;
                if (response.isSuccess()) {
                    return Optional.of(createMqttPublishMsg(MqttTopics.GATEWAY_ATTRIBUTES_RESPONSE_TOPIC, response));
                } else {
                    //TODO: push error handling to the gateway
                }
                break;
            case ATTRIBUTES_UPDATE_NOTIFICATION:
                AttributesUpdateNotification notification = (AttributesUpdateNotification) msg;
                return Optional.of(createMqttPublishMsg(MqttTopics.GATEWAY_ATTRIBUTES_TOPIC, notification.getData()));
            case TO_DEVICE_RPC_REQUEST:
                ToDeviceRpcRequestMsg rpcRequest = (ToDeviceRpcRequestMsg) msg;
                return Optional.of(createMqttPublishMsg(MqttTopics.GATEWAY_RPC_TOPIC, rpcRequest));
            default:
                break;
        }
        return Optional.empty();
    }

    @Override
    public void onMsg(SessionCtrlMsg msg) throws SessionException {
        //Do nothing
    }

    @Override
    public boolean isClosed() {
        return closed;
    }

    public void setClosed(boolean closed) {
        this.closed = closed;
    }

    @Override
    public long getTimeout() {
        return 0;
    }

    private MqttMessage createMqttPublishMsg(String topic, GetAttributesResponse response) {
        JsonObject result = new JsonObject();
        result.addProperty("id", response.getRequestId());
        result.addProperty(DEVICE_PROPERTY, device.getName());
        Optional<AttributesKVMsg> responseData = response.getData();
        if (responseData.isPresent()) {
            AttributesKVMsg msg = responseData.get();
            if (msg.getClientAttributes() != null) {
                addValues(result, msg.getClientAttributes());
            }
            if (msg.getSharedAttributes() != null) {
                addValues(result, msg.getSharedAttributes());
            }
        }
        return createMqttPublishMsg(topic, result);
    }

    private void addValues(JsonObject result, List<AttributeKvEntry> kvList) {
        if (kvList.size() == 1) {
            addValueToJson(result, "value", kvList.get(0));
        } else {
            JsonObject values;
            if (result.has("values")) {
                values = result.get("values").getAsJsonObject();
            } else {
                values = new JsonObject();
                result.add("values", values);
            }
            kvList.forEach(value -> addValueToJson(values, value.getKey(), value));
        }
    }

    private void addValueToJson(JsonObject json, String name, KvEntry entry) {
        switch (entry.getDataType()) {
            case BOOLEAN:
                entry.getBooleanValue().ifPresent(aBoolean -> json.addProperty(name, aBoolean));
                break;
            case STRING:
                entry.getStrValue().ifPresent(aString -> json.addProperty(name, aString));
                break;
            case DOUBLE:
                entry.getDoubleValue().ifPresent(aDouble -> json.addProperty(name, aDouble));
                break;
            case LONG:
                entry.getLongValue().ifPresent(aLong -> json.addProperty(name, aLong));
                break;
        }
    }

    private MqttMessage createMqttPublishMsg(String topic, AttributesKVMsg data) {
        JsonObject result = new JsonObject();
        result.addProperty(DEVICE_PROPERTY, device.getName());
        result.add("data", JsonConverter.toJson(data, false));
        return createMqttPublishMsg(topic, result);
    }

    private MqttMessage createMqttPublishMsg(String topic, ToDeviceRpcRequestMsg data) {
        JsonObject result = new JsonObject();
        result.addProperty(DEVICE_PROPERTY, device.getName());
        result.add("data", JsonConverter.toJson(data, true));
        return createMqttPublishMsg(topic, result);
    }

    private MqttPublishMessage createMqttPublishMsg(String topic, JsonElement json) {
        MqttFixedHeader mqttFixedHeader =
                new MqttFixedHeader(MqttMessageType.PUBLISH, false, MqttQoS.AT_LEAST_ONCE, false, 0);
        MqttPublishVariableHeader header = new MqttPublishVariableHeader(topic, msgIdSeq.incrementAndGet());
        ByteBuf payload = ALLOCATOR.buffer();
        payload.writeBytes(GSON.toJson(json).getBytes(UTF8));
        return new MqttPublishMessage(mqttFixedHeader, header, payload);
    }

}<|MERGE_RESOLUTION|>--- conflicted
+++ resolved
@@ -88,12 +88,8 @@
                 if (responseMsg.isSuccess()) {
                     MsgType requestMsgType = responseMsg.getRequestMsgType();
                     Integer requestId = responseMsg.getRequestId();
-<<<<<<< HEAD
                     if (requestId>0 && requestId<65536) {
                     if (requestMsgType == MsgType.POST_ATTRIBUTES_REQUEST || requestMsgType == MsgType.POST_TELEMETRY_REQUEST) {
-=======
-                    if (requestId >= 0 && requestMsgType == MsgType.POST_ATTRIBUTES_REQUEST || requestMsgType == MsgType.POST_TELEMETRY_REQUEST) {
->>>>>>> 9151bfde
                         return Optional.of(MqttTransportHandler.createMqttPubAckMsg(requestId));
                     }
                     } else {
