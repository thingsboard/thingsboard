/**
 * Copyright © 2016-2021 The Thingsboard Authors
 *
 * Licensed under the Apache License, Version 2.0 (the "License");
 * you may not use this file except in compliance with the License.
 * You may obtain a copy of the License at
 *
 *     http://www.apache.org/licenses/LICENSE-2.0
 *
 * Unless required by applicable law or agreed to in writing, software
 * distributed under the License is distributed on an "AS IS" BASIS,
 * WITHOUT WARRANTIES OR CONDITIONS OF ANY KIND, either express or implied.
 * See the License for the specific language governing permissions and
 * limitations under the License.
 */
package org.thingsboard.rest.client;

import com.fasterxml.jackson.databind.JsonNode;
import com.fasterxml.jackson.databind.ObjectMapper;
import com.fasterxml.jackson.databind.node.ObjectNode;
import org.springframework.core.ParameterizedTypeReference;
import org.springframework.core.io.ByteArrayResource;
import org.springframework.core.io.Resource;
import org.springframework.http.HttpEntity;
import org.springframework.http.HttpHeaders;
import org.springframework.http.HttpMethod;
import org.springframework.http.HttpRequest;
import org.springframework.http.HttpStatus;
import org.springframework.http.MediaType;
import org.springframework.http.ResponseEntity;
import org.springframework.http.client.ClientHttpRequestExecution;
import org.springframework.http.client.ClientHttpRequestInterceptor;
import org.springframework.http.client.ClientHttpResponse;
import org.springframework.http.client.support.HttpRequestWrapper;
import org.springframework.util.LinkedMultiValueMap;
import org.springframework.util.MultiValueMap;
import org.springframework.util.StringUtils;
import org.springframework.web.client.HttpClientErrorException;
import org.springframework.web.client.RestTemplate;
import org.springframework.web.multipart.MultipartFile;
import org.thingsboard.common.util.ThingsBoardExecutors;
import org.thingsboard.rest.client.utils.RestJsonConverter;
import org.thingsboard.server.common.data.AdminSettings;
import org.thingsboard.server.common.data.ClaimRequest;
import org.thingsboard.server.common.data.Customer;
import org.thingsboard.server.common.data.Dashboard;
import org.thingsboard.server.common.data.DashboardInfo;
import org.thingsboard.server.common.data.Device;
import org.thingsboard.server.common.data.DeviceInfo;
import org.thingsboard.server.common.data.DeviceProfile;
import org.thingsboard.server.common.data.DeviceProfileInfo;
import org.thingsboard.server.common.data.DeviceTransportType;
import org.thingsboard.server.common.data.EntityInfo;
import org.thingsboard.server.common.data.EntitySubtype;
import org.thingsboard.server.common.data.EntityView;
import org.thingsboard.server.common.data.EntityViewInfo;
import org.thingsboard.server.common.data.Event;
import org.thingsboard.server.common.data.OtaPackage;
import org.thingsboard.server.common.data.OtaPackageInfo;
import org.thingsboard.server.common.data.TbResource;
import org.thingsboard.server.common.data.TbResourceInfo;
import org.thingsboard.server.common.data.Tenant;
import org.thingsboard.server.common.data.TenantInfo;
import org.thingsboard.server.common.data.TenantProfile;
import org.thingsboard.server.common.data.UpdateMessage;
import org.thingsboard.server.common.data.User;
import org.thingsboard.server.common.data.alarm.Alarm;
import org.thingsboard.server.common.data.alarm.AlarmInfo;
import org.thingsboard.server.common.data.alarm.AlarmSearchStatus;
import org.thingsboard.server.common.data.alarm.AlarmSeverity;
import org.thingsboard.server.common.data.alarm.AlarmStatus;
import org.thingsboard.server.common.data.asset.Asset;
import org.thingsboard.server.common.data.asset.AssetInfo;
import org.thingsboard.server.common.data.asset.AssetSearchQuery;
import org.thingsboard.server.common.data.audit.ActionType;
import org.thingsboard.server.common.data.audit.AuditLog;
import org.thingsboard.server.common.data.device.DeviceSearchQuery;
import org.thingsboard.server.common.data.edge.Edge;
import org.thingsboard.server.common.data.edge.EdgeEvent;
import org.thingsboard.server.common.data.edge.EdgeSearchQuery;
import org.thingsboard.server.common.data.entityview.EntityViewSearchQuery;
import org.thingsboard.server.common.data.id.AlarmId;
import org.thingsboard.server.common.data.id.AssetId;
import org.thingsboard.server.common.data.id.CustomerId;
import org.thingsboard.server.common.data.id.DashboardId;
import org.thingsboard.server.common.data.id.DeviceId;
import org.thingsboard.server.common.data.id.DeviceProfileId;
import org.thingsboard.server.common.data.id.EdgeId;
import org.thingsboard.server.common.data.id.EntityId;
import org.thingsboard.server.common.data.id.EntityViewId;
import org.thingsboard.server.common.data.id.OAuth2ClientRegistrationTemplateId;
import org.thingsboard.server.common.data.id.OtaPackageId;
import org.thingsboard.server.common.data.id.RuleChainId;
import org.thingsboard.server.common.data.id.RuleNodeId;
import org.thingsboard.server.common.data.id.TbResourceId;
import org.thingsboard.server.common.data.id.TenantId;
import org.thingsboard.server.common.data.id.TenantProfileId;
import org.thingsboard.server.common.data.id.UserId;
import org.thingsboard.server.common.data.id.WidgetTypeId;
import org.thingsboard.server.common.data.id.WidgetsBundleId;
import org.thingsboard.server.common.data.kv.Aggregation;
import org.thingsboard.server.common.data.kv.AttributeKvEntry;
import org.thingsboard.server.common.data.kv.TsKvEntry;
import org.thingsboard.server.common.data.oauth2.OAuth2ClientInfo;
import org.thingsboard.server.common.data.oauth2.OAuth2ClientRegistrationTemplate;
import org.thingsboard.server.common.data.oauth2.OAuth2Info;
import org.thingsboard.server.common.data.oauth2.PlatformType;
import org.thingsboard.server.common.data.ota.ChecksumAlgorithm;
import org.thingsboard.server.common.data.ota.OtaPackageType;
import org.thingsboard.server.common.data.page.PageData;
import org.thingsboard.server.common.data.page.PageLink;
import org.thingsboard.server.common.data.page.SortOrder;
import org.thingsboard.server.common.data.page.TimePageLink;
import org.thingsboard.server.common.data.plugin.ComponentDescriptor;
import org.thingsboard.server.common.data.plugin.ComponentType;
import org.thingsboard.server.common.data.query.AlarmData;
import org.thingsboard.server.common.data.query.AlarmDataQuery;
import org.thingsboard.server.common.data.query.EntityCountQuery;
import org.thingsboard.server.common.data.query.EntityData;
import org.thingsboard.server.common.data.query.EntityDataQuery;
import org.thingsboard.server.common.data.relation.EntityRelation;
import org.thingsboard.server.common.data.relation.EntityRelationInfo;
import org.thingsboard.server.common.data.relation.EntityRelationsQuery;
import org.thingsboard.server.common.data.relation.RelationTypeGroup;
import org.thingsboard.server.common.data.rule.DefaultRuleChainCreateRequest;
import org.thingsboard.server.common.data.rule.RuleChain;
import org.thingsboard.server.common.data.rule.RuleChainData;
import org.thingsboard.server.common.data.rule.RuleChainMetaData;
import org.thingsboard.server.common.data.rule.RuleChainType;
import org.thingsboard.server.common.data.security.DeviceCredentials;
import org.thingsboard.server.common.data.security.DeviceCredentialsType;
import org.thingsboard.server.common.data.security.model.SecuritySettings;
import org.thingsboard.server.common.data.security.model.UserPasswordPolicy;
import org.thingsboard.server.common.data.sms.config.TestSmsRequest;
import org.thingsboard.server.common.data.widget.WidgetType;
import org.thingsboard.server.common.data.widget.WidgetsBundle;

import java.io.Closeable;
import java.io.IOException;
import java.net.URI;
import java.util.Collections;
import java.util.HashMap;
import java.util.List;
import java.util.Map;
import java.util.Optional;
import java.util.concurrent.ConcurrentHashMap;
import java.util.concurrent.ExecutorService;
import java.util.concurrent.Future;
import java.util.stream.Collectors;

import static org.springframework.util.StringUtils.isEmpty;

/**
 * @author Andrew Shvayka
 */
public class RestClient implements ClientHttpRequestInterceptor, Closeable {
    private static final String JWT_TOKEN_HEADER_PARAM = "X-Authorization";
    protected final RestTemplate restTemplate;
    protected final String baseURL;
    private String token;
    private String refreshToken;
    private final ObjectMapper objectMapper = new ObjectMapper();
    private ExecutorService service = ThingsBoardExecutors.newWorkStealingPool(10, getClass());

    protected static final String ACTIVATE_TOKEN_REGEX = "/api/noauth/activate?activateToken=";

    public RestClient(String baseURL) {
        this(new RestTemplate(), baseURL);
    }

    public RestClient(RestTemplate restTemplate, String baseURL) {
        this.restTemplate = restTemplate;
        this.baseURL = baseURL;
    }

    @Override
    public ClientHttpResponse intercept(HttpRequest request, byte[] bytes, ClientHttpRequestExecution execution) throws IOException {
        HttpRequest wrapper = new HttpRequestWrapper(request);
        wrapper.getHeaders().set(JWT_TOKEN_HEADER_PARAM, "Bearer " + token);
        ClientHttpResponse response = execution.execute(wrapper, bytes);
        if (response.getStatusCode() == HttpStatus.UNAUTHORIZED) {
            synchronized (this) {
                restTemplate.getInterceptors().remove(this);
                refreshToken();
                wrapper.getHeaders().set(JWT_TOKEN_HEADER_PARAM, "Bearer " + token);
                return execution.execute(wrapper, bytes);
            }
        }
        return response;
    }

    public RestTemplate getRestTemplate() {
        return restTemplate;
    }

    public String getToken() {
        return token;
    }

    public String getRefreshToken() {
        return refreshToken;
    }

    public void refreshToken() {
        Map<String, String> refreshTokenRequest = new HashMap<>();
        refreshTokenRequest.put("refreshToken", refreshToken);
        ResponseEntity<JsonNode> tokenInfo = restTemplate.postForEntity(baseURL + "/api/auth/token", refreshTokenRequest, JsonNode.class);
        setTokenInfo(tokenInfo.getBody());
    }

    public void login(String username, String password) {
        Map<String, String> loginRequest = new HashMap<>();
        loginRequest.put("username", username);
        loginRequest.put("password", password);
        ResponseEntity<JsonNode> tokenInfo = restTemplate.postForEntity(baseURL + "/api/auth/login", loginRequest, JsonNode.class);
        setTokenInfo(tokenInfo.getBody());
    }

    private void setTokenInfo(JsonNode tokenInfo) {
        this.token = tokenInfo.get("token").asText();
        this.refreshToken = tokenInfo.get("refreshToken").asText();
        restTemplate.getInterceptors().add(this);
    }

    public Optional<AdminSettings> getAdminSettings(String key) {
        try {
            ResponseEntity<AdminSettings> adminSettings = restTemplate.getForEntity(baseURL + "/api/admin/settings/{key}", AdminSettings.class, key);
            return Optional.ofNullable(adminSettings.getBody());
        } catch (HttpClientErrorException exception) {
            if (exception.getStatusCode() == HttpStatus.NOT_FOUND) {
                return Optional.empty();
            } else {
                throw exception;
            }
        }
    }

    public AdminSettings saveAdminSettings(AdminSettings adminSettings) {
        return restTemplate.postForEntity(baseURL + "/api/admin/settings", adminSettings, AdminSettings.class).getBody();
    }

    public void sendTestMail(AdminSettings adminSettings) {
        restTemplate.postForLocation(baseURL + "/api/admin/settings/testMail", adminSettings);
    }

    public void sendTestSms(TestSmsRequest testSmsRequest) {
        restTemplate.postForLocation(baseURL + "/api/admin/settings/testSms", testSmsRequest);
    }

    public Optional<SecuritySettings> getSecuritySettings() {
        try {
            ResponseEntity<SecuritySettings> securitySettings = restTemplate.getForEntity(baseURL + "/api/admin/securitySettings", SecuritySettings.class);
            return Optional.ofNullable(securitySettings.getBody());
        } catch (HttpClientErrorException exception) {
            if (exception.getStatusCode() == HttpStatus.NOT_FOUND) {
                return Optional.empty();
            } else {
                throw exception;
            }
        }
    }

    public SecuritySettings saveSecuritySettings(SecuritySettings securitySettings) {
        return restTemplate.postForEntity(baseURL + "/api/admin/securitySettings", securitySettings, SecuritySettings.class).getBody();
    }

    public Optional<UpdateMessage> checkUpdates() {
        try {
            ResponseEntity<UpdateMessage> updateMsg = restTemplate.getForEntity(baseURL + "/api/admin/updates", UpdateMessage.class);
            return Optional.ofNullable(updateMsg.getBody());
        } catch (HttpClientErrorException exception) {
            if (exception.getStatusCode() == HttpStatus.NOT_FOUND) {
                return Optional.empty();
            } else {
                throw exception;
            }
        }
    }

    public Optional<Alarm> getAlarmById(AlarmId alarmId) {
        try {
            ResponseEntity<Alarm> alarm = restTemplate.getForEntity(baseURL + "/api/alarm/{alarmId}", Alarm.class, alarmId.getId());
            return Optional.ofNullable(alarm.getBody());
        } catch (HttpClientErrorException exception) {
            if (exception.getStatusCode() == HttpStatus.NOT_FOUND) {
                return Optional.empty();
            } else {
                throw exception;
            }
        }
    }

    public Optional<AlarmInfo> getAlarmInfoById(AlarmId alarmId) {
        try {
            ResponseEntity<AlarmInfo> alarmInfo = restTemplate.getForEntity(baseURL + "/api/alarm/info/{alarmId}", AlarmInfo.class, alarmId.getId());
            return Optional.ofNullable(alarmInfo.getBody());
        } catch (HttpClientErrorException exception) {
            if (exception.getStatusCode() == HttpStatus.NOT_FOUND) {
                return Optional.empty();
            } else {
                throw exception;
            }
        }
    }

    public Alarm saveAlarm(Alarm alarm) {
        return restTemplate.postForEntity(baseURL + "/api/alarm", alarm, Alarm.class).getBody();
    }

    public void deleteAlarm(AlarmId alarmId) {
        restTemplate.delete(baseURL + "/api/alarm/{alarmId}", alarmId.getId());
    }

    public void ackAlarm(AlarmId alarmId) {
        restTemplate.postForLocation(baseURL + "/api/alarm/{alarmId}/ack", null, alarmId.getId());
    }

    public void clearAlarm(AlarmId alarmId) {
        restTemplate.postForLocation(baseURL + "/api/alarm/{alarmId}/clear", null, alarmId.getId());
    }

    public PageData<AlarmInfo> getAlarms(EntityId entityId, AlarmSearchStatus searchStatus, AlarmStatus status, TimePageLink pageLink, Boolean fetchOriginator) {
        String urlSecondPart = "/api/alarm/{entityType}/{entityId}?fetchOriginator={fetchOriginator}";
        Map<String, String> params = new HashMap<>();
        params.put("entityType", entityId.getEntityType().name());
        params.put("entityId", entityId.getId().toString());
        params.put("fetchOriginator", String.valueOf(fetchOriginator));
        if (searchStatus != null) {
            params.put("searchStatus", searchStatus.name());
            urlSecondPart += "&searchStatus={searchStatus}";
        }
        if (status != null) {
            params.put("status", status.name());
            urlSecondPart += "&status={status}";
        }

        addTimePageLinkToParam(params, pageLink);

        return restTemplate.exchange(
<<<<<<< HEAD
                baseURL + urlSecondPart + getTimeUrlParams(pageLink),
=======
                baseURL +  urlSecondPart + "&" + getTimeUrlParams(pageLink),
>>>>>>> 1bfe1bb6
                HttpMethod.GET,
                HttpEntity.EMPTY,
                new ParameterizedTypeReference<PageData<AlarmInfo>>() {
                },
                params).getBody();
    }

    public Optional<AlarmSeverity> getHighestAlarmSeverity(EntityId entityId, AlarmSearchStatus searchStatus, AlarmStatus status) {
        Map<String, String> params = new HashMap<>();
        params.put("entityType", entityId.getEntityType().name());
        params.put("entityId", entityId.getId().toString());
        params.put("searchStatus", searchStatus.name());
        params.put("status", status.name());
        try {
            ResponseEntity<AlarmSeverity> alarmSeverity = restTemplate.getForEntity(baseURL + "/api/alarm/highestSeverity/{entityType}/{entityId}?searchStatus={searchStatus}&status={status}", AlarmSeverity.class, params);
            return Optional.ofNullable(alarmSeverity.getBody());
        } catch (HttpClientErrorException exception) {
            if (exception.getStatusCode() == HttpStatus.NOT_FOUND) {
                return Optional.empty();
            } else {
                throw exception;
            }
        }
    }

    @Deprecated
    public Alarm createAlarm(Alarm alarm) {
        return restTemplate.postForEntity(baseURL + "/api/alarm", alarm, Alarm.class).getBody();
    }

    public Optional<Asset> getAssetById(AssetId assetId) {
        try {
            ResponseEntity<Asset> asset = restTemplate.getForEntity(baseURL + "/api/asset/{assetId}", Asset.class, assetId.getId());
            return Optional.ofNullable(asset.getBody());
        } catch (HttpClientErrorException exception) {
            if (exception.getStatusCode() == HttpStatus.NOT_FOUND) {
                return Optional.empty();
            } else {
                throw exception;
            }
        }
    }

    public Optional<AssetInfo> getAssetInfoById(AssetId assetId) {
        try {
            ResponseEntity<AssetInfo> asset = restTemplate.getForEntity(baseURL + "/api/asset/info/{assetId}", AssetInfo.class, assetId.getId());
            return Optional.ofNullable(asset.getBody());
        } catch (HttpClientErrorException exception) {
            if (exception.getStatusCode() == HttpStatus.NOT_FOUND) {
                return Optional.empty();
            } else {
                throw exception;
            }
        }
    }

    public Asset saveAsset(Asset asset) {
        return restTemplate.postForEntity(baseURL + "/api/asset", asset, Asset.class).getBody();
    }

    public void deleteAsset(AssetId assetId) {
        restTemplate.delete(baseURL + "/api/asset/{assetId}", assetId.getId());
    }

    public Optional<Asset> assignAssetToCustomer(CustomerId customerId, AssetId assetId) {
        Map<String, String> params = new HashMap<>();
        params.put("customerId", customerId.getId().toString());
        params.put("assetId", assetId.getId().toString());

        try {
            ResponseEntity<Asset> asset = restTemplate.postForEntity(baseURL + "/api/customer/{customerId}/asset/{assetId}", null, Asset.class, params);
            return Optional.ofNullable(asset.getBody());
        } catch (HttpClientErrorException exception) {
            if (exception.getStatusCode() == HttpStatus.NOT_FOUND) {
                return Optional.empty();
            } else {
                throw exception;
            }
        }
    }

    public Optional<Asset> unassignAssetFromCustomer(AssetId assetId) {
        try {
            ResponseEntity<Asset> asset = restTemplate.exchange(baseURL + "/api/customer/asset/{assetId}", HttpMethod.DELETE, HttpEntity.EMPTY, Asset.class, assetId.getId());
            return Optional.ofNullable(asset.getBody());
        } catch (HttpClientErrorException exception) {
            if (exception.getStatusCode() == HttpStatus.NOT_FOUND) {
                return Optional.empty();
            } else {
                throw exception;
            }
        }
    }

    public Optional<Asset> assignAssetToPublicCustomer(AssetId assetId) {
        try {
            ResponseEntity<Asset> asset = restTemplate.postForEntity(baseURL + "/api/customer/public/asset/{assetId}", null, Asset.class, assetId.getId());
            return Optional.ofNullable(asset.getBody());
        } catch (HttpClientErrorException exception) {
            if (exception.getStatusCode() == HttpStatus.NOT_FOUND) {
                return Optional.empty();
            } else {
                throw exception;
            }
        }
    }

    public PageData<Asset> getTenantAssets(PageLink pageLink, String assetType) {
        Map<String, String> params = new HashMap<>();
        params.put("type", assetType);
        addPageLinkToParam(params, pageLink);

        ResponseEntity<PageData<Asset>> assets = restTemplate.exchange(
                baseURL + "/api/tenant/assets?type={type}&" + getUrlParams(pageLink),
                HttpMethod.GET, HttpEntity.EMPTY,
                new ParameterizedTypeReference<PageData<Asset>>() {
                },
                params);
        return assets.getBody();
    }

    public PageData<AssetInfo> getTenantAssetInfos(PageLink pageLink, String assetType) {
        Map<String, String> params = new HashMap<>();
        params.put("type", assetType);
        addPageLinkToParam(params, pageLink);

        ResponseEntity<PageData<AssetInfo>> assets = restTemplate.exchange(
                baseURL + "/api/tenant/assetInfos?type={type}&" + getUrlParams(pageLink),
                HttpMethod.GET, HttpEntity.EMPTY,
                new ParameterizedTypeReference<PageData<AssetInfo>>() {
                },
                params);
        return assets.getBody();
    }

    public Optional<Asset> getTenantAsset(String assetName) {
        try {
            ResponseEntity<Asset> asset = restTemplate.getForEntity(baseURL + "/api/tenant/assets?assetName={assetName}", Asset.class, assetName);
            return Optional.ofNullable(asset.getBody());
        } catch (HttpClientErrorException exception) {
            if (exception.getStatusCode() == HttpStatus.NOT_FOUND) {
                return Optional.empty();
            } else {
                throw exception;
            }
        }
    }

    public PageData<Asset> getCustomerAssets(CustomerId customerId, PageLink pageLink, String assetType) {
        Map<String, String> params = new HashMap<>();
        params.put("customerId", customerId.getId().toString());
        params.put("type", assetType);
        addPageLinkToParam(params, pageLink);

        ResponseEntity<PageData<Asset>> assets = restTemplate.exchange(
                baseURL + "/api/customer/{customerId}/assets?type={type}&" + getUrlParams(pageLink),
                HttpMethod.GET,
                HttpEntity.EMPTY,
                new ParameterizedTypeReference<PageData<Asset>>() {
                },
                params);
        return assets.getBody();
    }

    public PageData<AssetInfo> getCustomerAssetInfos(CustomerId customerId, PageLink pageLink, String assetType) {
        Map<String, String> params = new HashMap<>();
        params.put("customerId", customerId.getId().toString());
        params.put("type", assetType);
        addPageLinkToParam(params, pageLink);

        ResponseEntity<PageData<AssetInfo>> assets = restTemplate.exchange(
                baseURL + "/api/customer/{customerId}/assetInfos?type={type}&" + getUrlParams(pageLink),
                HttpMethod.GET,
                HttpEntity.EMPTY,
                new ParameterizedTypeReference<PageData<AssetInfo>>() {
                },
                params);
        return assets.getBody();
    }

    public List<Asset> getAssetsByIds(List<AssetId> assetIds) {
        return restTemplate.exchange(
                baseURL + "/api/assets?assetIds={assetIds}",
                HttpMethod.GET,
                HttpEntity.EMPTY,
                new ParameterizedTypeReference<List<Asset>>() {
                },
                listIdsToString(assetIds))
                .getBody();
    }

    public List<Asset> findByQuery(AssetSearchQuery query) {
        return restTemplate.exchange(
                URI.create(baseURL + "/api/assets"),
                HttpMethod.POST,
                new HttpEntity<>(query),
                new ParameterizedTypeReference<List<Asset>>() {
                }).getBody();
    }

    public List<EntitySubtype> getAssetTypes() {
        return restTemplate.exchange(URI.create(
                baseURL + "/api/asset/types"),
                HttpMethod.GET,
                HttpEntity.EMPTY,
                new ParameterizedTypeReference<List<EntitySubtype>>() {
                }).getBody();
    }

    @Deprecated
    public Optional<Asset> findAsset(String name) {
        Map<String, String> params = new HashMap<String, String>();
        params.put("assetName", name);
        try {
            ResponseEntity<Asset> assetEntity = restTemplate.getForEntity(baseURL + "/api/tenant/assets?assetName={assetName}", Asset.class, params);
            return Optional.of(assetEntity.getBody());
        } catch (HttpClientErrorException exception) {
            if (exception.getStatusCode() == HttpStatus.NOT_FOUND) {
                return Optional.empty();
            } else {
                throw exception;
            }
        }
    }

    @Deprecated
    public Asset createAsset(Asset asset) {
        return restTemplate.postForEntity(baseURL + "/api/asset", asset, Asset.class).getBody();
    }

    @Deprecated
    public Asset createAsset(String name, String type) {
        Asset asset = new Asset();
        asset.setName(name);
        asset.setType(type);
        return restTemplate.postForEntity(baseURL + "/api/asset", asset, Asset.class).getBody();
    }

    @Deprecated
    public Asset assignAsset(CustomerId customerId, AssetId assetId) {
        return restTemplate.postForEntity(baseURL + "/api/customer/{customerId}/asset/{assetId}", HttpEntity.EMPTY, Asset.class,
                customerId.toString(), assetId.toString()).getBody();
    }

    public PageData<AuditLog> getAuditLogsByCustomerId(CustomerId customerId, TimePageLink pageLink, List<ActionType> actionTypes) {
        Map<String, String> params = new HashMap<>();
        params.put("customerId", customerId.getId().toString());
        params.put("actionTypes", listEnumToString(actionTypes));
        addTimePageLinkToParam(params, pageLink);

        ResponseEntity<PageData<AuditLog>> auditLog = restTemplate.exchange(
                baseURL + "/api/audit/logs/customer/{customerId}?actionTypes={actionTypes}&" + getTimeUrlParams(pageLink),
                HttpMethod.GET,
                HttpEntity.EMPTY,
                new ParameterizedTypeReference<PageData<AuditLog>>() {
                },
                params);
        return auditLog.getBody();
    }

    public PageData<AuditLog> getAuditLogsByUserId(UserId userId, TimePageLink pageLink, List<ActionType> actionTypes) {
        Map<String, String> params = new HashMap<>();
        params.put("userId", userId.getId().toString());
        params.put("actionTypes", listEnumToString(actionTypes));
        addTimePageLinkToParam(params, pageLink);

        ResponseEntity<PageData<AuditLog>> auditLog = restTemplate.exchange(
                baseURL + "/api/audit/logs/user/{userId}?actionTypes={actionTypes}&" + getTimeUrlParams(pageLink),
                HttpMethod.GET,
                HttpEntity.EMPTY,
                new ParameterizedTypeReference<PageData<AuditLog>>() {
                },
                params);
        return auditLog.getBody();
    }

    public PageData<AuditLog> getAuditLogsByEntityId(EntityId entityId, List<ActionType> actionTypes, TimePageLink pageLink) {
        Map<String, String> params = new HashMap<>();
        params.put("entityType", entityId.getEntityType().name());
        params.put("entityId", entityId.getId().toString());
        params.put("actionTypes", listEnumToString(actionTypes));
        addTimePageLinkToParam(params, pageLink);

        ResponseEntity<PageData<AuditLog>> auditLog = restTemplate.exchange(
                baseURL + "/api/audit/logs/entity/{entityType}/{entityId}?actionTypes={actionTypes}&" + getTimeUrlParams(pageLink),
                HttpMethod.GET,
                HttpEntity.EMPTY,
                new ParameterizedTypeReference<PageData<AuditLog>>() {
                },
                params);
        return auditLog.getBody();
    }

    public PageData<AuditLog> getAuditLogs(TimePageLink pageLink, List<ActionType> actionTypes) {
        Map<String, String> params = new HashMap<>();
        params.put("actionTypes", listEnumToString(actionTypes));
        addTimePageLinkToParam(params, pageLink);

        ResponseEntity<PageData<AuditLog>> auditLog = restTemplate.exchange(
                baseURL + "/api/audit/logs?actionTypes={actionTypes}&" + getTimeUrlParams(pageLink),
                HttpMethod.GET,
                HttpEntity.EMPTY,
                new ParameterizedTypeReference<PageData<AuditLog>>() {
                },
                params);
        return auditLog.getBody();
    }

    public String getActivateToken(UserId userId) {
        String activationLink = getActivationLink(userId);
        return activationLink.substring(activationLink.lastIndexOf(ACTIVATE_TOKEN_REGEX) + ACTIVATE_TOKEN_REGEX.length());
    }

    public Optional<User> getUser() {
        ResponseEntity<User> user = restTemplate.getForEntity(baseURL + "/api/auth/user", User.class);
        return Optional.ofNullable(user.getBody());
    }

    public void logout() {
        restTemplate.postForLocation(baseURL + "/api/auth/logout", null);
    }

    public void changePassword(String currentPassword, String newPassword) {
        ObjectNode changePasswordRequest = objectMapper.createObjectNode();
        changePasswordRequest.put("currentPassword", currentPassword);
        changePasswordRequest.put("newPassword", newPassword);
        restTemplate.postForLocation(baseURL + "/api/auth/changePassword", changePasswordRequest);
    }

    public Optional<UserPasswordPolicy> getUserPasswordPolicy() {
        try {
            ResponseEntity<UserPasswordPolicy> userPasswordPolicy = restTemplate.getForEntity(baseURL + "/api/noauth/userPasswordPolicy", UserPasswordPolicy.class);
            return Optional.ofNullable(userPasswordPolicy.getBody());
        } catch (HttpClientErrorException exception) {
            if (exception.getStatusCode() == HttpStatus.NOT_FOUND) {
                return Optional.empty();
            } else {
                throw exception;
            }
        }
    }

    public ResponseEntity<String> checkActivateToken(UserId userId) {
        String activateToken = getActivateToken(userId);
        return restTemplate.getForEntity(baseURL + "/api/noauth/activate?activateToken={activateToken}", String.class, activateToken);
    }

    public void requestResetPasswordByEmail(String email) {
        ObjectNode resetPasswordByEmailRequest = objectMapper.createObjectNode();
        resetPasswordByEmailRequest.put("email", email);
        restTemplate.postForLocation(baseURL + "/api/noauth/resetPasswordByEmail", resetPasswordByEmailRequest);
    }

    public Optional<JsonNode> activateUser(UserId userId, String password) {
        return activateUser(userId, password, true);
    }

    public Optional<JsonNode> activateUser(UserId userId, String password, boolean sendActivationMail) {
        ObjectNode activateRequest = objectMapper.createObjectNode();
        activateRequest.put("activateToken", getActivateToken(userId));
        activateRequest.put("password", password);
        try {
            ResponseEntity<JsonNode> jsonNode = restTemplate.postForEntity(baseURL + "/api/noauth/activate?sendActivationMail={sendActivationMail}", activateRequest, JsonNode.class, sendActivationMail);
            return Optional.ofNullable(jsonNode.getBody());
        } catch (HttpClientErrorException exception) {
            if (exception.getStatusCode() == HttpStatus.NOT_FOUND) {
                return Optional.empty();
            } else {
                throw exception;
            }
        }
    }

    public Optional<ComponentDescriptor> getComponentDescriptorByClazz(String componentDescriptorClazz) {
        try {
            ResponseEntity<ComponentDescriptor> componentDescriptor = restTemplate.getForEntity(baseURL + "/api/component/{componentDescriptorClazz}", ComponentDescriptor.class, componentDescriptorClazz);
            return Optional.ofNullable(componentDescriptor.getBody());
        } catch (HttpClientErrorException exception) {
            if (exception.getStatusCode() == HttpStatus.NOT_FOUND) {
                return Optional.empty();
            } else {
                throw exception;
            }
        }
    }

    public List<ComponentDescriptor> getComponentDescriptorsByType(ComponentType componentType) {
        return getComponentDescriptorsByType(componentType, RuleChainType.CORE);
    }

    public List<ComponentDescriptor> getComponentDescriptorsByType(ComponentType componentType, RuleChainType ruleChainType) {
        return restTemplate.exchange(
                baseURL + "/api/components/" + componentType.name() + "/?ruleChainType={ruleChainType}",
                HttpMethod.GET, HttpEntity.EMPTY,
                new ParameterizedTypeReference<List<ComponentDescriptor>>() {
                },
                ruleChainType).getBody();
    }

    public List<ComponentDescriptor> getComponentDescriptorsByTypes(List<ComponentType> componentTypes) {
        return getComponentDescriptorsByTypes(componentTypes, RuleChainType.CORE);
    }

    public List<ComponentDescriptor> getComponentDescriptorsByTypes(List<ComponentType> componentTypes, RuleChainType ruleChainType) {
        return restTemplate.exchange(
                baseURL + "/api/components?componentTypes={componentTypes}&ruleChainType={ruleChainType}",
                HttpMethod.GET,
                HttpEntity.EMPTY,
                new ParameterizedTypeReference<List<ComponentDescriptor>>() {
                },
                listEnumToString(componentTypes),
                ruleChainType)
                .getBody();
    }

    public Optional<Customer> getCustomerById(CustomerId customerId) {
        try {
            ResponseEntity<Customer> customer = restTemplate.getForEntity(baseURL + "/api/customer/{customerId}", Customer.class, customerId.getId());
            return Optional.ofNullable(customer.getBody());
        } catch (HttpClientErrorException exception) {
            if (exception.getStatusCode() == HttpStatus.NOT_FOUND) {
                return Optional.empty();
            } else {
                throw exception;
            }
        }
    }

    public Optional<JsonNode> getShortCustomerInfoById(CustomerId customerId) {
        try {
            ResponseEntity<JsonNode> customerInfo = restTemplate.getForEntity(baseURL + "/api/customer/{customerId}/shortInfo", JsonNode.class, customerId.getId());
            return Optional.ofNullable(customerInfo.getBody());
        } catch (HttpClientErrorException exception) {
            if (exception.getStatusCode() == HttpStatus.NOT_FOUND) {
                return Optional.empty();
            } else {
                throw exception;
            }
        }
    }

    public String getCustomerTitleById(CustomerId customerId) {
        return restTemplate.getForObject(baseURL + "/api/customer/{customerId}/title", String.class, customerId.getId());
    }

    public Customer saveCustomer(Customer customer) {
        return restTemplate.postForEntity(baseURL + "/api/customer", customer, Customer.class).getBody();
    }

    public void deleteCustomer(CustomerId customerId) {
        restTemplate.delete(baseURL + "/api/customer/{customerId}", customerId.getId());
    }

    public PageData<Customer> getCustomers(PageLink pageLink) {
        Map<String, String> params = new HashMap<>();
        addPageLinkToParam(params, pageLink);

        ResponseEntity<PageData<Customer>> customer = restTemplate.exchange(
                baseURL + "/api/customers?" + getUrlParams(pageLink),
                HttpMethod.GET,
                HttpEntity.EMPTY,
                new ParameterizedTypeReference<PageData<Customer>>() {
                },
                params);
        return customer.getBody();
    }

    public Optional<Customer> getTenantCustomer(String customerTitle) {
        try {
            ResponseEntity<Customer> customer = restTemplate.getForEntity(baseURL + "/api/tenant/customers?customerTitle={customerTitle}", Customer.class, customerTitle);
            return Optional.ofNullable(customer.getBody());
        } catch (HttpClientErrorException exception) {
            if (exception.getStatusCode() == HttpStatus.NOT_FOUND) {
                return Optional.empty();
            } else {
                throw exception;
            }
        }
    }

    @Deprecated
    public Optional<Customer> findCustomer(String title) {
        Map<String, String> params = new HashMap<>();
        params.put("customerTitle", title);
        try {
            ResponseEntity<Customer> customerEntity = restTemplate.getForEntity(baseURL + "/api/tenant/customers?customerTitle={customerTitle}", Customer.class, params);
            return Optional.of(customerEntity.getBody());
        } catch (HttpClientErrorException exception) {
            if (exception.getStatusCode() == HttpStatus.NOT_FOUND) {
                return Optional.empty();
            } else {
                throw exception;
            }
        }
    }

    @Deprecated
    public Customer createCustomer(Customer customer) {
        return restTemplate.postForEntity(baseURL + "/api/customer", customer, Customer.class).getBody();
    }

    @Deprecated
    public Customer createCustomer(String title) {
        Customer customer = new Customer();
        customer.setTitle(title);
        return restTemplate.postForEntity(baseURL + "/api/customer", customer, Customer.class).getBody();
    }

    public Long getServerTime() {
        return restTemplate.getForObject(baseURL + "/api/dashboard/serverTime", Long.class);
    }

    public Long getMaxDatapointsLimit() {
        return restTemplate.getForObject(baseURL + "/api/dashboard/maxDatapointsLimit", Long.class);
    }

    public Optional<DashboardInfo> getDashboardInfoById(DashboardId dashboardId) {
        try {
            ResponseEntity<DashboardInfo> dashboardInfo = restTemplate.getForEntity(baseURL + "/api/dashboard/info/{dashboardId}", DashboardInfo.class, dashboardId.getId());
            return Optional.ofNullable(dashboardInfo.getBody());
        } catch (HttpClientErrorException exception) {
            if (exception.getStatusCode() == HttpStatus.NOT_FOUND) {
                return Optional.empty();
            } else {
                throw exception;
            }
        }
    }

    public Optional<Dashboard> getDashboardById(DashboardId dashboardId) {
        try {
            ResponseEntity<Dashboard> dashboard = restTemplate.getForEntity(baseURL + "/api/dashboard/{dashboardId}", Dashboard.class, dashboardId.getId());
            return Optional.ofNullable(dashboard.getBody());
        } catch (HttpClientErrorException exception) {
            if (exception.getStatusCode() == HttpStatus.NOT_FOUND) {
                return Optional.empty();
            } else {
                throw exception;
            }
        }
    }

    public Dashboard saveDashboard(Dashboard dashboard) {
        return restTemplate.postForEntity(baseURL + "/api/dashboard", dashboard, Dashboard.class).getBody();
    }

    public void deleteDashboard(DashboardId dashboardId) {
        restTemplate.delete(baseURL + "/api/dashboard/{dashboardId}", dashboardId.getId());
    }

    public Optional<Dashboard> assignDashboardToCustomer(CustomerId customerId, DashboardId dashboardId) {
        try {
            ResponseEntity<Dashboard> dashboard = restTemplate.postForEntity(baseURL + "/api/customer/{customerId}/dashboard/{dashboardId}", null, Dashboard.class, customerId.getId(), dashboardId.getId());
            return Optional.ofNullable(dashboard.getBody());
        } catch (HttpClientErrorException exception) {
            if (exception.getStatusCode() == HttpStatus.NOT_FOUND) {
                return Optional.empty();
            } else {
                throw exception;
            }
        }
    }

    public Optional<Dashboard> unassignDashboardFromCustomer(CustomerId customerId, DashboardId dashboardId) {
        try {
            ResponseEntity<Dashboard> dashboard = restTemplate.exchange(baseURL + "/api/customer/{customerId}/dashboard/{dashboardId}", HttpMethod.DELETE, HttpEntity.EMPTY, Dashboard.class, customerId.getId(), dashboardId.getId());
            return Optional.ofNullable(dashboard.getBody());
        } catch (HttpClientErrorException exception) {
            if (exception.getStatusCode() == HttpStatus.NOT_FOUND) {
                return Optional.empty();
            } else {
                throw exception;
            }
        }
    }

    public Optional<Dashboard> updateDashboardCustomers(DashboardId dashboardId, List<CustomerId> customerIds) {
        Object[] customerIdArray = customerIds.stream().map(customerId -> customerId.getId().toString()).toArray();
        try {
            ResponseEntity<Dashboard> dashboard = restTemplate.postForEntity(baseURL + "/api/dashboard/{dashboardId}/customers", customerIdArray, Dashboard.class, dashboardId.getId());
            return Optional.ofNullable(dashboard.getBody());
        } catch (HttpClientErrorException exception) {
            if (exception.getStatusCode() == HttpStatus.NOT_FOUND) {
                return Optional.empty();
            } else {
                throw exception;
            }
        }
    }

    public Optional<Dashboard> addDashboardCustomers(DashboardId dashboardId, List<CustomerId> customerIds) {
        Object[] customerIdArray = customerIds.stream().map(customerId -> customerId.getId().toString()).toArray();
        try {
            ResponseEntity<Dashboard> dashboard = restTemplate.postForEntity(baseURL + "/api/dashboard/{dashboardId}/customers/add", customerIdArray, Dashboard.class, dashboardId.getId());
            return Optional.ofNullable(dashboard.getBody());
        } catch (HttpClientErrorException exception) {
            if (exception.getStatusCode() == HttpStatus.NOT_FOUND) {
                return Optional.empty();
            } else {
                throw exception;
            }
        }
    }

    public Optional<Dashboard> removeDashboardCustomers(DashboardId dashboardId, List<CustomerId> customerIds) {
        Object[] customerIdArray = customerIds.stream().map(customerId -> customerId.getId().toString()).toArray();
        try {
            ResponseEntity<Dashboard> dashboard = restTemplate.postForEntity(baseURL + "/api/dashboard/{dashboardId}/customers/remove", customerIdArray, Dashboard.class, dashboardId.getId());
            return Optional.ofNullable(dashboard.getBody());
        } catch (HttpClientErrorException exception) {
            if (exception.getStatusCode() == HttpStatus.NOT_FOUND) {
                return Optional.empty();
            } else {
                throw exception;
            }
        }
    }

    public Optional<Dashboard> assignDashboardToPublicCustomer(DashboardId dashboardId) {
        try {
            ResponseEntity<Dashboard> dashboard = restTemplate.postForEntity(baseURL + "/api/customer/public/dashboard/{dashboardId}", null, Dashboard.class, dashboardId.getId());
            return Optional.ofNullable(dashboard.getBody());
        } catch (HttpClientErrorException exception) {
            if (exception.getStatusCode() == HttpStatus.NOT_FOUND) {
                return Optional.empty();
            } else {
                throw exception;
            }
        }
    }

    public Optional<Dashboard> unassignDashboardFromPublicCustomer(DashboardId dashboardId) {
        try {
            ResponseEntity<Dashboard> dashboard = restTemplate.exchange(baseURL + "/api/customer/public/dashboard/{dashboardId}", HttpMethod.DELETE, HttpEntity.EMPTY, Dashboard.class, dashboardId.getId());
            return Optional.ofNullable(dashboard.getBody());
        } catch (HttpClientErrorException exception) {
            if (exception.getStatusCode() == HttpStatus.NOT_FOUND) {
                return Optional.empty();
            } else {
                throw exception;
            }
        }
    }

    public PageData<DashboardInfo> getTenantDashboards(TenantId tenantId, PageLink pageLink) {
        Map<String, String> params = new HashMap<>();
        params.put("tenantId", tenantId.getId().toString());
        addPageLinkToParam(params, pageLink);
        return restTemplate.exchange(
                baseURL + "/api/tenant/{tenantId}/dashboards?" + getUrlParams(pageLink),
                HttpMethod.GET, HttpEntity.EMPTY,
                new ParameterizedTypeReference<PageData<DashboardInfo>>() {
                }, params).getBody();
    }

    public PageData<DashboardInfo> getTenantDashboards(PageLink pageLink) {
        Map<String, String> params = new HashMap<>();
        addPageLinkToParam(params, pageLink);
        return restTemplate.exchange(
                baseURL + "/api/tenant/dashboards?" + getUrlParams(pageLink),
                HttpMethod.GET, HttpEntity.EMPTY,
                new ParameterizedTypeReference<PageData<DashboardInfo>>() {
                }, params).getBody();
    }

    public PageData<DashboardInfo> getCustomerDashboards(CustomerId customerId, PageLink pageLink) {
        Map<String, String> params = new HashMap<>();
        params.put("customerId", customerId.getId().toString());
        addPageLinkToParam(params, pageLink);
        return restTemplate.exchange(
                baseURL + "/api/customer/{customerId}/dashboards?" + getUrlParams(pageLink),
                HttpMethod.GET, HttpEntity.EMPTY,
                new ParameterizedTypeReference<PageData<DashboardInfo>>() {
                }, params).getBody();
    }

    @Deprecated
    public Dashboard createDashboard(Dashboard dashboard) {
        return restTemplate.postForEntity(baseURL + "/api/dashboard", dashboard, Dashboard.class).getBody();
    }

    @Deprecated
    public List<DashboardInfo> findTenantDashboards() {
        try {
            ResponseEntity<PageData<DashboardInfo>> dashboards =
                    restTemplate.exchange(baseURL + "/api/tenant/dashboards?pageSize=100000", HttpMethod.GET, null, new ParameterizedTypeReference<PageData<DashboardInfo>>() {
                    });
            return dashboards.getBody().getData();
        } catch (HttpClientErrorException exception) {
            if (exception.getStatusCode() == HttpStatus.NOT_FOUND) {
                return Collections.emptyList();
            } else {
                throw exception;
            }
        }
    }

    public Optional<Device> getDeviceById(DeviceId deviceId) {
        try {
            ResponseEntity<Device> device = restTemplate.getForEntity(baseURL + "/api/device/{deviceId}", Device.class, deviceId.getId());
            return Optional.ofNullable(device.getBody());
        } catch (HttpClientErrorException exception) {
            if (exception.getStatusCode() == HttpStatus.NOT_FOUND) {
                return Optional.empty();
            } else {
                throw exception;
            }
        }
    }

    public Optional<DeviceInfo> getDeviceInfoById(DeviceId deviceId) {
        try {
            ResponseEntity<DeviceInfo> device = restTemplate.getForEntity(baseURL + "/api/device/info/{deviceId}", DeviceInfo.class, deviceId);
            return Optional.ofNullable(device.getBody());
        } catch (HttpClientErrorException exception) {
            if (exception.getStatusCode() == HttpStatus.NOT_FOUND) {
                return Optional.empty();
            } else {
                throw exception;
            }
        }
    }

    public Device saveDevice(Device device) {
        return saveDevice(device, null);
    }

    public Device saveDevice(Device device, String accessToken) {
        return restTemplate.postForEntity(baseURL + "/api/device?accessToken={accessToken}", device, Device.class, accessToken).getBody();
    }

    public void deleteDevice(DeviceId deviceId) {
        restTemplate.delete(baseURL + "/api/device/{deviceId}", deviceId.getId());
    }

    public Optional<Device> assignDeviceToCustomer(CustomerId customerId, DeviceId deviceId) {
        try {
            ResponseEntity<Device> device = restTemplate.postForEntity(baseURL + "/api/customer/{customerId}/device/{deviceId}", null, Device.class, customerId.getId(), deviceId.getId());
            return Optional.ofNullable(device.getBody());
        } catch (HttpClientErrorException exception) {
            if (exception.getStatusCode() == HttpStatus.NOT_FOUND) {
                return Optional.empty();
            } else {
                throw exception;
            }
        }
    }

    public Optional<Device> unassignDeviceFromCustomer(DeviceId deviceId) {
        try {
            ResponseEntity<Device> device = restTemplate.exchange(baseURL + "/api/customer/device/{deviceId}", HttpMethod.DELETE, HttpEntity.EMPTY, Device.class, deviceId.getId());
            return Optional.ofNullable(device.getBody());
        } catch (HttpClientErrorException exception) {
            if (exception.getStatusCode() == HttpStatus.NOT_FOUND) {
                return Optional.empty();
            } else {
                throw exception;
            }
        }
    }

    public Optional<Device> assignDeviceToPublicCustomer(DeviceId deviceId) {
        try {
            ResponseEntity<Device> device = restTemplate.postForEntity(baseURL + "/api/customer/public/device/{deviceId}", null, Device.class, deviceId.getId());
            return Optional.ofNullable(device.getBody());
        } catch (HttpClientErrorException exception) {
            if (exception.getStatusCode() == HttpStatus.NOT_FOUND) {
                return Optional.empty();
            } else {
                throw exception;
            }
        }
    }

    public Optional<DeviceCredentials> getDeviceCredentialsByDeviceId(DeviceId deviceId) {
        try {
            ResponseEntity<DeviceCredentials> deviceCredentials = restTemplate.getForEntity(baseURL + "/api/device/{deviceId}/credentials", DeviceCredentials.class, deviceId.getId());
            return Optional.ofNullable(deviceCredentials.getBody());
        } catch (HttpClientErrorException exception) {
            if (exception.getStatusCode() == HttpStatus.NOT_FOUND) {
                return Optional.empty();
            } else {
                throw exception;
            }
        }
    }

    public DeviceCredentials saveDeviceCredentials(DeviceCredentials deviceCredentials) {
        return restTemplate.postForEntity(baseURL + "/api/device/credentials", deviceCredentials, DeviceCredentials.class).getBody();
    }

    public Optional<Device> saveDeviceWithCredentials(Device device, DeviceCredentials credentials) {
        try {
            Map<Class<?>, Object> deviceCredentials = new ConcurrentHashMap<>();
            deviceCredentials.put(Device.class, device);
            deviceCredentials.put(DeviceCredentials.class, credentials);
//            return restTemplate.postForEntity(baseURL + "/api/lwm2m/device-credentials", deviceCredentials, Device.class).getBody();
            ResponseEntity<Device> deviceOpt = restTemplate.postForEntity(baseURL + "/api/lwm2m/device-credentials", deviceCredentials, Device.class);
            return Optional.ofNullable(deviceOpt.getBody());
        } catch (HttpClientErrorException exception) {
            if (exception.getStatusCode() == HttpStatus.NOT_FOUND) {
                return Optional.empty();
            } else {
                throw exception;
            }
        }
    }


    public PageData<Device> getTenantDevices(String type, PageLink pageLink) {
        Map<String, String> params = new HashMap<>();
        params.put("type", type);
        addPageLinkToParam(params, pageLink);
        return restTemplate.exchange(
                baseURL + "/api/tenant/devices?type={type}&" + getUrlParams(pageLink),
                HttpMethod.GET, HttpEntity.EMPTY,
                new ParameterizedTypeReference<PageData<Device>>() {
                }, params).getBody();
    }

    public PageData<DeviceInfo> getTenantDeviceInfos(String type, DeviceProfileId deviceProfileId, PageLink pageLink) {
        Map<String, String> params = new HashMap<>();
        params.put("type", type);
        params.put("deviceProfileId", deviceProfileId != null ? deviceProfileId.toString() : null);
        addPageLinkToParam(params, pageLink);
        return restTemplate.exchange(
                baseURL + "/api/tenant/deviceInfos?type={type}&deviceProfileId={deviceProfileId}&" + getUrlParams(pageLink),
                HttpMethod.GET, HttpEntity.EMPTY,
                new ParameterizedTypeReference<PageData<DeviceInfo>>() {
                }, params).getBody();
    }

    public Optional<Device> getTenantDevice(String deviceName) {
        try {
            ResponseEntity<Device> device = restTemplate.getForEntity(baseURL + "/api/tenant/devices?deviceName={deviceName}", Device.class, deviceName);
            return Optional.ofNullable(device.getBody());
        } catch (HttpClientErrorException exception) {
            if (exception.getStatusCode() == HttpStatus.NOT_FOUND) {
                return Optional.empty();
            } else {
                throw exception;
            }
        }
    }

    public PageData<Device> getCustomerDevices(CustomerId customerId, String deviceType, PageLink pageLink) {
        Map<String, String> params = new HashMap<>();
        params.put("customerId", customerId.getId().toString());
        params.put("type", deviceType);
        addPageLinkToParam(params, pageLink);
        return restTemplate.exchange(
                baseURL + "/api/customer/{customerId}/devices?type={type}&" + getUrlParams(pageLink),
                HttpMethod.GET, HttpEntity.EMPTY,
                new ParameterizedTypeReference<PageData<Device>>() {
                }, params).getBody();
    }

    public PageData<DeviceInfo> getCustomerDeviceInfos(CustomerId customerId, String deviceType, DeviceProfileId deviceProfileId, PageLink pageLink) {
        Map<String, String> params = new HashMap<>();
        params.put("customerId", customerId.toString());
        params.put("type", deviceType);
        params.put("deviceProfileId", deviceProfileId != null ? deviceProfileId.toString() : null);
        addPageLinkToParam(params, pageLink);
        return restTemplate.exchange(
                baseURL + "/api/customer/{customerId}/devices?type={type}&deviceProfileId={deviceProfileId}&" + getUrlParams(pageLink),
                HttpMethod.GET, HttpEntity.EMPTY,
                new ParameterizedTypeReference<PageData<DeviceInfo>>() {
                }, params).getBody();
    }

    public List<Device> getDevicesByIds(List<DeviceId> deviceIds) {
        return restTemplate.exchange(baseURL + "/api/devices?deviceIds={deviceIds}",
                HttpMethod.GET,
                HttpEntity.EMPTY, new ParameterizedTypeReference<List<Device>>() {
                }, listIdsToString(deviceIds)).getBody();
    }

    public List<Device> findByQuery(DeviceSearchQuery query) {
        return restTemplate.exchange(
                baseURL + "/api/devices",
                HttpMethod.POST,
                new HttpEntity<>(query),
                new ParameterizedTypeReference<List<Device>>() {
                }).getBody();
    }

    public List<EntitySubtype> getDeviceTypes() {
        return restTemplate.exchange(
                baseURL + "/api/device/types",
                HttpMethod.GET,
                HttpEntity.EMPTY,
                new ParameterizedTypeReference<List<EntitySubtype>>() {
                }).getBody();
    }

    public JsonNode claimDevice(String deviceName, ClaimRequest claimRequest) {
        return restTemplate.exchange(
                baseURL + "/api/customer/device/{deviceName}/claim",
                HttpMethod.POST,
                new HttpEntity<>(claimRequest),
                new ParameterizedTypeReference<JsonNode>() {
                }, deviceName).getBody();
    }

    public void reClaimDevice(String deviceName) {
        restTemplate.delete(baseURL + "/api/customer/device/{deviceName}/claim", deviceName);
    }

    public Device assignDeviceToTenant(TenantId tenantId, DeviceId deviceId) {
        return restTemplate.postForEntity(
                baseURL + "/api/tenant/{tenantId}/device/{deviceId}",
                HttpEntity.EMPTY, Device.class, tenantId, deviceId).getBody();
    }

    public Long countDevicesByTenantIdAndDeviceProfileIdAndEmptyOtaPackage(OtaPackageType otaPackageType, DeviceProfileId deviceProfileId) {
        Map<String, String> params = new HashMap<>();
        params.put("otaPackageType", otaPackageType.name());
        params.put("deviceProfileId", deviceProfileId.getId().toString());

        return restTemplate.exchange(
                baseURL + "/api/devices/count/{otaPackageType}/{deviceProfileId}",
                HttpMethod.GET,
                HttpEntity.EMPTY,
                new ParameterizedTypeReference<Long>() {
                },
                params
        ).getBody();
    }

    @Deprecated
    public Device createDevice(String name, String type) {
        Device device = new Device();
        device.setName(name);
        device.setType(type);
        return doCreateDevice(device, null);
    }

    @Deprecated
    public Device createDevice(Device device) {
        return doCreateDevice(device, null);
    }

    @Deprecated
    public Device createDevice(Device device, String accessToken) {
        return doCreateDevice(device, accessToken);
    }

    @Deprecated
    private Device doCreateDevice(Device device, String accessToken) {
        Map<String, String> params = new HashMap<>();
        String deviceCreationUrl = "/api/device";
        if (!StringUtils.isEmpty(accessToken)) {
            deviceCreationUrl = deviceCreationUrl + "?accessToken={accessToken}";
            params.put("accessToken", accessToken);
        }
        return restTemplate.postForEntity(baseURL + deviceCreationUrl, device, Device.class, params).getBody();
    }

    @Deprecated
    public DeviceCredentials getCredentials(DeviceId id) {
        return restTemplate.getForEntity(baseURL + "/api/device/" + id.getId().toString() + "/credentials", DeviceCredentials.class).getBody();
    }

    @Deprecated
    public Optional<Device> findDevice(String name) {
        Map<String, String> params = new HashMap<>();
        params.put("deviceName", name);
        try {
            ResponseEntity<Device> deviceEntity = restTemplate.getForEntity(baseURL + "/api/tenant/devices?deviceName={deviceName}", Device.class, params);
            return Optional.of(deviceEntity.getBody());
        } catch (HttpClientErrorException exception) {
            if (exception.getStatusCode() == HttpStatus.NOT_FOUND) {
                return Optional.empty();
            } else {
                throw exception;
            }
        }
    }

    @Deprecated
    public DeviceCredentials updateDeviceCredentials(DeviceId deviceId, String token) {
        DeviceCredentials deviceCredentials = getCredentials(deviceId);
        deviceCredentials.setCredentialsType(DeviceCredentialsType.ACCESS_TOKEN);
        deviceCredentials.setCredentialsId(token);
        return saveDeviceCredentials(deviceCredentials);
    }

    @Deprecated
    public Device assignDevice(CustomerId customerId, DeviceId deviceId) {
        return restTemplate.postForEntity(baseURL + "/api/customer/{customerId}/device/{deviceId}", null, Device.class,
                customerId.toString(), deviceId.toString()).getBody();
    }

    public Optional<DeviceProfile> getDeviceProfileById(DeviceProfileId deviceProfileId) {
        try {
            ResponseEntity<DeviceProfile> deviceProfile = restTemplate.getForEntity(baseURL + "/api/deviceProfile/{deviceProfileId}", DeviceProfile.class, deviceProfileId);
            return Optional.ofNullable(deviceProfile.getBody());
        } catch (HttpClientErrorException exception) {
            if (exception.getStatusCode() == HttpStatus.NOT_FOUND) {
                return Optional.empty();
            } else {
                throw exception;
            }
        }
    }

    public Optional<DeviceProfileInfo> getDeviceProfileInfoById(DeviceProfileId deviceProfileId) {
        try {
            ResponseEntity<DeviceProfileInfo> deviceProfileInfo = restTemplate.getForEntity(baseURL + "/api/deviceProfileInfo/{deviceProfileId}", DeviceProfileInfo.class, deviceProfileId);
            return Optional.ofNullable(deviceProfileInfo.getBody());
        } catch (HttpClientErrorException exception) {
            if (exception.getStatusCode() == HttpStatus.NOT_FOUND) {
                return Optional.empty();
            } else {
                throw exception;
            }
        }
    }

    public DeviceProfileInfo getDefaultDeviceProfileInfo() {
        return restTemplate.getForEntity(baseURL + "/api/deviceProfileInfo/default", DeviceProfileInfo.class).getBody();
    }

    public DeviceProfile saveDeviceProfile(DeviceProfile deviceProfile) {
        return restTemplate.postForEntity(baseURL + "/api/deviceProfile", deviceProfile, DeviceProfile.class).getBody();
    }

    public void deleteDeviceProfile(DeviceProfileId deviceProfileId) {
        restTemplate.delete(baseURL + "/api/deviceProfile/{deviceProfileId}", deviceProfileId);
    }

    public DeviceProfile setDefaultDeviceProfile(DeviceProfileId deviceProfileId) {
        return restTemplate.postForEntity(
                baseURL + "/api/deviceProfile/{deviceProfileId}/default",
                HttpEntity.EMPTY, DeviceProfile.class, deviceProfileId).getBody();
    }

    public PageData<DeviceProfile> getDeviceProfiles(PageLink pageLink) {
        Map<String, String> params = new HashMap<>();
        addPageLinkToParam(params, pageLink);
        return restTemplate.exchange(
                baseURL + "/api/deviceProfiles?" + getUrlParams(pageLink),
                HttpMethod.GET, HttpEntity.EMPTY,
                new ParameterizedTypeReference<PageData<DeviceProfile>>() {
                }, params).getBody();
    }

    public PageData<DeviceProfileInfo> getDeviceProfileInfos(PageLink pageLink, DeviceTransportType deviceTransportType) {
        Map<String, String> params = new HashMap<>();
        params.put("deviceTransportType", deviceTransportType != null ? deviceTransportType.name() : null);
        addPageLinkToParam(params, pageLink);
        return restTemplate.exchange(
                baseURL + "/api/deviceProfileInfos?deviceTransportType={deviceTransportType}&" + getUrlParams(pageLink),
                HttpMethod.GET, HttpEntity.EMPTY,
                new ParameterizedTypeReference<PageData<DeviceProfileInfo>>() {
                }, params).getBody();
    }

    public Long countEntitiesByQuery(EntityCountQuery query) {
        return restTemplate.postForObject(baseURL + "/api/entitiesQuery/count", query, Long.class);
    }

    public PageData<EntityData> findEntityDataByQuery(EntityDataQuery query) {
        return restTemplate.exchange(
                baseURL + "/api/entitiesQuery/find",
                HttpMethod.POST, new HttpEntity<>(query),
                new ParameterizedTypeReference<PageData<EntityData>>() {
                }).getBody();
    }

    public PageData<AlarmData> findAlarmDataByQuery(AlarmDataQuery query) {
        return restTemplate.exchange(
                baseURL + "/api/alarmsQuery/find",
                HttpMethod.POST, new HttpEntity<>(query),
                new ParameterizedTypeReference<PageData<AlarmData>>() {
                }).getBody();
    }

    public void saveRelation(EntityRelation relation) {
        restTemplate.postForLocation(baseURL + "/api/relation", relation);
    }

    public void deleteRelation(EntityId fromId, String relationType, RelationTypeGroup relationTypeGroup, EntityId toId) {
        Map<String, String> params = new HashMap<>();
        params.put("fromId", fromId.getId().toString());
        params.put("fromType", fromId.getEntityType().name());
        params.put("relationType", relationType);
        params.put("relationTypeGroup", relationTypeGroup.name());
        params.put("toId", toId.getId().toString());
        params.put("toType", toId.getEntityType().name());
        restTemplate.delete(baseURL + "/api/relation?fromId={fromId}&fromType={fromType}&relationType={relationType}&relationTypeGroup={relationTypeGroup}&toId={toId}&toType={toType}", params);
    }

    public void deleteRelations(EntityId entityId) {
        restTemplate.delete(baseURL + "/api/relations?entityId={entityId}&entityType={entityType}", entityId.getId().toString(), entityId.getEntityType().name());
    }

    public Optional<EntityRelation> getRelation(EntityId fromId, String relationType, RelationTypeGroup relationTypeGroup, EntityId toId) {
        Map<String, String> params = new HashMap<>();
        params.put("fromId", fromId.getId().toString());
        params.put("fromType", fromId.getEntityType().name());
        params.put("relationType", relationType);
        params.put("relationTypeGroup", relationTypeGroup.name());
        params.put("toId", toId.getId().toString());
        params.put("toType", toId.getEntityType().name());

        try {
            ResponseEntity<EntityRelation> entityRelation = restTemplate.getForEntity(
                    baseURL + "/api/relation?fromId={fromId}&fromType={fromType}&relationType={relationType}&relationTypeGroup={relationTypeGroup}&toId={toId}&toType={toType}",
                    EntityRelation.class,
                    params);
            return Optional.ofNullable(entityRelation.getBody());
        } catch (HttpClientErrorException exception) {
            if (exception.getStatusCode() == HttpStatus.NOT_FOUND) {
                return Optional.empty();
            } else {
                throw exception;
            }
        }
    }

    public List<EntityRelation> findByFrom(EntityId fromId, RelationTypeGroup relationTypeGroup) {
        Map<String, String> params = new HashMap<>();
        params.put("fromId", fromId.getId().toString());
        params.put("fromType", fromId.getEntityType().name());
        params.put("relationTypeGroup", relationTypeGroup.name());

        return restTemplate.exchange(
                baseURL + "/api/relations?fromId={fromId}&fromType={fromType}&relationTypeGroup={relationTypeGroup}",
                HttpMethod.GET,
                HttpEntity.EMPTY,
                new ParameterizedTypeReference<List<EntityRelation>>() {
                },
                params).getBody();
    }

    public List<EntityRelationInfo> findInfoByFrom(EntityId fromId, RelationTypeGroup relationTypeGroup) {
        Map<String, String> params = new HashMap<>();
        params.put("fromId", fromId.getId().toString());
        params.put("fromType", fromId.getEntityType().name());
        params.put("relationTypeGroup", relationTypeGroup.name());

        return restTemplate.exchange(
                baseURL + "/api/relations/info?fromId={fromId}&fromType={fromType}&relationTypeGroup={relationTypeGroup}",
                HttpMethod.GET,
                HttpEntity.EMPTY,
                new ParameterizedTypeReference<List<EntityRelationInfo>>() {
                },
                params).getBody();
    }

    public List<EntityRelation> findByFrom(EntityId fromId, String relationType, RelationTypeGroup relationTypeGroup) {
        Map<String, String> params = new HashMap<>();
        params.put("fromId", fromId.getId().toString());
        params.put("fromType", fromId.getEntityType().name());
        params.put("relationType", relationType);
        params.put("relationTypeGroup", relationTypeGroup.name());

        return restTemplate.exchange(
                baseURL + "/api/relations?fromId={fromId}&fromType={fromType}&relationType={relationType}&relationTypeGroup={relationTypeGroup}",
                HttpMethod.GET,
                HttpEntity.EMPTY,
                new ParameterizedTypeReference<List<EntityRelation>>() {
                },
                params).getBody();
    }

    public List<EntityRelation> findByTo(EntityId toId, RelationTypeGroup relationTypeGroup) {
        Map<String, String> params = new HashMap<>();
        params.put("toId", toId.getId().toString());
        params.put("toType", toId.getEntityType().name());
        params.put("relationTypeGroup", relationTypeGroup.name());

        return restTemplate.exchange(
                baseURL + "/api/relations?toId={toId}&toType={toType}&relationTypeGroup={relationTypeGroup}",
                HttpMethod.GET,
                HttpEntity.EMPTY,
                new ParameterizedTypeReference<List<EntityRelation>>() {
                },
                params).getBody();
    }

    public List<EntityRelationInfo> findInfoByTo(EntityId toId, RelationTypeGroup relationTypeGroup) {
        Map<String, String> params = new HashMap<>();
        params.put("toId", toId.getId().toString());
        params.put("toType", toId.getEntityType().name());
        params.put("relationTypeGroup", relationTypeGroup.name());

        return restTemplate.exchange(
                baseURL + "/api/relations/info?toId={toId}&toType={toType}&relationTypeGroup={relationTypeGroup}",
                HttpMethod.GET,
                HttpEntity.EMPTY,
                new ParameterizedTypeReference<List<EntityRelationInfo>>() {
                },
                params).getBody();
    }

    public List<EntityRelation> findByTo(EntityId toId, String relationType, RelationTypeGroup relationTypeGroup) {
        Map<String, String> params = new HashMap<>();
        params.put("toId", toId.getId().toString());
        params.put("toType", toId.getEntityType().name());
        params.put("relationType", relationType);
        params.put("relationTypeGroup", relationTypeGroup.name());

        return restTemplate.exchange(
                baseURL + "/api/relations?toId={toId}&toType={toType}&relationType={relationType}&relationTypeGroup={relationTypeGroup}",
                HttpMethod.GET,
                HttpEntity.EMPTY,
                new ParameterizedTypeReference<List<EntityRelation>>() {
                },
                params).getBody();
    }

    public List<EntityRelation> findByQuery(EntityRelationsQuery query) {
        return restTemplate.exchange(
                baseURL + "/api/relations",
                HttpMethod.POST,
                new HttpEntity<>(query),
                new ParameterizedTypeReference<List<EntityRelation>>() {
                }).getBody();
    }

    public List<EntityRelationInfo> findInfoByQuery(EntityRelationsQuery query) {
        return restTemplate.exchange(
                baseURL + "/api/relations/info",
                HttpMethod.POST,
                new HttpEntity<>(query),
                new ParameterizedTypeReference<List<EntityRelationInfo>>() {
                }).getBody();
    }

    @Deprecated
    public EntityRelation makeRelation(String relationType, EntityId idFrom, EntityId idTo) {
        EntityRelation relation = new EntityRelation();
        relation.setFrom(idFrom);
        relation.setTo(idTo);
        relation.setType(relationType);
        return restTemplate.postForEntity(baseURL + "/api/relation", relation, EntityRelation.class).getBody();
    }

    public Optional<EntityView> getEntityViewById(EntityViewId entityViewId) {
        try {
            ResponseEntity<EntityView> entityView = restTemplate.getForEntity(baseURL + "/api/entityView/{entityViewId}", EntityView.class, entityViewId.getId());
            return Optional.ofNullable(entityView.getBody());
        } catch (HttpClientErrorException exception) {
            if (exception.getStatusCode() == HttpStatus.NOT_FOUND) {
                return Optional.empty();
            } else {
                throw exception;
            }
        }
    }

    public Optional<EntityViewInfo> getEntityViewInfoById(EntityViewId entityViewId) {
        try {
            ResponseEntity<EntityViewInfo> entityView = restTemplate.getForEntity(baseURL + "/api/entityView/info/{entityViewId}", EntityViewInfo.class, entityViewId);
            return Optional.ofNullable(entityView.getBody());
        } catch (HttpClientErrorException exception) {
            if (exception.getStatusCode() == HttpStatus.NOT_FOUND) {
                return Optional.empty();
            } else {
                throw exception;
            }
        }
    }

    public EntityView saveEntityView(EntityView entityView) {
        return restTemplate.postForEntity(baseURL + "/api/entityView", entityView, EntityView.class).getBody();
    }

    public void deleteEntityView(EntityViewId entityViewId) {
        restTemplate.delete(baseURL + "/api/entityView/{entityViewId}", entityViewId.getId());
    }

    public Optional<EntityView> getTenantEntityView(String entityViewName) {
        try {
            ResponseEntity<EntityView> entityView = restTemplate.getForEntity(baseURL + "/api/tenant/entityViews?entityViewName={entityViewName}", EntityView.class, entityViewName);
            return Optional.ofNullable(entityView.getBody());
        } catch (HttpClientErrorException exception) {
            if (exception.getStatusCode() == HttpStatus.NOT_FOUND) {
                return Optional.empty();
            } else {
                throw exception;
            }
        }
    }

    public Optional<EntityView> assignEntityViewToCustomer(CustomerId customerId, EntityViewId entityViewId) {
        try {
            ResponseEntity<EntityView> entityView = restTemplate.postForEntity(baseURL + "/api/customer/{customerId}/entityView/{entityViewId}", null, EntityView.class, customerId.getId(), entityViewId.getId());
            return Optional.ofNullable(entityView.getBody());
        } catch (HttpClientErrorException exception) {
            if (exception.getStatusCode() == HttpStatus.NOT_FOUND) {
                return Optional.empty();
            } else {
                throw exception;
            }
        }
    }

    public Optional<EntityView> unassignEntityViewFromCustomer(EntityViewId entityViewId) {
        try {
            ResponseEntity<EntityView> entityView = restTemplate.exchange(baseURL + "/api/customer/entityView/{entityViewId}", HttpMethod.DELETE, HttpEntity.EMPTY, EntityView.class, entityViewId.getId());
            return Optional.ofNullable(entityView.getBody());
        } catch (HttpClientErrorException exception) {
            if (exception.getStatusCode() == HttpStatus.NOT_FOUND) {
                return Optional.empty();
            } else {
                throw exception;
            }
        }
    }

    public PageData<EntityView> getCustomerEntityViews(CustomerId customerId, String entityViewType, PageLink pageLink) {
        Map<String, String> params = new HashMap<>();
        params.put("customerId", customerId.getId().toString());
        params.put("type", entityViewType);
        addPageLinkToParam(params, pageLink);
        return restTemplate.exchange(
                baseURL + "/api/customer/{customerId}/entityViews?type={type}&" + getUrlParams(pageLink),
                HttpMethod.GET,
                HttpEntity.EMPTY,
                new ParameterizedTypeReference<PageData<EntityView>>() {
                }, params).getBody();
    }

    public PageData<EntityViewInfo> getCustomerEntityViewInfos(CustomerId customerId, String entityViewType, PageLink pageLink) {
        Map<String, String> params = new HashMap<>();
        params.put("customerId", customerId.toString());
        params.put("type", entityViewType);
        addPageLinkToParam(params, pageLink);
        return restTemplate.exchange(
                baseURL + "/api/customer/{customerId}/entityViewInfos?type={type}&" + getUrlParams(pageLink),
                HttpMethod.GET,
                HttpEntity.EMPTY,
                new ParameterizedTypeReference<PageData<EntityViewInfo>>() {
                }, params).getBody();
    }

    public PageData<EntityView> getTenantEntityViews(String entityViewType, PageLink pageLink) {
        Map<String, String> params = new HashMap<>();
        params.put("type", entityViewType);
        addPageLinkToParam(params, pageLink);
        return restTemplate.exchange(
                baseURL + "/api/tenant/entityViews?type={type}&" + getUrlParams(pageLink),
                HttpMethod.GET,
                HttpEntity.EMPTY,
                new ParameterizedTypeReference<PageData<EntityView>>() {
                }, params).getBody();
    }

    public PageData<EntityViewInfo> getTenantEntityViewInfos(String entityViewType, PageLink pageLink) {
        Map<String, String> params = new HashMap<>();
        params.put("type", entityViewType);
        addPageLinkToParam(params, pageLink);
        return restTemplate.exchange(
                baseURL + "/api/tenant/entityViewInfos?type={type}&" + getUrlParams(pageLink),
                HttpMethod.GET,
                HttpEntity.EMPTY,
                new ParameterizedTypeReference<PageData<EntityViewInfo>>() {
                }, params).getBody();
    }

    public List<EntityView> findByQuery(EntityViewSearchQuery query) {
        return restTemplate.exchange(baseURL + "/api/entityViews", HttpMethod.POST, new HttpEntity<>(query), new ParameterizedTypeReference<List<EntityView>>() {
        }).getBody();
    }

    public List<EntitySubtype> getEntityViewTypes() {
        return restTemplate.exchange(baseURL + "/api/entityView/types", HttpMethod.GET, HttpEntity.EMPTY, new ParameterizedTypeReference<List<EntitySubtype>>() {
        }).getBody();
    }

    public Optional<EntityView> assignEntityViewToPublicCustomer(EntityViewId entityViewId) {
        try {
            ResponseEntity<EntityView> entityView = restTemplate.postForEntity(baseURL + "/api/customer/public/entityView/{entityViewId}", null, EntityView.class, entityViewId.getId());
            return Optional.ofNullable(entityView.getBody());
        } catch (HttpClientErrorException exception) {
            if (exception.getStatusCode() == HttpStatus.NOT_FOUND) {
                return Optional.empty();
            } else {
                throw exception;
            }
        }
    }

    public PageData<Event> getEvents(EntityId entityId, String eventType, TenantId tenantId, TimePageLink pageLink) {
        Map<String, String> params = new HashMap<>();
        params.put("entityType", entityId.getEntityType().name());
        params.put("entityId", entityId.getId().toString());
        params.put("eventType", eventType);
        params.put("tenantId", tenantId.getId().toString());
        addTimePageLinkToParam(params, pageLink);

        return restTemplate.exchange(
                baseURL + "/api/events/{entityType}/{entityId}/{eventType}?tenantId={tenantId}&" + getTimeUrlParams(pageLink),
                HttpMethod.GET,
                HttpEntity.EMPTY,
                new ParameterizedTypeReference<PageData<Event>>() {
                },
                params).getBody();
    }

    public PageData<Event> getEvents(EntityId entityId, TenantId tenantId, TimePageLink pageLink) {
        Map<String, String> params = new HashMap<>();
        params.put("entityType", entityId.getEntityType().name());
        params.put("entityId", entityId.getId().toString());
        params.put("tenantId", tenantId.getId().toString());
        addTimePageLinkToParam(params, pageLink);

        return restTemplate.exchange(
                baseURL + "/api/events/{entityType}/{entityId}?tenantId={tenantId}&" + getTimeUrlParams(pageLink),
                HttpMethod.GET,
                HttpEntity.EMPTY,
                new ParameterizedTypeReference<PageData<Event>>() {
                }, params).getBody();
    }

    public OAuth2ClientRegistrationTemplate saveClientRegistrationTemplate(OAuth2ClientRegistrationTemplate clientRegistrationTemplate) {
        return restTemplate.postForEntity(baseURL + "/api/oauth2/config/template", clientRegistrationTemplate, OAuth2ClientRegistrationTemplate.class).getBody();
    }

    public void deleteClientRegistrationTemplate(OAuth2ClientRegistrationTemplateId oAuth2ClientRegistrationTemplateId) {
        restTemplate.delete(baseURL + "/api/oauth2/config/template/{clientRegistrationTemplateId}", oAuth2ClientRegistrationTemplateId);
    }

    public List<OAuth2ClientRegistrationTemplate> getClientRegistrationTemplates() {
        return restTemplate.exchange(
                baseURL + "/api/oauth2/config/template",
                HttpMethod.GET,
                HttpEntity.EMPTY,
                new ParameterizedTypeReference<List<OAuth2ClientRegistrationTemplate>>() {
                }).getBody();
    }

    public List<OAuth2ClientInfo> getOAuth2Clients(String pkgName, PlatformType platformType) {
        Map<String, String> params = new HashMap<>();
        StringBuilder urlBuilder = new StringBuilder(baseURL);
        urlBuilder.append("/api/noauth/oauth2Clients");
        if (pkgName != null) {
            urlBuilder.append("?pkgName={pkgName}");
            params.put("pkgName", pkgName);
        }
        if (platformType != null) {
            if (pkgName != null) {
                urlBuilder.append("&");
            } else {
                urlBuilder.append("?");
            }
            urlBuilder.append("platform={platform}");
            params.put("platform", platformType.name());
        }
        return restTemplate.exchange(
                urlBuilder.toString(),
                HttpMethod.POST,
                HttpEntity.EMPTY,
                new ParameterizedTypeReference<List<OAuth2ClientInfo>>() {
                }, params).getBody();
    }

    public OAuth2Info getCurrentOAuth2Info() {
        return restTemplate.getForEntity(baseURL + "/api/oauth2/config", OAuth2Info.class).getBody();
    }

    public OAuth2Info saveOAuth2Info(OAuth2Info oauth2Info) {
        return restTemplate.postForEntity(baseURL + "/api/oauth2/config", oauth2Info, OAuth2Info.class).getBody();
    }

    public String getLoginProcessingUrl() {
        return restTemplate.getForEntity(baseURL + "/api/oauth2/loginProcessingUrl", String.class).getBody();
    }

    public void handleOneWayDeviceRPCRequest(DeviceId deviceId, JsonNode requestBody) {
        restTemplate.postForLocation(baseURL + "/api/rpc/oneway/{deviceId}", requestBody, deviceId.getId());
    }

    public JsonNode handleTwoWayDeviceRPCRequest(DeviceId deviceId, JsonNode requestBody) {
        return restTemplate.exchange(
                baseURL + "/api/rpc/twoway/{deviceId}",
                HttpMethod.POST,
                new HttpEntity<>(requestBody),
                new ParameterizedTypeReference<JsonNode>() {
                },
                deviceId.getId()).getBody();
    }

    public Optional<RuleChain> getRuleChainById(RuleChainId ruleChainId) {
        try {
            ResponseEntity<RuleChain> ruleChain = restTemplate.getForEntity(baseURL + "/api/ruleChain/{ruleChainId}", RuleChain.class, ruleChainId.getId());
            return Optional.ofNullable(ruleChain.getBody());
        } catch (HttpClientErrorException exception) {
            if (exception.getStatusCode() == HttpStatus.NOT_FOUND) {
                return Optional.empty();
            } else {
                throw exception;
            }
        }
    }

    public Optional<RuleChainMetaData> getRuleChainMetaData(RuleChainId ruleChainId) {
        try {
            ResponseEntity<RuleChainMetaData> ruleChainMetaData = restTemplate.getForEntity(baseURL + "/api/ruleChain/{ruleChainId}/metadata", RuleChainMetaData.class, ruleChainId.getId());
            return Optional.ofNullable(ruleChainMetaData.getBody());
        } catch (HttpClientErrorException exception) {
            if (exception.getStatusCode() == HttpStatus.NOT_FOUND) {
                return Optional.empty();
            } else {
                throw exception;
            }
        }
    }

    public RuleChain saveRuleChain(RuleChain ruleChain) {
        return restTemplate.postForEntity(baseURL + "/api/ruleChain", ruleChain, RuleChain.class).getBody();
    }

    public RuleChain saveRuleChain(DefaultRuleChainCreateRequest request) {
        return restTemplate.postForEntity(baseURL + "/api/ruleChain/device/default", request, RuleChain.class).getBody();
    }

    public Optional<RuleChain> setRootRuleChain(RuleChainId ruleChainId) {
        try {
            ResponseEntity<RuleChain> ruleChain = restTemplate.postForEntity(baseURL + "/api/ruleChain/{ruleChainId}/root", null, RuleChain.class, ruleChainId.getId());
            return Optional.ofNullable(ruleChain.getBody());
        } catch (HttpClientErrorException exception) {
            if (exception.getStatusCode() == HttpStatus.NOT_FOUND) {
                return Optional.empty();
            } else {
                throw exception;
            }
        }
    }

    public RuleChainMetaData saveRuleChainMetaData(RuleChainMetaData ruleChainMetaData) {
        return restTemplate.postForEntity(baseURL + "/api/ruleChain/metadata", ruleChainMetaData, RuleChainMetaData.class).getBody();
    }

    public PageData<RuleChain> getRuleChains(PageLink pageLink) {
        Map<String, String> params = new HashMap<>();
        addPageLinkToParam(params, pageLink);
        return restTemplate.exchange(
                baseURL + "/api/ruleChains?" + getUrlParams(pageLink),
                HttpMethod.GET,
                HttpEntity.EMPTY,
                new ParameterizedTypeReference<PageData<RuleChain>>() {
                },
                params).getBody();
    }

    public void deleteRuleChain(RuleChainId ruleChainId) {
        restTemplate.delete(baseURL + "/api/ruleChain/{ruleChainId}", ruleChainId.getId());
    }

    public Optional<JsonNode> getLatestRuleNodeDebugInput(RuleNodeId ruleNodeId) {
        try {
            ResponseEntity<JsonNode> jsonNode = restTemplate.getForEntity(baseURL + "/api/ruleNode/{ruleNodeId}/debugIn", JsonNode.class, ruleNodeId.getId());
            return Optional.ofNullable(jsonNode.getBody());
        } catch (HttpClientErrorException exception) {
            if (exception.getStatusCode() == HttpStatus.NOT_FOUND) {
                return Optional.empty();
            } else {
                throw exception;
            }
        }
    }

    public Optional<JsonNode> testScript(JsonNode inputParams) {
        try {
            ResponseEntity<JsonNode> jsonNode = restTemplate.postForEntity(baseURL + "/api/ruleChain/testScript", inputParams, JsonNode.class);
            return Optional.ofNullable(jsonNode.getBody());
        } catch (HttpClientErrorException exception) {
            if (exception.getStatusCode() == HttpStatus.NOT_FOUND) {
                return Optional.empty();
            } else {
                throw exception;
            }
        }
    }

    public RuleChainData exportRuleChains(int limit) {
        return restTemplate.getForEntity(baseURL + "/api/ruleChains/export?limit=" + limit, RuleChainData.class).getBody();
    }

    public void importRuleChains(RuleChainData ruleChainData, boolean overwrite) {
        restTemplate.postForLocation(baseURL + "/api/ruleChains/import?overwrite=" + overwrite, ruleChainData);
    }

    public List<String> getAttributeKeys(EntityId entityId) {
        return restTemplate.exchange(
                baseURL + "/api/plugins/telemetry/{entityType}/{entityId}/keys/attributes",
                HttpMethod.GET,
                HttpEntity.EMPTY,
                new ParameterizedTypeReference<List<String>>() {
                },
                entityId.getEntityType().name(),
                entityId.getId().toString()).getBody();
    }

    public List<String> getAttributeKeysByScope(EntityId entityId, String scope) {
        return restTemplate.exchange(
                baseURL + "/api/plugins/telemetry/{entityType}/{entityId}/keys/attributes/{scope}",
                HttpMethod.GET,
                HttpEntity.EMPTY,
                new ParameterizedTypeReference<List<String>>() {
                },
                entityId.getEntityType().name(),
                entityId.getId().toString(),
                scope).getBody();
    }

    public List<AttributeKvEntry> getAttributeKvEntries(EntityId entityId, List<String> keys) {
        List<JsonNode> attributes = restTemplate.exchange(
                baseURL + "/api/plugins/telemetry/{entityType}/{entityId}/values/attributes?keys={keys}",
                HttpMethod.GET,
                HttpEntity.EMPTY,
                new ParameterizedTypeReference<List<JsonNode>>() {
                },
                entityId.getEntityType().name(),
                entityId.getId(),
                listToString(keys)).getBody();

        return RestJsonConverter.toAttributes(attributes);
    }

    public Future<List<AttributeKvEntry>> getAttributeKvEntriesAsync(EntityId entityId, List<String> keys) {
        return service.submit(() -> getAttributeKvEntries(entityId, keys));
    }

    public List<AttributeKvEntry> getAttributesByScope(EntityId entityId, String scope, List<String> keys) {
        List<JsonNode> attributes = restTemplate.exchange(
                baseURL + "/api/plugins/telemetry/{entityType}/{entityId}/values/attributes/{scope}?keys={keys}",
                HttpMethod.GET,
                HttpEntity.EMPTY,
                new ParameterizedTypeReference<List<JsonNode>>() {
                },
                entityId.getEntityType().name(),
                entityId.getId().toString(),
                scope,
                listToString(keys)).getBody();

        return RestJsonConverter.toAttributes(attributes);
    }

    public List<String> getTimeseriesKeys(EntityId entityId) {
        return restTemplate.exchange(
                baseURL + "/api/plugins/telemetry/{entityType}/{entityId}/keys/timeseries",
                HttpMethod.GET,
                HttpEntity.EMPTY,
                new ParameterizedTypeReference<List<String>>() {
                },
                entityId.getEntityType().name(),
                entityId.getId().toString()).getBody();
    }

    public List<TsKvEntry> getLatestTimeseries(EntityId entityId, List<String> keys) {
        return getLatestTimeseries(entityId, keys, true);
    }

    public List<TsKvEntry> getLatestTimeseries(EntityId entityId, List<String> keys, boolean useStrictDataTypes) {
        Map<String, List<JsonNode>> timeseries = restTemplate.exchange(
                baseURL + "/api/plugins/telemetry/{entityType}/{entityId}/values/timeseries?keys={keys}&useStrictDataTypes={useStrictDataTypes}",
                HttpMethod.GET,
                HttpEntity.EMPTY,
                new ParameterizedTypeReference<Map<String, List<JsonNode>>>() {
                },
                entityId.getEntityType().name(),
                entityId.getId().toString(),
                listToString(keys),
                useStrictDataTypes).getBody();

        return RestJsonConverter.toTimeseries(timeseries);
    }

    @Deprecated
    public List<TsKvEntry> getTimeseries(EntityId entityId, List<String> keys, Long interval, Aggregation agg, TimePageLink pageLink) {
        return getTimeseries(entityId, keys, interval, agg, pageLink, true);
    }

    @Deprecated
    public List<TsKvEntry> getTimeseries(EntityId entityId, List<String> keys, Long interval, Aggregation agg, TimePageLink pageLink, boolean useStrictDataTypes) {
        SortOrder sortOrder = pageLink.getSortOrder();
        return getTimeseries(entityId, keys, interval, agg, sortOrder != null ? sortOrder.getDirection() : null, pageLink.getStartTime(), pageLink.getEndTime(), 100, useStrictDataTypes);
    }

    public List<TsKvEntry> getTimeseries(EntityId entityId, List<String> keys, Long interval, Aggregation agg, SortOrder.Direction sortOrder, Long startTime, Long endTime, Integer limit, boolean useStrictDataTypes) {
        Map<String, String> params = new HashMap<>();
        params.put("entityType", entityId.getEntityType().name());
        params.put("entityId", entityId.getId().toString());
        params.put("keys", listToString(keys));
        params.put("interval", interval == null ? "0" : interval.toString());
        params.put("agg", agg == null ? "NONE" : agg.name());
        params.put("limit", limit != null ? limit.toString() : "100");
        params.put("orderBy", sortOrder != null ? sortOrder.name() : "DESC");
        params.put("useStrictDataTypes", Boolean.toString(useStrictDataTypes));

        StringBuilder urlBuilder = new StringBuilder(baseURL);
<<<<<<< HEAD
        urlBuilder.append("/api/plugins/telemetry/{entityType}/{entityId}/values/timeseries?keys={keys}&interval={interval}&agg={agg}&useStrictDataTypes={useStrictDataTypes}&orderBy={orderBy}&limit={limit}");
=======
        urlBuilder.append("/api/plugins/telemetry/{entityType}/{entityId}/values/timeseries?keys={keys}&interval={interval}&limit={limit}&agg={agg}&useStrictDataTypes={useStrictDataTypes}&orderBy={orderBy}");
>>>>>>> 1bfe1bb6

        if (startTime != null) {
            urlBuilder.append("&startTs={startTs}");
            params.put("startTs", String.valueOf(startTime));
        }
        if (endTime != null) {
            urlBuilder.append("&endTs={endTs}");
            params.put("endTs", String.valueOf(endTime));
        }

        Map<String, List<JsonNode>> timeseries = restTemplate.exchange(
                urlBuilder.toString(),
                HttpMethod.GET,
                HttpEntity.EMPTY,
                new ParameterizedTypeReference<Map<String, List<JsonNode>>>() {
                },
                params).getBody();

        return RestJsonConverter.toTimeseries(timeseries);
    }

    public boolean saveDeviceAttributes(DeviceId deviceId, String scope, JsonNode request) {
        return restTemplate
                .postForEntity(baseURL + "/api/plugins/telemetry/{deviceId}/{scope}", request, Object.class, deviceId.getId().toString(), scope)
                .getStatusCode()
                .is2xxSuccessful();
    }

    public boolean saveEntityAttributesV1(EntityId entityId, String scope, JsonNode request) {
        return restTemplate
                .postForEntity(
                        baseURL + "/api/plugins/telemetry/{entityType}/{entityId}/{scope}",
                        request,
                        Object.class,
                        entityId.getEntityType().name(),
                        entityId.getId().toString(),
                        scope)
                .getStatusCode()
                .is2xxSuccessful();
    }

    public boolean saveEntityAttributesV2(EntityId entityId, String scope, JsonNode request) {
        return restTemplate
                .postForEntity(
                        baseURL + "/api/plugins/telemetry/{entityType}/{entityId}/attributes/{scope}",
                        request,
                        Object.class,
                        entityId.getEntityType().name(),
                        entityId.getId().toString(),
                        scope)
                .getStatusCode()
                .is2xxSuccessful();
    }

    public boolean saveEntityTelemetry(EntityId entityId, String scope, JsonNode request) {
        return restTemplate
                .postForEntity(
                        baseURL + "/api/plugins/telemetry/{entityType}/{entityId}/timeseries/{scope}",
                        request,
                        Object.class,
                        entityId.getEntityType().name(),
                        entityId.getId().toString(),
                        scope)
                .getStatusCode()
                .is2xxSuccessful();
    }

    public boolean saveEntityTelemetryWithTTL(EntityId entityId, String scope, Long ttl, JsonNode request) {
        return restTemplate
                .postForEntity(
                        baseURL + "/api/plugins/telemetry/{entityType}/{entityId}/timeseries/{scope}/{ttl}",
                        request,
                        Object.class,
                        entityId.getEntityType().name(),
                        entityId.getId().toString(),
                        scope,
                        ttl)
                .getStatusCode()
                .is2xxSuccessful();
    }

    public boolean deleteEntityTimeseries(EntityId entityId,
                                          List<String> keys,
                                          boolean deleteAllDataForKeys,
                                          Long startTs,
                                          Long endTs,
                                          boolean rewriteLatestIfDeleted) {
        Map<String, String> params = new HashMap<>();
        params.put("entityType", entityId.getEntityType().name());
        params.put("entityId", entityId.getId().toString());
        params.put("keys", listToString(keys));
        params.put("deleteAllDataForKeys", String.valueOf(deleteAllDataForKeys));
        params.put("startTs", startTs.toString());
        params.put("endTs", endTs.toString());
        params.put("rewriteLatestIfDeleted", String.valueOf(rewriteLatestIfDeleted));

        return restTemplate
                .exchange(
                        baseURL + "/api/plugins/telemetry/{entityType}/{entityId}/timeseries/delete?keys={keys}&deleteAllDataForKeys={deleteAllDataForKeys}&startTs={startTs}&endTs={endTs}&rewriteLatestIfDeleted={rewriteLatestIfDeleted}",
                        HttpMethod.DELETE,
                        HttpEntity.EMPTY,
                        Object.class,
                        params)
                .getStatusCode()
                .is2xxSuccessful();

    }

    public boolean deleteEntityAttributes(DeviceId deviceId, String scope, List<String> keys) {
        return restTemplate
                .exchange(
                        baseURL + "/api/plugins/telemetry/{deviceId}/{scope}?keys={keys}",
                        HttpMethod.DELETE,
                        HttpEntity.EMPTY,
                        Object.class,
                        deviceId.getId().toString(),
                        scope,
                        listToString(keys))
                .getStatusCode()
                .is2xxSuccessful();
    }

    public boolean deleteEntityAttributes(EntityId entityId, String scope, List<String> keys) {
        return restTemplate
                .exchange(
                        baseURL + "/api/plugins/telemetry/{entityType}/{entityId}/{scope}?keys={keys}",
                        HttpMethod.DELETE,
                        HttpEntity.EMPTY,
                        Object.class,
                        entityId.getEntityType().name(),
                        entityId.getId().toString(),
                        scope,
                        listToString(keys))
                .getStatusCode()
                .is2xxSuccessful();

    }

    public Optional<Tenant> getTenantById(TenantId tenantId) {
        try {
            ResponseEntity<Tenant> tenant = restTemplate.getForEntity(baseURL + "/api/tenant/{tenantId}", Tenant.class, tenantId.getId());
            return Optional.ofNullable(tenant.getBody());
        } catch (HttpClientErrorException exception) {
            if (exception.getStatusCode() == HttpStatus.NOT_FOUND) {
                return Optional.empty();
            } else {
                throw exception;
            }
        }
    }

    public Optional<TenantInfo> getTenantInfoById(TenantId tenantId) {
        try {
            ResponseEntity<TenantInfo> tenant = restTemplate.getForEntity(baseURL + "/api/tenant/info/{tenantId}", TenantInfo.class, tenantId);
            return Optional.ofNullable(tenant.getBody());
        } catch (HttpClientErrorException exception) {
            if (exception.getStatusCode() == HttpStatus.NOT_FOUND) {
                return Optional.empty();
            } else {
                throw exception;
            }
        }
    }

    public Tenant saveTenant(Tenant tenant) {
        return restTemplate.postForEntity(baseURL + "/api/tenant", tenant, Tenant.class).getBody();
    }

    public void deleteTenant(TenantId tenantId) {
        restTemplate.delete(baseURL + "/api/tenant/{tenantId}", tenantId.getId());
    }

    public PageData<Tenant> getTenants(PageLink pageLink) {
        Map<String, String> params = new HashMap<>();
        addPageLinkToParam(params, pageLink);
        return restTemplate.exchange(
                baseURL + "/api/tenants?" + getUrlParams(pageLink),
                HttpMethod.GET,
                HttpEntity.EMPTY,
                new ParameterizedTypeReference<PageData<Tenant>>() {
                }, params).getBody();
    }

    public PageData<TenantInfo> getTenantInfos(PageLink pageLink) {
        Map<String, String> params = new HashMap<>();
        addPageLinkToParam(params, pageLink);
        return restTemplate.exchange(
                baseURL + "/api/tenantInfos?" + getUrlParams(pageLink),
                HttpMethod.GET,
                HttpEntity.EMPTY,
                new ParameterizedTypeReference<PageData<TenantInfo>>() {
                }, params).getBody();
    }

    public Optional<TenantProfile> getTenantProfileById(TenantProfileId tenantProfileId) {
        try {
            ResponseEntity<TenantProfile> tenantProfile = restTemplate.getForEntity(baseURL + "/api/tenantProfile/{tenantProfileId}", TenantProfile.class, tenantProfileId);
            return Optional.ofNullable(tenantProfile.getBody());
        } catch (HttpClientErrorException exception) {
            if (exception.getStatusCode() == HttpStatus.NOT_FOUND) {
                return Optional.empty();
            } else {
                throw exception;
            }
        }
    }

    public Optional<EntityInfo> getTenantProfileInfoById(TenantProfileId tenantProfileId) {
        try {
            ResponseEntity<EntityInfo> entityInfo = restTemplate.getForEntity(baseURL + "/api/tenantProfileInfo/{tenantProfileId}", EntityInfo.class, tenantProfileId);
            return Optional.ofNullable(entityInfo.getBody());
        } catch (HttpClientErrorException exception) {
            if (exception.getStatusCode() == HttpStatus.NOT_FOUND) {
                return Optional.empty();
            } else {
                throw exception;
            }
        }
    }

    public EntityInfo getDefaultTenantProfileInfo() {
        return restTemplate.getForEntity(baseURL + "/api/tenantProfileInfo/default", EntityInfo.class).getBody();
    }

    public TenantProfile saveTenantProfile(TenantProfile tenantProfile) {
        return restTemplate.postForEntity(baseURL + "/api/tenantProfile", tenantProfile, TenantProfile.class).getBody();
    }

    public void deleteTenantProfile(TenantProfileId tenantProfileId) {
        restTemplate.delete(baseURL + "/api/tenantProfile/{tenantProfileId}", tenantProfileId);
    }

    public TenantProfile setDefaultTenantProfile(TenantProfileId tenantProfileId) {
        return restTemplate.exchange(baseURL + "/api/tenantProfile/{tenantProfileId}/default", HttpMethod.POST, HttpEntity.EMPTY, TenantProfile.class, tenantProfileId).getBody();
    }

    public PageData<TenantProfile> getTenantProfiles(PageLink pageLink) {
        Map<String, String> params = new HashMap<>();
        addPageLinkToParam(params, pageLink);
        return restTemplate.exchange(
                baseURL + "/api/tenantProfiles?" + getUrlParams(pageLink),
                HttpMethod.GET,
                HttpEntity.EMPTY,
                new ParameterizedTypeReference<PageData<TenantProfile>>() {
                }, params).getBody();
    }

    public PageData<EntityInfo> getTenantProfileInfos(PageLink pageLink) {
        Map<String, String> params = new HashMap<>();
        addPageLinkToParam(params, pageLink);
        return restTemplate.exchange(
                baseURL + "/api/tenantProfileInfos?" + getUrlParams(pageLink),
                HttpMethod.GET,
                HttpEntity.EMPTY,
                new ParameterizedTypeReference<PageData<EntityInfo>>() {
                }, params).getBody();
    }

    public Optional<User> getUserById(UserId userId) {
        try {
            ResponseEntity<User> user = restTemplate.getForEntity(baseURL + "/api/user/{userId}", User.class, userId.getId());
            return Optional.ofNullable(user.getBody());
        } catch (HttpClientErrorException exception) {
            if (exception.getStatusCode() == HttpStatus.NOT_FOUND) {
                return Optional.empty();
            } else {
                throw exception;
            }
        }
    }

    public Boolean isUserTokenAccessEnabled() {
        return restTemplate.getForEntity(baseURL + "/api/user/tokenAccessEnabled", Boolean.class).getBody();
    }

    public Optional<JsonNode> getUserToken(UserId userId) {
        try {
            ResponseEntity<JsonNode> userToken = restTemplate.getForEntity(baseURL + "/api/user/{userId}/token", JsonNode.class, userId.getId());
            return Optional.ofNullable(userToken.getBody());
        } catch (HttpClientErrorException exception) {
            if (exception.getStatusCode() == HttpStatus.NOT_FOUND) {
                return Optional.empty();
            } else {
                throw exception;
            }
        }
    }

    public User saveUser(User user, boolean sendActivationMail) {
        return restTemplate.postForEntity(baseURL + "/api/user?sendActivationMail={sendActivationMail}", user, User.class, sendActivationMail).getBody();
    }

    public void sendActivationEmail(String email) {
        restTemplate.postForLocation(baseURL + "/api/user/sendActivationMail?email={email}", null, email);
    }

    public String getActivationLink(UserId userId) {
        return restTemplate.getForEntity(baseURL + "/api/user/{userId}/activationLink", String.class, userId.getId()).getBody();
    }

    public void deleteUser(UserId userId) {
        restTemplate.delete(baseURL + "/api/user/{userId}", userId.getId());
    }

    public PageData<User> getUsers(PageLink pageLink) {
        Map<String, String> params = new HashMap<>();
        addPageLinkToParam(params, pageLink);
        return restTemplate.exchange(
                baseURL + "/api/users?" + getUrlParams(pageLink),
                HttpMethod.GET,
                HttpEntity.EMPTY,
                new ParameterizedTypeReference<PageData<User>>() {
                }, params).getBody();
    }

    public PageData<User> getTenantAdmins(TenantId tenantId, PageLink pageLink) {
        Map<String, String> params = new HashMap<>();
        params.put("tenantId", tenantId.getId().toString());
        addPageLinkToParam(params, pageLink);

        return restTemplate.exchange(
                baseURL + "/api/tenant/{tenantId}/users?" + getUrlParams(pageLink),
                HttpMethod.GET,
                HttpEntity.EMPTY,
                new ParameterizedTypeReference<PageData<User>>() {
                }, params).getBody();
    }

    public PageData<User> getCustomerUsers(CustomerId customerId, PageLink pageLink) {
        Map<String, String> params = new HashMap<>();
        params.put("customerId", customerId.getId().toString());
        addPageLinkToParam(params, pageLink);

        return restTemplate.exchange(
                baseURL + "/api/customer/{customerId}/users?" + getUrlParams(pageLink),
                HttpMethod.GET,
                HttpEntity.EMPTY,
                new ParameterizedTypeReference<PageData<User>>() {
                }, params).getBody();
    }

    public void setUserCredentialsEnabled(UserId userId, boolean userCredentialsEnabled) {
        restTemplate.postForLocation(
                baseURL + "/api/user/{userId}/userCredentialsEnabled?userCredentialsEnabled={userCredentialsEnabled}",
                null,
                userId.getId(),
                userCredentialsEnabled);
    }

    public Optional<WidgetsBundle> getWidgetsBundleById(WidgetsBundleId widgetsBundleId) {
        try {
            ResponseEntity<WidgetsBundle> widgetsBundle =
                    restTemplate.getForEntity(baseURL + "/api/widgetsBundle/{widgetsBundleId}", WidgetsBundle.class, widgetsBundleId.getId());
            return Optional.ofNullable(widgetsBundle.getBody());
        } catch (HttpClientErrorException exception) {
            if (exception.getStatusCode() == HttpStatus.NOT_FOUND) {
                return Optional.empty();
            } else {
                throw exception;
            }
        }
    }

    public WidgetsBundle saveWidgetsBundle(WidgetsBundle widgetsBundle) {
        return restTemplate.postForEntity(baseURL + "/api/widgetsBundle", widgetsBundle, WidgetsBundle.class).getBody();
    }

    public void deleteWidgetsBundle(WidgetsBundleId widgetsBundleId) {
        restTemplate.delete(baseURL + "/api/widgetsBundle/{widgetsBundleId}", widgetsBundleId.getId());
    }

    public PageData<WidgetsBundle> getWidgetsBundles(PageLink pageLink) {
        Map<String, String> params = new HashMap<>();
        addPageLinkToParam(params, pageLink);
        return restTemplate.exchange(
                baseURL + "/api/widgetsBundles?" + getUrlParams(pageLink),
                HttpMethod.GET,
                HttpEntity.EMPTY,
                new ParameterizedTypeReference<PageData<WidgetsBundle>>() {
                }, params).getBody();
    }

    public List<WidgetsBundle> getWidgetsBundles() {
        return restTemplate.exchange(
                baseURL + "/api/widgetsBundles",
                HttpMethod.GET,
                HttpEntity.EMPTY,
                new ParameterizedTypeReference<List<WidgetsBundle>>() {
                }).getBody();
    }

    public Optional<WidgetType> getWidgetTypeById(WidgetTypeId widgetTypeId) {
        try {
            ResponseEntity<WidgetType> widgetType =
                    restTemplate.getForEntity(baseURL + "/api/widgetType/{widgetTypeId}", WidgetType.class, widgetTypeId.getId());
            return Optional.ofNullable(widgetType.getBody());
        } catch (HttpClientErrorException exception) {
            if (exception.getStatusCode() == HttpStatus.NOT_FOUND) {
                return Optional.empty();
            } else {
                throw exception;
            }
        }
    }

    public WidgetType saveWidgetType(WidgetType widgetType) {
        return restTemplate.postForEntity(baseURL + "/api/widgetType", widgetType, WidgetType.class).getBody();
    }

    public void deleteWidgetType(WidgetTypeId widgetTypeId) {
        restTemplate.delete(baseURL + "/api/widgetType/{widgetTypeId}", widgetTypeId.getId());
    }

    public List<WidgetType> getBundleWidgetTypes(boolean isSystem, String bundleAlias) {
        return restTemplate.exchange(
                baseURL + "/api/widgetTypes?isSystem={isSystem}&bundleAlias={bundleAlias}",
                HttpMethod.GET,
                HttpEntity.EMPTY,
                new ParameterizedTypeReference<List<WidgetType>>() {
                },
                isSystem,
                bundleAlias).getBody();
    }

    public Optional<WidgetType> getWidgetType(boolean isSystem, String bundleAlias, String alias) {
        try {
            ResponseEntity<WidgetType> widgetType =
                    restTemplate.getForEntity(
                            baseURL + "/api/widgetType?isSystem={isSystem}&bundleAlias={bundleAlias}&alias={alias}",
                            WidgetType.class,
                            isSystem,
                            bundleAlias,
                            alias);
            return Optional.ofNullable(widgetType.getBody());
        } catch (HttpClientErrorException exception) {
            if (exception.getStatusCode() == HttpStatus.NOT_FOUND) {
                return Optional.empty();
            } else {
                throw exception;
            }
        }
    }

    public Edge saveEdge(Edge edge) {
        return restTemplate.postForEntity(baseURL + "/api/edge", edge, Edge.class).getBody();
    }

    public void deleteEdge(EdgeId edgeId) {
        restTemplate.delete(baseURL + "/api/edge/{edgeId}", edgeId.getId());
    }

    public Optional<Edge> getEdgeById(EdgeId edgeId) {
        try {
            ResponseEntity<Edge> edge = restTemplate.getForEntity(baseURL + "/api/edge/{edgeId}", Edge.class, edgeId.getId());
            return Optional.ofNullable(edge.getBody());
        } catch (HttpClientErrorException exception) {
            if (exception.getStatusCode() == HttpStatus.NOT_FOUND) {
                return Optional.empty();
            } else {
                throw exception;
            }
        }
    }

    public Optional<Edge> assignEdgeToCustomer(CustomerId customerId, EdgeId edgeId) {
        try {
            ResponseEntity<Edge> edge = restTemplate.postForEntity(baseURL + "/api/customer/{customerId}/edge/{edgeId}", null, Edge.class, customerId.getId(), edgeId.getId());
            return Optional.ofNullable(edge.getBody());
        } catch (HttpClientErrorException exception) {
            if (exception.getStatusCode() == HttpStatus.NOT_FOUND) {
                return Optional.empty();
            } else {
                throw exception;
            }
        }
    }

    public Optional<Edge> assignEdgeToPublicCustomer(EdgeId edgeId) {
        try {
            ResponseEntity<Edge> edge = restTemplate.postForEntity(baseURL + "/api/customer/public/edge/{edgeId}", null, Edge.class, edgeId.getId());
            return Optional.ofNullable(edge.getBody());
        } catch (HttpClientErrorException exception) {
            if (exception.getStatusCode() == HttpStatus.NOT_FOUND) {
                return Optional.empty();
            } else {
                throw exception;
            }
        }
    }

    public Optional<Edge> setRootRuleChain(EdgeId edgeId, RuleChainId ruleChainId) {
        try {
            ResponseEntity<Edge> ruleChain = restTemplate.postForEntity(baseURL + "/api/edge/{edgeId}/{ruleChainId}/root", null, Edge.class, edgeId.getId(), ruleChainId.getId());
            return Optional.ofNullable(ruleChain.getBody());
        } catch (HttpClientErrorException exception) {
            if (exception.getStatusCode() == HttpStatus.NOT_FOUND) {
                return Optional.empty();
            } else {
                throw exception;
            }
        }
    }

    public PageData<Edge> getEdges(PageLink pageLink) {
        Map<String, String> params = new HashMap<>();
        addPageLinkToParam(params, pageLink);
        return restTemplate.exchange(
                baseURL + "/api/edges?" + getUrlParams(pageLink),
                HttpMethod.GET, HttpEntity.EMPTY,
                new ParameterizedTypeReference<PageData<Edge>>() {
                }, params).getBody();
    }

    public Optional<Edge> unassignEdgeFromCustomer(EdgeId edgeId) {
        try {
            ResponseEntity<Edge> edge = restTemplate.exchange(baseURL + "/api/customer/edge/{edgeId}", HttpMethod.DELETE, HttpEntity.EMPTY, Edge.class, edgeId.getId());
            return Optional.ofNullable(edge.getBody());
        } catch (HttpClientErrorException exception) {
            if (exception.getStatusCode() == HttpStatus.NOT_FOUND) {
                return Optional.empty();
            } else {
                throw exception;
            }
        }
    }

    public Optional<Device> assignDeviceToEdge(EdgeId edgeId, DeviceId deviceId) {
        try {
            ResponseEntity<Device> device = restTemplate.postForEntity(baseURL + "/api/edge/{edgeId}/device/{deviceId}", null, Device.class, edgeId.getId(), deviceId.getId());
            return Optional.ofNullable(device.getBody());
        } catch (HttpClientErrorException exception) {
            if (exception.getStatusCode() == HttpStatus.NOT_FOUND) {
                return Optional.empty();
            } else {
                throw exception;
            }
        }
    }

    public Optional<Device> unassignDeviceFromEdge(EdgeId edgeId, DeviceId deviceId) {
        try {
            ResponseEntity<Device> device = restTemplate.exchange(baseURL + "/api/edge/{edgeId}/device/{deviceId}", HttpMethod.DELETE, HttpEntity.EMPTY, Device.class, edgeId.getId(), deviceId.getId());
            return Optional.ofNullable(device.getBody());
        } catch (HttpClientErrorException exception) {
            if (exception.getStatusCode() == HttpStatus.NOT_FOUND) {
                return Optional.empty();
            } else {
                throw exception;
            }
        }
    }

    public PageData<Device> getEdgeDevices(EdgeId edgeId, PageLink pageLink) {
        Map<String, String> params = new HashMap<>();
        params.put("edgeId", edgeId.getId().toString());
        addPageLinkToParam(params, pageLink);
        return restTemplate.exchange(
                baseURL + "/api/edge/{edgeId}/devices?" + getUrlParams(pageLink),
                HttpMethod.GET, HttpEntity.EMPTY,
                new ParameterizedTypeReference<PageData<Device>>() {
                }, params).getBody();
    }

    public Optional<Asset> assignAssetToEdge(EdgeId edgeId, AssetId assetId) {
        try {
            ResponseEntity<Asset> asset = restTemplate.postForEntity(baseURL + "/api/edge/{edgeId}/asset/{assetId}", null, Asset.class, edgeId.getId(), assetId.getId());
            return Optional.ofNullable(asset.getBody());
        } catch (HttpClientErrorException exception) {
            if (exception.getStatusCode() == HttpStatus.NOT_FOUND) {
                return Optional.empty();
            } else {
                throw exception;
            }
        }
    }

    public Optional<Asset> unassignAssetFromEdge(EdgeId edgeId, AssetId assetId) {
        try {
            ResponseEntity<Asset> asset = restTemplate.exchange(baseURL + "/api/edge/{edgeId}/asset/{assetId}", HttpMethod.DELETE, HttpEntity.EMPTY, Asset.class, edgeId.getId(), assetId.getId());
            return Optional.ofNullable(asset.getBody());
        } catch (HttpClientErrorException exception) {
            if (exception.getStatusCode() == HttpStatus.NOT_FOUND) {
                return Optional.empty();
            } else {
                throw exception;
            }
        }
    }

    public PageData<Asset> getEdgeAssets(EdgeId edgeId, PageLink pageLink) {
        Map<String, String> params = new HashMap<>();
        params.put("edgeId", edgeId.getId().toString());
        addPageLinkToParam(params, pageLink);
        return restTemplate.exchange(
                baseURL + "/api/edge/{edgeId}/assets?" + getUrlParams(pageLink),
                HttpMethod.GET, HttpEntity.EMPTY,
                new ParameterizedTypeReference<PageData<Asset>>() {
                }, params).getBody();
    }

    public Optional<Dashboard> assignDashboardToEdge(EdgeId edgeId, DashboardId dashboardId) {
        try {
            ResponseEntity<Dashboard> dashboard = restTemplate.postForEntity(baseURL + "/api/edge/{edgeId}/dashboard/{dashboardId}", null, Dashboard.class, edgeId.getId(), dashboardId.getId());
            return Optional.ofNullable(dashboard.getBody());
        } catch (HttpClientErrorException exception) {
            if (exception.getStatusCode() == HttpStatus.NOT_FOUND) {
                return Optional.empty();
            } else {
                throw exception;
            }
        }
    }

    public Optional<Dashboard> unassignDashboardFromEdge(EdgeId edgeId, DashboardId dashboardId) {
        try {
            ResponseEntity<Dashboard> dashboard = restTemplate.exchange(baseURL + "/api/edge/{edgeId}/dashboard/{dashboardId}", HttpMethod.DELETE, HttpEntity.EMPTY, Dashboard.class, edgeId.getId(), dashboardId.getId());
            return Optional.ofNullable(dashboard.getBody());
        } catch (HttpClientErrorException exception) {
            if (exception.getStatusCode() == HttpStatus.NOT_FOUND) {
                return Optional.empty();
            } else {
                throw exception;
            }
        }
    }

    public PageData<DashboardInfo> getEdgeDashboards(EdgeId edgeId, TimePageLink pageLink) {
        Map<String, String> params = new HashMap<>();
        params.put("edgeId", edgeId.getId().toString());
        addPageLinkToParam(params, pageLink);
        return restTemplate.exchange(
                baseURL + "/api/edge/{edgeId}/dashboards?" + getUrlParams(pageLink),
                HttpMethod.GET, HttpEntity.EMPTY,
                new ParameterizedTypeReference<PageData<DashboardInfo>>() {
                }, params).getBody();
    }

    public Optional<EntityView> assignEntityViewToEdge(EdgeId edgeId, EntityViewId entityViewId) {
        try {
            ResponseEntity<EntityView> entityView = restTemplate.postForEntity(baseURL + "/api/edge/{edgeId}/entityView/{entityViewId}", null, EntityView.class, edgeId.getId(), entityViewId.getId());
            return Optional.ofNullable(entityView.getBody());
        } catch (HttpClientErrorException exception) {
            if (exception.getStatusCode() == HttpStatus.NOT_FOUND) {
                return Optional.empty();
            } else {
                throw exception;
            }
        }
    }

    public Optional<EntityView> unassignEntityViewFromEdge(EdgeId edgeId, EntityViewId entityViewId) {
        try {
            ResponseEntity<EntityView> entityView = restTemplate.exchange(baseURL + "/api/edge/{edgeId}/entityView/{entityViewId}",
                    HttpMethod.DELETE, HttpEntity.EMPTY, EntityView.class, edgeId.getId(), entityViewId.getId());
            return Optional.ofNullable(entityView.getBody());
        } catch (HttpClientErrorException exception) {
            if (exception.getStatusCode() == HttpStatus.NOT_FOUND) {
                return Optional.empty();
            } else {
                throw exception;
            }
        }
    }

    public PageData<EntityView> getEdgeEntityViews(EdgeId edgeId, PageLink pageLink) {
        Map<String, String> params = new HashMap<>();
        params.put("edgeId", edgeId.getId().toString());
        addPageLinkToParam(params, pageLink);
        return restTemplate.exchange(
                baseURL + "/api/edge/{edgeId}/entityViews?" + getUrlParams(pageLink),
                HttpMethod.GET,
                HttpEntity.EMPTY,
                new ParameterizedTypeReference<PageData<EntityView>>() {
                }, params).getBody();
    }

    public Optional<RuleChain> assignRuleChainToEdge(EdgeId edgeId, RuleChainId ruleChainId) {
        try {
            ResponseEntity<RuleChain> ruleChain = restTemplate.postForEntity(baseURL + "/api/edge/{edgeId}/ruleChain/{ruleChainId}", null, RuleChain.class, edgeId.getId(), ruleChainId.getId());
            return Optional.ofNullable(ruleChain.getBody());
        } catch (HttpClientErrorException exception) {
            if (exception.getStatusCode() == HttpStatus.NOT_FOUND) {
                return Optional.empty();
            } else {
                throw exception;
            }
        }
    }

    public Optional<RuleChain> unassignRuleChainFromEdge(EdgeId edgeId, RuleChainId ruleChainId) {
        try {
            ResponseEntity<RuleChain> ruleChain = restTemplate.exchange(baseURL + "/api/edge/{edgeId}/ruleChain/{ruleChainId}", HttpMethod.DELETE, HttpEntity.EMPTY, RuleChain.class, edgeId.getId(), ruleChainId.getId());
            return Optional.ofNullable(ruleChain.getBody());
        } catch (HttpClientErrorException exception) {
            if (exception.getStatusCode() == HttpStatus.NOT_FOUND) {
                return Optional.empty();
            } else {
                throw exception;
            }
        }
    }

    public PageData<RuleChain> getEdgeRuleChains(EdgeId edgeId, TimePageLink pageLink) {
        Map<String, String> params = new HashMap<>();
        params.put("edgeId", edgeId.getId().toString());
        addPageLinkToParam(params, pageLink);
        return restTemplate.exchange(
                baseURL + "/api/edge/{edgeId}/ruleChains?" + getUrlParams(pageLink),
                HttpMethod.GET, HttpEntity.EMPTY,
                new ParameterizedTypeReference<PageData<RuleChain>>() {
                }, params).getBody();
    }

    public Optional<RuleChain> setAutoAssignToEdgeRuleChain(RuleChainId ruleChainId) {
        try {
            ResponseEntity<RuleChain> ruleChain = restTemplate.postForEntity(baseURL + "/api/ruleChain/{ruleChainId}/autoAssignToEdge", null, RuleChain.class, ruleChainId.getId());
            return Optional.ofNullable(ruleChain.getBody());
        } catch (HttpClientErrorException exception) {
            if (exception.getStatusCode() == HttpStatus.NOT_FOUND) {
                return Optional.empty();
            } else {
                throw exception;
            }
        }
    }

    public Optional<RuleChain> unsetAutoAssignToEdgeRuleChain(RuleChainId ruleChainId) {
        try {
            ResponseEntity<RuleChain> ruleChain = restTemplate.exchange(baseURL + "/api/ruleChain/{ruleChainId}/autoAssignToEdge", HttpMethod.DELETE, HttpEntity.EMPTY, RuleChain.class, ruleChainId.getId());
            return Optional.ofNullable(ruleChain.getBody());
        } catch (HttpClientErrorException exception) {
            if (exception.getStatusCode() == HttpStatus.NOT_FOUND) {
                return Optional.empty();
            } else {
                throw exception;
            }
        }
    }

    public List<RuleChain> getAutoAssignToEdgeRuleChains() {
        return restTemplate.exchange(baseURL + "/api/ruleChain/autoAssignToEdgeRuleChains",
                HttpMethod.GET,
                HttpEntity.EMPTY,
                new ParameterizedTypeReference<List<RuleChain>>() {
                }).getBody();
    }

    public Optional<RuleChain> setRootEdgeTemplateRuleChain(RuleChainId ruleChainId) {
        try {
            ResponseEntity<RuleChain> ruleChain = restTemplate.postForEntity(baseURL + "/api/ruleChain/{ruleChainId}/edgeTemplateRoot", null, RuleChain.class, ruleChainId.getId());
            return Optional.ofNullable(ruleChain.getBody());
        } catch (HttpClientErrorException exception) {
            if (exception.getStatusCode() == HttpStatus.NOT_FOUND) {
                return Optional.empty();
            } else {
                throw exception;
            }
        }
    }

    public PageData<Edge> getTenantEdges(String type, PageLink pageLink) {
        Map<String, String> params = new HashMap<>();
        params.put("type", type);
        addPageLinkToParam(params, pageLink);
        return restTemplate.exchange(
                baseURL + "/api/tenant/edges?type={type}&" + getUrlParams(pageLink),
                HttpMethod.GET, HttpEntity.EMPTY,
                new ParameterizedTypeReference<PageData<Edge>>() {
                }, params).getBody();
    }

    public Optional<Edge> getTenantEdge(String edgeName) {
        try {
            ResponseEntity<Edge> edge = restTemplate.getForEntity(baseURL + "/api/tenant/edges?edgeName={edgeName}", Edge.class, edgeName);
            return Optional.ofNullable(edge.getBody());
        } catch (HttpClientErrorException exception) {
            if (exception.getStatusCode() == HttpStatus.NOT_FOUND) {
                return Optional.empty();
            } else {
                throw exception;
            }
        }
    }

    public PageData<Edge> getCustomerEdges(CustomerId customerId, PageLink pageLink, String edgeType) {
        Map<String, String> params = new HashMap<>();
        params.put("customerId", customerId.getId().toString());
        params.put("type", edgeType);
        addPageLinkToParam(params, pageLink);
        return restTemplate.exchange(
                baseURL + "/api/customer/{customerId}/edges?type={type}&" + getUrlParams(pageLink),
                HttpMethod.GET, HttpEntity.EMPTY,
                new ParameterizedTypeReference<PageData<Edge>>() {
                }, params).getBody();
    }

    public List<Edge> getEdgesByIds(List<EdgeId> edgeIds) {
        return restTemplate.exchange(baseURL + "/api/edges?edgeIds={edgeIds}",
                HttpMethod.GET,
                HttpEntity.EMPTY, new ParameterizedTypeReference<List<Edge>>() {
                }, listIdsToString(edgeIds)).getBody();
    }

    public List<Edge> findByQuery(EdgeSearchQuery query) {
        return restTemplate.exchange(
                baseURL + "/api/edges",
                HttpMethod.POST,
                new HttpEntity<>(query),
                new ParameterizedTypeReference<List<Edge>>() {
                }).getBody();
    }

    public List<EntitySubtype> getEdgeTypes() {
        return restTemplate.exchange(
                baseURL + "/api/edge/types",
                HttpMethod.GET,
                HttpEntity.EMPTY,
                new ParameterizedTypeReference<List<EntitySubtype>>() {
                }).getBody();
    }

    public PageData<EdgeEvent> getEdgeEvents(EdgeId edgeId, TimePageLink pageLink) {
        Map<String, String> params = new HashMap<>();
        params.put("edgeId", edgeId.toString());
        addPageLinkToParam(params, pageLink);
        return restTemplate.exchange(
                baseURL + "/api/edge/{edgeId}/events?" + getUrlParams(pageLink),
                HttpMethod.GET,
                HttpEntity.EMPTY,
                new ParameterizedTypeReference<PageData<EdgeEvent>>() {
                },
                params).getBody();
    }

    public void syncEdge(EdgeId edgeId) {
        Map<String, String> params = new HashMap<>();
        params.put("edgeId", edgeId.toString());
        restTemplate.postForEntity(baseURL + "/api/edge/sync/{edgeId}", null, EdgeId.class, params);
    }

    public ResponseEntity<Resource> downloadResource(TbResourceId resourceId) {
        Map<String, String> params = new HashMap<>();
        params.put("resourceId", resourceId.getId().toString());

        return restTemplate.exchange(
                baseURL + "/api/resource/{resourceId}/download",
                HttpMethod.GET,
                HttpEntity.EMPTY,
                new ParameterizedTypeReference<>() {},
                params
        );
    }

    public TbResourceInfo getResourceInfoById(TbResourceId resourceId) {
        Map<String, String> params = new HashMap<>();
        params.put("resourceId", resourceId.getId().toString());

        return restTemplate.exchange(
                baseURL + "/api/resource/info/{resourceId}",
                HttpMethod.GET,
                HttpEntity.EMPTY,
                new ParameterizedTypeReference<TbResourceInfo>() {},
                params
        ).getBody();
    }

    public TbResource getResourceId(TbResourceId resourceId) {
        Map<String, String> params = new HashMap<>();
        params.put("resourceId", resourceId.getId().toString());

        return restTemplate.exchange(
                baseURL + "/api/resource/{resourceId}",
                HttpMethod.GET,
                HttpEntity.EMPTY,
                new ParameterizedTypeReference<TbResource>() {},
                params
        ).getBody();
    }

    public TbResource saveResource(TbResource resource) {
        return restTemplate.postForEntity(
                baseURL + "/api/resource",
                resource,
                TbResource.class
        ).getBody();
    }

    public PageData<TbResourceInfo> getResources(PageLink pageLink) {
        Map<String, String> params = new HashMap<>();
        addPageLinkToParam(params, pageLink);
        return restTemplate.exchange(
                baseURL + "/api/resource?" + getUrlParams(pageLink),
                HttpMethod.GET,
                HttpEntity.EMPTY,
                new ParameterizedTypeReference<PageData<TbResourceInfo>>() {},
                params
        ).getBody();
    }

    public void deleteResource(TbResourceId resourceId) {
        restTemplate.delete("/api/resource/{resourceId}", resourceId.getId().toString());
    }

    public ResponseEntity<Resource> downloadOtaPackage(OtaPackageId otaPackageId) {
        Map<String, String> params = new HashMap<>();
        params.put("otaPackageId", otaPackageId.getId().toString());

        return restTemplate.exchange(
                baseURL + "/api/otaPackage/{otaPackageId}/download",
                HttpMethod.GET,
                HttpEntity.EMPTY,
                new ParameterizedTypeReference<>() {},
                params
        );
    }

    public OtaPackageInfo getOtaPackageInfoById(OtaPackageId otaPackageId) {
        Map<String, String> params = new HashMap<>();
        params.put("otaPackageId", otaPackageId.getId().toString());

        return restTemplate.exchange(
                baseURL + "/api/otaPackage/info/{otaPackageId}",
                HttpMethod.GET,
                HttpEntity.EMPTY,
                new ParameterizedTypeReference<OtaPackageInfo>() {},
                params
        ).getBody();
    }

    public OtaPackage getOtaPackageById(OtaPackageId otaPackageId) {
        Map<String, String> params = new HashMap<>();
        params.put("otaPackageId", otaPackageId.getId().toString());

        return restTemplate.exchange(
                baseURL + "/api/otaPackage/{otaPackageId}",
                HttpMethod.GET,
                HttpEntity.EMPTY,
                new ParameterizedTypeReference<OtaPackage>() {},
                params
        ).getBody();
    }

    public OtaPackageInfo saveOtaPackageInfo(OtaPackageInfo otaPackageInfo, boolean isUrl) {
        Map<String, String> params = new HashMap<>();
        params.put("isUrl", Boolean.toString(isUrl));
        return restTemplate.postForEntity(baseURL + "/api/otaPackage?isUrl={isUrl}", otaPackageInfo, OtaPackageInfo.class, params).getBody();
    }

    public OtaPackageInfo saveOtaPackageData(OtaPackageId otaPackageId, String checkSum, ChecksumAlgorithm checksumAlgorithm, MultipartFile file) throws Exception {
        HttpHeaders header = new HttpHeaders();
        header.setContentType(MediaType.MULTIPART_FORM_DATA);

        MultiValueMap<String, String> fileMap = new LinkedMultiValueMap<>();
        fileMap.add(HttpHeaders.CONTENT_DISPOSITION, "form-data; name=file; filename=" + file.getName());
        HttpEntity<ByteArrayResource> fileEntity = new HttpEntity<>(new ByteArrayResource(file.getBytes()), fileMap);

        MultiValueMap<String, Object> body = new LinkedMultiValueMap<>();
        body.add("file", fileEntity);
        HttpEntity<MultiValueMap<String, Object>> requestEntity = new HttpEntity<>(body, header);

        Map<String, String> params = new HashMap<>();
        params.put("otaPackageId", otaPackageId.getId().toString());
        params.put("checksumAlgorithm", checksumAlgorithm.name());
        String url = "/api/otaPackage/{otaPackageId}?checksumAlgorithm={checksumAlgorithm}";

        if (checkSum != null) {
            url += "&checkSum={checkSum}";
        }

        return restTemplate.postForEntity(
                baseURL + url, requestEntity, OtaPackageInfo.class, params
        ).getBody();
    }

    public PageData<OtaPackageInfo> getOtaPackages(PageLink pageLink) {
        Map<String, String> params = new HashMap<>();
        addPageLinkToParam(params, pageLink);

        return restTemplate.exchange(
                baseURL + "/api/otaPackages?" + getUrlParams(pageLink),
                HttpMethod.GET,
                HttpEntity.EMPTY,
                new ParameterizedTypeReference<PageData<OtaPackageInfo>>() {
                },
                params
        ).getBody();
    }

    public PageData<OtaPackageInfo> getOtaPackages(DeviceProfileId deviceProfileId,
                                                   OtaPackageType otaPackageType,
                                                   boolean hasData,
                                                   PageLink pageLink) {
        Map<String, String> params = new HashMap<>();
        params.put("hasData", String.valueOf(hasData));
        params.put("deviceProfileId", deviceProfileId.getId().toString());
        params.put("type", otaPackageType.name());
        addPageLinkToParam(params, pageLink);

        return restTemplate.exchange(
                baseURL + "/api/otaPackages/{deviceProfileId}/{type}/{hasData}?" + getUrlParams(pageLink),
                HttpMethod.GET,
                HttpEntity.EMPTY,
                new ParameterizedTypeReference<PageData<OtaPackageInfo>>() {
                },
                params
        ).getBody();
    }

    public void deleteOtaPackage(OtaPackageId otaPackageId) {
        restTemplate.delete(baseURL + "/api/otaPackage/{otaPackageId}", otaPackageId.getId().toString());
    }

    @Deprecated
    public Optional<JsonNode> getAttributes(String accessToken, String clientKeys, String sharedKeys) {
        Map<String, String> params = new HashMap<>();
        params.put("accessToken", accessToken);
        params.put("clientKeys", clientKeys);
        params.put("sharedKeys", sharedKeys);
        try {
            ResponseEntity<JsonNode> telemetryEntity = restTemplate.getForEntity(baseURL + "/api/v1/{accessToken}/attributes?clientKeys={clientKeys}&sharedKeys={sharedKeys}", JsonNode.class, params);
            return Optional.of(telemetryEntity.getBody());
        } catch (HttpClientErrorException exception) {
            if (exception.getStatusCode() == HttpStatus.NOT_FOUND) {
                return Optional.empty();
            } else {
                throw exception;
            }
        }
    }

    private String getTimeUrlParams(TimePageLink pageLink) {
        String urlParams = getUrlParams(pageLink);
        if (pageLink.getStartTime() != null) {
            urlParams += "&startTime={startTime}";
        }
        if (pageLink.getEndTime() != null) {
            urlParams += "&endTime={endTime}";
        }
        return urlParams;
    }

    private String getUrlParams(PageLink pageLink) {
        String urlParams = "pageSize={pageSize}&page={page}";
        if (!isEmpty(pageLink.getTextSearch())) {
            urlParams += "&textSearch={textSearch}";
        }
        if (pageLink.getSortOrder() != null) {
            urlParams += "&sortProperty={sortProperty}&sortOrder={sortOrder}";
        }
        return urlParams;
    }

    private void addTimePageLinkToParam(Map<String, String> params, TimePageLink pageLink) {
        this.addPageLinkToParam(params, pageLink);
        if (pageLink.getStartTime() != null) {
            params.put("startTime", String.valueOf(pageLink.getStartTime()));
        }
        if (pageLink.getEndTime() != null) {
            params.put("endTime", String.valueOf(pageLink.getEndTime()));
        }
    }

    private void addPageLinkToParam(Map<String, String> params, PageLink pageLink) {
        params.put("pageSize", String.valueOf(pageLink.getPageSize()));
        params.put("page", String.valueOf(pageLink.getPage()));
        if (!isEmpty(pageLink.getTextSearch())) {
            params.put("textSearch", pageLink.getTextSearch());
        }
        if (pageLink.getSortOrder() != null) {
            params.put("sortProperty", pageLink.getSortOrder().getProperty());
            params.put("sortOrder", pageLink.getSortOrder().getDirection().name());
        }
    }

    private String listToString(List<String> list) {
        return String.join(",", list);
    }

    private String listIdsToString(List<? extends EntityId> list) {
        return listToString(list.stream().map(id -> id.getId().toString()).collect(Collectors.toList()));
    }

    private String listEnumToString(List<? extends Enum> list) {
        return listToString(list.stream().map(Enum::name).collect(Collectors.toList()));
    }

    @Override
    public void close() {
        if (service != null) {
            service.shutdown();
        }
    }

}<|MERGE_RESOLUTION|>--- conflicted
+++ resolved
@@ -337,11 +337,7 @@
         addTimePageLinkToParam(params, pageLink);
 
         return restTemplate.exchange(
-<<<<<<< HEAD
-                baseURL + urlSecondPart + getTimeUrlParams(pageLink),
-=======
-                baseURL +  urlSecondPart + "&" + getTimeUrlParams(pageLink),
->>>>>>> 1bfe1bb6
+                baseURL + urlSecondPart + "&" + getTimeUrlParams(pageLink),
                 HttpMethod.GET,
                 HttpEntity.EMPTY,
                 new ParameterizedTypeReference<PageData<AlarmInfo>>() {
@@ -2038,11 +2034,7 @@
         params.put("useStrictDataTypes", Boolean.toString(useStrictDataTypes));
 
         StringBuilder urlBuilder = new StringBuilder(baseURL);
-<<<<<<< HEAD
-        urlBuilder.append("/api/plugins/telemetry/{entityType}/{entityId}/values/timeseries?keys={keys}&interval={interval}&agg={agg}&useStrictDataTypes={useStrictDataTypes}&orderBy={orderBy}&limit={limit}");
-=======
         urlBuilder.append("/api/plugins/telemetry/{entityType}/{entityId}/values/timeseries?keys={keys}&interval={interval}&limit={limit}&agg={agg}&useStrictDataTypes={useStrictDataTypes}&orderBy={orderBy}");
->>>>>>> 1bfe1bb6
 
         if (startTime != null) {
             urlBuilder.append("&startTs={startTs}");
@@ -2891,7 +2883,8 @@
                 baseURL + "/api/resource/{resourceId}/download",
                 HttpMethod.GET,
                 HttpEntity.EMPTY,
-                new ParameterizedTypeReference<>() {},
+                new ParameterizedTypeReference<>() {
+                },
                 params
         );
     }
@@ -2904,7 +2897,8 @@
                 baseURL + "/api/resource/info/{resourceId}",
                 HttpMethod.GET,
                 HttpEntity.EMPTY,
-                new ParameterizedTypeReference<TbResourceInfo>() {},
+                new ParameterizedTypeReference<TbResourceInfo>() {
+                },
                 params
         ).getBody();
     }
@@ -2917,7 +2911,8 @@
                 baseURL + "/api/resource/{resourceId}",
                 HttpMethod.GET,
                 HttpEntity.EMPTY,
-                new ParameterizedTypeReference<TbResource>() {},
+                new ParameterizedTypeReference<TbResource>() {
+                },
                 params
         ).getBody();
     }
@@ -2937,7 +2932,8 @@
                 baseURL + "/api/resource?" + getUrlParams(pageLink),
                 HttpMethod.GET,
                 HttpEntity.EMPTY,
-                new ParameterizedTypeReference<PageData<TbResourceInfo>>() {},
+                new ParameterizedTypeReference<PageData<TbResourceInfo>>() {
+                },
                 params
         ).getBody();
     }
@@ -2954,7 +2950,8 @@
                 baseURL + "/api/otaPackage/{otaPackageId}/download",
                 HttpMethod.GET,
                 HttpEntity.EMPTY,
-                new ParameterizedTypeReference<>() {},
+                new ParameterizedTypeReference<>() {
+                },
                 params
         );
     }
@@ -2967,7 +2964,8 @@
                 baseURL + "/api/otaPackage/info/{otaPackageId}",
                 HttpMethod.GET,
                 HttpEntity.EMPTY,
-                new ParameterizedTypeReference<OtaPackageInfo>() {},
+                new ParameterizedTypeReference<OtaPackageInfo>() {
+                },
                 params
         ).getBody();
     }
@@ -2980,7 +2978,8 @@
                 baseURL + "/api/otaPackage/{otaPackageId}",
                 HttpMethod.GET,
                 HttpEntity.EMPTY,
-                new ParameterizedTypeReference<OtaPackage>() {},
+                new ParameterizedTypeReference<OtaPackage>() {
+                },
                 params
         ).getBody();
     }
