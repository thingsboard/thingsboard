#
# Copyright © 2016-2018 The Thingsboard Authors
#
# Licensed under the Apache License, Version 2.0 (the "License");
# you may not use this file except in compliance with the License.
# You may obtain a copy of the License at
#
#     http://www.apache.org/licenses/LICENSE-2.0
#
# Unless required by applicable law or agreed to in writing, software
# distributed under the License is distributed on an "AS IS" BASIS,
# WITHOUT WARRANTIES OR CONDITIONS OF ANY KIND, either express or implied.
# See the License for the specific language governing permissions and
# limitations under the License.
#

apiVersion: v1
kind: Service
metadata:
  name: cassandra-headless
  labels:
    app: cassandra-headless
spec:
  ports:
    - port: 9042
      name: cql
  clusterIP: None
  selector:
    app: cassandra
---
apiVersion: "apps/v1beta1"
kind: StatefulSet
metadata:
  name: cassandra
spec:
  serviceName: cassandra-headless
  replicas: 2
  template:
    metadata:
      labels:
        app: cassandra
    spec:
      nodeSelector:
        machinetype: other
      affinity:
        podAntiAffinity:
          requiredDuringSchedulingIgnoredDuringExecution:
            - labelSelector:
                matchExpressions:
                  - key: "app"
                    operator: In
                    values:
                    - cassandra-headless
              topologyKey: "kubernetes.io/hostname"
      containers:
      - name: cassandra
<<<<<<< HEAD
        image: thingsboard/cassandra:2.0.3
=======
        image: thingsboard/cassandra:2.1.0
>>>>>>> 6535330a
        imagePullPolicy: Always
        ports:
        - containerPort: 7000
          name: intra-node
        - containerPort: 7001
          name: tls-intra-node
        - containerPort: 7199
          name: jmx
        - containerPort: 9042
          name: cql
        - containerPort: 9160
          name: thrift
        securityContext:
          capabilities:
            add:
              - IPC_LOCK
        lifecycle:
          preStop:
            exec:
              command: ["/bin/sh", "-c", "PID=$(pidof java) && kill $PID && while ps -p $PID > /dev/null; do sleep 1; done"]
        env:
          - name: MAX_HEAP_SIZE
            value: 2048M
          - name: HEAP_NEWSIZE
            value: 100M
          - name: CASSANDRA_SEEDS
            value: "cassandra-0.cassandra-headless.default.svc.cluster.local"
          - name: CASSANDRA_CLUSTER_NAME
            value: "Thingsboard-Cluster"
          - name: CASSANDRA_DC
            value: "DC1-Thingsboard-Cluster"
          - name: CASSANDRA_RACK
            value: "Rack-Thingsboard-Cluster"
          - name: CASSANDRA_AUTO_BOOTSTRAP
            value: "false"
          - name: POD_IP
            valueFrom:
              fieldRef:
                fieldPath: status.podIP
          - name: POD_NAMESPACE
            valueFrom:
              fieldRef:
                fieldPath: metadata.namespace
        readinessProbe:
          exec:
            command:
            - /bin/bash
            - -c
            - /ready-probe.sh
          initialDelaySeconds: 15
          timeoutSeconds: 5
        volumeMounts:
        - name: cassandra-data
          mountPath: /var/lib/cassandra/data
        - name: cassandra-commitlog
          mountPath: /var/lib/cassandra/commitlog
  volumeClaimTemplates:
  - metadata:
      name: cassandra-data
      annotations:
        volume.beta.kubernetes.io/storage-class: fast
    spec:
      accessModes: [ "ReadWriteOnce" ]
      resources:
        requests:
          storage: 3Gi
  - metadata:
      name: cassandra-commitlog
      annotations:
        volume.beta.kubernetes.io/storage-class: fast
    spec:
      accessModes: [ "ReadWriteOnce" ]
      resources:
        requests:
          storage: 2Gi<|MERGE_RESOLUTION|>--- conflicted
+++ resolved
@@ -54,11 +54,7 @@
               topologyKey: "kubernetes.io/hostname"
       containers:
       - name: cassandra
-<<<<<<< HEAD
-        image: thingsboard/cassandra:2.0.3
-=======
         image: thingsboard/cassandra:2.1.0
->>>>>>> 6535330a
         imagePullPolicy: Always
         ports:
         - containerPort: 7000
