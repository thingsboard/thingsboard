--- conflicted
+++ resolved
@@ -949,7 +949,19 @@
     e_error varchar
 ) PARTITION BY RANGE (ts);
 
-<<<<<<< HEAD
+CREATE TABLE IF NOT EXISTS job (
+    id uuid NOT NULL CONSTRAINT job_pkey PRIMARY KEY,
+    created_time bigint NOT NULL,
+    tenant_id uuid NOT NULL,
+    type varchar NOT NULL,
+    key varchar NOT NULL,
+    entity_id uuid NOT NULL,
+    entity_type varchar NOT NULL,
+    status varchar NOT NULL,
+    configuration varchar NOT NULL,
+    result varchar
+);
+
 CREATE TABLE IF NOT EXISTS ai_model_settings (
     id              UUID          NOT NULL PRIMARY KEY,
     external_id     UUID,
@@ -960,17 +972,4 @@
     configuration   JSONB         NOT NULL,
     CONSTRAINT ai_model_settings_name_unq_key        UNIQUE (tenant_id, name),
     CONSTRAINT ai_model_settings_external_id_unq_key UNIQUE (tenant_id, external_id)
-=======
-CREATE TABLE IF NOT EXISTS job (
-    id uuid NOT NULL CONSTRAINT job_pkey PRIMARY KEY,
-    created_time bigint NOT NULL,
-    tenant_id uuid NOT NULL,
-    type varchar NOT NULL,
-    key varchar NOT NULL,
-    entity_id uuid NOT NULL,
-    entity_type varchar NOT NULL,
-    status varchar NOT NULL,
-    configuration varchar NOT NULL,
-    result varchar
->>>>>>> dfc1a6ed
 );