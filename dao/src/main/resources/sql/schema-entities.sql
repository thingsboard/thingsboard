--- conflicted
+++ resolved
@@ -280,14 +280,7 @@
     state varchar(255),
     title varchar(255),
     zip varchar(255),
-<<<<<<< HEAD
     CONSTRAINT fk_tenant_profile FOREIGN KEY (tenant_profile_id) REFERENCES tenant_profile(id)
-=======
-    isolated_tb_core boolean,
-    isolated_tb_rule_engine boolean,
-    max_number_of_queues int ,
-    max_number_of_partitions_per_queue int
->>>>>>> a0abcb97
 );
 
 CREATE TABLE IF NOT EXISTS user_credentials (
