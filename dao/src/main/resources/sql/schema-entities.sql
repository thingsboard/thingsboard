--
-- Copyright © 2016-2021 The Thingsboard Authors
--
-- Licensed under the Apache License, Version 2.0 (the "License");
-- you may not use this file except in compliance with the License.
-- You may obtain a copy of the License at
--
--     http://www.apache.org/licenses/LICENSE-2.0
--
-- Unless required by applicable law or agreed to in writing, software
-- distributed under the License is distributed on an "AS IS" BASIS,
-- WITHOUT WARRANTIES OR CONDITIONS OF ANY KIND, either express or implied.
-- See the License for the specific language governing permissions and
-- limitations under the License.
--

CREATE TABLE IF NOT EXISTS tb_schema_settings
(
    schema_version bigint NOT NULL,
    CONSTRAINT tb_schema_settings_pkey PRIMARY KEY (schema_version)
);

CREATE OR REPLACE PROCEDURE insert_tb_schema_settings()
    LANGUAGE plpgsql AS
$$
BEGIN
    IF (SELECT COUNT(*) FROM tb_schema_settings) = 0 THEN
        INSERT INTO tb_schema_settings (schema_version) VALUES (3002000);
    END IF;
END;
$$;

call insert_tb_schema_settings();

CREATE TABLE IF NOT EXISTS admin_settings (
    id uuid NOT NULL CONSTRAINT admin_settings_pkey PRIMARY KEY,
    created_time bigint NOT NULL,
    json_value varchar,
    key varchar(255)
);

CREATE TABLE IF NOT EXISTS alarm (
    id uuid NOT NULL CONSTRAINT alarm_pkey PRIMARY KEY,
    created_time bigint NOT NULL,
    ack_ts bigint,
    clear_ts bigint,
    additional_info varchar,
    end_ts bigint,
    originator_id uuid,
    originator_type integer,
    propagate boolean,
    severity varchar(255),
    start_ts bigint,
    status varchar(255),
    tenant_id uuid,
    propagate_relation_types varchar,
    type varchar(255)
);

CREATE TABLE IF NOT EXISTS asset (
    id uuid NOT NULL CONSTRAINT asset_pkey PRIMARY KEY,
    created_time bigint NOT NULL,
    additional_info varchar,
    customer_id uuid,
    name varchar(255),
    label varchar(255),
    search_text varchar(255),
    tenant_id uuid,
    type varchar(255),
    CONSTRAINT asset_name_unq_key UNIQUE (tenant_id, name)
);

CREATE TABLE IF NOT EXISTS audit_log (
    id uuid NOT NULL CONSTRAINT audit_log_pkey PRIMARY KEY,
    created_time bigint NOT NULL,
    tenant_id uuid,
    customer_id uuid,
    entity_id uuid,
    entity_type varchar(255),
    entity_name varchar(255),
    user_id uuid,
    user_name varchar(255),
    action_type varchar(255),
    action_data varchar(1000000),
    action_status varchar(255),
    action_failure_details varchar(1000000)
);

CREATE TABLE IF NOT EXISTS attribute_kv (
  entity_type varchar(255),
  entity_id uuid,
  attribute_type varchar(255),
  attribute_key varchar(255),
  bool_v boolean,
  str_v varchar(10000000),
  long_v bigint,
  dbl_v double precision,
  json_v json,
  last_update_ts bigint,
  CONSTRAINT attribute_kv_pkey PRIMARY KEY (entity_type, entity_id, attribute_type, attribute_key)
);

CREATE TABLE IF NOT EXISTS component_descriptor (
    id uuid NOT NULL CONSTRAINT component_descriptor_pkey PRIMARY KEY,
    created_time bigint NOT NULL,
    actions varchar(255),
    clazz varchar UNIQUE,
    configuration_descriptor varchar,
    name varchar(255),
    scope varchar(255),
    search_text varchar(255),
    type varchar(255)
);

CREATE TABLE IF NOT EXISTS customer (
    id uuid NOT NULL CONSTRAINT customer_pkey PRIMARY KEY,
    created_time bigint NOT NULL,
    additional_info varchar,
    address varchar,
    address2 varchar,
    city varchar(255),
    country varchar(255),
    email varchar(255),
    phone varchar(255),
    search_text varchar(255),
    state varchar(255),
    tenant_id uuid,
    title varchar(255),
    zip varchar(255)
);

CREATE TABLE IF NOT EXISTS dashboard (
    id uuid NOT NULL CONSTRAINT dashboard_pkey PRIMARY KEY,
    created_time bigint NOT NULL,
    configuration varchar,
    assigned_customers varchar(1000000),
    search_text varchar(255),
    tenant_id uuid,
    title varchar(255)
);

CREATE TABLE IF NOT EXISTS rule_chain (
    id uuid NOT NULL CONSTRAINT rule_chain_pkey PRIMARY KEY,
    created_time bigint NOT NULL,
    additional_info varchar,
    configuration varchar(10000000),
    name varchar(255),
    type varchar(255),
    first_rule_node_id uuid,
    root boolean,
    debug_mode boolean,
    search_text varchar(255),
    tenant_id uuid
);

CREATE TABLE IF NOT EXISTS rule_node (
    id uuid NOT NULL CONSTRAINT rule_node_pkey PRIMARY KEY,
    created_time bigint NOT NULL,
    rule_chain_id uuid,
    additional_info varchar,
    configuration varchar(10000000),
    type varchar(255),
    name varchar(255),
    debug_mode boolean,
    search_text varchar(255)
);

CREATE TABLE IF NOT EXISTS rule_node_state (
    id uuid NOT NULL CONSTRAINT rule_node_state_pkey PRIMARY KEY,
    created_time bigint NOT NULL,
    rule_node_id uuid NOT NULL,
    entity_type varchar(32) NOT NULL,
    entity_id uuid NOT NULL,
    state_data varchar(16384) NOT NULL,
    CONSTRAINT rule_node_state_unq_key UNIQUE (rule_node_id, entity_id),
    CONSTRAINT fk_rule_node_state_node_id FOREIGN KEY (rule_node_id) REFERENCES rule_node(id) ON DELETE CASCADE
);

CREATE TABLE IF NOT EXISTS device_profile (
    id uuid NOT NULL CONSTRAINT device_profile_pkey PRIMARY KEY,
    created_time bigint NOT NULL,
    name varchar(255),
    type varchar(255),
    transport_type varchar(255),
    provision_type varchar(255),
    profile_data jsonb,
    description varchar,
    search_text varchar(255),
    is_default boolean,
    tenant_id uuid,
    default_rule_chain_id uuid,
    default_queue_name varchar(255),
    provision_device_key varchar,
    CONSTRAINT device_profile_name_unq_key UNIQUE (tenant_id, name),
    CONSTRAINT device_provision_key_unq_key UNIQUE (provision_device_key),
    CONSTRAINT fk_default_rule_chain_device_profile FOREIGN KEY (default_rule_chain_id) REFERENCES rule_chain(id)
);

CREATE TABLE IF NOT EXISTS device (
    id uuid NOT NULL CONSTRAINT device_pkey PRIMARY KEY,
    created_time bigint NOT NULL,
    additional_info varchar,
    customer_id uuid,
    device_profile_id uuid NOT NULL,
    device_data jsonb,
    type varchar(255),
    name varchar(255),
    label varchar(255),
    search_text varchar(255),
    tenant_id uuid,
    CONSTRAINT device_name_unq_key UNIQUE (tenant_id, name),
    CONSTRAINT fk_device_profile FOREIGN KEY (device_profile_id) REFERENCES device_profile(id)
);

CREATE TABLE IF NOT EXISTS device_credentials (
    id uuid NOT NULL CONSTRAINT device_credentials_pkey PRIMARY KEY,
    created_time bigint NOT NULL,
    credentials_id varchar,
    credentials_type varchar(255),
    credentials_value varchar,
    device_id uuid,
    CONSTRAINT device_credentials_id_unq_key UNIQUE (credentials_id),
    CONSTRAINT device_credentials_device_id_unq_key UNIQUE (device_id)
);

CREATE TABLE IF NOT EXISTS event (
    id uuid NOT NULL CONSTRAINT event_pkey PRIMARY KEY,
    created_time bigint NOT NULL,
    body varchar(10000000),
    entity_id uuid,
    entity_type varchar(255),
    event_type varchar(255),
    event_uid varchar(255),
    tenant_id uuid,
    ts bigint NOT NULL,
    CONSTRAINT event_unq_key UNIQUE (tenant_id, entity_type, entity_id, event_type, event_uid)
);

CREATE TABLE IF NOT EXISTS relation (
    from_id uuid,
    from_type varchar(255),
    to_id uuid,
    to_type varchar(255),
    relation_type_group varchar(255),
    relation_type varchar(255),
    additional_info varchar,
    CONSTRAINT relation_pkey PRIMARY KEY (from_id, from_type, relation_type_group, relation_type, to_id, to_type)
);
-- ) PARTITION BY LIST (relation_type_group);
--
-- CREATE TABLE other_relations PARTITION OF relation DEFAULT;
-- CREATE TABLE common_relations PARTITION OF relation FOR VALUES IN ('COMMON');
-- CREATE TABLE alarm_relations PARTITION OF relation FOR VALUES IN ('ALARM');
-- CREATE TABLE dashboard_relations PARTITION OF relation FOR VALUES IN ('DASHBOARD');
-- CREATE TABLE rule_relations PARTITION OF relation FOR VALUES IN ('RULE_CHAIN', 'RULE_NODE');

CREATE TABLE IF NOT EXISTS tb_user (
    id uuid NOT NULL CONSTRAINT tb_user_pkey PRIMARY KEY,
    created_time bigint NOT NULL,
    additional_info varchar,
    authority varchar(255),
    customer_id uuid,
    email varchar(255) UNIQUE,
    first_name varchar(255),
    last_name varchar(255),
    search_text varchar(255),
    tenant_id uuid
);

CREATE TABLE IF NOT EXISTS tenant_profile (
    id uuid NOT NULL CONSTRAINT tenant_profile_pkey PRIMARY KEY,
    created_time bigint NOT NULL,
    name varchar(255),
    profile_data jsonb,
    description varchar,
    search_text varchar(255),
    is_default boolean,
    isolated_tb_core boolean,
    isolated_tb_rule_engine boolean,
    CONSTRAINT tenant_profile_name_unq_key UNIQUE (name)
);

CREATE TABLE IF NOT EXISTS tenant (
    id uuid NOT NULL CONSTRAINT tenant_pkey PRIMARY KEY,
    created_time bigint NOT NULL,
    additional_info varchar,
    tenant_profile_id uuid NOT NULL,
    address varchar,
    address2 varchar,
    city varchar(255),
    country varchar(255),
    email varchar(255),
    phone varchar(255),
    region varchar(255),
    search_text varchar(255),
    state varchar(255),
    title varchar(255),
    zip varchar(255),
    CONSTRAINT fk_tenant_profile FOREIGN KEY (tenant_profile_id) REFERENCES tenant_profile(id)
);

CREATE TABLE IF NOT EXISTS user_credentials (
    id uuid NOT NULL CONSTRAINT user_credentials_pkey PRIMARY KEY,
    created_time bigint NOT NULL,
    activate_token varchar(255) UNIQUE,
    enabled boolean,
    password varchar(255),
    reset_token varchar(255) UNIQUE,
    user_id uuid UNIQUE
);

CREATE TABLE IF NOT EXISTS widget_type (
    id uuid NOT NULL CONSTRAINT widget_type_pkey PRIMARY KEY,
    created_time bigint NOT NULL,
    alias varchar(255),
    bundle_alias varchar(255),
    descriptor varchar(1000000),
    name varchar(255),
    tenant_id uuid
);

CREATE TABLE IF NOT EXISTS widgets_bundle (
    id uuid NOT NULL CONSTRAINT widgets_bundle_pkey PRIMARY KEY,
    created_time bigint NOT NULL,
    alias varchar(255),
    search_text varchar(255),
    tenant_id uuid,
    title varchar(255)
);

CREATE TABLE IF NOT EXISTS entity_view (
    id uuid NOT NULL CONSTRAINT entity_view_pkey PRIMARY KEY,
    created_time bigint NOT NULL,
    entity_id uuid,
    entity_type varchar(255),
    tenant_id uuid,
    customer_id uuid,
    type varchar(255),
    name varchar(255),
    keys varchar(10000000),
    start_ts bigint,
    end_ts bigint,
    search_text varchar(255),
    additional_info varchar
);

CREATE TABLE IF NOT EXISTS ts_kv_latest
(
    entity_id uuid   NOT NULL,
    key       int    NOT NULL,
    ts        bigint NOT NULL,
    bool_v    boolean,
    str_v     varchar(10000000),
    long_v    bigint,
    dbl_v     double precision,
    json_v    json,
    CONSTRAINT ts_kv_latest_pkey PRIMARY KEY (entity_id, key)
);

CREATE TABLE IF NOT EXISTS ts_kv_dictionary
(
    key    varchar(255) NOT NULL,
    key_id serial UNIQUE,
    CONSTRAINT ts_key_id_pkey PRIMARY KEY (key)
);

CREATE TABLE IF NOT EXISTS oauth2_client_registration_info (
    id uuid NOT NULL CONSTRAINT oauth2_client_registration_info_pkey PRIMARY KEY,
    enabled boolean,
    created_time bigint NOT NULL,
    additional_info varchar,
    client_id varchar(255),
    client_secret varchar(255),
    authorization_uri varchar(255),
    token_uri varchar(255),
    scope varchar(255),
    user_info_uri varchar(255),
    user_name_attribute_name varchar(255),
    jwk_set_uri varchar(255),
    client_authentication_method varchar(255),
    login_button_label varchar(255),
    login_button_icon varchar(255),
    allow_user_creation boolean,
    activate_user boolean,
    type varchar(31),
    basic_email_attribute_key varchar(31),
    basic_first_name_attribute_key varchar(31),
    basic_last_name_attribute_key varchar(31),
    basic_tenant_name_strategy varchar(31),
    basic_tenant_name_pattern varchar(255),
    basic_customer_name_pattern varchar(255),
    basic_default_dashboard_name varchar(255),
    basic_always_full_screen boolean,
    custom_url varchar(255),
    custom_username varchar(255),
    custom_password varchar(255),
    custom_send_token boolean
);

CREATE TABLE IF NOT EXISTS oauth2_client_registration (
    id uuid NOT NULL CONSTRAINT oauth2_client_registration_pkey PRIMARY KEY,
    created_time bigint NOT NULL,
    domain_name varchar(255),
    domain_scheme varchar(31),
    client_registration_info_id uuid
);

CREATE TABLE IF NOT EXISTS oauth2_client_registration_template (
    id uuid NOT NULL CONSTRAINT oauth2_client_registration_template_pkey PRIMARY KEY,
    created_time bigint NOT NULL,
    additional_info varchar,
    provider_id varchar(255),
    authorization_uri varchar(255),
    token_uri varchar(255),
    scope varchar(255),
    user_info_uri varchar(255),
    user_name_attribute_name varchar(255),
    jwk_set_uri varchar(255),
    client_authentication_method varchar(255),
    type varchar(31),
    basic_email_attribute_key varchar(31),
    basic_first_name_attribute_key varchar(31),
    basic_last_name_attribute_key varchar(31),
    basic_tenant_name_strategy varchar(31),
    basic_tenant_name_pattern varchar(255),
    basic_customer_name_pattern varchar(255),
    basic_default_dashboard_name varchar(255),
    basic_always_full_screen boolean,
    comment varchar,
    login_button_icon varchar(255),
    login_button_label varchar(255),
    help_link varchar(255),
    CONSTRAINT oauth2_template_provider_id_unq_key UNIQUE (provider_id)
);

CREATE TABLE IF NOT EXISTS api_usage_state (
    id uuid NOT NULL CONSTRAINT usage_record_pkey PRIMARY KEY,
    created_time bigint NOT NULL,
    tenant_id uuid,
    entity_type varchar(32),
    entity_id uuid,
    transport varchar(32),
    db_storage varchar(32),
    re_exec varchar(32),
    js_exec varchar(32),
    email_exec varchar(32),
    sms_exec varchar(32),
    CONSTRAINT api_usage_state_unq_key UNIQUE (tenant_id, entity_id)
);

<<<<<<< HEAD
CREATE TABLE IF NOT EXISTS edge (
    id uuid NOT NULL CONSTRAINT edge_pkey PRIMARY KEY,
    created_time bigint NOT NULL,
    additional_info varchar,
    customer_id uuid,
    root_rule_chain_id uuid,
    type varchar(255),
    name varchar(255),
    label varchar(255),
    routing_key varchar(255),
    secret varchar(255),
    edge_license_key varchar(30),
    cloud_endpoint varchar(255),
    search_text varchar(255),
    tenant_id uuid,
    CONSTRAINT edge_name_unq_key UNIQUE (tenant_id, name),
    CONSTRAINT edge_routing_key_unq_key UNIQUE (routing_key)
);

CREATE TABLE IF NOT EXISTS edge_event (
    id uuid NOT NULL CONSTRAINT edge_event_pkey PRIMARY KEY,
    created_time bigint NOT NULL,
    edge_id uuid,
    edge_event_type varchar(255),
    edge_event_uid varchar(255),
    entity_id uuid,
    edge_event_action varchar(255),
    body varchar(10000000),
    tenant_id uuid,
    ts bigint NOT NULL
=======
CREATE TABLE IF NOT EXISTS resource (
    tenant_id uuid NOT NULL,
    resource_type varchar(32) NOT NULL,
    resource_id varchar(255) NOT NULL,
    resource_value varchar,
    CONSTRAINT resource_unq_key UNIQUE (tenant_id, resource_type, resource_id)
>>>>>>> 3420eeb9
);

CREATE OR REPLACE PROCEDURE cleanup_events_by_ttl(IN ttl bigint, IN debug_ttl bigint, INOUT deleted bigint)
    LANGUAGE plpgsql AS
$$
DECLARE
    ttl_ts bigint;
    debug_ttl_ts bigint;
    ttl_deleted_count bigint DEFAULT 0;
    debug_ttl_deleted_count bigint DEFAULT 0;
BEGIN
    IF ttl > 0 THEN
        ttl_ts := (EXTRACT(EPOCH FROM current_timestamp) * 1000 - ttl::bigint * 1000)::bigint;
        EXECUTE format(
                'WITH deleted AS (DELETE FROM event WHERE ts < %L::bigint AND (event_type != %L::varchar AND event_type != %L::varchar) RETURNING *) SELECT count(*) FROM deleted', ttl_ts, 'DEBUG_RULE_NODE', 'DEBUG_RULE_CHAIN') into ttl_deleted_count;
    END IF;
    IF debug_ttl > 0 THEN
        debug_ttl_ts := (EXTRACT(EPOCH FROM current_timestamp) * 1000 - debug_ttl::bigint * 1000)::bigint;
        EXECUTE format(
                'WITH deleted AS (DELETE FROM event WHERE ts < %L::bigint AND (event_type = %L::varchar OR event_type = %L::varchar) RETURNING *) SELECT count(*) FROM deleted', debug_ttl_ts, 'DEBUG_RULE_NODE', 'DEBUG_RULE_CHAIN') into debug_ttl_deleted_count;
    END IF;
    RAISE NOTICE 'Events removed by ttl: %', ttl_deleted_count;
    RAISE NOTICE 'Debug Events removed by ttl: %', debug_ttl_deleted_count;
    deleted := ttl_deleted_count + debug_ttl_deleted_count;
END
$$;

CREATE OR REPLACE FUNCTION to_uuid(IN entity_id varchar, OUT uuid_id uuid) AS
$$
BEGIN
    uuid_id := substring(entity_id, 8, 8) || '-' || substring(entity_id, 4, 4) || '-1' || substring(entity_id, 1, 3) ||
               '-' || substring(entity_id, 16, 4) || '-' || substring(entity_id, 20, 12);
END;
$$ LANGUAGE plpgsql;


CREATE OR REPLACE PROCEDURE cleanup_edge_events_by_ttl(IN ttl bigint, INOUT deleted bigint)
    LANGUAGE plpgsql AS
$$
DECLARE
    ttl_ts bigint;
    ttl_deleted_count bigint DEFAULT 0;
BEGIN
    IF ttl > 0 THEN
        ttl_ts := (EXTRACT(EPOCH FROM current_timestamp) * 1000 - ttl::bigint * 1000)::bigint;
        EXECUTE format(
                'WITH deleted AS (DELETE FROM edge_event WHERE ts < %L::bigint RETURNING *) SELECT count(*) FROM deleted', ttl_ts) into ttl_deleted_count;
    END IF;
    RAISE NOTICE 'Edge events removed by ttl: %', ttl_deleted_count;
    deleted := ttl_deleted_count;
END
$$;<|MERGE_RESOLUTION|>--- conflicted
+++ resolved
@@ -448,7 +448,14 @@
     CONSTRAINT api_usage_state_unq_key UNIQUE (tenant_id, entity_id)
 );
 
-<<<<<<< HEAD
+CREATE TABLE IF NOT EXISTS resource (
+    tenant_id uuid NOT NULL,
+    resource_type varchar(32) NOT NULL,
+    resource_id varchar(255) NOT NULL,
+    resource_value varchar,
+    CONSTRAINT resource_unq_key UNIQUE (tenant_id, resource_type, resource_id)
+);
+
 CREATE TABLE IF NOT EXISTS edge (
     id uuid NOT NULL CONSTRAINT edge_pkey PRIMARY KEY,
     created_time bigint NOT NULL,
@@ -479,14 +486,6 @@
     body varchar(10000000),
     tenant_id uuid,
     ts bigint NOT NULL
-=======
-CREATE TABLE IF NOT EXISTS resource (
-    tenant_id uuid NOT NULL,
-    resource_type varchar(32) NOT NULL,
-    resource_id varchar(255) NOT NULL,
-    resource_value varchar,
-    CONSTRAINT resource_unq_key UNIQUE (tenant_id, resource_type, resource_id)
->>>>>>> 3420eeb9
 );
 
 CREATE OR REPLACE PROCEDURE cleanup_events_by_ttl(IN ttl bigint, IN debug_ttl bigint, INOUT deleted bigint)
