/**
 * Copyright © 2016-2024 The Thingsboard Authors
 *
 * Licensed under the Apache License, Version 2.0 (the "License");
 * you may not use this file except in compliance with the License.
 * You may obtain a copy of the License at
 *
 *     http://www.apache.org/licenses/LICENSE-2.0
 *
 * Unless required by applicable law or agreed to in writing, software
 * distributed under the License is distributed on an "AS IS" BASIS,
 * WITHOUT WARRANTIES OR CONDITIONS OF ANY KIND, either express or implied.
 * See the License for the specific language governing permissions and
 * limitations under the License.
 */
package org.thingsboard.server.dao.timeseries;

import com.datastax.oss.driver.api.core.cql.AsyncResultSet;
import com.datastax.oss.driver.api.core.cql.BoundStatement;
import com.datastax.oss.driver.api.core.cql.BoundStatementBuilder;
import com.datastax.oss.driver.api.core.cql.PreparedStatement;
import com.datastax.oss.driver.api.core.cql.Row;
import com.datastax.oss.driver.api.querybuilder.QueryBuilder;
import com.datastax.oss.driver.api.querybuilder.select.Select;
import com.google.common.base.Function;
import com.google.common.util.concurrent.AsyncFunction;
import com.google.common.util.concurrent.FutureCallback;
import com.google.common.util.concurrent.Futures;
import com.google.common.util.concurrent.ListenableFuture;
import com.google.common.util.concurrent.MoreExecutors;
import com.google.common.util.concurrent.SettableFuture;
import jakarta.annotation.Nullable;
import jakarta.annotation.PostConstruct;
import jakarta.annotation.PreDestroy;
import lombok.Getter;
import lombok.SneakyThrows;
import lombok.extern.slf4j.Slf4j;
import org.springframework.beans.factory.annotation.Autowired;
import org.springframework.beans.factory.annotation.Value;
import org.springframework.core.env.Environment;
import org.springframework.core.env.Profiles;
import org.springframework.stereotype.Component;
import org.thingsboard.server.common.data.ObjectType;
import org.thingsboard.server.common.data.id.EntityId;
import org.thingsboard.server.common.data.id.TenantId;
import org.thingsboard.server.common.data.kv.Aggregation;
import org.thingsboard.server.common.data.kv.BaseReadTsKvQuery;
import org.thingsboard.server.common.data.kv.DataType;
import org.thingsboard.server.common.data.kv.DeleteTsKvQuery;
import org.thingsboard.server.common.data.kv.IntervalType;
import org.thingsboard.server.common.data.kv.KvEntry;
import org.thingsboard.server.common.data.kv.ReadTsKvQuery;
import org.thingsboard.server.common.data.kv.ReadTsKvQueryResult;
import org.thingsboard.server.common.data.kv.TsKv;
import org.thingsboard.server.common.data.kv.TsKvEntry;
import org.thingsboard.server.common.data.kv.TsKvEntryAggWrapper;
import org.thingsboard.server.common.data.kv.TsKvQuery;
import org.thingsboard.server.dao.model.ModelConstants;
import org.thingsboard.server.dao.nosql.TbResultSet;
import org.thingsboard.server.dao.nosql.TbResultSetFuture;
import org.thingsboard.server.dao.sqlts.AggregationTimeseriesDao;
import org.thingsboard.server.dao.util.NoSqlTsDao;
import org.thingsboard.server.dao.util.TimeUtils;

import java.time.Instant;
import java.time.LocalDateTime;
import java.time.ZoneOffset;
import java.time.temporal.ChronoUnit;
import java.util.ArrayList;
import java.util.Collections;
import java.util.List;
import java.util.Optional;
import java.util.UUID;
import java.util.concurrent.TimeUnit;
import java.util.concurrent.locks.Lock;
import java.util.concurrent.locks.ReentrantLock;
import java.util.function.Consumer;
import java.util.stream.Collectors;

import static com.datastax.oss.driver.api.querybuilder.QueryBuilder.literal;

/**
 * @author Andrew Shvayka
 */
@Component
@Slf4j
@NoSqlTsDao
public class CassandraBaseTimeseriesDao extends AbstractCassandraBaseTimeseriesDao implements TimeseriesDao, AggregationTimeseriesDao {

    protected static final int MIN_AGGREGATION_STEP_MS = 1000;
    public static final String ASC_ORDER = "ASC";
    public static final long SECONDS_IN_DAY = TimeUnit.DAYS.toSeconds(1);
    protected static final List<Long> FIXED_PARTITION = List.of(0L);
    protected static final String INSERT_WITH_NULL = INSERT_INTO + ModelConstants.TS_KV_CF +
            "(" + ModelConstants.ENTITY_TYPE_COLUMN +
            "," + ModelConstants.ENTITY_ID_COLUMN +
            "," + ModelConstants.KEY_COLUMN +
            "," + ModelConstants.PARTITION_COLUMN +
            "," + ModelConstants.TS_COLUMN +
            "," + ModelConstants.BOOLEAN_VALUE_COLUMN +
            "," + ModelConstants.STRING_VALUE_COLUMN +
            "," + ModelConstants.LONG_VALUE_COLUMN +
            "," + ModelConstants.DOUBLE_VALUE_COLUMN +
            "," + ModelConstants.JSON_VALUE_COLUMN + ")" +
            " VALUES(?, ?, ?, ?, ?, ?, ?, ?, ?, ?)";

    private CassandraTsPartitionsCache cassandraTsPartitionsCache;

    @Autowired
    private Environment environment;

    @Getter
    @Value("${cassandra.query.ts_key_value_partitioning}")
    private String partitioning;

    @Getter
    @Value("${cassandra.query.use_ts_key_value_partitioning_on_read:true}")
    private boolean useTsKeyValuePartitioningOnRead;

    @Value("${cassandra.query.ts_key_value_partitions_max_cache_size:100000}")
    private long partitionsCacheSize;

    @Value("${cassandra.query.ts_key_value_ttl}")
    private long systemTtl;

    @Value("${cassandra.query.set_null_values_enabled}")
    private boolean setNullValuesEnabled;

    private NoSqlTsPartitionDate tsFormat;

    private PreparedStatement partitionInsertStmt;
    private PreparedStatement partitionInsertTtlStmt;
    private PreparedStatement[] saveStmts;
    private PreparedStatement[] saveTtlStmts;
    private PreparedStatement[] fetchStmtsAsc;
    private PreparedStatement[] fetchStmtsDesc;
    private PreparedStatement deleteStmt;
    private PreparedStatement saveWithNullStmt;
    private PreparedStatement saveWithNullWithTtlStmt;
    private final Lock stmtCreationLock = new ReentrantLock();

    private boolean isInstall() {
        return environment.acceptsProfiles(Profiles.of("install"));
    }

    @PostConstruct
    public void init() {
        super.startExecutor();
        if (!isInstall()) {
            getFetchStmt(Aggregation.NONE, DESC_ORDER);
        }
        Optional<NoSqlTsPartitionDate> partition = NoSqlTsPartitionDate.parse(partitioning);
        if (partition.isPresent()) {
            tsFormat = partition.get();
            if (!isFixedPartitioning() && partitionsCacheSize > 0) {
                cassandraTsPartitionsCache = new CassandraTsPartitionsCache(partitionsCacheSize);
            }
        } else {
            log.warn("Incorrect configuration of partitioning {}", partitioning);
            throw new RuntimeException("Failed to parse partitioning property: " + partitioning + "!");
        }
    }

    @PreDestroy
    public void stop() {
        super.stopExecutor();
    }

    @Override
    public ListenableFuture<List<ReadTsKvQueryResult>> findAllAsync(TenantId tenantId, EntityId entityId, List<ReadTsKvQuery> queries) {
        List<ListenableFuture<ReadTsKvQueryResult>> futures = queries.stream()
                .map(query -> findAllAsync(tenantId, entityId, query)).collect(Collectors.toList());
        return Futures.allAsList(futures);
    }

    @Override
    public ListenableFuture<Integer> save(TenantId tenantId, EntityId entityId, TsKvEntry tsKvEntry, long ttl) {
        List<ListenableFuture<Void>> futures = new ArrayList<>();
        ttl = computeTtl(ttl);
        int dataPointDays = tsKvEntry.getDataPoints() * Math.max(1, (int) (ttl / SECONDS_IN_DAY));
        long partition = toPartitionTs(tsKvEntry.getTs());
        String entityType = entityId.getEntityType().name();
        UUID entityIdId = entityId.getId();
        String entryKey = tsKvEntry.getKey();
        long ts = tsKvEntry.getTs();
        DataType type = tsKvEntry.getDataType();
        BoundStatementBuilder stmtBuilder;
        if (setNullValuesEnabled) {
            Boolean booleanValue = tsKvEntry.getBooleanValue().orElse(null);
            String strValue = tsKvEntry.getStrValue().orElse(null);
            Long longValue = tsKvEntry.getLongValue().orElse(null);
            Double doubleValue = tsKvEntry.getDoubleValue().orElse(null);
            String jsonValue = tsKvEntry.getJsonValue().orElse(null);
            if (ttl == 0) {
                stmtBuilder = new BoundStatementBuilder(getSaveWithNullStmt()
                        .bind(entityType, entityIdId, entryKey, partition, ts, booleanValue, strValue, longValue, doubleValue, jsonValue));
            } else {
                stmtBuilder = new BoundStatementBuilder(getSaveWithNullWithTtlStmt()
                        .bind(entityType, entityIdId, entryKey, partition, ts, booleanValue, strValue, longValue, doubleValue, jsonValue, (int) ttl));
            }
        } else {
            stmtBuilder = new BoundStatementBuilder((ttl == 0 ? getSaveStmt(type) : getSaveTtlStmt(type)).bind());
            stmtBuilder.setString(0, entityType)
                    .setUuid(1, entityIdId)
                    .setString(2, entryKey)
                    .setLong(3, partition)
                    .setLong(4, ts);
            addValue(tsKvEntry, stmtBuilder, 5);
            if (ttl > 0) {
                stmtBuilder.setInt(6, (int) ttl);
            }
        }
        BoundStatement stmt = stmtBuilder.build();
        futures.add(getFuture(executeAsyncWrite(tenantId, stmt), rs -> null));
        return Futures.transform(Futures.allAsList(futures), result -> dataPointDays, MoreExecutors.directExecutor());
    }

    @Override
    public ListenableFuture<Integer> savePartition(TenantId tenantId, EntityId entityId, long tsKvEntryTs, String key) {
        if (isFixedPartitioning()) {
            return Futures.immediateFuture(null);
        }
        // DO NOT apply custom TTL to partition, otherwise, short TTL will remove partition too early
        // partitions must remain in the DB forever or be removed only by systemTtl
        // removal of empty partition is too expensive (we need to scan all data keys for these partitions with ALLOW FILTERING)
        long ttl = computeTtl(0);
        long partition = toPartitionTs(tsKvEntryTs);
        if (cassandraTsPartitionsCache == null) {
            return doSavePartition(tenantId, entityId, key, ttl, partition);
        } else {
            CassandraPartitionCacheKey partitionSearchKey = new CassandraPartitionCacheKey(entityId, key, partition);
            if (!cassandraTsPartitionsCache.has(partitionSearchKey)) {
                ListenableFuture<Integer> result = doSavePartition(tenantId, entityId, key, ttl, partition);
                Futures.addCallback(result, new CacheCallback<>(partitionSearchKey), MoreExecutors.directExecutor());
                return result;
            } else {
                return Futures.immediateFuture(0);
            }
        }
    }

    @Override
    public ListenableFuture<Void> remove(TenantId tenantId, EntityId entityId, DeleteTsKvQuery query) {
        long minPartition = toPartitionTs(query.getStartTs());
        long maxPartition = toPartitionTs(query.getEndTs());

        final SimpleListenableFuture<Void> resultFuture = new SimpleListenableFuture<>();
        final ListenableFuture<List<Long>> partitionsListFuture = getPartitionsFuture(tenantId, query, entityId, minPartition, maxPartition);

        Futures.addCallback(partitionsListFuture, new FutureCallback<List<Long>>() {
            @Override
            public void onSuccess(@Nullable List<Long> partitions) {
                QueryCursor cursor = new QueryCursor(entityId.getEntityType().name(), entityId.getId(), query, partitions);
                deleteAsync(tenantId, cursor, resultFuture);
            }

            @Override
            public void onFailure(Throwable t) {
                log.error("[{}][{}] Failed to fetch partitions for interval {}-{}", entityId.getEntityType().name(), entityId.getId(), minPartition, maxPartition, t);
            }
        }, readResultsProcessingExecutor);
        return resultFuture;
    }

    @Override
    public ListenableFuture<ReadTsKvQueryResult> findAllAsync(TenantId tenantId, EntityId entityId, ReadTsKvQuery query) {
        var aggParams = query.getAggParameters();
        if (Aggregation.NONE.equals(aggParams.getAggregation())) {
            return findAllAsyncWithLimit(tenantId, entityId, query);
        } else {
            long startPeriod = query.getStartTs();
            long endPeriod = Math.max(query.getStartTs() + 1, query.getEndTs());
            List<ListenableFuture<Optional<TsKvEntryAggWrapper>>> futures = new ArrayList<>();
            var intervalType = aggParams.getIntervalType();
            while (startPeriod < endPeriod) {
                long startTs = startPeriod;
                long endTs;
                if (IntervalType.MILLISECONDS.equals(intervalType)) {
                    endTs = startPeriod + Math.max(query.getInterval(), MIN_AGGREGATION_STEP_MS);
                } else {
                    endTs = TimeUtils.calculateIntervalEnd(startTs, aggParams.getIntervalType(), aggParams.getTzId());
                }
                endTs = Math.min(endTs, endPeriod);
                ReadTsKvQuery subQuery = new BaseReadTsKvQuery(query.getKey(), startTs, endTs, endTs - startTs, 1, query.getAggregation(), query.getOrder());
                futures.add(findAndAggregateAsync(tenantId, entityId, subQuery));
                startPeriod = endTs;
            }
            ListenableFuture<List<Optional<TsKvEntryAggWrapper>>> future = Futures.allAsList(futures);
            return Futures.transform(future, new Function<>() {
                @Nullable
                @Override
                public ReadTsKvQueryResult apply(@Nullable List<Optional<TsKvEntryAggWrapper>> input) {
                    if (input == null) {
                        return new ReadTsKvQueryResult(query.getId(), Collections.emptyList(), query.getStartTs());
                    } else {
                        long maxTs = query.getStartTs();
                        List<TsKvEntry> data = new ArrayList<>();
                        for (var opt : input) {
                            if (opt.isPresent()) {
                                TsKvEntryAggWrapper tsKvEntryAggWrapper = opt.get();
                                maxTs = Math.max(maxTs, tsKvEntryAggWrapper.getLastEntryTs());
                                data.add(tsKvEntryAggWrapper.getEntry());
                            }
                        }
                        return new ReadTsKvQueryResult(query.getId(), data, maxTs);
                    }

                }
            }, readResultsProcessingExecutor);
        }
    }

    @Override
    public ListenableFuture<Void> findAllAsync(TenantId tenantId, EntityId entityId, String key, Consumer<TsKvEntry> processor) {
        ListenableFuture<List<Long>> partitionsFuture = getPartitions(tenantId, entityId, key, 0, System.currentTimeMillis());
        SettableFuture<List<TsKvEntry>> resultFuture = SettableFuture.create();
        Futures.addCallback(partitionsFuture, new FutureCallback<>() {
            @Override
            public void onSuccess(List<Long> partitions) {
                TsKvQueryCursor cursor = TsKvQueryCursor.builder()
                        .entityType(entityId.getEntityType().name())
                        .entityId(entityId.getId())
                        .baseQuery(new BaseReadTsKvQuery(key, 0, System.currentTimeMillis(), Integer.MAX_VALUE, "ASC"))
                        .partitions(partitions)
                        .dataProcessor(tsKvEntries -> tsKvEntries.forEach(processor))
                        .build();
                findAllAsyncSequentiallyWithLimit(tenantId, cursor, resultFuture);
            }

            @Override
            public void onFailure(Throwable t) {
                resultFuture.setException(t);
            }
        }, readResultsProcessingExecutor);
        return Futures.transform(resultFuture, result -> null, MoreExecutors.directExecutor());
    }

    @Override
    public void cleanup(long systemTtl) {
        //Cleanup by TTL is native for Cassandra
    }

    private ListenableFuture<ReadTsKvQueryResult> findAllAsyncWithLimit(TenantId tenantId, EntityId entityId, ReadTsKvQuery query) {
        ListenableFuture<List<Long>> partitionsListFuture = getPartitions(tenantId, entityId, query.getKey(), query.getStartTs(), query.getEndTs());
        SettableFuture<List<TsKvEntry>> resultFuture = SettableFuture.create();
        Futures.addCallback(partitionsListFuture, new FutureCallback<>() {
            @Override
            public void onSuccess(@Nullable List<Long> partitions) {
                TsKvQueryCursor cursor = TsKvQueryCursor.builder()
                        .entityType(entityId.getEntityType().name())
                        .entityId(entityId.getId())
                        .baseQuery(query)
                        .partitions(partitions)
                        .build();
                findAllAsyncSequentiallyWithLimit(tenantId, cursor, resultFuture);
            }

            @Override
            public void onFailure(Throwable t) {
                log.error("[{}][{}] Failed to fetch partitions for interval {}-{}", entityId.getEntityType().name(), entityId.getId(), toPartitionTs(query.getStartTs()), toPartitionTs(query.getEndTs()), t);
                resultFuture.setException(t);
            }
        }, readResultsProcessingExecutor);

        return Futures.transform(resultFuture, tsKvEntries -> {
            long lastTs = query.getStartTs();
            if (tsKvEntries != null) {
                lastTs = tsKvEntries.stream().map(TsKvEntry::getTs).max(Long::compare).orElse(query.getStartTs());
            }
            return new ReadTsKvQueryResult(query.getId(), tsKvEntries, lastTs);
        }, MoreExecutors.directExecutor());
    }

    long toPartitionTs(long ts) {
        LocalDateTime time = LocalDateTime.ofInstant(Instant.ofEpochMilli(ts), ZoneOffset.UTC);
        return tsFormat.truncatedTo(time).toInstant(ZoneOffset.UTC).toEpochMilli();
    }

    private void findAllAsyncSequentiallyWithLimit(TenantId tenantId, final TsKvQueryCursor cursor, final SettableFuture<List<TsKvEntry>> resultFuture) {
        if (cursor.isFull() || !cursor.hasNextPartition()) {
            resultFuture.set(cursor.getData());
        } else {
            PreparedStatement proto = getFetchStmt(Aggregation.NONE, cursor.getOrderBy());
            BoundStatementBuilder stmtBuilder = new BoundStatementBuilder(proto.bind());

            stmtBuilder.setString(0, cursor.getEntityType());
            stmtBuilder.setUuid(1, cursor.getEntityId());
            stmtBuilder.setString(2, cursor.getKey());
            stmtBuilder.setLong(3, cursor.getNextPartition());
            stmtBuilder.setLong(4, cursor.getStartTs());
            stmtBuilder.setLong(5, cursor.getEndTs());
            stmtBuilder.setInt(6, cursor.getCurrentLimit());

            BoundStatement stmt = stmtBuilder.build();

            Futures.addCallback(executeAsyncRead(tenantId, stmt), new FutureCallback<TbResultSet>() {
                @Override
                public void onSuccess(@Nullable TbResultSet result) {
                    if (result == null) {
                        cursor.addData(convertResultToTsKvEntryList(Collections.emptyList()));
                        findAllAsyncSequentiallyWithLimit(tenantId, cursor, resultFuture);
                    } else {
                        Futures.addCallback(result.allRows(readResultsProcessingExecutor), new FutureCallback<List<Row>>() {

                            @Override
                            public void onSuccess(@Nullable List<Row> result) {
                                cursor.addData(convertResultToTsKvEntryList(result == null ? Collections.emptyList() : result));
                                findAllAsyncSequentiallyWithLimit(tenantId, cursor, resultFuture);
                            }

                            @Override
                            public void onFailure(Throwable t) {
                                log.error("[{}] Failed to fetch data for query {}", tenantId, stmt, t);
                                resultFuture.setException(t);
                            }
                        }, readResultsProcessingExecutor);


                    }
                }

                @Override
                public void onFailure(Throwable t) {
                    log.error("[{}] Failed to fetch data for query {}", tenantId, stmt, t);
                    resultFuture.setException(t);
                }
            }, readResultsProcessingExecutor);
        }
    }

    private ListenableFuture<Optional<TsKvEntryAggWrapper>> findAndAggregateAsync(TenantId tenantId, EntityId entityId, ReadTsKvQuery query) {
        final Aggregation aggregation = query.getAggregation();
        final String key = query.getKey();
        final long startTs = query.getStartTs();
        final long endTs = query.getEndTs();
        final long ts = startTs + (endTs - startTs) / 2;
        ListenableFuture<List<Long>> partitionsListFuture = getPartitions(tenantId, entityId, key, startTs, endTs);
        ListenableFuture<List<TbResultSet>> aggregationChunks = Futures.transformAsync(partitionsListFuture,
                getFetchChunksAsyncFunction(tenantId, entityId, key, aggregation, startTs, endTs), readResultsProcessingExecutor);

        return Futures.transformAsync(aggregationChunks, new AggregatePartitionsFunction(aggregation, key, ts, readResultsProcessingExecutor), readResultsProcessingExecutor);
    }

    private AsyncFunction<TbResultSet, List<Long>> getPartitionsArrayFunction() {
        return rs ->
                Futures.transform(rs.allRows(readResultsProcessingExecutor), rows ->
                                rows.stream()
                                        .map(row -> row.getLong(ModelConstants.PARTITION_COLUMN)).collect(Collectors.toList()),
                        readResultsProcessingExecutor);
    }

<<<<<<< HEAD
    private ListenableFuture<List<Long>> getPartitions(TenantId tenantId, EntityId entityId, String key, long startTs, long endTs) {
=======
    private ListenableFuture<List<Long>> getPartitionsFuture(TenantId tenantId, TsKvQuery query, EntityId entityId, long minPartition, long maxPartition) {
>>>>>>> 90d945cb
        if (isFixedPartitioning()) { //no need to fetch partitions from DB
            return Futures.immediateFuture(FIXED_PARTITION);
        }

        long minPartition = toPartitionTs(startTs);
        long maxPartition = toPartitionTs(endTs);
        if (!isUseTsKeyValuePartitioningOnRead()) {
            return Futures.immediateFuture(calculatePartitions(minPartition, maxPartition));
        }
        TbResultSetFuture partitionsFuture = fetchPartitions(tenantId, entityId, key, minPartition, maxPartition);
        return Futures.transformAsync(partitionsFuture, getPartitionsArrayFunction(), readResultsProcessingExecutor);
    }

    List<Long> calculatePartitions(long minPartition, long maxPartition) {
        if (minPartition == maxPartition) {
            return Collections.singletonList(minPartition);
        }
        List<Long> partitions = new ArrayList<>();

        long currentPartition = minPartition;
        LocalDateTime currentPartitionTime = LocalDateTime.ofInstant(Instant.ofEpochMilli(currentPartition), ZoneOffset.UTC);

        while (maxPartition > currentPartition) {
            partitions.add(currentPartition);
            currentPartitionTime = calculateNextPartition(currentPartitionTime);
            currentPartition = currentPartitionTime.toInstant(ZoneOffset.UTC).toEpochMilli();
        }

        partitions.add(maxPartition);

        return partitions;
    }

    private LocalDateTime calculateNextPartition(LocalDateTime time) {
        return time.plus(1, tsFormat.getTruncateUnit());
    }

    private AsyncFunction<List<Long>, List<TbResultSet>> getFetchChunksAsyncFunction(TenantId tenantId, EntityId entityId, String key, Aggregation aggregation, long startTs, long endTs) {
        return partitions -> {
            try {
                PreparedStatement proto = getFetchStmt(aggregation, DESC_ORDER);
                List<TbResultSetFuture> futures = new ArrayList<>(partitions.size());
                for (Long partition : partitions) {
                    log.trace("Fetching data for partition [{}] for entityType {} and entityId {}", partition, entityId.getEntityType(), entityId.getId());
                    BoundStatementBuilder stmtBuilder = new BoundStatementBuilder(proto.bind());
                    stmtBuilder.setString(0, entityId.getEntityType().name());
                    stmtBuilder.setUuid(1, entityId.getId());
                    stmtBuilder.setString(2, key);
                    stmtBuilder.setLong(3, partition);
                    stmtBuilder.setLong(4, startTs);
                    stmtBuilder.setLong(5, endTs);
                    BoundStatement stmt = stmtBuilder.build();
                    log.debug(GENERATED_QUERY_FOR_ENTITY_TYPE_AND_ENTITY_ID, stmt, entityId.getEntityType(), entityId.getId());
                    futures.add(executeAsyncRead(tenantId, stmt));
                }
                return Futures.allAsList(futures);
            } catch (Throwable e) {
                log.error("Failed to fetch data", e);
                throw e;
            }
        };
    }

    private boolean isFixedPartitioning() {
        return tsFormat.getTruncateUnit().equals(ChronoUnit.FOREVER);
    }

    private ListenableFuture<Integer> doSavePartition(TenantId tenantId, EntityId entityId, String key, long ttl, long partition) {
        log.debug("Saving partition {} for the entity [{}-{}] and key {}", partition, entityId.getEntityType(), entityId.getId(), key);
        PreparedStatement preparedStatement = ttl == 0 ? getPartitionInsertStmt() : getPartitionInsertTtlStmt();
        BoundStatement stmt = preparedStatement.bind();
        stmt = stmt.setString(0, entityId.getEntityType().name())
                .setUuid(1, entityId.getId())
                .setLong(2, partition)
                .setString(3, key);
        if (ttl > 0) {
            stmt = stmt.setInt(4, (int) ttl);
        }
        return getFuture(executeAsyncWrite(tenantId, stmt), rs -> 0);
    }

    private class CacheCallback<Void> implements FutureCallback<Void> {
        private final CassandraPartitionCacheKey key;

        private CacheCallback(CassandraPartitionCacheKey key) {
            this.key = key;
        }

        @Override
        public void onSuccess(Void result) {
            cassandraTsPartitionsCache.put(key);
        }

        @Override
        public void onFailure(Throwable t) {

        }

    }

    private long computeTtl(long ttl) {
        if (systemTtl > 0) {
            if (ttl == 0) {
                ttl = systemTtl;
            } else {
                ttl = Math.min(systemTtl, ttl);
            }
        }
        return ttl;
    }

    private void deleteAsync(TenantId tenantId, final QueryCursor cursor, final SimpleListenableFuture<Void> resultFuture) {
        if (!cursor.hasNextPartition()) {
            resultFuture.set(null);
        } else {
            PreparedStatement proto = getDeleteStmt();
            BoundStatementBuilder stmtBuilder = new BoundStatementBuilder(proto.bind());
            stmtBuilder.setString(0, cursor.getEntityType());
            stmtBuilder.setUuid(1, cursor.getEntityId());
            stmtBuilder.setString(2, cursor.getKey());
            stmtBuilder.setLong(3, cursor.getNextPartition());
            stmtBuilder.setLong(4, cursor.getStartTs());
            stmtBuilder.setLong(5, cursor.getEndTs());

            BoundStatement stmt = stmtBuilder.build();

            Futures.addCallback(executeAsyncWrite(tenantId, stmt), new FutureCallback<AsyncResultSet>() {
                @Override
                public void onSuccess(@Nullable AsyncResultSet result) {
                    deleteAsync(tenantId, cursor, resultFuture);
                }

                @Override
                public void onFailure(Throwable t) {
                    log.error("[{}][{}] Failed to delete data for query {}-{}", stmt, t);
                }
            }, readResultsProcessingExecutor);
        }
    }

    private PreparedStatement getDeleteStmt() {
        if (deleteStmt == null) {
            stmtCreationLock.lock();
            try {
                if (deleteStmt == null) {
                    deleteStmt = prepare("DELETE FROM " + ModelConstants.TS_KV_CF +
                            " WHERE " + ModelConstants.ENTITY_TYPE_COLUMN + EQUALS_PARAM
                            + "AND " + ModelConstants.ENTITY_ID_COLUMN + EQUALS_PARAM
                            + "AND " + ModelConstants.KEY_COLUMN + EQUALS_PARAM
                            + "AND " + ModelConstants.PARTITION_COLUMN + EQUALS_PARAM
                            + "AND " + ModelConstants.TS_COLUMN + " >= ? "
                            + "AND " + ModelConstants.TS_COLUMN + " < ?");
                }
            } finally {
                stmtCreationLock.unlock();
            }
        }
        return deleteStmt;
    }

    private PreparedStatement getSaveWithNullStmt() {
        if (saveWithNullStmt == null) {
            stmtCreationLock.lock();
            try {
                if (saveWithNullStmt == null) {
                    saveWithNullStmt = prepare(INSERT_WITH_NULL);
                }
            } finally {
                stmtCreationLock.unlock();
            }
        }
        return saveWithNullStmt;
    }

    private PreparedStatement getSaveWithNullWithTtlStmt() {
        if (saveWithNullWithTtlStmt == null) {
            stmtCreationLock.lock();
            try {
                if (saveWithNullWithTtlStmt == null) {
                    saveWithNullWithTtlStmt = prepare(INSERT_WITH_NULL + " USING TTL ?");
                }
            } finally {
                stmtCreationLock.unlock();
            }
        }
        return saveWithNullWithTtlStmt;
    }

    private PreparedStatement getSaveStmt(DataType dataType) {
        if (saveStmts == null) {
            stmtCreationLock.lock();
            try {
                if (saveStmts == null) {
                    var stmts = new PreparedStatement[DataType.values().length];
                    for (DataType type : DataType.values()) {
                        stmts[type.ordinal()] = prepare(getPreparedStatementQuery(type));
                    }
                    saveStmts = stmts;
                }
            } finally {
                stmtCreationLock.unlock();
            }
        }
        return saveStmts[dataType.ordinal()];
    }

    private PreparedStatement getSaveTtlStmt(DataType dataType) {
        if (saveTtlStmts == null) {
            stmtCreationLock.lock();
            try {
                if (saveTtlStmts == null) {
                    var stmts = new PreparedStatement[DataType.values().length];
                    for (DataType type : DataType.values()) {
                        stmts[type.ordinal()] = prepare(getPreparedStatementQueryWithTtl(type));
                    }
                    saveTtlStmts = stmts;
                }
            } finally {
                stmtCreationLock.unlock();
            }
        }
        return saveTtlStmts[dataType.ordinal()];
    }

    private String getPreparedStatementQuery(DataType type) {
        return INSERT_INTO + ModelConstants.TS_KV_CF +
                "(" + ModelConstants.ENTITY_TYPE_COLUMN +
                "," + ModelConstants.ENTITY_ID_COLUMN +
                "," + ModelConstants.KEY_COLUMN +
                "," + ModelConstants.PARTITION_COLUMN +
                "," + ModelConstants.TS_COLUMN +
                "," + getColumnName(type) + ")" +
                " VALUES(?, ?, ?, ?, ?, ?)";
    }

    private String getPreparedStatementQueryWithTtl(DataType type) {
        return getPreparedStatementQuery(type) + " USING TTL ?";
    }

    private PreparedStatement getPartitionInsertStmt() {
        if (partitionInsertStmt == null) {
            stmtCreationLock.lock();
            try {
                if (partitionInsertStmt == null) {
                    partitionInsertStmt = prepare(INSERT_INTO + ModelConstants.TS_KV_PARTITIONS_CF +
                            "(" + ModelConstants.ENTITY_TYPE_COLUMN +
                            "," + ModelConstants.ENTITY_ID_COLUMN +
                            "," + ModelConstants.PARTITION_COLUMN +
                            "," + ModelConstants.KEY_COLUMN + ")" +
                            " VALUES(?, ?, ?, ?)");
                }
            } finally {
                stmtCreationLock.unlock();
            }
        }
        return partitionInsertStmt;
    }

    private PreparedStatement getPartitionInsertTtlStmt() {
        if (partitionInsertTtlStmt == null) {
            stmtCreationLock.lock();
            try {
                if (partitionInsertTtlStmt == null) {
                    partitionInsertTtlStmt = prepare(INSERT_INTO + ModelConstants.TS_KV_PARTITIONS_CF +
                            "(" + ModelConstants.ENTITY_TYPE_COLUMN +
                            "," + ModelConstants.ENTITY_ID_COLUMN +
                            "," + ModelConstants.PARTITION_COLUMN +
                            "," + ModelConstants.KEY_COLUMN + ")" +
                            " VALUES(?, ?, ?, ?) USING TTL ?");
                }
            } finally {
                stmtCreationLock.unlock();
            }
        }
        return partitionInsertTtlStmt;
    }

    private static String getColumnName(DataType type) {
        switch (type) {
            case BOOLEAN:
                return ModelConstants.BOOLEAN_VALUE_COLUMN;
            case STRING:
                return ModelConstants.STRING_VALUE_COLUMN;
            case LONG:
                return ModelConstants.LONG_VALUE_COLUMN;
            case DOUBLE:
                return ModelConstants.DOUBLE_VALUE_COLUMN;
            case JSON:
                return ModelConstants.JSON_VALUE_COLUMN;
            default:
                throw new RuntimeException("Not implemented!");
        }
    }

    private static void addValue(KvEntry kvEntry, BoundStatementBuilder stmt, int column) {
        switch (kvEntry.getDataType()) {
            case BOOLEAN:
                Optional<Boolean> booleanValue = kvEntry.getBooleanValue();
                booleanValue.ifPresent(b -> stmt.setBoolean(column, b));
                break;
            case STRING:
                Optional<String> stringValue = kvEntry.getStrValue();
                stringValue.ifPresent(s -> stmt.setString(column, s));
                break;
            case LONG:
                Optional<Long> longValue = kvEntry.getLongValue();
                longValue.ifPresent(l -> stmt.setLong(column, l));
                break;
            case DOUBLE:
                Optional<Double> doubleValue = kvEntry.getDoubleValue();
                doubleValue.ifPresent(d -> stmt.setDouble(column, d));
                break;
            case JSON:
                Optional<String> jsonValue = kvEntry.getJsonValue();
                jsonValue.ifPresent(jsonObject -> stmt.setString(column, jsonObject));
                break;
        }
    }

    /**
     * //     * Select existing partitions from the table
     * //     * <code>{@link ModelConstants#TS_KV_PARTITIONS_CF}</code> for the given entity
     * //
     */
    private TbResultSetFuture fetchPartitions(TenantId tenantId, EntityId entityId, String key, long minPartition, long maxPartition) {
        Select select = QueryBuilder.selectFrom(ModelConstants.TS_KV_PARTITIONS_CF).column(ModelConstants.PARTITION_COLUMN)
                .whereColumn(ModelConstants.ENTITY_TYPE_COLUMN).isEqualTo(literal(entityId.getEntityType().name()))
                .whereColumn(ModelConstants.ENTITY_ID_COLUMN).isEqualTo(literal(entityId.getId()))
                .whereColumn(ModelConstants.KEY_COLUMN).isEqualTo(literal(key))
                .whereColumn(ModelConstants.PARTITION_COLUMN).isGreaterThanOrEqualTo(literal(minPartition))
                .whereColumn(ModelConstants.PARTITION_COLUMN).isLessThanOrEqualTo(literal(maxPartition));
        return executeAsyncRead(tenantId, select.build());
    }

    private PreparedStatement getFetchStmt(Aggregation aggType, String orderBy) {
        switch (orderBy) {
            case ASC_ORDER:
                if (fetchStmtsAsc == null) {
                    stmtCreationLock.lock();
                    try {
                        if (fetchStmtsAsc == null) {
                            fetchStmtsAsc = initFetchStmt(orderBy);
                        }
                    } finally {
                        stmtCreationLock.unlock();
                    }
                }
                return fetchStmtsAsc[aggType.ordinal()];
            case DESC_ORDER:
                if (fetchStmtsDesc == null) {
                    stmtCreationLock.lock();
                    try {
                        if (fetchStmtsDesc == null) {
                            fetchStmtsDesc = initFetchStmt(orderBy);
                        }
                    } finally {
                        stmtCreationLock.unlock();
                    }
                }
                return fetchStmtsDesc[aggType.ordinal()];
            default:
                throw new RuntimeException("Not supported" + orderBy + "order!");
        }
    }

    private PreparedStatement[] initFetchStmt(String orderBy) {
        PreparedStatement[] fetchStmts = new PreparedStatement[Aggregation.values().length];
        for (Aggregation type : Aggregation.values()) {
            if (type == Aggregation.SUM && fetchStmts[Aggregation.AVG.ordinal()] != null) {
                fetchStmts[type.ordinal()] = fetchStmts[Aggregation.AVG.ordinal()];
            } else if (type == Aggregation.AVG && fetchStmts[Aggregation.SUM.ordinal()] != null) {
                fetchStmts[type.ordinal()] = fetchStmts[Aggregation.SUM.ordinal()];
            } else {
                fetchStmts[type.ordinal()] = prepare(SELECT_PREFIX +
                        String.join(", ", ModelConstants.getFetchColumnNames(type)) + " FROM " + ModelConstants.TS_KV_CF
                        + " WHERE " + ModelConstants.ENTITY_TYPE_COLUMN + EQUALS_PARAM
                        + "AND " + ModelConstants.ENTITY_ID_COLUMN + EQUALS_PARAM
                        + "AND " + ModelConstants.KEY_COLUMN + EQUALS_PARAM
                        + "AND " + ModelConstants.PARTITION_COLUMN + EQUALS_PARAM
                        + "AND " + ModelConstants.TS_COLUMN + " >= ? "
                        + "AND " + ModelConstants.TS_COLUMN + " < ?"
                        + (type == Aggregation.NONE ? " ORDER BY " + ModelConstants.TS_COLUMN + " " + orderBy + " LIMIT ?" : ""));
            }
        }
        return fetchStmts;
    }

    @SneakyThrows
    @Override
    public TsKv save(TenantId tenantId, TsKv tsKv) {
        ListenableFuture<Integer> partitionFuture = savePartition(tenantId, tsKv.getEntityId(), tsKv.getEntry().getTs(), tsKv.getEntry().getKey());
        ListenableFuture<Integer> tsKvFuture = save(tenantId, tsKv.getEntityId(), tsKv.getEntry(), tsKv.getTtl());
        Futures.allAsList(partitionFuture, tsKvFuture).get(30, TimeUnit.SECONDS);
        return tsKv;
    }

    @Override
    public ObjectType getType() {
        return ObjectType.TS_KV;
    }

}<|MERGE_RESOLUTION|>--- conflicted
+++ resolved
@@ -449,11 +449,7 @@
                         readResultsProcessingExecutor);
     }
 
-<<<<<<< HEAD
     private ListenableFuture<List<Long>> getPartitions(TenantId tenantId, EntityId entityId, String key, long startTs, long endTs) {
-=======
-    private ListenableFuture<List<Long>> getPartitionsFuture(TenantId tenantId, TsKvQuery query, EntityId entityId, long minPartition, long maxPartition) {
->>>>>>> 90d945cb
         if (isFixedPartitioning()) { //no need to fetch partitions from DB
             return Futures.immediateFuture(FIXED_PARTITION);
         }
