--- conflicted
+++ resolved
@@ -1,12 +1,12 @@
 /**
  * Copyright © 2016-2022 The Thingsboard Authors
- *
+ * <p>
  * Licensed under the Apache License, Version 2.0 (the "License");
  * you may not use this file except in compliance with the License.
  * You may obtain a copy of the License at
- *
- *     http://www.apache.org/licenses/LICENSE-2.0
- *
+ * <p>
+ * http://www.apache.org/licenses/LICENSE-2.0
+ * <p>
  * Unless required by applicable law or agreed to in writing, software
  * distributed under the License is distributed on an "AS IS" BASIS,
  * WITHOUT WARRANTIES OR CONDITIONS OF ANY KIND, either express or implied.
@@ -54,20 +54,15 @@
             @Value("${cassandra.query.rate_limit_print_interval_ms}") long printInterval,
             @Autowired StatsFactory statsFactory,
             @Autowired EntityService entityService,
-<<<<<<< HEAD
-            @Autowired TbPrintStatsExecutorService tbPrintStatsExecutorService) {
-        super(printInterval, queueLimit, concurrencyLimit, maxWaitTime, dispatcherThreads, callbackThreads, pollMs, tenantRateLimitsEnabled, tenantRateLimitsConfiguration, printQueriesFreq, statsFactory,
-                tbPrintStatsExecutorService, entityService, printTenantNames);
+            @Autowired TbPrintStatsExecutorService tbPrintStatsExecutorService,
+            @Autowired TbTenantProfileCache tenantProfileCache) {
+        super(printInterval, queueLimit, concurrencyLimit, maxWaitTime, dispatcherThreads, callbackThreads, pollMs,
+                printQueriesFreq, statsFactory, tbPrintStatsExecutorService, entityService, tenantProfileCache, printTenantNames);
     }
 
     @PostConstruct
     public void init() {
         schedulePrintStats();
-=======
-            @Autowired TbTenantProfileCache tenantProfileCache) {
-        super(queueLimit, concurrencyLimit, maxWaitTime, dispatcherThreads, callbackThreads, pollMs, printQueriesFreq, statsFactory,
-                entityService, tenantProfileCache, printTenantNames);
->>>>>>> 9a77fb8a
     }
 
     @Override
