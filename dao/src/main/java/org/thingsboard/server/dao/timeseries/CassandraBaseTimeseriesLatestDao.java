/**
 * Copyright © 2016-2021 The Thingsboard Authors
 *
 * Licensed under the Apache License, Version 2.0 (the "License");
 * you may not use this file except in compliance with the License.
 * You may obtain a copy of the License at
 *
 *     http://www.apache.org/licenses/LICENSE-2.0
 *
 * Unless required by applicable law or agreed to in writing, software
 * distributed under the License is distributed on an "AS IS" BASIS,
 * WITHOUT WARRANTIES OR CONDITIONS OF ANY KIND, either express or implied.
 * See the License for the specific language governing permissions and
 * limitations under the License.
 */
package org.thingsboard.server.dao.timeseries;

import com.datastax.oss.driver.api.core.cql.BoundStatement;
import com.datastax.oss.driver.api.core.cql.BoundStatementBuilder;
import com.datastax.oss.driver.api.core.cql.PreparedStatement;
import com.datastax.oss.driver.api.core.cql.Statement;
import com.datastax.oss.driver.api.querybuilder.QueryBuilder;
import com.google.common.util.concurrent.FutureCallback;
import com.google.common.util.concurrent.Futures;
import com.google.common.util.concurrent.ListenableFuture;
import com.google.common.util.concurrent.MoreExecutors;
import lombok.extern.slf4j.Slf4j;
import org.springframework.beans.factory.annotation.Autowired;
import org.springframework.stereotype.Component;
import org.thingsboard.server.common.data.id.DeviceProfileId;
import org.thingsboard.server.common.data.id.EntityId;
import org.thingsboard.server.common.data.id.TenantId;
import org.thingsboard.server.common.data.kv.Aggregation;
import org.thingsboard.server.common.data.kv.BaseReadTsKvQuery;
import org.thingsboard.server.common.data.kv.DeleteTsKvQuery;
import org.thingsboard.server.common.data.kv.ReadTsKvQuery;
import org.thingsboard.server.common.data.kv.TsKvEntry;
import org.thingsboard.server.dao.model.ModelConstants;
import org.thingsboard.server.dao.nosql.TbResultSet;
import org.thingsboard.server.dao.sqlts.AggregationTimeseriesDao;
import org.thingsboard.server.dao.util.NoSqlTsLatestDao;

import javax.annotation.Nullable;
import java.util.Collections;
import java.util.List;
import java.util.Optional;
import java.util.concurrent.ExecutionException;

import static com.datastax.oss.driver.api.querybuilder.QueryBuilder.literal;

@Component
@Slf4j
@NoSqlTsLatestDao
public class CassandraBaseTimeseriesLatestDao extends AbstractCassandraBaseTimeseriesDao implements TimeseriesLatestDao {

    @Autowired
    protected AggregationTimeseriesDao aggregationTimeseriesDao;

    private PreparedStatement latestInsertStmt;
    private PreparedStatement findLatestStmt;
    private PreparedStatement findAllLatestStmt;

    @Override
    public ListenableFuture<TsKvEntry> findLatest(TenantId tenantId, EntityId entityId, String key) {
        BoundStatementBuilder stmtBuilder = new BoundStatementBuilder(getFindLatestStmt().bind());
        stmtBuilder.setString(0, entityId.getEntityType().name());
        stmtBuilder.setUuid(1, entityId.getId());
        stmtBuilder.setString(2, key);
        BoundStatement stmt = stmtBuilder.build();
        log.debug(GENERATED_QUERY_FOR_ENTITY_TYPE_AND_ENTITY_ID, stmt, entityId.getEntityType(), entityId.getId());
        return getFuture(executeAsyncRead(tenantId, stmt), rs -> convertResultToTsKvEntry(key, rs.one()));
    }

    @Override
    public ListenableFuture<List<TsKvEntry>> findAllLatest(TenantId tenantId, EntityId entityId) {
        BoundStatementBuilder stmtBuilder = new BoundStatementBuilder(getFindAllLatestStmt().bind());
        stmtBuilder.setString(0, entityId.getEntityType().name());
        stmtBuilder.setUuid(1, entityId.getId());
        BoundStatement stmt = stmtBuilder.build();
        log.debug(GENERATED_QUERY_FOR_ENTITY_TYPE_AND_ENTITY_ID, stmt, entityId.getEntityType(), entityId.getId());
        return getFutureAsync(executeAsyncRead(tenantId, stmt), rs -> convertAsyncResultSetToTsKvEntryList(rs));
    }

    @Override
    public List<String> findAllKeysByDeviceProfileId(TenantId tenantId, DeviceProfileId deviceProfileId) {
        return Collections.emptyList();
    }

    @Override
<<<<<<< HEAD
=======
    public List<String> findAllKeysByEntityIds(TenantId tenantId, List<EntityId> entityIds) {
        return Collections.emptyList();
    }

    @Override
>>>>>>> 8d3e30e8
    public ListenableFuture<Void> saveLatest(TenantId tenantId, EntityId entityId, TsKvEntry tsKvEntry) {
        BoundStatementBuilder stmtBuilder = new BoundStatementBuilder(getLatestStmt().bind());
        stmtBuilder.setString(0, entityId.getEntityType().name())
                .setUuid(1, entityId.getId())
                .setString(2, tsKvEntry.getKey())
                .setLong(3, tsKvEntry.getTs())
                .set(4, tsKvEntry.getBooleanValue().orElse(null), Boolean.class)
                .set(5, tsKvEntry.getStrValue().orElse(null), String.class)
                .set(6, tsKvEntry.getLongValue().orElse(null), Long.class)
                .set(7, tsKvEntry.getDoubleValue().orElse(null), Double.class);
        Optional<String> jsonV = tsKvEntry.getJsonValue();
        if (jsonV.isPresent()) {
            stmtBuilder.setString(8, tsKvEntry.getJsonValue().get());
        } else {
            stmtBuilder.setToNull(8);
        }
        BoundStatement stmt = stmtBuilder.build();

        return getFuture(executeAsyncWrite(tenantId, stmt), rs -> null);
    }

    @Override
    public ListenableFuture<Void> removeLatest(TenantId tenantId, EntityId entityId, DeleteTsKvQuery query) {
        ListenableFuture<TsKvEntry> latestEntryFuture = findLatest(tenantId, entityId, query.getKey());

        ListenableFuture<Boolean> booleanFuture = Futures.transform(latestEntryFuture, latestEntry -> {
            long ts = latestEntry.getTs();
            if (ts > query.getStartTs() && ts <= query.getEndTs()) {
                return true;
            } else {
                log.trace("Won't be deleted latest value for [{}], key - {}", entityId, query.getKey());
            }
            return false;
        }, readResultsProcessingExecutor);

        ListenableFuture<Void> removedLatestFuture = Futures.transformAsync(booleanFuture, isRemove -> {
            if (isRemove) {
                return deleteLatest(tenantId, entityId, query.getKey());
            }
            return Futures.immediateFuture(null);
        }, readResultsProcessingExecutor);

        final SimpleListenableFuture<Void> resultFuture = new SimpleListenableFuture<>();
        Futures.addCallback(removedLatestFuture, new FutureCallback<Void>() {
            @Override
            public void onSuccess(@Nullable Void result) {
                if (query.getRewriteLatestIfDeleted()) {
                    ListenableFuture<Void> savedLatestFuture = Futures.transformAsync(booleanFuture, isRemove -> {
                        if (isRemove) {
                            return getNewLatestEntryFuture(tenantId, entityId, query);
                        }
                        return Futures.immediateFuture(null);
                    }, readResultsProcessingExecutor);

                    try {
                        resultFuture.set(savedLatestFuture.get());
                    } catch (InterruptedException | ExecutionException e) {
                        log.warn("Could not get latest saved value for [{}], {}", entityId, query.getKey(), e);
                    }
                } else {
                    resultFuture.set(null);
                }
            }

            @Override
            public void onFailure(Throwable t) {
                log.warn("[{}] Failed to process remove of the latest value", entityId, t);
            }
        }, MoreExecutors.directExecutor());
        return resultFuture;
    }

    private ListenableFuture<Void> getNewLatestEntryFuture(TenantId tenantId, EntityId entityId, DeleteTsKvQuery query) {
        long startTs = 0;
        long endTs = query.getStartTs() - 1;
        ReadTsKvQuery findNewLatestQuery = new BaseReadTsKvQuery(query.getKey(), startTs, endTs, endTs - startTs, 1,
                Aggregation.NONE, DESC_ORDER);
        ListenableFuture<List<TsKvEntry>> future = aggregationTimeseriesDao.findAllAsync(tenantId, entityId, findNewLatestQuery);

        return Futures.transformAsync(future, entryList -> {
            if (entryList.size() == 1) {
                return saveLatest(tenantId, entityId, entryList.get(0));
            } else {
                log.trace("Could not find new latest value for [{}], key - {}", entityId, query.getKey());
            }
            return Futures.immediateFuture(null);
        }, readResultsProcessingExecutor);
    }

    private ListenableFuture<Void> deleteLatest(TenantId tenantId, EntityId entityId, String key) {
        Statement delete = QueryBuilder.deleteFrom(ModelConstants.TS_KV_LATEST_CF)
                .whereColumn(ModelConstants.ENTITY_TYPE_COLUMN).isEqualTo(literal(entityId.getEntityType().name()))
                .whereColumn(ModelConstants.ENTITY_ID_COLUMN).isEqualTo(literal(entityId.getId()))
                .whereColumn(ModelConstants.KEY_COLUMN).isEqualTo(literal(key)).build();
        log.debug("Remove request: {}", delete.toString());
        return getFuture(executeAsyncWrite(tenantId, delete), rs -> null);
    }

    private ListenableFuture<List<TsKvEntry>> convertAsyncResultSetToTsKvEntryList(TbResultSet rs) {
        return Futures.transform(rs.allRows(readResultsProcessingExecutor),
                rows -> this.convertResultToTsKvEntryList(rows), readResultsProcessingExecutor);
    }

    private PreparedStatement getLatestStmt() {
        if (latestInsertStmt == null) {
            latestInsertStmt = prepare(INSERT_INTO + ModelConstants.TS_KV_LATEST_CF +
                    "(" + ModelConstants.ENTITY_TYPE_COLUMN +
                    "," + ModelConstants.ENTITY_ID_COLUMN +
                    "," + ModelConstants.KEY_COLUMN +
                    "," + ModelConstants.TS_COLUMN +
                    "," + ModelConstants.BOOLEAN_VALUE_COLUMN +
                    "," + ModelConstants.STRING_VALUE_COLUMN +
                    "," + ModelConstants.LONG_VALUE_COLUMN +
                    "," + ModelConstants.DOUBLE_VALUE_COLUMN +
                    "," + ModelConstants.JSON_VALUE_COLUMN + ")" +
                    " VALUES(?, ?, ?, ?, ?, ?, ?, ?, ?)");
        }
        return latestInsertStmt;
    }

    private PreparedStatement getFindLatestStmt() {
        if (findLatestStmt == null) {
            findLatestStmt = prepare(SELECT_PREFIX +
                    ModelConstants.KEY_COLUMN + "," +
                    ModelConstants.TS_COLUMN + "," +
                    ModelConstants.STRING_VALUE_COLUMN + "," +
                    ModelConstants.BOOLEAN_VALUE_COLUMN + "," +
                    ModelConstants.LONG_VALUE_COLUMN + "," +
                    ModelConstants.DOUBLE_VALUE_COLUMN + "," +
                    ModelConstants.JSON_VALUE_COLUMN + " " +
                    "FROM " + ModelConstants.TS_KV_LATEST_CF + " " +
                    "WHERE " + ModelConstants.ENTITY_TYPE_COLUMN + EQUALS_PARAM +
                    "AND " + ModelConstants.ENTITY_ID_COLUMN + EQUALS_PARAM +
                    "AND " + ModelConstants.KEY_COLUMN + EQUALS_PARAM);
        }
        return findLatestStmt;
    }

    private PreparedStatement getFindAllLatestStmt() {
        if (findAllLatestStmt == null) {
            findAllLatestStmt = prepare(SELECT_PREFIX +
                    ModelConstants.KEY_COLUMN + "," +
                    ModelConstants.TS_COLUMN + "," +
                    ModelConstants.STRING_VALUE_COLUMN + "," +
                    ModelConstants.BOOLEAN_VALUE_COLUMN + "," +
                    ModelConstants.LONG_VALUE_COLUMN + "," +
                    ModelConstants.DOUBLE_VALUE_COLUMN + "," +
                    ModelConstants.JSON_VALUE_COLUMN + " " +
                    "FROM " + ModelConstants.TS_KV_LATEST_CF + " " +
                    "WHERE " + ModelConstants.ENTITY_TYPE_COLUMN + EQUALS_PARAM +
                    "AND " + ModelConstants.ENTITY_ID_COLUMN + EQUALS_PARAM);
        }
        return findAllLatestStmt;
    }
}<|MERGE_RESOLUTION|>--- conflicted
+++ resolved
@@ -87,14 +87,11 @@
     }
 
     @Override
-<<<<<<< HEAD
-=======
     public List<String> findAllKeysByEntityIds(TenantId tenantId, List<EntityId> entityIds) {
         return Collections.emptyList();
     }
 
     @Override
->>>>>>> 8d3e30e8
     public ListenableFuture<Void> saveLatest(TenantId tenantId, EntityId entityId, TsKvEntry tsKvEntry) {
         BoundStatementBuilder stmtBuilder = new BoundStatementBuilder(getLatestStmt().bind());
         stmtBuilder.setString(0, entityId.getEntityType().name())
