--- conflicted
+++ resolved
@@ -349,15 +349,7 @@
         latestEntity.setDoubleValue(tsKvEntry.getDoubleValue().orElse(null));
         latestEntity.setLongValue(tsKvEntry.getLongValue().orElse(null));
         latestEntity.setBooleanValue(tsKvEntry.getBooleanValue().orElse(null));
-<<<<<<< HEAD
-        latestEntity.setJsonValue(tsKvEntry.getJsonValue().orElse(null));
-        return insertService.submit(() -> {
-            insertLatestRepository.saveOrUpdate(latestEntity);
-            return null;
-        });
-=======
         return tsLatestQueue.add(latestEntity);
->>>>>>> c5645103
     }
 
     @Override
