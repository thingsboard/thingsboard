/**
 * Copyright © 2016-2017 The Thingsboard Authors
 *
 * Licensed under the Apache License, Version 2.0 (the "License");
 * you may not use this file except in compliance with the License.
 * You may obtain a copy of the License at
 *
 *     http://www.apache.org/licenses/LICENSE-2.0
 *
 * Unless required by applicable law or agreed to in writing, software
 * distributed under the License is distributed on an "AS IS" BASIS,
 * WITHOUT WARRANTIES OR CONDITIONS OF ANY KIND, either express or implied.
 * See the License for the specific language governing permissions and
 * limitations under the License.
 */
package org.thingsboard.server.dao.customer;

<<<<<<< HEAD
import org.thingsboard.server.common.data.Customer;
import org.thingsboard.server.common.data.page.TextPageLink;
import org.thingsboard.server.dao.Dao;

import java.util.List;
import java.util.UUID;
=======
import java.util.List;
import java.util.Optional;
import java.util.UUID;

import org.thingsboard.server.common.data.Customer;
import org.thingsboard.server.common.data.page.TextPageLink;
import org.thingsboard.server.dao.Dao;
import org.thingsboard.server.dao.model.CustomerEntity;
import org.thingsboard.server.dao.model.DeviceEntity;
>>>>>>> 96dad362

/**
 * The Interface CustomerDao.
 */
public interface CustomerDao extends Dao<Customer> {

    /**
     * Save or update customer object
     *
     * @param customer the customer object
     * @return saved customer object
     */
    Customer save(Customer customer);
    
    /**
     * Find customers by tenant id and page link.
     *
     * @param tenantId the tenant id
     * @param pageLink the page link
     * @return the list of customer objects
     */
<<<<<<< HEAD
    List<Customer> findCustomersByTenantId(UUID tenantId, TextPageLink pageLink);
=======
    List<CustomerEntity> findCustomersByTenantId(UUID tenantId, TextPageLink pageLink);

    /**
     * Find customers by tenantId and customer title.
     *
     * @param tenantId the tenantId
     * @param title the customer title
     * @return the optional customer object
     */
    Optional<CustomerEntity> findCustomersByTenantIdAndTitle(UUID tenantId, String title);
>>>>>>> 96dad362
    
}<|MERGE_RESOLUTION|>--- conflicted
+++ resolved
@@ -15,24 +15,13 @@
  */
 package org.thingsboard.server.dao.customer;
 
-<<<<<<< HEAD
+import java.util.Optional;
 import org.thingsboard.server.common.data.Customer;
 import org.thingsboard.server.common.data.page.TextPageLink;
 import org.thingsboard.server.dao.Dao;
 
 import java.util.List;
 import java.util.UUID;
-=======
-import java.util.List;
-import java.util.Optional;
-import java.util.UUID;
-
-import org.thingsboard.server.common.data.Customer;
-import org.thingsboard.server.common.data.page.TextPageLink;
-import org.thingsboard.server.dao.Dao;
-import org.thingsboard.server.dao.model.CustomerEntity;
-import org.thingsboard.server.dao.model.DeviceEntity;
->>>>>>> 96dad362
 
 /**
  * The Interface CustomerDao.
@@ -54,10 +43,7 @@
      * @param pageLink the page link
      * @return the list of customer objects
      */
-<<<<<<< HEAD
     List<Customer> findCustomersByTenantId(UUID tenantId, TextPageLink pageLink);
-=======
-    List<CustomerEntity> findCustomersByTenantId(UUID tenantId, TextPageLink pageLink);
 
     /**
      * Find customers by tenantId and customer title.
@@ -66,7 +52,6 @@
      * @param title the customer title
      * @return the optional customer object
      */
-    Optional<CustomerEntity> findCustomersByTenantIdAndTitle(UUID tenantId, String title);
->>>>>>> 96dad362
+    Optional<Customer> findCustomersByTenantIdAndTitle(UUID tenantId, String title);
     
 }