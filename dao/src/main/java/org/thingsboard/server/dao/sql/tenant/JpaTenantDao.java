--- conflicted
+++ resolved
@@ -95,10 +95,6 @@
     }
 
     @Override
-<<<<<<< HEAD
-    public ObjectType getType() {
-        return ObjectType.TENANT;
-=======
     public Tenant findTenantByName(TenantId tenantId, String name) {
         return DaoUtil.getData(tenantRepository.findFirstByTitle(name));
     }
@@ -106,7 +102,11 @@
     @Override
     public List<TenantFields> findNextBatch(UUID id, int batchSize) {
         return tenantRepository.findNextBatch(id, Limit.of(batchSize));
->>>>>>> dfc1a6ed
+    }
+
+    @Override
+    public ObjectType getType() {
+        return ObjectType.TENANT;
     }
 
 }