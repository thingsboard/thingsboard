/**
 * Copyright © 2016-2025 The Thingsboard Authors
 *
 * Licensed under the Apache License, Version 2.0 (the "License");
 * you may not use this file except in compliance with the License.
 * You may obtain a copy of the License at
 *
 *     http://www.apache.org/licenses/LICENSE-2.0
 *
 * Unless required by applicable law or agreed to in writing, software
 * distributed under the License is distributed on an "AS IS" BASIS,
 * WITHOUT WARRANTIES OR CONDITIONS OF ANY KIND, either express or implied.
 * See the License for the specific language governing permissions and
 * limitations under the License.
 */
package org.thingsboard.server.dao.sql.dashboard;

import org.springframework.beans.factory.annotation.Autowired;
import org.springframework.data.domain.Limit;
import org.springframework.data.jpa.repository.JpaRepository;
import org.springframework.stereotype.Component;
import org.thingsboard.server.common.data.Dashboard;
import org.thingsboard.server.common.data.EntityType;
<<<<<<< HEAD
import org.thingsboard.server.common.data.ObjectType;
=======
import org.thingsboard.server.common.data.edqs.fields.DashboardFields;
>>>>>>> dfc1a6ed
import org.thingsboard.server.common.data.id.DashboardId;
import org.thingsboard.server.common.data.id.TenantId;
import org.thingsboard.server.common.data.page.PageData;
import org.thingsboard.server.common.data.page.PageLink;
import org.thingsboard.server.dao.DaoUtil;
import org.thingsboard.server.dao.dashboard.DashboardDao;
import org.thingsboard.server.dao.model.sql.DashboardEntity;
import org.thingsboard.server.dao.sql.JpaAbstractDao;
import org.thingsboard.server.dao.util.SqlDao;

import java.util.List;
import java.util.Optional;
import java.util.UUID;

/**
 * Created by Valerii Sosliuk on 5/6/2017.
 */
@Component
@SqlDao
public class JpaDashboardDao extends JpaAbstractDao<DashboardEntity, Dashboard> implements DashboardDao {

    @Autowired
    DashboardRepository dashboardRepository;

    @Override
    protected Class<DashboardEntity> getEntityClass() {
        return DashboardEntity.class;
    }

    @Override
    protected JpaRepository<DashboardEntity, UUID> getRepository() {
        return dashboardRepository;
    }

    @Override
    public Long countByTenantId(TenantId tenantId) {
        return dashboardRepository.countByTenantId(tenantId.getId());
    }

    @Override
    public Dashboard findByTenantIdAndExternalId(UUID tenantId, UUID externalId) {
        return DaoUtil.getData(dashboardRepository.findByTenantIdAndExternalId(tenantId, externalId));
    }

    @Override
    public PageData<Dashboard> findByTenantId(UUID tenantId, PageLink pageLink) {
        return DaoUtil.toPageData(dashboardRepository.findByTenantId(tenantId, DaoUtil.toPageable(pageLink)));
    }

    @Override
    public DashboardId getExternalIdByInternal(DashboardId internalId) {
        return Optional.ofNullable(dashboardRepository.getExternalIdById(internalId.getId()))
                .map(DashboardId::new).orElse(null);
    }

    @Override
    public List<Dashboard> findByTenantIdAndTitle(UUID tenantId, String title) {
        return DaoUtil.convertDataList(dashboardRepository.findByTenantIdAndTitle(tenantId, title));
    }

    @Override
    public PageData<DashboardId> findIdsByTenantId(TenantId tenantId, PageLink pageLink) {
        return DaoUtil.pageToPageData(dashboardRepository.findIdsByTenantId(tenantId.getId(), DaoUtil.toPageable(pageLink)).map(DashboardId::new));
    }

    @Override
    public PageData<DashboardId> findAllIds(PageLink pageLink) {
        return DaoUtil.pageToPageData(dashboardRepository.findAllIds(DaoUtil.toPageable(pageLink)).map(DashboardId::new));
    }

    @Override
    public PageData<Dashboard> findAllByTenantId(TenantId tenantId, PageLink pageLink) {
        return findByTenantId(tenantId.getId(), pageLink);
    }

    @Override
<<<<<<< HEAD
=======
    public List<DashboardFields> findNextBatch(UUID id, int batchSize) {
        return dashboardRepository.findNextBatch(id, Limit.of(batchSize));
    }

    @Override
>>>>>>> dfc1a6ed
    public EntityType getEntityType() {
        return EntityType.DASHBOARD;
    }

    @Override
    public ObjectType getType() {
        return ObjectType.DASHBOARD;
    }

}<|MERGE_RESOLUTION|>--- conflicted
+++ resolved
@@ -21,11 +21,8 @@
 import org.springframework.stereotype.Component;
 import org.thingsboard.server.common.data.Dashboard;
 import org.thingsboard.server.common.data.EntityType;
-<<<<<<< HEAD
 import org.thingsboard.server.common.data.ObjectType;
-=======
 import org.thingsboard.server.common.data.edqs.fields.DashboardFields;
->>>>>>> dfc1a6ed
 import org.thingsboard.server.common.data.id.DashboardId;
 import org.thingsboard.server.common.data.id.TenantId;
 import org.thingsboard.server.common.data.page.PageData;
@@ -102,14 +99,11 @@
     }
 
     @Override
-<<<<<<< HEAD
-=======
     public List<DashboardFields> findNextBatch(UUID id, int batchSize) {
         return dashboardRepository.findNextBatch(id, Limit.of(batchSize));
     }
 
     @Override
->>>>>>> dfc1a6ed
     public EntityType getEntityType() {
         return EntityType.DASHBOARD;
     }
