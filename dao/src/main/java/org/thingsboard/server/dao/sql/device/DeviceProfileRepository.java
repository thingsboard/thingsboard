/**
 * Copyright © 2016-2023 The Thingsboard Authors
 *
 * Licensed under the Apache License, Version 2.0 (the "License");
 * you may not use this file except in compliance with the License.
 * You may obtain a copy of the License at
 *
 *     http://www.apache.org/licenses/LICENSE-2.0
 *
 * Unless required by applicable law or agreed to in writing, software
 * distributed under the License is distributed on an "AS IS" BASIS,
 * WITHOUT WARRANTIES OR CONDITIONS OF ANY KIND, either express or implied.
 * See the License for the specific language governing permissions and
 * limitations under the License.
 */
package org.thingsboard.server.dao.sql.device;

import org.springframework.data.domain.Page;
import org.springframework.data.domain.Pageable;
import org.springframework.data.jpa.repository.JpaRepository;
import org.springframework.data.jpa.repository.Query;
import org.springframework.data.repository.query.Param;
import org.thingsboard.server.common.data.DeviceProfileInfo;
import org.thingsboard.server.common.data.DeviceTransportType;
import org.thingsboard.server.common.data.EntityInfo;
import org.thingsboard.server.dao.ExportableEntityRepository;
import org.thingsboard.server.dao.model.sql.DeviceProfileEntity;

import java.util.List;
import java.util.UUID;

public interface DeviceProfileRepository extends JpaRepository<DeviceProfileEntity, UUID>, ExportableEntityRepository<DeviceProfileEntity> {

    @Query("SELECT new org.thingsboard.server.common.data.DeviceProfileInfo(d.id, d.tenantId, d.name, d.image, d.defaultDashboardId, d.type, d.transportType) " +
            "FROM DeviceProfileEntity d " +
            "WHERE d.id = :deviceProfileId")
    DeviceProfileInfo findDeviceProfileInfoById(@Param("deviceProfileId") UUID deviceProfileId);

    @Query("SELECT d FROM DeviceProfileEntity d WHERE d.tenantId = :tenantId " +
            "AND (:textSearch IS NULL OR ilike(d.name, CONCAT('%', :textSearch, '%')) = true)")
    Page<DeviceProfileEntity> findDeviceProfiles(@Param("tenantId") UUID tenantId,
                                                 @Param("textSearch") String textSearch,
                                                 Pageable pageable);

    @Query("SELECT new org.thingsboard.server.common.data.DeviceProfileInfo(d.id, d.tenantId, d.name, d.image, d.defaultDashboardId, d.type, d.transportType) " +
            "FROM DeviceProfileEntity d WHERE d.tenantId = :tenantId " +
            "AND (:textSearch IS NULL OR ilike(d.name, CONCAT('%', :textSearch, '%')) = true)")
    Page<DeviceProfileInfo> findDeviceProfileInfos(@Param("tenantId") UUID tenantId,
                                                   @Param("textSearch") String textSearch,
                                                   Pageable pageable);

    @Query("SELECT new org.thingsboard.server.common.data.DeviceProfileInfo(d.id, d.tenantId, d.name, d.image, d.defaultDashboardId, d.type, d.transportType) " +
            "FROM DeviceProfileEntity d WHERE d.tenantId = :tenantId AND d.transportType = :transportType " +
            "AND (:textSearch IS NULL OR ilike(d.name, CONCAT('%', :textSearch, '%')) = true)")
    Page<DeviceProfileInfo> findDeviceProfileInfos(@Param("tenantId") UUID tenantId,
                                                   @Param("textSearch") String textSearch,
                                                   @Param("transportType") DeviceTransportType transportType,
                                                   Pageable pageable);

    @Query("SELECT d FROM DeviceProfileEntity d " +
            "WHERE d.tenantId = :tenantId AND d.isDefault = true")
    DeviceProfileEntity findByDefaultTrueAndTenantId(@Param("tenantId") UUID tenantId);

    @Query("SELECT new org.thingsboard.server.common.data.DeviceProfileInfo(d.id, d.tenantId, d.name, d.image, d.defaultDashboardId, d.type, d.transportType) " +
            "FROM DeviceProfileEntity d " +
            "WHERE d.tenantId = :tenantId AND d.isDefault = true")
    DeviceProfileInfo findDefaultDeviceProfileInfo(@Param("tenantId") UUID tenantId);

    DeviceProfileEntity findByTenantIdAndName(UUID id, String profileName);

    DeviceProfileEntity findByProvisionDeviceKey(@Param("provisionDeviceKey") String provisionDeviceKey);

    @Query("SELECT new org.thingsboard.server.common.data.DeviceProfileInfo(d.id, d.tenantId, d.name, d.image, d.defaultDashboardId, d.type, d.transportType) " +
            "FROM DeviceProfileEntity d WHERE d.tenantId = :tenantId AND d.image = :imageLink")
    List<DeviceProfileInfo> findByTenantAndImageLink(@Param("tenantId") UUID tenantId, @Param("imageLink") String imageLink, Pageable page);

    @Query("SELECT new org.thingsboard.server.common.data.DeviceProfileInfo(d.id, d.tenantId, d.name, d.image, d.defaultDashboardId, d.type, d.transportType) " +
            "FROM DeviceProfileEntity d WHERE d.image = :imageLink")
    List<DeviceProfileInfo> findByImageLink(@Param("imageLink") String imageLink, Pageable page);

    @Query("SELECT externalId FROM DeviceProfileEntity WHERE id = :id")
    UUID getExternalIdById(@Param("id") UUID id);

<<<<<<< HEAD
    @Query(value = "SELECT * FROM device_profile d WHERE d.tenant_id = :tenantId AND d.profile_data ->> 'alarms' IS NOT NULL", nativeQuery = true)
    Page<DeviceProfileEntity> findDeviceProfilesWIthAlarmRules(@Param("tenantId") UUID tenantId,
                                                               Pageable pageable);
=======
    Page<DeviceProfileEntity> findAllByImageNotNull(Pageable pageable);

    @Query("SELECT new org.thingsboard.server.common.data.EntityInfo(dp.id, 'DEVICE_PROFILE', dp.name) " +
            "FROM DeviceProfileEntity dp WHERE dp.tenantId = :tenantId AND EXISTS " +
            "(SELECT 1 FROM DeviceEntity dv WHERE dv.tenantId = :tenantId AND dv.deviceProfileId = dp.id)")
    List<EntityInfo> findActiveTenantDeviceProfileNames(@Param("tenantId") UUID tenantId);

    @Query("SELECT new org.thingsboard.server.common.data.EntityInfo(d.id, 'DEVICE_PROFILE', d.name) " +
            "FROM DeviceProfileEntity d WHERE d.tenantId = :tenantId")
    List<EntityInfo> findAllTenantDeviceProfileNames(@Param("tenantId") UUID tenantId);

>>>>>>> 2c4010c5
}<|MERGE_RESOLUTION|>--- conflicted
+++ resolved
@@ -81,11 +81,6 @@
     @Query("SELECT externalId FROM DeviceProfileEntity WHERE id = :id")
     UUID getExternalIdById(@Param("id") UUID id);
 
-<<<<<<< HEAD
-    @Query(value = "SELECT * FROM device_profile d WHERE d.tenant_id = :tenantId AND d.profile_data ->> 'alarms' IS NOT NULL", nativeQuery = true)
-    Page<DeviceProfileEntity> findDeviceProfilesWIthAlarmRules(@Param("tenantId") UUID tenantId,
-                                                               Pageable pageable);
-=======
     Page<DeviceProfileEntity> findAllByImageNotNull(Pageable pageable);
 
     @Query("SELECT new org.thingsboard.server.common.data.EntityInfo(dp.id, 'DEVICE_PROFILE', dp.name) " +
@@ -97,5 +92,7 @@
             "FROM DeviceProfileEntity d WHERE d.tenantId = :tenantId")
     List<EntityInfo> findAllTenantDeviceProfileNames(@Param("tenantId") UUID tenantId);
 
->>>>>>> 2c4010c5
+    @Query(value = "SELECT * FROM device_profile d WHERE d.tenant_id = :tenantId AND d.profile_data ->> 'alarms' IS NOT NULL", nativeQuery = true)
+    Page<DeviceProfileEntity> findDeviceProfilesWIthAlarmRules(@Param("tenantId") UUID tenantId,
+                                                               Pageable pageable);
 }