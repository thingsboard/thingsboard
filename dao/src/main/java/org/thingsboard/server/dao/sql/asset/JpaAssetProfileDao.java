/**
 * Copyright © 2016-2023 The Thingsboard Authors
 *
 * Licensed under the Apache License, Version 2.0 (the "License");
 * you may not use this file except in compliance with the License.
 * You may obtain a copy of the License at
 *
 *     http://www.apache.org/licenses/LICENSE-2.0
 *
 * Unless required by applicable law or agreed to in writing, software
 * distributed under the License is distributed on an "AS IS" BASIS,
 * WITHOUT WARRANTIES OR CONDITIONS OF ANY KIND, either express or implied.
 * See the License for the specific language governing permissions and
 * limitations under the License.
 */
package org.thingsboard.server.dao.sql.asset;

import org.springframework.beans.factory.annotation.Autowired;
import org.springframework.data.domain.PageRequest;
import org.springframework.data.jpa.repository.JpaRepository;
import org.springframework.stereotype.Component;
import org.springframework.transaction.annotation.Transactional;
import org.thingsboard.server.common.data.EntityInfo;
import org.thingsboard.server.common.data.EntityType;
import org.thingsboard.server.common.data.asset.AssetProfile;
import org.thingsboard.server.common.data.asset.AssetProfileInfo;
import org.thingsboard.server.common.data.id.AssetProfileId;
import org.thingsboard.server.common.data.id.TenantId;
import org.thingsboard.server.common.data.page.PageData;
import org.thingsboard.server.common.data.page.PageLink;
import org.thingsboard.server.dao.DaoUtil;
import org.thingsboard.server.dao.asset.AssetProfileDao;
import org.thingsboard.server.dao.model.sql.AssetProfileEntity;
import org.thingsboard.server.dao.sql.JpaAbstractDao;

import java.util.List;
<<<<<<< HEAD
import java.util.Objects;
=======
>>>>>>> 35a9ec27
import java.util.Optional;
import java.util.UUID;

@Component
public class JpaAssetProfileDao extends JpaAbstractDao<AssetProfileEntity, AssetProfile> implements AssetProfileDao {

    @Autowired
    private AssetProfileRepository assetProfileRepository;

    @Override
    protected Class<AssetProfileEntity> getEntityClass() {
        return AssetProfileEntity.class;
    }

    @Override
    protected JpaRepository<AssetProfileEntity, UUID> getRepository() {
        return assetProfileRepository;
    }

    @Override
    public AssetProfileInfo findAssetProfileInfoById(TenantId tenantId, UUID assetProfileId) {
        return assetProfileRepository.findAssetProfileInfoById(assetProfileId);
    }

    @Transactional
    @Override
    public AssetProfile saveAndFlush(TenantId tenantId, AssetProfile assetProfile) {
        AssetProfile result = save(tenantId, assetProfile);
        assetProfileRepository.flush();
        return result;
    }

    @Override
    public PageData<AssetProfile> findAssetProfiles(TenantId tenantId, PageLink pageLink) {
        return DaoUtil.toPageData(
                assetProfileRepository.findAssetProfiles(
                        tenantId.getId(),
                        pageLink.getTextSearch(),
                        DaoUtil.toPageable(pageLink)));
    }

    @Override
    public PageData<AssetProfileInfo> findAssetProfileInfos(TenantId tenantId, PageLink pageLink) {
        return DaoUtil.pageToPageData(
                assetProfileRepository.findAssetProfileInfos(
                        tenantId.getId(),
                        pageLink.getTextSearch(),
                        DaoUtil.toPageable(pageLink)));
    }

    @Override
    public AssetProfile findDefaultAssetProfile(TenantId tenantId) {
        return DaoUtil.getData(assetProfileRepository.findByDefaultTrueAndTenantId(tenantId.getId()));
    }

    @Override
    public AssetProfileInfo findDefaultAssetProfileInfo(TenantId tenantId) {
        return assetProfileRepository.findDefaultAssetProfileInfo(tenantId.getId());
    }

    @Override
    public AssetProfile findByName(TenantId tenantId, String profileName) {
        return DaoUtil.getData(assetProfileRepository.findByTenantIdAndName(tenantId.getId(), profileName));
    }

    @Override
<<<<<<< HEAD
    public List<EntityInfo> findTenantAssetProfileNames(UUID tenantId, boolean activeOnly) {
        return activeOnly ?
                assetProfileRepository.findActiveTenantAssetProfileNames(tenantId) :
                assetProfileRepository.findAllTenantAssetProfileNames(tenantId);
=======
    public PageData<AssetProfile> findAllWithImages(PageLink pageLink) {
        return DaoUtil.toPageData(assetProfileRepository.findAllByImageNotNull(DaoUtil.toPageable(pageLink)));
>>>>>>> 35a9ec27
    }

    @Override
    public AssetProfile findByTenantIdAndExternalId(UUID tenantId, UUID externalId) {
        return DaoUtil.getData(assetProfileRepository.findByTenantIdAndExternalId(tenantId, externalId));
    }

    @Override
    public AssetProfile findByTenantIdAndName(UUID tenantId, String name) {
        return DaoUtil.getData(assetProfileRepository.findByTenantIdAndName(tenantId, name));
    }

    @Override
    public PageData<AssetProfile> findByTenantId(UUID tenantId, PageLink pageLink) {
        return findAssetProfiles(TenantId.fromUUID(tenantId), pageLink);
    }

    @Override
    public AssetProfileId getExternalIdByInternal(AssetProfileId internalId) {
        return Optional.ofNullable(assetProfileRepository.getExternalIdById(internalId.getId()))
                .map(AssetProfileId::new).orElse(null);
    }

    @Override
    public List<AssetProfileInfo> findByTenantAndImageLink(TenantId tenantId, String imageLink, int limit) {
        return assetProfileRepository.findByTenantAndImageLink(tenantId.getId(), imageLink, PageRequest.of(0, limit));
    }

    @Override
    public List<AssetProfileInfo> findByImageLink(String imageLink, int limit) {
        return assetProfileRepository.findByImageLink(imageLink, PageRequest.of(0, limit));
    }

    @Override
    public EntityType getEntityType() {
        return EntityType.ASSET_PROFILE;
    }

}<|MERGE_RESOLUTION|>--- conflicted
+++ resolved
@@ -34,10 +34,6 @@
 import org.thingsboard.server.dao.sql.JpaAbstractDao;
 
 import java.util.List;
-<<<<<<< HEAD
-import java.util.Objects;
-=======
->>>>>>> 35a9ec27
 import java.util.Optional;
 import java.util.UUID;
 
@@ -104,15 +100,15 @@
     }
 
     @Override
-<<<<<<< HEAD
+    public PageData<AssetProfile> findAllWithImages(PageLink pageLink) {
+        return DaoUtil.toPageData(assetProfileRepository.findAllByImageNotNull(DaoUtil.toPageable(pageLink)));
+    }
+
+    @Override
     public List<EntityInfo> findTenantAssetProfileNames(UUID tenantId, boolean activeOnly) {
         return activeOnly ?
                 assetProfileRepository.findActiveTenantAssetProfileNames(tenantId) :
                 assetProfileRepository.findAllTenantAssetProfileNames(tenantId);
-=======
-    public PageData<AssetProfile> findAllWithImages(PageLink pageLink) {
-        return DaoUtil.toPageData(assetProfileRepository.findAllByImageNotNull(DaoUtil.toPageable(pageLink)));
->>>>>>> 35a9ec27
     }
 
     @Override
