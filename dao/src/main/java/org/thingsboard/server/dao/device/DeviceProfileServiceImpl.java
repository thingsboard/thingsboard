/**
 * Copyright © 2016-2025 The Thingsboard Authors
 *
 * Licensed under the Apache License, Version 2.0 (the "License");
 * you may not use this file except in compliance with the License.
 * You may obtain a copy of the License at
 *
 *     http://www.apache.org/licenses/LICENSE-2.0
 *
 * Unless required by applicable law or agreed to in writing, software
 * distributed under the License is distributed on an "AS IS" BASIS,
 * WITHOUT WARRANTIES OR CONDITIONS OF ANY KIND, either express or implied.
 * See the License for the specific language governing permissions and
 * limitations under the License.
 */
package org.thingsboard.server.dao.device;

import lombok.RequiredArgsConstructor;
import lombok.extern.slf4j.Slf4j;
import org.springframework.beans.factory.annotation.Autowired;
import org.springframework.stereotype.Service;
import org.springframework.transaction.annotation.Transactional;
import org.springframework.transaction.event.TransactionalEventListener;
import org.thingsboard.server.common.data.Device;
import org.thingsboard.server.common.data.DeviceProfile;
import org.thingsboard.server.common.data.DeviceProfileInfo;
import org.thingsboard.server.common.data.DeviceProfileProvisionType;
import org.thingsboard.server.common.data.DeviceProfileType;
import org.thingsboard.server.common.data.DeviceTransportType;
import org.thingsboard.server.common.data.EntityInfo;
import org.thingsboard.server.common.data.EntityType;
import org.thingsboard.server.common.data.StringUtils;
import org.thingsboard.server.common.data.device.profile.DefaultDeviceProfileConfiguration;
import org.thingsboard.server.common.data.device.profile.DefaultDeviceProfileTransportConfiguration;
import org.thingsboard.server.common.data.device.profile.DeviceProfileData;
import org.thingsboard.server.common.data.device.profile.DisabledDeviceProfileProvisionConfiguration;
import org.thingsboard.server.common.data.device.profile.X509CertificateChainProvisionConfiguration;
import org.thingsboard.server.common.data.id.DeviceProfileId;
import org.thingsboard.server.common.data.id.EntityId;
import org.thingsboard.server.common.data.id.HasId;
import org.thingsboard.server.common.data.id.TenantId;
import org.thingsboard.server.common.data.page.PageData;
import org.thingsboard.server.common.data.page.PageLink;
import org.thingsboard.server.common.msg.EncryptionUtil;
import org.thingsboard.server.dao.entity.CachedVersionedEntityService;
import org.thingsboard.server.dao.eventsourcing.DeleteEntityEvent;
import org.thingsboard.server.dao.eventsourcing.SaveEntityEvent;
import org.thingsboard.server.dao.exception.DataValidationException;
import org.thingsboard.server.dao.ota.OtaPackageService;
import org.thingsboard.server.dao.resource.ImageService;
import org.thingsboard.server.dao.service.PaginatedRemover;
import org.thingsboard.server.dao.service.Validator;
import org.thingsboard.server.dao.service.validator.DeviceProfileDataValidator;

import java.io.ByteArrayInputStream;
import java.security.cert.Certificate;
import java.security.cert.CertificateException;
import java.security.cert.CertificateFactory;
import java.util.ArrayList;
import java.util.Comparator;
import java.util.List;
import java.util.Map;
import java.util.Optional;
import java.util.regex.Matcher;
import java.util.regex.Pattern;
import java.util.stream.Collectors;

import static org.thingsboard.server.dao.service.Validator.validateId;
import static org.thingsboard.server.dao.service.Validator.validateString;

@Service("DeviceProfileDaoService")
@Slf4j
@RequiredArgsConstructor
public class DeviceProfileServiceImpl extends CachedVersionedEntityService<DeviceProfileCacheKey, DeviceProfile, DeviceProfileEvictEvent> implements DeviceProfileService {

    private static final String INCORRECT_TENANT_ID = "Incorrect tenantId ";
    private static final String INCORRECT_DEVICE_PROFILE_ID = "Incorrect deviceProfileId ";
    private static final String INCORRECT_DEVICE_PROFILE_NAME = "Incorrect deviceProfileName ";
    private static final String INCORRECT_PROVISION_DEVICE_KEY = "Incorrect provisionDeviceKey ";
    private static final String DEVICE_PROFILE_WITH_SUCH_NAME_ALREADY_EXISTS = "Device profile with such name already exists!";

    @Autowired
    private DeviceProfileDao deviceProfileDao;

    @Autowired
    private DeviceDao deviceDao;

    @Autowired
    private DeviceService deviceService;

    @Autowired
<<<<<<< HEAD
    private OtaPackageService otaPackageService;

    @Autowired
    private DataValidator<DeviceProfile> deviceProfileValidator;
=======
    private DeviceProfileDataValidator deviceProfileValidator;
>>>>>>> dfc1a6ed

    @Autowired
    private ImageService imageService;

    @TransactionalEventListener(classes = DeviceProfileEvictEvent.class)
    @Override
    public void handleEvictEvent(DeviceProfileEvictEvent event) {
        List<DeviceProfileCacheKey> toEvict = new ArrayList<>(2);
        toEvict.add(DeviceProfileCacheKey.forName(event.getTenantId(), event.getNewName()));
        if (event.getSavedDeviceProfile() != null) {
            cache.put(DeviceProfileCacheKey.forId(event.getSavedDeviceProfile().getId()), event.getSavedDeviceProfile());
        } else if (event.getDeviceProfileId() != null) {
            toEvict.add(DeviceProfileCacheKey.forId(event.getDeviceProfileId()));
        }
        if (event.isDefaultProfile()) {
            toEvict.add(DeviceProfileCacheKey.forDefaultProfile(event.getTenantId()));
        }
        if (StringUtils.isNotEmpty(event.getOldName()) && !event.getOldName().equals(event.getNewName())) {
            toEvict.add(DeviceProfileCacheKey.forName(event.getTenantId(), event.getOldName()));
        }
        if (StringUtils.isNotEmpty(event.getProvisionDeviceKey())) {
            toEvict.add(DeviceProfileCacheKey.forProvisionKey(event.getProvisionDeviceKey()));
        }
        cache.evict(toEvict);
    }

    @Override
    public DeviceProfile findDeviceProfileById(TenantId tenantId, DeviceProfileId deviceProfileId) {
        return findDeviceProfileById(tenantId, deviceProfileId, true);
    }

    @Override
    public DeviceProfile findDeviceProfileById(TenantId tenantId, DeviceProfileId deviceProfileId, boolean putInCache) {
        log.trace("Executing findDeviceProfileById [{}]", deviceProfileId);
        validateId(deviceProfileId, id -> INCORRECT_DEVICE_PROFILE_ID + id);
        return cache.get(DeviceProfileCacheKey.forId(deviceProfileId),
                () -> deviceProfileDao.findById(tenantId, deviceProfileId.getId()), putInCache);
    }

    @Override
    public DeviceProfile findDeviceProfileByName(TenantId tenantId, String profileName) {
        return findDeviceProfileByName(tenantId, profileName, true);
    }

    @Override
    public DeviceProfile findDeviceProfileByName(TenantId tenantId, String profileName, boolean putInCache) {
        log.trace("Executing findDeviceProfileByName [{}][{}]", tenantId, profileName);
        validateString(profileName, pn -> INCORRECT_DEVICE_PROFILE_NAME + pn);
        return cache.getOrFetchFromDB(DeviceProfileCacheKey.forName(tenantId, profileName),
                () -> deviceProfileDao.findByName(tenantId, profileName), true, putInCache);
    }

    @Override
    public DeviceProfile findDeviceProfileByProvisionDeviceKey(String provisionDeviceKey) {
        log.trace("Executing findDeviceProfileByProvisionDeviceKey provisionKey [{}]", provisionDeviceKey);
        validateString(provisionDeviceKey, dk -> INCORRECT_PROVISION_DEVICE_KEY + dk);
        return cache.getAndPutInTransaction(DeviceProfileCacheKey.forProvisionKey(provisionDeviceKey),
                () -> deviceProfileDao.findByProvisionDeviceKey(provisionDeviceKey), false);
    }

    @Override
    public DeviceProfileInfo findDeviceProfileInfoById(TenantId tenantId, DeviceProfileId deviceProfileId) {
        log.trace("Executing findDeviceProfileById [{}]", deviceProfileId);
        validateId(deviceProfileId, id -> INCORRECT_DEVICE_PROFILE_ID + id);
        return toDeviceProfileInfo(findDeviceProfileById(tenantId, deviceProfileId));
    }

    @Override
    public DeviceProfile saveDeviceProfile(DeviceProfile deviceProfile) {
        return saveDeviceProfile(deviceProfile, true, true);
    }

    @Override
    public DeviceProfile saveDeviceProfile(DeviceProfile deviceProfile, boolean doValidate, boolean publishSaveEvent) {
        log.trace("Executing saveDeviceProfile [{}]", deviceProfile);
        if (deviceProfile.getProfileData() != null && deviceProfile.getProfileData().getProvisionConfiguration() instanceof X509CertificateChainProvisionConfiguration) {
            X509CertificateChainProvisionConfiguration x509Configuration = (X509CertificateChainProvisionConfiguration) deviceProfile.getProfileData().getProvisionConfiguration();
            if (x509Configuration.getProvisionDeviceSecret() != null) {
                formatDeviceProfileCertificate(deviceProfile, x509Configuration);
            }
        }
        DeviceProfile oldDeviceProfile = null;
        if (doValidate) {
            oldDeviceProfile = deviceProfileValidator.validate(deviceProfile, DeviceProfile::getTenantId);
        } else if (deviceProfile.getId() != null) {
            oldDeviceProfile = findDeviceProfileById(deviceProfile.getTenantId(), deviceProfile.getId(), false);
        }
        DeviceProfile savedDeviceProfile;
        try {
            imageService.replaceBase64WithImageUrl(deviceProfile, "device profile");
            savedDeviceProfile = deviceProfileDao.saveAndFlush(deviceProfile.getTenantId(), deviceProfile);

            publishEvictEvent(new DeviceProfileEvictEvent(savedDeviceProfile.getTenantId(), savedDeviceProfile.getName(),
                    oldDeviceProfile != null ? oldDeviceProfile.getName() : null, savedDeviceProfile.getId(), savedDeviceProfile.isDefault(),
                    oldDeviceProfile != null ? oldDeviceProfile.getProvisionDeviceKey() : null, savedDeviceProfile));
            eventPublisher.publishEvent(SaveEntityEvent.builder().tenantId(savedDeviceProfile.getTenantId()).entityId(savedDeviceProfile.getId())
                    .entity(savedDeviceProfile).oldEntity(oldDeviceProfile).created(oldDeviceProfile == null).broadcastEvent(publishSaveEvent).build());
        } catch (Exception t) {
            handleEvictEvent(new DeviceProfileEvictEvent(deviceProfile.getTenantId(), deviceProfile.getName(),
                    oldDeviceProfile != null ? oldDeviceProfile.getName() : null, null, deviceProfile.isDefault(),
                    oldDeviceProfile != null ? oldDeviceProfile.getProvisionDeviceKey() : null));
            String unqProvisionKeyErrorMsg = DeviceProfileProvisionType.X509_CERTIFICATE_CHAIN.equals(deviceProfile.getProvisionType())
                    ? "Device profile with such certificate already exists!"
                    : "Device profile with such provision device key already exists!";
            checkConstraintViolation(t,
                    Map.of("device_profile_name_unq_key", DEVICE_PROFILE_WITH_SUCH_NAME_ALREADY_EXISTS,
                            "device_provision_key_unq_key", unqProvisionKeyErrorMsg,
                            "device_profile_external_id_unq_key", "Device profile with such external id already exists!"));
            throw t;
        }
        if (oldDeviceProfile != null && !oldDeviceProfile.getName().equals(deviceProfile.getName())) {
            PageLink pageLink = new PageLink(100);
            PageData<Device> pageData;
            do {
                pageData = deviceDao.findDevicesByTenantIdAndProfileId(deviceProfile.getTenantId().getId(), deviceProfile.getUuidId(), pageLink);
                for (Device device : pageData.getData()) {
                    device.setType(deviceProfile.getName());
                    deviceService.saveDevice(device);
                }
                pageLink = pageLink.nextPageLink();
            } while (pageData.hasNext());
        }
        return savedDeviceProfile;
    }

    @Override
    @Transactional
    public void deleteDeviceProfile(TenantId tenantId, DeviceProfileId deviceProfileId) {
        log.trace("Executing deleteDeviceProfile [{}]", deviceProfileId);
        validateId(deviceProfileId, id -> INCORRECT_DEVICE_PROFILE_ID + id);
        deleteEntity(tenantId, deviceProfileId, false);
    }

    @Override
    @Transactional
    public void deleteEntity(TenantId tenantId, EntityId id, boolean force) {
        DeviceProfile deviceProfile = deviceProfileDao.findById(tenantId, id.getId());
        if (deviceProfile == null) {
            return;
        }
        if (!force && deviceProfile.isDefault()) {
            throw new DataValidationException("Deletion of Default Device Profile is prohibited!");
        }
        removeDeviceProfile(tenantId, deviceProfile);
    }

    private void removeDeviceProfile(TenantId tenantId, DeviceProfile deviceProfile) {
        DeviceProfileId deviceProfileId = deviceProfile.getId();
        try {
            deviceProfileDao.removeById(tenantId, deviceProfileId.getId());
            otaPackageService.deleteOtaPackagesByDeviceProfileId(tenantId, deviceProfileId);

            publishEvictEvent(new DeviceProfileEvictEvent(deviceProfile.getTenantId(), deviceProfile.getName(),
                    null, deviceProfile.getId(), deviceProfile.isDefault(),
                    deviceProfile.getProvisionDeviceKey()));
            eventPublisher.publishEvent(DeleteEntityEvent.builder().tenantId(tenantId).entityId(deviceProfileId).entity(deviceProfile).build());
        } catch (Exception e) {
            checkConstraintViolation(e, "fk_device_profile", "The device profile referenced by the devices cannot be deleted!");
            throw e;
        }
    }

    @Override
    public PageData<DeviceProfile> findDeviceProfiles(TenantId tenantId, PageLink pageLink) {
        log.trace("Executing findDeviceProfiles tenantId [{}], pageLink [{}]", tenantId, pageLink);
        validateId(tenantId, id -> INCORRECT_TENANT_ID + id);
        Validator.validatePageLink(pageLink);
        return deviceProfileDao.findDeviceProfiles(tenantId, pageLink);
    }

    @Override
    public PageData<DeviceProfileInfo> findDeviceProfileInfos(TenantId tenantId, PageLink pageLink, String transportType) {
        log.trace("Executing findDeviceProfileInfos tenantId [{}], pageLink [{}]", tenantId, pageLink);
        validateId(tenantId, id -> INCORRECT_TENANT_ID + id);
        Validator.validatePageLink(pageLink);
        return deviceProfileDao.findDeviceProfileInfos(tenantId, pageLink, transportType);
    }

    @Override
    public DeviceProfile findOrCreateDeviceProfile(TenantId tenantId, String name) {
        log.trace("Executing findOrCreateDefaultDeviceProfile");
        DeviceProfile deviceProfile = findDeviceProfileByName(tenantId, name, false);
        if (deviceProfile == null) {
            boolean isDefault = "default".equals(name) && findDefaultDeviceProfile(tenantId) == null;
            try {
                deviceProfile = this.doCreateDeviceProfile(tenantId, name, isDefault, true);
            } catch (DataValidationException e) {
                if (DEVICE_PROFILE_WITH_SUCH_NAME_ALREADY_EXISTS.equals(e.getMessage())) {
                    deviceProfile = findDeviceProfileByName(tenantId, name, false);
                } else {
                    throw e;
                }
            }
        }
        return deviceProfile;
    }

    @Override
    public DeviceProfile createDefaultDeviceProfile(TenantId tenantId) {
        log.trace("Executing createDefaultDeviceProfile tenantId [{}]", tenantId);
        return doCreateDeviceProfile(tenantId, "default", true, false);
    }

    private DeviceProfile doCreateDeviceProfile(TenantId tenantId, String profileName, boolean defaultProfile, boolean publishSaveEvent) {
        validateId(tenantId, id -> INCORRECT_TENANT_ID + id);
        DeviceProfile deviceProfile = new DeviceProfile();
        deviceProfile.setTenantId(tenantId);
        deviceProfile.setDefault(defaultProfile);
        deviceProfile.setName(profileName);
        deviceProfile.setType(DeviceProfileType.DEFAULT);
        deviceProfile.setTransportType(DeviceTransportType.DEFAULT);
        deviceProfile.setProvisionType(DeviceProfileProvisionType.DISABLED);
        deviceProfile.setDescription("Default device profile");
        DeviceProfileData deviceProfileData = new DeviceProfileData();
        DefaultDeviceProfileConfiguration configuration = new DefaultDeviceProfileConfiguration();
        DefaultDeviceProfileTransportConfiguration transportConfiguration = new DefaultDeviceProfileTransportConfiguration();
        DisabledDeviceProfileProvisionConfiguration provisionConfiguration = new DisabledDeviceProfileProvisionConfiguration(null);
        deviceProfileData.setConfiguration(configuration);
        deviceProfileData.setTransportConfiguration(transportConfiguration);
        deviceProfileData.setProvisionConfiguration(provisionConfiguration);
        deviceProfile.setProfileData(deviceProfileData);
        return saveDeviceProfile(deviceProfile, true, publishSaveEvent);
    }

    @Override
    public DeviceProfile findDefaultDeviceProfile(TenantId tenantId) {
        log.trace("Executing findDefaultDeviceProfile tenantId [{}]", tenantId);
        validateId(tenantId, id -> INCORRECT_TENANT_ID + id);
        return cache.getAndPutInTransaction(DeviceProfileCacheKey.forDefaultProfile(tenantId),
                () -> deviceProfileDao.findDefaultDeviceProfile(tenantId), true);
    }

    @Override
    public DeviceProfileInfo findDefaultDeviceProfileInfo(TenantId tenantId) {
        log.trace("Executing findDefaultDeviceProfileInfo tenantId [{}]", tenantId);
        validateId(tenantId, id -> INCORRECT_TENANT_ID + id);
        return toDeviceProfileInfo(findDefaultDeviceProfile(tenantId));
    }

    @Override
    public boolean setDefaultDeviceProfile(TenantId tenantId, DeviceProfileId deviceProfileId) {
        log.trace("Executing setDefaultDeviceProfile [{}]", deviceProfileId);
        validateId(deviceProfileId, id -> INCORRECT_DEVICE_PROFILE_ID + id);
        DeviceProfile deviceProfile = deviceProfileDao.findById(tenantId, deviceProfileId.getId());
        if (!deviceProfile.isDefault()) {
            deviceProfile.setDefault(true);
            DeviceProfile previousDefaultDeviceProfile = findDefaultDeviceProfile(tenantId);
            boolean changed = false;
            if (previousDefaultDeviceProfile == null) {
                deviceProfileDao.save(tenantId, deviceProfile);
                publishEvictEvent(new DeviceProfileEvictEvent(deviceProfile.getTenantId(), deviceProfile.getName(), null, deviceProfile.getId(), true, deviceProfile.getProvisionDeviceKey()));
                changed = true;
            } else if (!previousDefaultDeviceProfile.getId().equals(deviceProfile.getId())) {
                previousDefaultDeviceProfile.setDefault(false);
                deviceProfileDao.save(tenantId, previousDefaultDeviceProfile);
                deviceProfileDao.save(tenantId, deviceProfile);
                publishEvictEvent(new DeviceProfileEvictEvent(previousDefaultDeviceProfile.getTenantId(), previousDefaultDeviceProfile.getName(), null, previousDefaultDeviceProfile.getId(), false, deviceProfile.getProvisionDeviceKey()));
                publishEvictEvent(new DeviceProfileEvictEvent(deviceProfile.getTenantId(), deviceProfile.getName(), null, deviceProfile.getId(), true, deviceProfile.getProvisionDeviceKey()));
                changed = true;
            }
            return changed;
        }
        return false;
    }

    @Override
    public void deleteDeviceProfilesByTenantId(TenantId tenantId) {
        log.trace("Executing deleteDeviceProfilesByTenantId, tenantId [{}]", tenantId);
        validateId(tenantId, id -> INCORRECT_TENANT_ID + id);
        tenantDeviceProfilesRemover.removeEntities(tenantId, tenantId);
    }

    @Override
    public void deleteByTenantId(TenantId tenantId) {
        deleteDeviceProfilesByTenantId(tenantId);
    }

    @Override
    public Optional<HasId<?>> findEntity(TenantId tenantId, EntityId entityId) {
        return Optional.ofNullable(findDeviceProfileById(tenantId, new DeviceProfileId(entityId.getId())));
    }

    @Override
    public EntityType getEntityType() {
        return EntityType.DEVICE_PROFILE;
    }

    @Override
    public List<EntityInfo> findDeviceProfileNamesByTenantId(TenantId tenantId, boolean activeOnly) {
        log.trace("Executing findDeviceProfileNamesByTenantId, tenantId [{}]", tenantId);
        validateId(tenantId, id -> INCORRECT_TENANT_ID + id);
        return deviceProfileDao.findTenantDeviceProfileNames(tenantId.getId(), activeOnly)
                .stream().sorted(Comparator.comparing(EntityInfo::getName))
                .collect(Collectors.toList());
    }

    private final PaginatedRemover<TenantId, DeviceProfile> tenantDeviceProfilesRemover =
            new PaginatedRemover<>() {

                @Override
                protected PageData<DeviceProfile> findEntities(TenantId tenantId, TenantId id, PageLink pageLink) {
                    return deviceProfileDao.findDeviceProfiles(id, pageLink);
                }

                @Override
                protected void removeEntity(TenantId tenantId, DeviceProfile entity) {
                    removeDeviceProfile(tenantId, entity);
                }
            };

    private DeviceProfileInfo toDeviceProfileInfo(DeviceProfile profile) {
        return profile == null ? null : new DeviceProfileInfo(profile.getId(), profile.getTenantId(), profile.getName(), profile.getImage(),
                profile.getDefaultDashboardId(), profile.getType(), profile.getTransportType());
    }

    private void formatDeviceProfileCertificate(DeviceProfile deviceProfile, X509CertificateChainProvisionConfiguration x509Configuration) {
        String formattedCertificateValue = formatCertificateValue(x509Configuration.getProvisionDeviceSecret());
        String cert = fetchLeafCertificateFromChain(formattedCertificateValue);
        String sha3Hash = EncryptionUtil.getSha3Hash(cert);
        DeviceProfileData deviceProfileData = deviceProfile.getProfileData();
        x509Configuration.setProvisionDeviceSecret(formattedCertificateValue);
        deviceProfileData.setProvisionConfiguration(x509Configuration);
        deviceProfile.setProfileData(deviceProfileData);
        deviceProfile.setProvisionDeviceKey(sha3Hash);
    }

    private String fetchLeafCertificateFromChain(String value) {
        String regex = "-----BEGIN CERTIFICATE-----\\s*.*?\\s*-----END CERTIFICATE-----";
        Pattern pattern = Pattern.compile(regex);
        Matcher matcher = pattern.matcher(value);
        if (matcher.find()) {
            // if the method receives a chain it fetches the leaf (end-entity) certificate, else if it gets a single certificate, it returns the single certificate
            return matcher.group(0);
        }
        return value;
    }

    private String formatCertificateValue(String certificateValue) {
        try {
            CertificateFactory cf = CertificateFactory.getInstance("X.509");
            ByteArrayInputStream inputStream = new ByteArrayInputStream(certificateValue.getBytes());
            Certificate[] certificates = cf.generateCertificates(inputStream).toArray(new Certificate[0]);
            if (certificates.length > 1) {
                return EncryptionUtil.certTrimNewLinesForChainInDeviceProfile(certificateValue);
            }
        } catch (CertificateException ignored) {
        }
        return EncryptionUtil.certTrimNewLines(certificateValue);
    }

}<|MERGE_RESOLUTION|>--- conflicted
+++ resolved
@@ -89,14 +89,10 @@
     private DeviceService deviceService;
 
     @Autowired
-<<<<<<< HEAD
     private OtaPackageService otaPackageService;
 
     @Autowired
-    private DataValidator<DeviceProfile> deviceProfileValidator;
-=======
     private DeviceProfileDataValidator deviceProfileValidator;
->>>>>>> dfc1a6ed
 
     @Autowired
     private ImageService imageService;
