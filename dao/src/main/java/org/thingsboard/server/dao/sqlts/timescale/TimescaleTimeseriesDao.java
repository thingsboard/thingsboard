/**
 * Copyright © 2016-2020 The Thingsboard Authors
 *
 * Licensed under the Apache License, Version 2.0 (the "License");
 * you may not use this file except in compliance with the License.
 * You may obtain a copy of the License at
 *
 *     http://www.apache.org/licenses/LICENSE-2.0
 *
 * Unless required by applicable law or agreed to in writing, software
 * distributed under the License is distributed on an "AS IS" BASIS,
 * WITHOUT WARRANTIES OR CONDITIONS OF ANY KIND, either express or implied.
 * See the License for the specific language governing permissions and
 * limitations under the License.
 */
package org.thingsboard.server.dao.sqlts.timescale;

import com.google.common.util.concurrent.Futures;
import com.google.common.util.concurrent.ListenableFuture;
import com.google.common.util.concurrent.SettableFuture;
import lombok.extern.slf4j.Slf4j;
import org.hibernate.exception.ConstraintViolationException;
import org.springframework.beans.factory.annotation.Autowired;
import org.springframework.beans.factory.annotation.Value;
import org.springframework.data.domain.PageRequest;
import org.springframework.data.domain.Sort;
import org.springframework.stereotype.Component;
import org.springframework.util.CollectionUtils;
import org.thingsboard.server.common.data.id.EntityId;
import org.thingsboard.server.common.data.id.TenantId;
import org.thingsboard.server.common.data.kv.Aggregation;
import org.thingsboard.server.common.data.kv.BasicTsKvEntry;
import org.thingsboard.server.common.data.kv.DeleteTsKvQuery;
import org.thingsboard.server.common.data.kv.ReadTsKvQuery;
import org.thingsboard.server.common.data.kv.StringDataEntry;
import org.thingsboard.server.common.data.kv.TsKvEntry;
import org.thingsboard.server.dao.DaoUtil;
import org.thingsboard.server.dao.model.sqlts.dictionary.TsKvDictionary;
import org.thingsboard.server.dao.model.sqlts.dictionary.TsKvDictionaryCompositeKey;
import org.thingsboard.server.dao.model.sqlts.timescale.TimescaleTsKvEntity;
import org.thingsboard.server.dao.sql.ScheduledLogExecutorComponent;
import org.thingsboard.server.dao.sql.TbSqlBlockingQueue;
import org.thingsboard.server.dao.sql.TbSqlBlockingQueueParams;
import org.thingsboard.server.dao.sqlts.AbstractSqlTimeseriesDao;
import org.thingsboard.server.dao.sqlts.AbstractTimeseriesInsertRepository;
import org.thingsboard.server.dao.sqlts.dictionary.TsKvDictionaryRepository;
import org.thingsboard.server.dao.timeseries.TimeseriesDao;
import org.thingsboard.server.dao.util.TimescaleDBTsDao;

import javax.annotation.PostConstruct;
import javax.annotation.PreDestroy;
import java.util.ArrayList;
import java.util.Collections;
import java.util.List;
import java.util.Optional;
import java.util.UUID;
import java.util.concurrent.CompletableFuture;
import java.util.concurrent.ConcurrentHashMap;
import java.util.concurrent.ConcurrentMap;
import java.util.concurrent.atomic.AtomicInteger;
import java.util.concurrent.locks.ReentrantLock;


@Component
@Slf4j
@TimescaleDBTsDao
public class TimescaleTimeseriesDao extends AbstractSqlTimeseriesDao implements TimeseriesDao {

    private static final String TS = "ts";

    private final ConcurrentMap<String, Integer> tsKvDictionaryMap = new ConcurrentHashMap<>();
    private final ConcurrentMap<Integer, String> tsKvDictionaryInvertMap = new ConcurrentHashMap<>();

    private static final ReentrantLock tsCreationLock = new ReentrantLock();

    @Autowired
    private TsKvDictionaryRepository dictionaryRepository;

    @Autowired
    private TsKvTimescaleRepository tsKvRepository;

    @Autowired
    private AggregationRepository aggregationRepository;

    @Autowired
    private AbstractTimeseriesInsertRepository insertRepository;

    @Autowired
    ScheduledLogExecutorComponent logExecutor;

    @Value("${sql.ts_timescale.batch_size:1000}")
    private int batchSize;

    @Value("${sql.ts_timescale.batch_max_delay:100}")
    private long maxDelay;

    @Value("${sql.ts_timescale.stats_print_interval_ms:1000}")
    private long statsPrintIntervalMs;

    private TbSqlBlockingQueue<TimescaleTsKvEntity> queue;

    @PostConstruct
    private void init() {
        TbSqlBlockingQueueParams params = TbSqlBlockingQueueParams.builder()
                .logName("TS Timescale")
                .batchSize(batchSize)
                .maxDelay(maxDelay)
                .statsPrintIntervalMs(statsPrintIntervalMs)
                .build();
        queue = new TbSqlBlockingQueue<>(params);
        queue.init(logExecutor, v -> insertRepository.saveOrUpdate(v));
    }

    @PreDestroy
    private void destroy() {
        if (queue != null) {
            queue.destroy();
        }
    }

    @Override
    public ListenableFuture<List<TsKvEntry>> findAllAsync(TenantId tenantId, EntityId entityId, List<ReadTsKvQuery> queries) {
        return processFindAllAsync(tenantId, entityId, queries);
    }

    protected ListenableFuture<List<TsKvEntry>> findAllAsync(TenantId tenantId, EntityId entityId, ReadTsKvQuery query) {
        if (query.getAggregation() == Aggregation.NONE) {
            return findAllAsyncWithLimit(tenantId, entityId, query);
        } else {
            long startTs = query.getStartTs();
            long endTs = query.getEndTs();
            long timeBucket = query.getInterval();
            ListenableFuture<List<Optional<TsKvEntry>>> future = findAndAggregateAsync(tenantId, entityId, query.getKey(), startTs, endTs, timeBucket, query.getAggregation());
            return getTskvEntriesFuture(future);
        }
    }

    private ListenableFuture<List<TsKvEntry>> findAllAsyncWithLimit(TenantId tenantId, EntityId entityId, ReadTsKvQuery query) {
        String strKey = query.getKey();
        Integer keyId = getOrSaveKeyId(strKey);
        List<TimescaleTsKvEntity> timescaleTsKvEntities = tsKvRepository.findAllWithLimit(
                tenantId.getId(),
                entityId.getId(),
                keyId,
                query.getStartTs(),
                query.getEndTs(),
                new PageRequest(0, query.getLimit(),
                        new Sort(Sort.Direction.fromString(
                                query.getOrderBy()), "ts")));
        timescaleTsKvEntities.forEach(tsKvEntity -> tsKvEntity.setStrKey(strKey));
        return Futures.immediateFuture(DaoUtil.convertDataList(timescaleTsKvEntities));
    }


    @Override
    public ListenableFuture<TsKvEntry> findLatest(TenantId tenantId, EntityId entityId, String key) {
        ListenableFuture<List<TimescaleTsKvEntity>> future = getLatest(tenantId, entityId, key, 0L, System.currentTimeMillis());
        return Futures.transform(future, latest -> {
            if (!CollectionUtils.isEmpty(latest)) {
                return DaoUtil.getData(latest.get(0));
            } else {
                return new BasicTsKvEntry(System.currentTimeMillis(), new StringDataEntry(key, null));
            }
        }, service);
    }

    @Override
    public ListenableFuture<List<TsKvEntry>> findAllLatest(TenantId tenantId, EntityId entityId) {
        List<TimescaleTsKvEntity> timescaleTsKvEntities = tsKvRepository.findAllLatestValues(tenantId.getId(), entityId.getId());
        setStrKeys(timescaleTsKvEntities);
        return Futures.immediateFuture(DaoUtil.convertDataList(timescaleTsKvEntities));
    }

    private void setStrKeys(List<TimescaleTsKvEntity> timescaleTsKvEntities) {
        timescaleTsKvEntities.forEach(timescaleTsKvEntity -> {
            Optional<TsKvDictionary> tsKvDictionaryOptional;
            int keyId = timescaleTsKvEntity.getKey();
            String strKey = tsKvDictionaryInvertMap.get(keyId);
            if (strKey == null) {
                tsKvDictionaryOptional = dictionaryRepository.findByKeyId(keyId);
                TsKvDictionary dictionary = tsKvDictionaryOptional.orElseThrow(() -> new RuntimeException("Failed to get TsKvDictionary entity from DB!"));
                strKey = dictionary.getKey();
                tsKvDictionaryInvertMap.put(keyId, strKey);
            }
            timescaleTsKvEntity.setStrKey(strKey);
        });
    }

    private Integer getOrSaveKeyId(String strKey) {
        Integer keyId = tsKvDictionaryMap.get(strKey);
        if (keyId == null) {
            Optional<TsKvDictionary> tsKvDictionaryOptional;
            tsKvDictionaryOptional = dictionaryRepository.findById(new TsKvDictionaryCompositeKey(strKey));
            if (!tsKvDictionaryOptional.isPresent()) {
                tsCreationLock.lock();
                try {
                    tsKvDictionaryOptional = dictionaryRepository.findById(new TsKvDictionaryCompositeKey(strKey));
                    if (!tsKvDictionaryOptional.isPresent()) {
                        TsKvDictionary tsKvDictionary = new TsKvDictionary();
                        tsKvDictionary.setKey(strKey);
                        try {
                            TsKvDictionary saved = dictionaryRepository.save(tsKvDictionary);
                            tsKvDictionaryMap.put(saved.getKey(), saved.getKeyId());
                            tsKvDictionaryInvertMap.put(saved.getKeyId(), saved.getKey());
                            keyId = saved.getKeyId();
                        } catch (ConstraintViolationException e) {
                            tsKvDictionaryOptional = dictionaryRepository.findById(new TsKvDictionaryCompositeKey(strKey));
                            TsKvDictionary dictionary = tsKvDictionaryOptional.orElseThrow(() -> new RuntimeException("Failed to get TsKvDictionary entity from DB!"));
                            tsKvDictionaryMap.put(dictionary.getKey(), dictionary.getKeyId());
                            tsKvDictionaryInvertMap.put(dictionary.getKeyId(), dictionary.getKey());
                            keyId = dictionary.getKeyId();
                        }
                    } else {
                        keyId = tsKvDictionaryOptional.get().getKeyId();
                    }
                } finally {
                    tsCreationLock.unlock();
                }
            } else {
                keyId = tsKvDictionaryOptional.get().getKeyId();
                tsKvDictionaryMap.put(strKey, keyId);
                tsKvDictionaryInvertMap.put(keyId, strKey);
            }
        }
        return keyId;
    }

    @Override
    public ListenableFuture<Void> save(TenantId tenantId, EntityId entityId, TsKvEntry tsKvEntry, long ttl) {
        String strKey = tsKvEntry.getKey();
        Integer keyId = getOrSaveKeyId(strKey);
        TimescaleTsKvEntity entity = new TimescaleTsKvEntity();
        entity.setTenantId(tenantId.getId());
        entity.setEntityId(entityId.getId());
        entity.setTs(tsKvEntry.getTs());
        entity.setKey(keyId);
        entity.setStrValue(tsKvEntry.getStrValue().orElse(null));
        entity.setDoubleValue(tsKvEntry.getDoubleValue().orElse(null));
        entity.setLongValue(tsKvEntry.getLongValue().orElse(null));
        entity.setBooleanValue(tsKvEntry.getBooleanValue().orElse(null));
<<<<<<< HEAD
        log.trace("Saving entity to timescale db: {}", entity);
        return insertService.submit(() -> {
            insertRepository.saveOrUpdate(entity, null);
            return null;
        });
=======
        return queue.add(entity);
>>>>>>> feb9f07b
    }

    @Override
    public ListenableFuture<Void> savePartition(TenantId tenantId, EntityId entityId, long tsKvEntryTs, String key, long ttl) {
        return Futures.immediateFuture(null);
    }

    @Override
    public ListenableFuture<Void> saveLatest(TenantId tenantId, EntityId entityId, TsKvEntry tsKvEntry) {
        return Futures.immediateFuture(null);
    }

    @Override
    public ListenableFuture<Void> remove(TenantId tenantId, EntityId entityId, DeleteTsKvQuery query) {
        String strKey = query.getKey();
        Integer keyId = getOrSaveKeyId(strKey);
        return service.submit(() -> {
            tsKvRepository.delete(
                    tenantId.getId(),
                    entityId.getId(),
                    keyId,
                    query.getStartTs(),
                    query.getEndTs());
            return null;
        });
    }

    @Override
    public ListenableFuture<Void> removeLatest(TenantId tenantId, EntityId entityId, DeleteTsKvQuery query) {
        return service.submit(() -> null);
    }

    @Override
    public ListenableFuture<Void> removePartition(TenantId tenantId, EntityId entityId, DeleteTsKvQuery query) {
        return service.submit(() -> null);
    }

    private ListenableFuture<List<TimescaleTsKvEntity>> getLatest(TenantId tenantId, EntityId entityId, String key, long start, long end) {
        Integer keyId = getOrSaveKeyId(key);
        List<TimescaleTsKvEntity> timescaleTsKvEntities = tsKvRepository.findAllWithLimit(
                tenantId.getId(),
                entityId.getId(),
                keyId,
                start,
                end,
                new PageRequest(0, 1,
                        new Sort(Sort.Direction.DESC, TS)));
        timescaleTsKvEntities.forEach(tsKvEntity -> tsKvEntity.setStrKey(key));
        return Futures.immediateFuture(timescaleTsKvEntities);
    }

    private ListenableFuture<List<Optional<TsKvEntry>>> findAndAggregateAsync(TenantId tenantId, EntityId entityId, String key, long startTs, long endTs, long timeBucket, Aggregation aggregation) {
        CompletableFuture<List<TimescaleTsKvEntity>> listCompletableFuture = switchAgregation(key, startTs, endTs, timeBucket, aggregation, entityId.getId(), tenantId.getId());
        SettableFuture<List<TimescaleTsKvEntity>> listenableFuture = SettableFuture.create();
        listCompletableFuture.whenComplete((timescaleTsKvEntities, throwable) -> {
            if (throwable != null) {
                listenableFuture.setException(throwable);
            } else {
                listenableFuture.set(timescaleTsKvEntities);
            }
        });
        return Futures.transform(listenableFuture, timescaleTsKvEntities -> {
            if (!CollectionUtils.isEmpty(timescaleTsKvEntities)) {
                List<Optional<TsKvEntry>> result = new ArrayList<>();
                timescaleTsKvEntities.forEach(entity -> {
                    if (entity != null && entity.isNotEmpty()) {
<<<<<<< HEAD
                        entity.setEntityId(entityId.getId());
                        entity.setTenantId(tenantId.getId());
                        entity.setStrKey(key);
=======
                        entity.setEntityId(entityIdStr);
                        entity.setTenantId(tenantIdStr);
                        entity.setKey(key);
>>>>>>> feb9f07b
                        result.add(Optional.of(DaoUtil.getData(entity)));
                    } else {
                        result.add(Optional.empty());
                    }
                });
                return result;
            } else {
                return Collections.emptyList();
            }
        });
    }

    private CompletableFuture<List<TimescaleTsKvEntity>> switchAgregation(String key, long startTs, long endTs, long timeBucket, Aggregation aggregation, UUID entityId, UUID tenantId) {
        switch (aggregation) {
            case AVG:
                return findAvg(key, startTs, endTs, timeBucket, entityId, tenantId);
            case MAX:
                return findMax(key, startTs, endTs, timeBucket, entityId, tenantId);
            case MIN:
                return findMin(key, startTs, endTs, timeBucket, entityId, tenantId);
            case SUM:
                return findSum(key, startTs, endTs, timeBucket, entityId, tenantId);
            case COUNT:
                return findCount(key, startTs, endTs, timeBucket, entityId, tenantId);
            default:
                throw new IllegalArgumentException("Not supported aggregation type: " + aggregation);
        }
    }

    private CompletableFuture<List<TimescaleTsKvEntity>> findAvg(String key, long startTs, long endTs, long timeBucket, UUID entityId, UUID tenantId) {
        Integer keyId = getOrSaveKeyId(key);
        return aggregationRepository.findAvg(
                tenantId,
                entityId,
                keyId,
                timeBucket,
                startTs,
                endTs);
    }

    private CompletableFuture<List<TimescaleTsKvEntity>> findMax(String key, long startTs, long endTs, long timeBucket, UUID entityId, UUID tenantId) {
        Integer keyId = getOrSaveKeyId(key);
        return aggregationRepository.findMax(
                tenantId,
                entityId,
                keyId,
                timeBucket,
                startTs,
                endTs);
    }

    private CompletableFuture<List<TimescaleTsKvEntity>> findMin(String key, long startTs, long endTs, long timeBucket, UUID entityId, UUID tenantId) {
        Integer keyId = getOrSaveKeyId(key);
        return aggregationRepository.findMin(
                tenantId,
                entityId,
                keyId,
                timeBucket,
                startTs,
                endTs);

    }

    private CompletableFuture<List<TimescaleTsKvEntity>> findSum(String key, long startTs, long endTs, long timeBucket, UUID entityId, UUID tenantId) {
        Integer keyId = getOrSaveKeyId(key);
        return aggregationRepository.findSum(
                tenantId,
                entityId,
                keyId,
                timeBucket,
                startTs,
                endTs);
    }

    private CompletableFuture<List<TimescaleTsKvEntity>> findCount(String key, long startTs, long endTs, long timeBucket, UUID entityId, UUID tenantId) {
        Integer keyId = getOrSaveKeyId(key);
        return aggregationRepository.findCount(
                tenantId,
                entityId,
                keyId,
                timeBucket,
                startTs,
                endTs);
    }
}<|MERGE_RESOLUTION|>--- conflicted
+++ resolved
@@ -43,6 +43,7 @@
 import org.thingsboard.server.dao.sql.TbSqlBlockingQueueParams;
 import org.thingsboard.server.dao.sqlts.AbstractSqlTimeseriesDao;
 import org.thingsboard.server.dao.sqlts.AbstractTimeseriesInsertRepository;
+import org.thingsboard.server.dao.sqlts.EntityContainer;
 import org.thingsboard.server.dao.sqlts.dictionary.TsKvDictionaryRepository;
 import org.thingsboard.server.dao.timeseries.TimeseriesDao;
 import org.thingsboard.server.dao.util.TimescaleDBTsDao;
@@ -97,7 +98,7 @@
     @Value("${sql.ts_timescale.stats_print_interval_ms:1000}")
     private long statsPrintIntervalMs;
 
-    private TbSqlBlockingQueue<TimescaleTsKvEntity> queue;
+    private TbSqlBlockingQueue<EntityContainer<TimescaleTsKvEntity>> queue;
 
     @PostConstruct
     private void init() {
@@ -238,15 +239,8 @@
         entity.setDoubleValue(tsKvEntry.getDoubleValue().orElse(null));
         entity.setLongValue(tsKvEntry.getLongValue().orElse(null));
         entity.setBooleanValue(tsKvEntry.getBooleanValue().orElse(null));
-<<<<<<< HEAD
         log.trace("Saving entity to timescale db: {}", entity);
-        return insertService.submit(() -> {
-            insertRepository.saveOrUpdate(entity, null);
-            return null;
-        });
-=======
-        return queue.add(entity);
->>>>>>> feb9f07b
+        return queue.add(new EntityContainer(entity, null));
     }
 
     @Override
@@ -313,15 +307,9 @@
                 List<Optional<TsKvEntry>> result = new ArrayList<>();
                 timescaleTsKvEntities.forEach(entity -> {
                     if (entity != null && entity.isNotEmpty()) {
-<<<<<<< HEAD
                         entity.setEntityId(entityId.getId());
                         entity.setTenantId(tenantId.getId());
                         entity.setStrKey(key);
-=======
-                        entity.setEntityId(entityIdStr);
-                        entity.setTenantId(tenantIdStr);
-                        entity.setKey(key);
->>>>>>> feb9f07b
                         result.add(Optional.of(DaoUtil.getData(entity)));
                     } else {
                         result.add(Optional.empty());
