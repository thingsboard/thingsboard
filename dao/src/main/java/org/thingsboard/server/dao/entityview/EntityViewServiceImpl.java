/**
 * Copyright © 2016-2020 The Thingsboard Authors
 *
 * Licensed under the Apache License, Version 2.0 (the "License");
 * you may not use this file except in compliance with the License.
 * You may obtain a copy of the License at
 *
 *     http://www.apache.org/licenses/LICENSE-2.0
 *
 * Unless required by applicable law or agreed to in writing, software
 * distributed under the License is distributed on an "AS IS" BASIS,
 * WITHOUT WARRANTIES OR CONDITIONS OF ANY KIND, either express or implied.
 * See the License for the specific language governing permissions and
 * limitations under the License.
 */
package org.thingsboard.server.dao.entityview;

import com.google.common.base.Function;
import com.google.common.util.concurrent.FutureCallback;
import com.google.common.util.concurrent.Futures;
import com.google.common.util.concurrent.ListenableFuture;
import com.google.common.util.concurrent.MoreExecutors;
import lombok.extern.slf4j.Slf4j;
import org.apache.commons.lang3.StringUtils;
import org.springframework.beans.factory.annotation.Autowired;
import org.springframework.cache.Cache;
import org.springframework.cache.CacheManager;
import org.springframework.cache.annotation.CacheEvict;
import org.springframework.cache.annotation.Cacheable;
import org.springframework.cache.annotation.Caching;
import org.springframework.stereotype.Service;
import org.thingsboard.server.common.data.Customer;
import org.thingsboard.server.common.data.EntitySubtype;
import org.thingsboard.server.common.data.EntityType;
import org.thingsboard.server.common.data.EntityView;
import org.thingsboard.server.common.data.EntityViewInfo;
import org.thingsboard.server.common.data.Tenant;
<<<<<<< HEAD
import org.thingsboard.server.common.data.edge.Edge;
=======
>>>>>>> 40e13cce
import org.thingsboard.server.common.data.entityview.EntityViewSearchQuery;
import org.thingsboard.server.common.data.id.CustomerId;
import org.thingsboard.server.common.data.id.EdgeId;
import org.thingsboard.server.common.data.id.EntityId;
import org.thingsboard.server.common.data.id.EntityViewId;
import org.thingsboard.server.common.data.id.TenantId;
import org.thingsboard.server.common.data.page.PageData;
import org.thingsboard.server.common.data.page.PageLink;
import org.thingsboard.server.common.data.page.TimePageLink;
import org.thingsboard.server.common.data.relation.EntityRelation;
import org.thingsboard.server.common.data.relation.EntitySearchDirection;
import org.thingsboard.server.common.data.relation.RelationTypeGroup;
import org.thingsboard.server.dao.customer.CustomerDao;
import org.thingsboard.server.dao.edge.EdgeService;
import org.thingsboard.server.dao.entity.AbstractEntityService;
import org.thingsboard.server.dao.exception.DataValidationException;
import org.thingsboard.server.dao.service.DataValidator;
import org.thingsboard.server.dao.service.PaginatedRemover;
import org.thingsboard.server.dao.tenant.TenantDao;

import javax.annotation.Nullable;
import java.util.ArrayList;
import java.util.Arrays;
import java.util.Collections;
import java.util.Comparator;
import java.util.List;
import java.util.Optional;
import java.util.concurrent.ExecutionException;
import java.util.stream.Collectors;

import static org.thingsboard.server.common.data.CacheConstants.ENTITY_VIEW_CACHE;
import static org.thingsboard.server.dao.model.ModelConstants.NULL_UUID;
import static org.thingsboard.server.dao.service.Validator.validateId;
import static org.thingsboard.server.dao.service.Validator.validatePageLink;
import static org.thingsboard.server.dao.service.Validator.validateString;

/**
 * Created by Victor Basanets on 8/28/2017.
 */
@Service
@Slf4j
public class EntityViewServiceImpl extends AbstractEntityService implements EntityViewService {

    public static final String INCORRECT_TENANT_ID = "Incorrect tenantId ";
    public static final String INCORRECT_PAGE_LINK = "Incorrect page link ";
    public static final String INCORRECT_CUSTOMER_ID = "Incorrect customerId ";
    public static final String INCORRECT_ENTITY_VIEW_ID = "Incorrect entityViewId ";
    public static final String INCORRECT_EDGE_ID = "Incorrect edgeId ";

    @Autowired
    private EntityViewDao entityViewDao;

    @Autowired
    private TenantDao tenantDao;

    @Autowired
    private CustomerDao customerDao;

    @Autowired
    private EdgeService edgeService;

    @Autowired
    private CacheManager cacheManager;

    @Caching(evict = {
            @CacheEvict(cacheNames = ENTITY_VIEW_CACHE, key = "{#entityView.tenantId, #entityView.entityId}"),
            @CacheEvict(cacheNames = ENTITY_VIEW_CACHE, key = "{#entityView.tenantId, #entityView.name}"),
            @CacheEvict(cacheNames = ENTITY_VIEW_CACHE, key = "{#entityView.id}")})
    @Override
    public EntityView saveEntityView(EntityView entityView) {
        log.trace("Executing save entity view [{}]", entityView);
        entityViewValidator.validate(entityView, EntityView::getTenantId);
        EntityView savedEntityView = entityViewDao.save(entityView.getTenantId(), entityView);
        return savedEntityView;
    }

    @CacheEvict(cacheNames = ENTITY_VIEW_CACHE, key = "{#entityViewId}")
    @Override
    public EntityView assignEntityViewToCustomer(TenantId tenantId, EntityViewId entityViewId, CustomerId customerId) {
        EntityView entityView = findEntityViewById(tenantId, entityViewId);
        entityView.setCustomerId(customerId);
        return saveEntityView(entityView);
    }

    @CacheEvict(cacheNames = ENTITY_VIEW_CACHE, key = "{#entityViewId}")
    @Override
    public EntityView unassignEntityViewFromCustomer(TenantId tenantId, EntityViewId entityViewId) {
        EntityView entityView = findEntityViewById(tenantId, entityViewId);
        entityView.setCustomerId(null);
        return saveEntityView(entityView);
    }

    @Override
    public void unassignCustomerEntityViews(TenantId tenantId, CustomerId customerId) {
        log.trace("Executing unassignCustomerEntityViews, tenantId [{}], customerId [{}]", tenantId, customerId);
        validateId(tenantId, INCORRECT_TENANT_ID + tenantId);
        validateId(customerId, INCORRECT_CUSTOMER_ID + customerId);
        customerEntityViewsUnAssigner.removeEntities(tenantId, customerId);
    }

    @Override
    public EntityViewInfo findEntityViewInfoById(TenantId tenantId, EntityViewId entityViewId) {
        log.trace("Executing findEntityViewInfoById [{}]", entityViewId);
        validateId(entityViewId, INCORRECT_ENTITY_VIEW_ID + entityViewId);
        return entityViewDao.findEntityViewInfoById(tenantId, entityViewId.getId());
    }

    @Cacheable(cacheNames = ENTITY_VIEW_CACHE, key = "{#entityViewId}")
    @Override
    public EntityView findEntityViewById(TenantId tenantId, EntityViewId entityViewId) {
        log.trace("Executing findEntityViewById [{}]", entityViewId);
        validateId(entityViewId, INCORRECT_ENTITY_VIEW_ID + entityViewId);
        return entityViewDao.findById(tenantId, entityViewId.getId());
    }

    @Cacheable(cacheNames = ENTITY_VIEW_CACHE, key = "{#tenantId, #name}")
    @Override
    public EntityView findEntityViewByTenantIdAndName(TenantId tenantId, String name) {
        log.trace("Executing findEntityViewByTenantIdAndName [{}][{}]", tenantId, name);
        validateId(tenantId, INCORRECT_TENANT_ID + tenantId);
        Optional<EntityView> entityViewOpt = entityViewDao.findEntityViewByTenantIdAndName(tenantId.getId(), name);
        return entityViewOpt.orElse(null);
    }

    @Override
    public PageData<EntityView> findEntityViewByTenantId(TenantId tenantId, PageLink pageLink) {
        log.trace("Executing findEntityViewsByTenantId, tenantId [{}], pageLink [{}]", tenantId, pageLink);
        validateId(tenantId, INCORRECT_TENANT_ID + tenantId);
        validatePageLink(pageLink);
        return entityViewDao.findEntityViewsByTenantId(tenantId.getId(), pageLink);
    }

    @Override
    public PageData<EntityViewInfo> findEntityViewInfosByTenantId(TenantId tenantId, PageLink pageLink) {
        log.trace("Executing findEntityViewInfosByTenantId, tenantId [{}], pageLink [{}]", tenantId, pageLink);
        validateId(tenantId, INCORRECT_TENANT_ID + tenantId);
        validatePageLink(pageLink);
        return entityViewDao.findEntityViewInfosByTenantId(tenantId.getId(), pageLink);
    }

    @Override
    public PageData<EntityView> findEntityViewByTenantIdAndType(TenantId tenantId, PageLink pageLink, String type) {
        log.trace("Executing findEntityViewByTenantIdAndType, tenantId [{}], pageLink [{}], type [{}]", tenantId, pageLink, type);
        validateId(tenantId, INCORRECT_TENANT_ID + tenantId);
        validatePageLink(pageLink);
        validateString(type, "Incorrect type " + type);
        return entityViewDao.findEntityViewsByTenantIdAndType(tenantId.getId(), type, pageLink);
    }

    @Override
    public PageData<EntityViewInfo> findEntityViewInfosByTenantIdAndType(TenantId tenantId, String type, PageLink pageLink) {
        log.trace("Executing findEntityViewInfosByTenantIdAndType, tenantId [{}], pageLink [{}], type [{}]", tenantId, pageLink, type);
        validateId(tenantId, INCORRECT_TENANT_ID + tenantId);
        validatePageLink(pageLink);
        validateString(type, "Incorrect type " + type);
        return entityViewDao.findEntityViewInfosByTenantIdAndType(tenantId.getId(), type, pageLink);
    }

    @Override
    public PageData<EntityView> findEntityViewsByTenantIdAndCustomerId(TenantId tenantId, CustomerId customerId,
                                                                       PageLink pageLink) {
        log.trace("Executing findEntityViewByTenantIdAndCustomerId, tenantId [{}], customerId [{}]," +
                " pageLink [{}]", tenantId, customerId, pageLink);
        validateId(tenantId, INCORRECT_TENANT_ID + tenantId);
        validateId(customerId, INCORRECT_CUSTOMER_ID + customerId);
        validatePageLink(pageLink);
        return entityViewDao.findEntityViewsByTenantIdAndCustomerId(tenantId.getId(),
                customerId.getId(), pageLink);
    }

    @Override
    public PageData<EntityViewInfo> findEntityViewInfosByTenantIdAndCustomerId(TenantId tenantId, CustomerId customerId, PageLink pageLink) {
        log.trace("Executing findEntityViewInfosByTenantIdAndCustomerId, tenantId [{}], customerId [{}]," +
                " pageLink [{}]", tenantId, customerId, pageLink);
        validateId(tenantId, INCORRECT_TENANT_ID + tenantId);
        validateId(customerId, INCORRECT_CUSTOMER_ID + customerId);
        validatePageLink(pageLink);
        return entityViewDao.findEntityViewInfosByTenantIdAndCustomerId(tenantId.getId(),
                customerId.getId(), pageLink);
    }

    @Override
    public PageData<EntityView> findEntityViewsByTenantIdAndCustomerIdAndType(TenantId tenantId, CustomerId customerId, PageLink pageLink, String type) {
        log.trace("Executing findEntityViewsByTenantIdAndCustomerIdAndType, tenantId [{}], customerId [{}]," +
                " pageLink [{}], type [{}]", tenantId, customerId, pageLink, type);
        validateId(tenantId, INCORRECT_TENANT_ID + tenantId);
        validateId(customerId, INCORRECT_CUSTOMER_ID + customerId);
        validatePageLink(pageLink);
        validateString(type, "Incorrect type " + type);
        return entityViewDao.findEntityViewsByTenantIdAndCustomerIdAndType(tenantId.getId(),
                customerId.getId(), type, pageLink);
    }

    @Override
    public PageData<EntityViewInfo> findEntityViewInfosByTenantIdAndCustomerIdAndType(TenantId tenantId, CustomerId customerId, String type, PageLink pageLink) {
        log.trace("Executing findEntityViewInfosByTenantIdAndCustomerIdAndType, tenantId [{}], customerId [{}]," +
                " pageLink [{}], type [{}]", tenantId, customerId, pageLink, type);
        validateId(tenantId, INCORRECT_TENANT_ID + tenantId);
        validateId(customerId, INCORRECT_CUSTOMER_ID + customerId);
        validatePageLink(pageLink);
        validateString(type, "Incorrect type " + type);
        return entityViewDao.findEntityViewInfosByTenantIdAndCustomerIdAndType(tenantId.getId(),
                customerId.getId(), type, pageLink);
    }

    @Override
    public ListenableFuture<List<EntityView>> findEntityViewsByQuery(TenantId tenantId, EntityViewSearchQuery query) {
        ListenableFuture<List<EntityRelation>> relations = relationService.findByQuery(tenantId, query.toEntitySearchQuery());
        ListenableFuture<List<EntityView>> entityViews = Futures.transformAsync(relations, r -> {
            EntitySearchDirection direction = query.toEntitySearchQuery().getParameters().getDirection();
            List<ListenableFuture<EntityView>> futures = new ArrayList<>();
            for (EntityRelation relation : r) {
                EntityId entityId = direction == EntitySearchDirection.FROM ? relation.getTo() : relation.getFrom();
                if (entityId.getEntityType() == EntityType.ENTITY_VIEW) {
                    futures.add(findEntityViewByIdAsync(tenantId, new EntityViewId(entityId.getId())));
                }
            }
            return Futures.successfulAsList(futures);
        }, MoreExecutors.directExecutor());

        entityViews = Futures.transform(entityViews, new Function<List<EntityView>, List<EntityView>>() {
            @Nullable
            @Override
            public List<EntityView> apply(@Nullable List<EntityView> entityViewList) {
                return entityViewList == null ? Collections.emptyList() : entityViewList.stream().filter(entityView -> query.getEntityViewTypes().contains(entityView.getType())).collect(Collectors.toList());
            }
        }, MoreExecutors.directExecutor());

        return entityViews;
    }

    @Override
    public ListenableFuture<EntityView> findEntityViewByIdAsync(TenantId tenantId, EntityViewId entityViewId) {
        log.trace("Executing findEntityViewById [{}]", entityViewId);
        validateId(entityViewId, INCORRECT_ENTITY_VIEW_ID + entityViewId);
        return entityViewDao.findByIdAsync(tenantId, entityViewId.getId());
    }

    @Override
    public ListenableFuture<List<EntityView>> findEntityViewsByTenantIdAndEntityIdAsync(TenantId tenantId, EntityId entityId) {
        log.trace("Executing findEntityViewsByTenantIdAndEntityIdAsync, tenantId [{}], entityId [{}]", tenantId, entityId);
        validateId(tenantId, INCORRECT_TENANT_ID + tenantId);
        validateId(entityId.getId(), "Incorrect entityId" + entityId);

        List<Object> tenantIdAndEntityId = new ArrayList<>();
        tenantIdAndEntityId.add(tenantId);
        tenantIdAndEntityId.add(entityId);

        Cache cache = cacheManager.getCache(ENTITY_VIEW_CACHE);
        List<EntityView> fromCache = cache.get(tenantIdAndEntityId, List.class);
        if (fromCache != null) {
            return Futures.immediateFuture(fromCache);
        } else {
            ListenableFuture<List<EntityView>> entityViewsFuture = entityViewDao.findEntityViewsByTenantIdAndEntityIdAsync(tenantId.getId(), entityId.getId());
            Futures.addCallback(entityViewsFuture,
                    new FutureCallback<List<EntityView>>() {
                        @Override
                        public void onSuccess(@Nullable List<EntityView> result) {
                            cache.putIfAbsent(tenantIdAndEntityId, result);
                        }

                        @Override
                        public void onFailure(Throwable t) {
                            log.error("Error while finding entity views by tenantId and entityId", t);
                        }
                    }, MoreExecutors.directExecutor());
            return entityViewsFuture;
        }
    }

    @CacheEvict(cacheNames = ENTITY_VIEW_CACHE, key = "{#entityViewId}")
    @Override
    public void deleteEntityView(TenantId tenantId, EntityViewId entityViewId) {
        log.trace("Executing deleteEntityView [{}]", entityViewId);
        validateId(entityViewId, INCORRECT_ENTITY_VIEW_ID + entityViewId);
        deleteEntityRelations(tenantId, entityViewId);
        EntityView entityView = entityViewDao.findById(tenantId, entityViewId.getId());
        cacheManager.getCache(ENTITY_VIEW_CACHE).evict(Arrays.asList(entityView.getTenantId(), entityView.getEntityId()));
        cacheManager.getCache(ENTITY_VIEW_CACHE).evict(Arrays.asList(entityView.getTenantId(), entityView.getName()));
        entityViewDao.removeById(tenantId, entityViewId.getId());
    }

    @Override
    public void deleteEntityViewsByTenantId(TenantId tenantId) {
        log.trace("Executing deleteEntityViewsByTenantId, tenantId [{}]", tenantId);
        validateId(tenantId, INCORRECT_TENANT_ID + tenantId);
        tenantEntityViewRemover.removeEntities(tenantId, tenantId);
    }

    @Override
    public ListenableFuture<List<EntitySubtype>> findEntityViewTypesByTenantId(TenantId tenantId) {
        log.trace("Executing findEntityViewTypesByTenantId, tenantId [{}]", tenantId);
        validateId(tenantId, INCORRECT_TENANT_ID + tenantId);
        ListenableFuture<List<EntitySubtype>> tenantEntityViewTypes = entityViewDao.findTenantEntityViewTypesAsync(tenantId.getId());
        return Futures.transform(tenantEntityViewTypes,
                entityViewTypes -> {
                    entityViewTypes.sort(Comparator.comparing(EntitySubtype::getType));
                    return entityViewTypes;
                }, MoreExecutors.directExecutor());
    }

    @CacheEvict(cacheNames = ENTITY_VIEW_CACHE, key = "{#entityViewId}")
    @Override
    public EntityView assignEntityViewToEdge(TenantId tenantId, EntityViewId entityViewId, EdgeId edgeId) {
        EntityView entityView = findEntityViewById(tenantId, entityViewId);
        Edge edge = edgeService.findEdgeById(tenantId, edgeId);
        if (edge == null) {
            throw new DataValidationException("Can't assign entityView to non-existent edge!");
        }
        if (!edge.getTenantId().getId().equals(entityView.getTenantId().getId())) {
            throw new DataValidationException("Can't assign entityView to edge from different tenant!");
        }
        try {
            createRelation(tenantId, new EntityRelation(edgeId, entityViewId, EntityRelation.CONTAINS_TYPE, RelationTypeGroup.EDGE));
        } catch (ExecutionException | InterruptedException e) {
            log.warn("[{}] Failed to create entityView relation. Edge Id: [{}]", entityViewId, edgeId);
            throw new RuntimeException(e);
        }
        return entityView;
    }

    @Override
    public EntityView unassignEntityViewFromEdge(TenantId tenantId, EntityViewId entityViewId, EdgeId edgeId) {
        EntityView entityView = findEntityViewById(tenantId, entityViewId);
        Edge edge = edgeService.findEdgeById(tenantId, edgeId);
        if (edge == null) {
            throw new DataValidationException("Can't unassign entityView from non-existent edge!");
        }
        try {
            deleteRelation(tenantId, new EntityRelation(edgeId, entityViewId, EntityRelation.CONTAINS_TYPE, RelationTypeGroup.EDGE));
        } catch (ExecutionException | InterruptedException e) {
            log.warn("[{}] Failed to delete entityView relation. Edge Id: [{}]", entityViewId, edgeId);
            throw new RuntimeException(e);
        }
        return entityView;
    }

    @Override
    public ListenableFuture<PageData<EntityView>> findEntityViewsByTenantIdAndEdgeId(TenantId tenantId, EdgeId edgeId,
                                                                                     TimePageLink pageLink) {
        log.trace("Executing findEntityViewsByTenantIdAndEdgeId, tenantId [{}], edgeId [{}], pageLink [{}]", tenantId, edgeId, pageLink);
        validateId(tenantId, INCORRECT_TENANT_ID + tenantId);
        validateId(edgeId, INCORRECT_EDGE_ID + edgeId);
        validatePageLink(pageLink);
        return entityViewDao.findEntityViewsByTenantIdAndEdgeId(tenantId.getId(), edgeId.getId(), pageLink);
    }

    private DataValidator<EntityView> entityViewValidator =
            new DataValidator<EntityView>() {

                @Override
                protected void validateCreate(TenantId tenantId, EntityView entityView) {
                    entityViewDao.findEntityViewByTenantIdAndName(entityView.getTenantId().getId(), entityView.getName())
                            .ifPresent(e -> {
                                throw new DataValidationException("Entity view with such name already exists!");
                            });
                }

                @Override
                protected void validateUpdate(TenantId tenantId, EntityView entityView) {
                    entityViewDao.findEntityViewByTenantIdAndName(entityView.getTenantId().getId(), entityView.getName())
                            .ifPresent(e -> {
                                if (!e.getUuidId().equals(entityView.getUuidId())) {
                                    throw new DataValidationException("Entity view with such name already exists!");
                                }
                            });
                }

                @Override
                protected void validateDataImpl(TenantId tenantId, EntityView entityView) {
                    if (StringUtils.isEmpty(entityView.getType())) {
                        throw new DataValidationException("Entity View type should be specified!");
                    }
                    if (StringUtils.isEmpty(entityView.getName())) {
                        throw new DataValidationException("Entity view name should be specified!");
                    }
                    if (entityView.getTenantId() == null) {
                        throw new DataValidationException("Entity view should be assigned to tenant!");
                    } else {
                        Tenant tenant = tenantDao.findById(tenantId, entityView.getTenantId().getId());
                        if (tenant == null) {
                            throw new DataValidationException("Entity view is referencing to non-existent tenant!");
                        }
                    }
                    if (entityView.getCustomerId() == null) {
                        entityView.setCustomerId(new CustomerId(NULL_UUID));
                    } else if (!entityView.getCustomerId().getId().equals(NULL_UUID)) {
                        Customer customer = customerDao.findById(tenantId, entityView.getCustomerId().getId());
                        if (customer == null) {
                            throw new DataValidationException("Can't assign entity view to non-existent customer!");
                        }
                        if (!customer.getTenantId().getId().equals(entityView.getTenantId().getId())) {
                            throw new DataValidationException("Can't assign entity view to customer from different tenant!");
                        }
                    }
                }
            };

    private PaginatedRemover<TenantId, EntityView> tenantEntityViewRemover = new PaginatedRemover<TenantId, EntityView>() {
        @Override
        protected PageData<EntityView> findEntities(TenantId tenantId, TenantId id, PageLink pageLink) {
            return entityViewDao.findEntityViewsByTenantId(id.getId(), pageLink);
        }

        @Override
        protected void removeEntity(TenantId tenantId, EntityView entity) {
            deleteEntityView(tenantId, new EntityViewId(entity.getUuidId()));
        }
    };

    private PaginatedRemover<CustomerId, EntityView> customerEntityViewsUnAssigner = new PaginatedRemover<CustomerId, EntityView>() {
        @Override
        protected PageData<EntityView> findEntities(TenantId tenantId, CustomerId id, PageLink pageLink) {
            return entityViewDao.findEntityViewsByTenantIdAndCustomerId(tenantId.getId(), id.getId(), pageLink);
        }

        @Override
        protected void removeEntity(TenantId tenantId, EntityView entity) {
            unassignEntityViewFromCustomer(tenantId, new EntityViewId(entity.getUuidId()));
        }
    };
}<|MERGE_RESOLUTION|>--- conflicted
+++ resolved
@@ -35,10 +35,13 @@
 import org.thingsboard.server.common.data.EntityView;
 import org.thingsboard.server.common.data.EntityViewInfo;
 import org.thingsboard.server.common.data.Tenant;
-<<<<<<< HEAD
+import org.thingsboard.server.common.data.Customer;
+import org.thingsboard.server.common.data.EntitySubtype;
+import org.thingsboard.server.common.data.EntityType;
+import org.thingsboard.server.common.data.EntityView;
+import org.thingsboard.server.common.data.EntityViewInfo;
+import org.thingsboard.server.common.data.Tenant;
 import org.thingsboard.server.common.data.edge.Edge;
-=======
->>>>>>> 40e13cce
 import org.thingsboard.server.common.data.entityview.EntityViewSearchQuery;
 import org.thingsboard.server.common.data.id.CustomerId;
 import org.thingsboard.server.common.data.id.EdgeId;
@@ -353,7 +356,7 @@
         }
         try {
             createRelation(tenantId, new EntityRelation(edgeId, entityViewId, EntityRelation.CONTAINS_TYPE, RelationTypeGroup.EDGE));
-        } catch (ExecutionException | InterruptedException e) {
+        } catch (Exception e) {
             log.warn("[{}] Failed to create entityView relation. Edge Id: [{}]", entityViewId, edgeId);
             throw new RuntimeException(e);
         }
@@ -369,7 +372,7 @@
         }
         try {
             deleteRelation(tenantId, new EntityRelation(edgeId, entityViewId, EntityRelation.CONTAINS_TYPE, RelationTypeGroup.EDGE));
-        } catch (ExecutionException | InterruptedException e) {
+        } catch (Exception e) {
             log.warn("[{}] Failed to delete entityView relation. Edge Id: [{}]", entityViewId, edgeId);
             throw new RuntimeException(e);
         }
@@ -377,8 +380,7 @@
     }
 
     @Override
-    public ListenableFuture<PageData<EntityView>> findEntityViewsByTenantIdAndEdgeId(TenantId tenantId, EdgeId edgeId,
-                                                                                     TimePageLink pageLink) {
+    public PageData<EntityView> findEntityViewsByTenantIdAndEdgeId(TenantId tenantId, EdgeId edgeId, PageLink pageLink) {
         log.trace("Executing findEntityViewsByTenantIdAndEdgeId, tenantId [{}], edgeId [{}], pageLink [{}]", tenantId, edgeId, pageLink);
         validateId(tenantId, INCORRECT_TENANT_ID + tenantId);
         validateId(edgeId, INCORRECT_EDGE_ID + edgeId);
