/**
 * Copyright © 2016-2020 The Thingsboard Authors
 *
 * Licensed under the Apache License, Version 2.0 (the "License");
 * you may not use this file except in compliance with the License.
 * You may obtain a copy of the License at
 *
 *     http://www.apache.org/licenses/LICENSE-2.0
 *
 * Unless required by applicable law or agreed to in writing, software
 * distributed under the License is distributed on an "AS IS" BASIS,
 * WITHOUT WARRANTIES OR CONDITIONS OF ANY KIND, either express or implied.
 * See the License for the specific language governing permissions and
 * limitations under the License.
 */
package org.thingsboard.server.dao.dashboard;

import com.google.common.util.concurrent.ListenableFuture;
import lombok.extern.slf4j.Slf4j;
import org.apache.commons.lang3.StringUtils;
import org.springframework.beans.factory.annotation.Autowired;
import org.springframework.stereotype.Service;
import org.thingsboard.server.common.data.Customer;
import org.thingsboard.server.common.data.Dashboard;
import org.thingsboard.server.common.data.DashboardInfo;
import org.thingsboard.server.common.data.Tenant;
import org.thingsboard.server.common.data.edge.Edge;
import org.thingsboard.server.common.data.id.CustomerId;
import org.thingsboard.server.common.data.id.DashboardId;
import org.thingsboard.server.common.data.id.EdgeId;
import org.thingsboard.server.common.data.id.TenantId;
import org.thingsboard.server.common.data.page.PageData;
import org.thingsboard.server.common.data.page.PageLink;
import org.thingsboard.server.common.data.page.TimePageLink;
import org.thingsboard.server.common.data.relation.EntityRelation;
import org.thingsboard.server.common.data.relation.RelationTypeGroup;
import org.thingsboard.server.dao.customer.CustomerDao;
import org.thingsboard.server.dao.edge.EdgeDao;
import org.thingsboard.server.dao.entity.AbstractEntityService;
import org.thingsboard.server.dao.exception.DataValidationException;
import org.thingsboard.server.dao.service.DataValidator;
import org.thingsboard.server.dao.service.PaginatedRemover;
import org.thingsboard.server.dao.service.TimePaginatedRemover;
import org.thingsboard.server.dao.service.Validator;
import org.thingsboard.server.dao.tenant.TenantDao;

import static org.thingsboard.server.dao.service.Validator.validateId;

@Service
@Slf4j
public class DashboardServiceImpl extends AbstractEntityService implements DashboardService {

    public static final String INCORRECT_DASHBOARD_ID = "Incorrect dashboardId ";
    public static final String INCORRECT_TENANT_ID = "Incorrect tenantId ";
    @Autowired
    private DashboardDao dashboardDao;

    @Autowired
    private DashboardInfoDao dashboardInfoDao;

    @Autowired
    private TenantDao tenantDao;

    @Autowired
    private CustomerDao customerDao;
    
    @Autowired
    private EdgeDao edgeDao;

    @Override
    public Dashboard findDashboardById(TenantId tenantId, DashboardId dashboardId) {
        log.trace("Executing findDashboardById [{}]", dashboardId);
        Validator.validateId(dashboardId, INCORRECT_DASHBOARD_ID + dashboardId);
        return dashboardDao.findById(tenantId, dashboardId.getId());
    }

    @Override
    public ListenableFuture<Dashboard> findDashboardByIdAsync(TenantId tenantId, DashboardId dashboardId) {
        log.trace("Executing findDashboardByIdAsync [{}]", dashboardId);
        validateId(dashboardId, INCORRECT_DASHBOARD_ID + dashboardId);
        return dashboardDao.findByIdAsync(tenantId, dashboardId.getId());
    }

    @Override
    public DashboardInfo findDashboardInfoById(TenantId tenantId, DashboardId dashboardId) {
        log.trace("Executing findDashboardInfoById [{}]", dashboardId);
        Validator.validateId(dashboardId, INCORRECT_DASHBOARD_ID + dashboardId);
        return dashboardInfoDao.findById(tenantId, dashboardId.getId());
    }

    @Override
    public ListenableFuture<DashboardInfo> findDashboardInfoByIdAsync(TenantId tenantId, DashboardId dashboardId) {
        log.trace("Executing findDashboardInfoByIdAsync [{}]", dashboardId);
        validateId(dashboardId, INCORRECT_DASHBOARD_ID + dashboardId);
        return dashboardInfoDao.findByIdAsync(tenantId, dashboardId.getId());
    }

    @Override
    public Dashboard saveDashboard(Dashboard dashboard) {
        log.trace("Executing saveDashboard [{}]", dashboard);
        dashboardValidator.validate(dashboard, DashboardInfo::getTenantId);
        return dashboardDao.save(dashboard.getTenantId(), dashboard);
    }

    @Override
    public Dashboard assignDashboardToCustomer(TenantId tenantId, DashboardId dashboardId, CustomerId customerId) {
        Dashboard dashboard = findDashboardById(tenantId, dashboardId);
        Customer customer = customerDao.findById(tenantId, customerId.getId());
        if (customer == null) {
            throw new DataValidationException("Can't assign dashboard to non-existent customer!");
        }
        if (!customer.getTenantId().getId().equals(dashboard.getTenantId().getId())) {
            throw new DataValidationException("Can't assign dashboard to customer from different tenant!");
        }
        if (dashboard.addAssignedCustomer(customer)) {
            try {
                createRelation(tenantId, new EntityRelation(customerId, dashboardId, EntityRelation.CONTAINS_TYPE, RelationTypeGroup.DASHBOARD));
            } catch (Exception e) {
                log.warn("[{}] Failed to create dashboard relation. Customer Id: [{}]", dashboardId, customerId);
                throw new RuntimeException(e);
            }
            return saveDashboard(dashboard);
        } else {
            return dashboard;
        }
    }

    @Override
    public Dashboard unassignDashboardFromCustomer(TenantId tenantId, DashboardId dashboardId, CustomerId customerId) {
        Dashboard dashboard = findDashboardById(tenantId, dashboardId);
        Customer customer = customerDao.findById(tenantId, customerId.getId());
        if (customer == null) {
            throw new DataValidationException("Can't unassign dashboard from non-existent customer!");
        }
        if (dashboard.removeAssignedCustomer(customer)) {
            try {
                deleteRelation(tenantId, new EntityRelation(customerId, dashboardId, EntityRelation.CONTAINS_TYPE, RelationTypeGroup.DASHBOARD));
            } catch (Exception e) {
                log.warn("[{}] Failed to delete dashboard relation. Customer Id: [{}]", dashboardId, customerId);
                throw new RuntimeException(e);
            }
            return saveDashboard(dashboard);
        } else {
            return dashboard;
        }
    }

    private Dashboard updateAssignedCustomer(TenantId tenantId, DashboardId dashboardId, Customer customer) {
        Dashboard dashboard = findDashboardById(tenantId, dashboardId);
        if (dashboard.updateAssignedCustomer(customer)) {
            return saveDashboard(dashboard);
        } else {
            return dashboard;
        }
    }

    @Override
    public void deleteDashboard(TenantId tenantId, DashboardId dashboardId) {
        log.trace("Executing deleteDashboard [{}]", dashboardId);
        Validator.validateId(dashboardId, INCORRECT_DASHBOARD_ID + dashboardId);
        deleteEntityRelations(tenantId, dashboardId);
        dashboardDao.removeById(tenantId, dashboardId.getId());
    }

    @Override
    public PageData<DashboardInfo> findDashboardsByTenantId(TenantId tenantId, PageLink pageLink) {
        log.trace("Executing findDashboardsByTenantId, tenantId [{}], pageLink [{}]", tenantId, pageLink);
        Validator.validateId(tenantId, INCORRECT_TENANT_ID + tenantId);
        Validator.validatePageLink(pageLink);
        return dashboardInfoDao.findDashboardsByTenantId(tenantId.getId(), pageLink);
    }

    @Override
    public void deleteDashboardsByTenantId(TenantId tenantId) {
        log.trace("Executing deleteDashboardsByTenantId, tenantId [{}]", tenantId);
        Validator.validateId(tenantId, INCORRECT_TENANT_ID + tenantId);
        tenantDashboardsRemover.removeEntities(tenantId, tenantId);
    }

    @Override
    public PageData<DashboardInfo> findDashboardsByTenantIdAndCustomerId(TenantId tenantId, CustomerId customerId, PageLink pageLink) {
        log.trace("Executing findDashboardsByTenantIdAndCustomerId, tenantId [{}], customerId [{}], pageLink [{}]", tenantId, customerId, pageLink);
        Validator.validateId(tenantId, INCORRECT_TENANT_ID + tenantId);
        Validator.validateId(customerId, "Incorrect customerId " + customerId);
        Validator.validatePageLink(pageLink);
        return dashboardInfoDao.findDashboardsByTenantIdAndCustomerId(tenantId.getId(), customerId.getId(), pageLink);
    }

    @Override
    public void unassignCustomerDashboards(TenantId tenantId, CustomerId customerId) {
        log.trace("Executing unassignCustomerDashboards, customerId [{}]", customerId);
        Validator.validateId(customerId, "Incorrect customerId " + customerId);
        Customer customer = customerDao.findById(tenantId, customerId.getId());
        if (customer == null) {
            throw new DataValidationException("Can't unassign dashboards from non-existent customer!");
        }
        new CustomerDashboardsUnassigner(customer).removeEntities(tenantId, customer);
    }

    @Override
    public void updateCustomerDashboards(TenantId tenantId, CustomerId customerId) {
        log.trace("Executing updateCustomerDashboards, customerId [{}]", customerId);
        Validator.validateId(customerId, "Incorrect customerId " + customerId);
        Customer customer = customerDao.findById(tenantId, customerId.getId());
        if (customer == null) {
            throw new DataValidationException("Can't update dashboards for non-existent customer!");
        }
        new CustomerDashboardsUpdater(customer).removeEntities(tenantId, customer);
    }

    @Override
    public Dashboard assignDashboardToEdge(TenantId tenantId, DashboardId dashboardId, EdgeId edgeId) {
        Dashboard dashboard = findDashboardById(tenantId, dashboardId);
        Edge edge = edgeDao.findById(tenantId, edgeId.getId());
        if (edge == null) {
            throw new DataValidationException("Can't assign dashboard to non-existent edge!");
        }
<<<<<<< HEAD
        if (!edge.getTenantId().getId().equals(dashboard.getTenantId().getId())) {
=======
        if (!edge.getTenantId().equals(dashboard.getTenantId())) {
>>>>>>> 0a7d8e86
            throw new DataValidationException("Can't assign dashboard to edge from different tenant!");
        }
        try {
            createRelation(tenantId, new EntityRelation(edgeId, dashboardId, EntityRelation.CONTAINS_TYPE, RelationTypeGroup.EDGE));
<<<<<<< HEAD
        } catch (Exception e) {
=======
        } catch (ExecutionException | InterruptedException e) {
>>>>>>> 0a7d8e86
            log.warn("[{}] Failed to create dashboard relation. Edge Id: [{}]", dashboardId, edgeId);
            throw new RuntimeException(e);
        }
        return dashboard;
    }

    @Override
    public Dashboard unassignDashboardFromEdge(TenantId tenantId, DashboardId dashboardId, EdgeId edgeId) {
        Dashboard dashboard = findDashboardById(tenantId, dashboardId);
        Edge edge = edgeDao.findById(tenantId, edgeId.getId());
        if (edge == null) {
            throw new DataValidationException("Can't unassign dashboard from non-existent edge!");
        }
        try {
            deleteRelation(tenantId, new EntityRelation(edgeId, dashboardId, EntityRelation.CONTAINS_TYPE, RelationTypeGroup.EDGE));
<<<<<<< HEAD
        } catch (Exception e) {
=======
        } catch (ExecutionException | InterruptedException e) {
>>>>>>> 0a7d8e86
            log.warn("[{}] Failed to delete dashboard relation. Edge Id: [{}]", dashboardId, edgeId);
            throw new RuntimeException(e);
        }
        return dashboard;
    }

    @Override
<<<<<<< HEAD
    public void unassignEdgeDashboards(TenantId tenantId, EdgeId edgeId) {
        log.trace("Executing unassignEdgeDashboards, edgeId [{}]", edgeId);
        Validator.validateId(edgeId, "Incorrect edgeId " + edgeId);
        Edge edge = edgeDao.findById(tenantId, edgeId.getId());
        if (edge == null) {
            throw new DataValidationException("Can't unassign dashboards from non-existent edge!");
        }
        new EdgeDashboardsUnassigner(edge).removeEntities(tenantId, edge);
    }

    @Override
    public PageData<DashboardInfo> findDashboardsByTenantIdAndEdgeId(TenantId tenantId, EdgeId edgeId, TimePageLink pageLink) {
        log.trace("Executing findDashboardsByTenantIdAndEdgeId, tenantId [{}], edgeId [{}], pageLink [{}]", tenantId, edgeId, pageLink);
        Validator.validateId(tenantId, INCORRECT_TENANT_ID + tenantId);
        Validator.validateId(edgeId, INCORRECT_EDGE_ID + edgeId);
        Validator.validatePageLink(pageLink);
        return dashboardInfoDao.findDashboardsByTenantIdAndEdgeId(tenantId.getId(), edgeId.getId(), pageLink);
=======
    public ListenableFuture<TimePageData<DashboardInfo>> findDashboardsByTenantIdAndEdgeId(TenantId tenantId, EdgeId edgeId, TimePageLink pageLink) {
        log.trace("Executing findDashboardsByTenantIdAndEdgeId, tenantId [{}], edgeId [{}], pageLink [{}]", tenantId, edgeId, pageLink);
        Validator.validateId(tenantId, INCORRECT_TENANT_ID + tenantId);
        Validator.validateId(edgeId, "Incorrect customerId " + edgeId);
        Validator.validatePageLink(pageLink, "Incorrect page link " + pageLink);
        ListenableFuture<List<DashboardInfo>> dashboards = dashboardInfoDao.findDashboardsByTenantIdAndEdgeId(tenantId.getId(), edgeId.getId(), pageLink);

        return Futures.transform(dashboards, new Function<List<DashboardInfo>, TimePageData<DashboardInfo>>() {
            @Nullable
            @Override
            public TimePageData<DashboardInfo> apply(@Nullable List<DashboardInfo> dashboards) {
                return new TimePageData<>(dashboards, pageLink);
            }
        }, MoreExecutors.directExecutor());
>>>>>>> 0a7d8e86
    }

    private DataValidator<Dashboard> dashboardValidator =
            new DataValidator<Dashboard>() {
                @Override
                protected void validateDataImpl(TenantId tenantId, Dashboard dashboard) {
                    if (StringUtils.isEmpty(dashboard.getTitle())) {
                        throw new DataValidationException("Dashboard title should be specified!");
                    }
                    if (dashboard.getTenantId() == null) {
                        throw new DataValidationException("Dashboard should be assigned to tenant!");
                    } else {
                        Tenant tenant = tenantDao.findById(tenantId, dashboard.getTenantId().getId());
                        if (tenant == null) {
                            throw new DataValidationException("Dashboard is referencing to non-existent tenant!");
                        }
                    }
                }
            };

    private PaginatedRemover<TenantId, DashboardInfo> tenantDashboardsRemover =
            new PaginatedRemover<TenantId, DashboardInfo>() {

        @Override
        protected PageData<DashboardInfo> findEntities(TenantId tenantId, TenantId id, PageLink pageLink) {
            return dashboardInfoDao.findDashboardsByTenantId(id.getId(), pageLink);
        }

        @Override
        protected void removeEntity(TenantId tenantId, DashboardInfo entity) {
            deleteDashboard(tenantId, new DashboardId(entity.getUuidId()));
        }
    };

    private class CustomerDashboardsUnassigner extends PaginatedRemover<Customer, DashboardInfo> {

        private Customer customer;

        CustomerDashboardsUnassigner(Customer customer) {
            this.customer = customer;
        }

        @Override
        protected PageData<DashboardInfo> findEntities(TenantId tenantId, Customer customer, PageLink pageLink) {
            return dashboardInfoDao.findDashboardsByTenantIdAndCustomerId(customer.getTenantId().getId(), customer.getId().getId(), pageLink);
        }

        @Override
        protected void removeEntity(TenantId tenantId, DashboardInfo entity) {
            unassignDashboardFromCustomer(customer.getTenantId(), new DashboardId(entity.getUuidId()), this.customer.getId());
        }

    }

    private class CustomerDashboardsUpdater extends PaginatedRemover<Customer, DashboardInfo> {

        private Customer customer;

        CustomerDashboardsUpdater(Customer customer) {
            this.customer = customer;
        }

        @Override
        protected PageData<DashboardInfo> findEntities(TenantId tenantId, Customer customer, PageLink pageLink) {
            return dashboardInfoDao.findDashboardsByTenantIdAndCustomerId(customer.getTenantId().getId(), customer.getId().getId(), pageLink);
        }

        @Override
        protected void removeEntity(TenantId tenantId, DashboardInfo entity) {
            updateAssignedCustomer(customer.getTenantId(), new DashboardId(entity.getUuidId()), this.customer);
        }

    }
<<<<<<< HEAD

    private class EdgeDashboardsUnassigner extends TimePaginatedRemover<Edge, DashboardInfo> {

        private Edge edge;

        EdgeDashboardsUnassigner(Edge edge) {
            this.edge = edge;
        }

        @Override
        protected PageData<DashboardInfo> findEntities(TenantId tenantId, Edge edge, TimePageLink pageLink) {
            try {
                return dashboardInfoDao.findDashboardsByTenantIdAndEdgeId(edge.getTenantId().getId(), edge.getId().getId(), pageLink);
            } catch (Exception e) {
                log.error("[{}] Can't find dashboards by tenant id and edge id. Edge Id {}", edge.getId(), e);
                throw new RuntimeException("[{}] Can't find dashboards by tenant id and edge id. Edge Id '" + edge.getId() + "'", e);
            }
        }

        @Override
        protected void removeEntity(TenantId tenantId, DashboardInfo entity) {
            unassignDashboardFromEdge(edge.getTenantId(), new DashboardId(entity.getUuidId()), this.edge.getId());
        }
    }

=======
>>>>>>> 0a7d8e86
}<|MERGE_RESOLUTION|>--- conflicted
+++ resolved
@@ -40,7 +40,6 @@
 import org.thingsboard.server.dao.exception.DataValidationException;
 import org.thingsboard.server.dao.service.DataValidator;
 import org.thingsboard.server.dao.service.PaginatedRemover;
-import org.thingsboard.server.dao.service.TimePaginatedRemover;
 import org.thingsboard.server.dao.service.Validator;
 import org.thingsboard.server.dao.tenant.TenantDao;
 
@@ -215,20 +214,12 @@
         if (edge == null) {
             throw new DataValidationException("Can't assign dashboard to non-existent edge!");
         }
-<<<<<<< HEAD
-        if (!edge.getTenantId().getId().equals(dashboard.getTenantId().getId())) {
-=======
         if (!edge.getTenantId().equals(dashboard.getTenantId())) {
->>>>>>> 0a7d8e86
             throw new DataValidationException("Can't assign dashboard to edge from different tenant!");
         }
         try {
             createRelation(tenantId, new EntityRelation(edgeId, dashboardId, EntityRelation.CONTAINS_TYPE, RelationTypeGroup.EDGE));
-<<<<<<< HEAD
         } catch (Exception e) {
-=======
-        } catch (ExecutionException | InterruptedException e) {
->>>>>>> 0a7d8e86
             log.warn("[{}] Failed to create dashboard relation. Edge Id: [{}]", dashboardId, edgeId);
             throw new RuntimeException(e);
         }
@@ -244,27 +235,11 @@
         }
         try {
             deleteRelation(tenantId, new EntityRelation(edgeId, dashboardId, EntityRelation.CONTAINS_TYPE, RelationTypeGroup.EDGE));
-<<<<<<< HEAD
         } catch (Exception e) {
-=======
-        } catch (ExecutionException | InterruptedException e) {
->>>>>>> 0a7d8e86
             log.warn("[{}] Failed to delete dashboard relation. Edge Id: [{}]", dashboardId, edgeId);
             throw new RuntimeException(e);
         }
         return dashboard;
-    }
-
-    @Override
-<<<<<<< HEAD
-    public void unassignEdgeDashboards(TenantId tenantId, EdgeId edgeId) {
-        log.trace("Executing unassignEdgeDashboards, edgeId [{}]", edgeId);
-        Validator.validateId(edgeId, "Incorrect edgeId " + edgeId);
-        Edge edge = edgeDao.findById(tenantId, edgeId.getId());
-        if (edge == null) {
-            throw new DataValidationException("Can't unassign dashboards from non-existent edge!");
-        }
-        new EdgeDashboardsUnassigner(edge).removeEntities(tenantId, edge);
     }
 
     @Override
@@ -274,22 +249,6 @@
         Validator.validateId(edgeId, INCORRECT_EDGE_ID + edgeId);
         Validator.validatePageLink(pageLink);
         return dashboardInfoDao.findDashboardsByTenantIdAndEdgeId(tenantId.getId(), edgeId.getId(), pageLink);
-=======
-    public ListenableFuture<TimePageData<DashboardInfo>> findDashboardsByTenantIdAndEdgeId(TenantId tenantId, EdgeId edgeId, TimePageLink pageLink) {
-        log.trace("Executing findDashboardsByTenantIdAndEdgeId, tenantId [{}], edgeId [{}], pageLink [{}]", tenantId, edgeId, pageLink);
-        Validator.validateId(tenantId, INCORRECT_TENANT_ID + tenantId);
-        Validator.validateId(edgeId, "Incorrect customerId " + edgeId);
-        Validator.validatePageLink(pageLink, "Incorrect page link " + pageLink);
-        ListenableFuture<List<DashboardInfo>> dashboards = dashboardInfoDao.findDashboardsByTenantIdAndEdgeId(tenantId.getId(), edgeId.getId(), pageLink);
-
-        return Futures.transform(dashboards, new Function<List<DashboardInfo>, TimePageData<DashboardInfo>>() {
-            @Nullable
-            @Override
-            public TimePageData<DashboardInfo> apply(@Nullable List<DashboardInfo> dashboards) {
-                return new TimePageData<>(dashboards, pageLink);
-            }
-        }, MoreExecutors.directExecutor());
->>>>>>> 0a7d8e86
     }
 
     private DataValidator<Dashboard> dashboardValidator =
@@ -363,32 +322,5 @@
         }
 
     }
-<<<<<<< HEAD
-
-    private class EdgeDashboardsUnassigner extends TimePaginatedRemover<Edge, DashboardInfo> {
-
-        private Edge edge;
-
-        EdgeDashboardsUnassigner(Edge edge) {
-            this.edge = edge;
-        }
-
-        @Override
-        protected PageData<DashboardInfo> findEntities(TenantId tenantId, Edge edge, TimePageLink pageLink) {
-            try {
-                return dashboardInfoDao.findDashboardsByTenantIdAndEdgeId(edge.getTenantId().getId(), edge.getId().getId(), pageLink);
-            } catch (Exception e) {
-                log.error("[{}] Can't find dashboards by tenant id and edge id. Edge Id {}", edge.getId(), e);
-                throw new RuntimeException("[{}] Can't find dashboards by tenant id and edge id. Edge Id '" + edge.getId() + "'", e);
-            }
-        }
-
-        @Override
-        protected void removeEntity(TenantId tenantId, DashboardInfo entity) {
-            unassignDashboardFromEdge(edge.getTenantId(), new DashboardId(entity.getUuidId()), this.edge.getId());
-        }
-    }
-
-=======
->>>>>>> 0a7d8e86
+
 }