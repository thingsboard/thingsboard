/**
 * Copyright © 2016-2025 The Thingsboard Authors
 *
 * Licensed under the Apache License, Version 2.0 (the "License");
 * you may not use this file except in compliance with the License.
 * You may obtain a copy of the License at
 *
 *     http://www.apache.org/licenses/LICENSE-2.0
 *
 * Unless required by applicable law or agreed to in writing, software
 * distributed under the License is distributed on an "AS IS" BASIS,
 * WITHOUT WARRANTIES OR CONDITIONS OF ANY KIND, either express or implied.
 * See the License for the specific language governing permissions and
 * limitations under the License.
 */
package org.thingsboard.server.dao.sql.user;

import org.springframework.beans.factory.annotation.Autowired;
import org.springframework.data.domain.Limit;
import org.springframework.data.jpa.repository.JpaRepository;
import org.springframework.stereotype.Component;
import org.thingsboard.server.common.data.EntityType;
import org.thingsboard.server.common.data.User;
import org.thingsboard.server.common.data.UserAuthDetails;
import org.thingsboard.server.common.data.edqs.fields.UserFields;
import org.thingsboard.server.common.data.id.CustomerId;
import org.thingsboard.server.common.data.id.TenantId;
import org.thingsboard.server.common.data.id.TenantProfileId;
import org.thingsboard.server.common.data.page.PageData;
import org.thingsboard.server.common.data.page.PageLink;
import org.thingsboard.server.common.data.security.Authority;
import org.thingsboard.server.common.data.util.TbPair;
import org.thingsboard.server.dao.DaoUtil;
import org.thingsboard.server.dao.model.sql.UserEntity;
import org.thingsboard.server.dao.sql.JpaAbstractDao;
import org.thingsboard.server.dao.user.UserDao;
import org.thingsboard.server.dao.util.SqlDao;

import java.util.List;
import java.util.UUID;

import static org.thingsboard.server.dao.model.ModelConstants.NULL_UUID;

/**
 * @author Valerii Sosliuk
 */
@Component
@SqlDao
public class JpaUserDao extends JpaAbstractDao<UserEntity, User> implements UserDao {

    @Autowired
    private UserRepository userRepository;

    @Override
    protected Class<UserEntity> getEntityClass() {
        return UserEntity.class;
    }

    @Override
    protected JpaRepository<UserEntity, UUID> getRepository() {
        return userRepository;
    }

    @Override
    public User findByEmail(TenantId tenantId, String email) {
        return DaoUtil.getData(userRepository.findByEmail(email));
    }

    @Override
    public User findByTenantIdAndEmail(TenantId tenantId, String email) {
        return DaoUtil.getData(userRepository.findByTenantIdAndEmail(tenantId.getId(), email));
    }

    @Override
    public PageData<User> findByTenantId(UUID tenantId, PageLink pageLink) {
        return DaoUtil.toPageData(
                userRepository
                        .findByTenantId(
                                tenantId,
                                pageLink.getTextSearch(),
                                DaoUtil.toPageable(pageLink)));
    }

    @Override
    public PageData<User> findTenantAdmins(UUID tenantId, PageLink pageLink) {
        return DaoUtil.toPageData(
                userRepository
                        .findUsersByAuthority(
                                tenantId,
                                NULL_UUID,
                                pageLink.getTextSearch(),
                                Authority.TENANT_ADMIN,
                                DaoUtil.toPageable(pageLink)));
    }

    @Override
    public PageData<User> findCustomerUsers(UUID tenantId, UUID customerId, PageLink pageLink) {
        return DaoUtil.toPageData(
                userRepository
                        .findUsersByAuthority(
                                tenantId,
                                customerId,
                                pageLink.getTextSearch(),
                                Authority.CUSTOMER_USER,
                                DaoUtil.toPageable(pageLink)));

    }

    @Override
    public PageData<User> findUsersByCustomerIds(UUID tenantId, List<CustomerId> customerIds, PageLink pageLink) {
        return DaoUtil.toPageData(
                userRepository
                        .findTenantAndCustomerUsers(
                                tenantId,
                                DaoUtil.toUUIDs(customerIds),
                                pageLink.getTextSearch(),
                                DaoUtil.toPageable(pageLink)));
    }

    @Override
    public PageData<User> findAll(PageLink pageLink) {
        return DaoUtil.toPageData(userRepository.findAll(DaoUtil.toPageable(pageLink)));
    }

    @Override
    public PageData<User> findAllByAuthority(Authority authority, PageLink pageLink) {
        return DaoUtil.toPageData(userRepository.findAllByAuthority(authority, DaoUtil.toPageable(pageLink)));
    }

    @Override
    public PageData<User> findByAuthorityAndTenantsIds(Authority authority, List<TenantId> tenantsIds, PageLink pageLink) {
        return DaoUtil.toPageData(userRepository.findByAuthorityAndTenantIdIn(authority, DaoUtil.toUUIDs(tenantsIds), DaoUtil.toPageable(pageLink)));
    }

    @Override
    public PageData<User> findByAuthorityAndTenantProfilesIds(Authority authority, List<TenantProfileId> tenantProfilesIds, PageLink pageLink) {
        return DaoUtil.toPageData(userRepository.findByAuthorityAndTenantProfilesIds(authority, DaoUtil.toUUIDs(tenantProfilesIds),
                DaoUtil.toPageable(pageLink)));
    }

    @Override
<<<<<<< HEAD
    public UserAuthDetails findUserAuthDetailsByUserId(UUID tenantId, UUID userId) {
        TbPair<UserEntity, Boolean> result = userRepository.findUserAuthDetailsByUserId(userId);
        return new UserAuthDetails(result.getFirst().toData(), result.getSecond());
=======
    public int countTenantAdmins(UUID tenantId) {
        return userRepository.countByTenantIdAndAuthority(tenantId, Authority.TENANT_ADMIN);
>>>>>>> 7b7a91df
    }

    @Override
    public Long countByTenantId(TenantId tenantId) {
        return userRepository.countByTenantId(tenantId.getId());
    }

    @Override
    public PageData<User> findAllByTenantId(TenantId tenantId, PageLink pageLink) {
        return findByTenantId(tenantId.getId(), pageLink);
    }

    @Override
    public List<UserFields> findNextBatch(UUID id, int batchSize) {
        return userRepository.findNextBatch(id, Limit.of(batchSize));
    }

    @Override
    public EntityType getEntityType() {
        return EntityType.USER;
    }

}<|MERGE_RESOLUTION|>--- conflicted
+++ resolved
@@ -139,14 +139,14 @@
     }
 
     @Override
-<<<<<<< HEAD
     public UserAuthDetails findUserAuthDetailsByUserId(UUID tenantId, UUID userId) {
         TbPair<UserEntity, Boolean> result = userRepository.findUserAuthDetailsByUserId(userId);
         return new UserAuthDetails(result.getFirst().toData(), result.getSecond());
-=======
+    }
+
+    @Override
     public int countTenantAdmins(UUID tenantId) {
         return userRepository.countByTenantIdAndAuthority(tenantId, Authority.TENANT_ADMIN);
->>>>>>> 7b7a91df
     }
 
     @Override
