--- conflicted
+++ resolved
@@ -148,14 +148,11 @@
     }
 
     @Override
-<<<<<<< HEAD
-=======
     public List<UserFields> findNextBatch(UUID id, int batchSize) {
         return userRepository.findNextBatch(id, Limit.of(batchSize));
     }
 
     @Override
->>>>>>> dfc1a6ed
     public EntityType getEntityType() {
         return EntityType.USER;
     }
