--- conflicted
+++ resolved
@@ -100,13 +100,8 @@
         }
         Map<String, RelationPathQueryDynamicSourceConfiguration> relationQueryBasedArguments = argumentsBasedCfg.getArguments().entrySet()
                 .stream()
-<<<<<<< HEAD
                 .filter(entry -> entry.getValue().hasRelationQuerySource())
-                .collect(Collectors.toMap(Map.Entry::getKey, entry -> (RelationQueryDynamicSourceConfiguration) entry.getValue().getRefDynamicSourceConfiguration()));
-=======
-                .filter(entry -> entry.getValue().hasDynamicSource())
                 .collect(Collectors.toMap(Map.Entry::getKey, entry -> (RelationPathQueryDynamicSourceConfiguration) entry.getValue().getRefDynamicSourceConfiguration()));
->>>>>>> eee71f2c
         if (relationQueryBasedArguments.isEmpty()) {
             return;
         }
