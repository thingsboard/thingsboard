--- conflicted
+++ resolved
@@ -1,12 +1,12 @@
 /**
  * Copyright © 2016-2019 The Thingsboard Authors
- * <p>
+ *
  * Licensed under the Apache License, Version 2.0 (the "License");
  * you may not use this file except in compliance with the License.
  * You may obtain a copy of the License at
- * <p>
- * http://www.apache.org/licenses/LICENSE-2.0
- * <p>
+ *
+ *     http://www.apache.org/licenses/LICENSE-2.0
+ *
  * Unless required by applicable law or agreed to in writing, software
  * distributed under the License is distributed on an "AS IS" BASIS,
  * WITHOUT WARRANTIES OR CONDITIONS OF ANY KIND, either express or implied.
@@ -40,18 +40,14 @@
 import java.util.Collection;
 import java.util.List;
 import java.util.Optional;
-import java.util.Queue;
-<<<<<<< HEAD
-=======
 import java.util.concurrent.BlockingQueue;
->>>>>>> abce7266
-import java.util.concurrent.CountDownLatch;
 import java.util.concurrent.ExecutorService;
 import java.util.concurrent.Executors;
 import java.util.concurrent.LinkedBlockingQueue;
 import java.util.concurrent.ScheduledExecutorService;
 import java.util.concurrent.ScheduledFuture;
 import java.util.concurrent.TimeUnit;
+import java.util.concurrent.atomic.AtomicInteger;
 import java.util.stream.Collectors;
 
 import static org.thingsboard.server.common.data.UUIDConverter.fromTimeUUID;
@@ -67,35 +63,7 @@
     @Autowired
     private AttributeKvInsertRepository attributeKvInsertRepository;
 
-<<<<<<< HEAD
-    private final Queue<AttributeKvEntity> attributeQueue = new LinkedBlockingQueue<>();
-
-    @Value("${database.batch.size}")
-    private int batchSize;
-
-    @Value("${database.batch.timeout}")
-    private long batchTimeout;
-
-    private ExecutorService executor = Executors.newSingleThreadExecutor();
-
-    private CountDownLatch latch = new CountDownLatch(batchSize);
-
-    private final ScheduledExecutorService schedulerLogExecutor = Executors.newSingleThreadScheduledExecutor();
-
-    @PostConstruct
-    private void init() {
-        executor.submit(() -> {
-            while (true) {
-                if (attributeQueue.size() > 0) {
-                    latch.await(batchTimeout, TimeUnit.MILLISECONDS);
-                    latch = new CountDownLatch(batchSize);
-                    int size = Math.min(attributeQueue.size(), batchSize);
-                    List<AttributeKvEntity> entities = new ArrayList<>(size);
-                    for (int i = 0; i < size; i++) {
-                        entities.add(attributeQueue.poll());
-                    }
-=======
-    private final BlockingQueue<AttributeKvEntity> attributeQueue = new LinkedBlockingQueue<>();
+    private final BlockingQueue<AttributeKvEntityFutureWrapper> attributeQueue = new LinkedBlockingQueue<>();
 
     @Value("${sql.batch.size}")
     private int batchSize;
@@ -103,6 +71,7 @@
     @Value("${sql.batch.timeout}")
     private long batchTimeout;
 
+    private final AtomicInteger count = new AtomicInteger();
     private ExecutorService executor;
     private ScheduledExecutorService schedulerLogExecutor;
 
@@ -110,39 +79,37 @@
     private void init() {
         executor = Executors.newSingleThreadExecutor();
         executor.submit(() -> {
-            List<AttributeKvEntity> entities = new ArrayList<>(batchSize);
+            List<AttributeKvEntityFutureWrapper> entities = new ArrayList<>(batchSize);
             long timeSpent = 0L;
             while (true) {
-                long pollStartTime = System.currentTimeMillis();
-                AttributeKvEntity attr = attributeQueue.poll(Math.max(batchTimeout - timeSpent, 0), TimeUnit.MILLISECONDS);
-                timeSpent += System.currentTimeMillis() - pollStartTime;
-                entities.add(attr);
-                if (timeSpent > batchTimeout) {
->>>>>>> abce7266
-                    log.info("send attributes to save [{}]", entities.size());
-                    try {
-                        attributeKvInsertRepository.saveOrUpdate(entities);
-                    } catch (Throwable t) {
-                        log.error("Failed save attributes", t);
+                    long pollStartTime = System.currentTimeMillis();
+//                    AttributeKvEntityFutureWrapper attr = attributeQueue.poll(Math.max(batchTimeout - timeSpent, 0), TimeUnit.MILLISECONDS);
+                AttributeKvEntityFutureWrapper attr = attributeQueue.take();
+                    timeSpent += System.currentTimeMillis() - pollStartTime;
+                    entities.add(attr);
+                    if (timeSpent > batchTimeout || entities.size() >= batchSize) {
+                        timeSpent = 0L;
+                        log.info("Send attributes to save: [{}]", entities.size());
+                        try {
+                            attributeKvInsertRepository.saveOrUpdate(entities);
+                            entities.clear();
+                        } catch (Throwable t) {
+                            entities.forEach(entityFutureWrapper -> entityFutureWrapper.getFuture().setException(t));
+                            log.error("Failed save attributes", t);
+                        }
                     }
-                }
             }
         });
-<<<<<<< HEAD
-
-=======
         schedulerLogExecutor = Executors.newSingleThreadScheduledExecutor();
->>>>>>> abce7266
         ScheduledFuture<?> scheduledLogFuture = schedulerLogExecutor.scheduleAtFixedRate(() -> {
             try {
-                log.info("Queue size [{}]", attributeQueue.size());
+                log.info("Total attributes: [{}]", count.get());
+                log.info("QUEUE SIZE: [{}]", attributeQueue.size());
             } catch (Exception ignored) {
             }
         }, 0, 1, TimeUnit.SECONDS);
     }
 
-<<<<<<< HEAD
-=======
     @PreDestroy
     private void destroy() {
         if (executor != null) {
@@ -153,7 +120,6 @@
         }
     }
 
->>>>>>> abce7266
     @Override
     public ListenableFuture<Optional<AttributeKvEntry>> find(TenantId tenantId, EntityId entityId, String attributeType, String attributeKey) {
         AttributeKvCompositeKey compositeKey =
@@ -193,27 +159,15 @@
         entity.setDoubleValue(attribute.getDoubleValue().orElse(null));
         entity.setLongValue(attribute.getLongValue().orElse(null));
         entity.setBooleanValue(attribute.getBooleanValue().orElse(null));
-<<<<<<< HEAD
-        return service.submit(() -> {
-//            attributeKvInsertRepository.saveOrUpdate(entity);
-            addToQueue(entity);
-            return null;
-        });
-    }
-
-    private void addToQueue(AttributeKvEntity entity) {
-        attributeQueue.add(entity);
-        latch.countDown();
-=======
         return addToQueue(entity);
     }
 
     private ListenableFuture<Void> addToQueue(AttributeKvEntity entity) {
         //TODO: add wrapper entity + SettableFuture. Invoke SettableFuture when you process all messages.
-        SettableFuture<Void> future = new SettableFuture<>();
-        attributeQueue.add(future + entity);
+        SettableFuture<Void> future = SettableFuture.create();
+        attributeQueue.add(AttributeKvEntityFutureWrapper.create(future, entity));
+        count.incrementAndGet();
         return future;
->>>>>>> abce7266
     }
 
     @Override
@@ -239,11 +193,4 @@
                 attributeType,
                 attributeKey);
     }
-
-    @PreDestroy
-    private void destroy() {
-        if (executor != null) {
-            executor.shutdown();
-        }
-    }
 }