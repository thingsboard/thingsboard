/**
 * Copyright © 2016-2025 The Thingsboard Authors
 *
 * Licensed under the Apache License, Version 2.0 (the "License");
 * you may not use this file except in compliance with the License.
 * You may obtain a copy of the License at
 *
 *     http://www.apache.org/licenses/LICENSE-2.0
 *
 * Unless required by applicable law or agreed to in writing, software
 * distributed under the License is distributed on an "AS IS" BASIS,
 * WITHOUT WARRANTIES OR CONDITIONS OF ANY KIND, either express or implied.
 * See the License for the specific language governing permissions and
 * limitations under the License.
 */
package org.thingsboard.server.dao.sqlts;

import com.google.common.util.concurrent.Futures;
import com.google.common.util.concurrent.ListenableFuture;
import jakarta.annotation.PostConstruct;
import jakarta.annotation.PreDestroy;
import lombok.extern.slf4j.Slf4j;
import org.springframework.beans.factory.annotation.Autowired;
import org.springframework.data.domain.PageRequest;
import org.springframework.data.domain.Sort;
import org.springframework.data.domain.Sort.Direction;
import org.thingsboard.server.common.data.id.EntityId;
import org.thingsboard.server.common.data.id.TenantId;
import org.thingsboard.server.common.data.kv.Aggregation;
import org.thingsboard.server.common.data.kv.DeleteTsKvQuery;
import org.thingsboard.server.common.data.kv.IntervalType;
import org.thingsboard.server.common.data.kv.ReadTsKvQuery;
import org.thingsboard.server.common.data.kv.ReadTsKvQueryResult;
import org.thingsboard.server.common.data.kv.TsKvEntry;
import org.thingsboard.server.common.stats.StatsFactory;
import org.thingsboard.server.dao.DaoUtil;
import org.thingsboard.server.dao.dictionary.KeyDictionaryDao;
import org.thingsboard.server.dao.model.sql.AbstractTsKvEntity;
import org.thingsboard.server.dao.model.sqlts.ts.TsKvEntity;
import org.thingsboard.server.dao.sql.TbSqlBlockingQueueParams;
import org.thingsboard.server.dao.sql.TbSqlBlockingQueueWrapper;
import org.thingsboard.server.dao.sqlts.insert.InsertTsRepository;
import org.thingsboard.server.dao.sqlts.ts.TsKvRepository;
import org.thingsboard.server.dao.timeseries.TimeseriesDao;
import org.thingsboard.server.dao.util.TimeUtils;

import java.util.ArrayList;
import java.util.Comparator;
import java.util.List;
import java.util.Optional;
import java.util.UUID;
import java.util.function.Consumer;
import java.util.function.Function;

@Slf4j
public abstract class AbstractChunkedAggregationTimeseriesDao extends AbstractSqlTimeseriesDao implements TimeseriesDao {

    @Autowired
    protected TsKvRepository tsKvRepository;

    @Autowired
    protected InsertTsRepository<TsKvEntity> insertRepository;

    protected TbSqlBlockingQueueWrapper<TsKvEntity, Void> tsQueue;
    @Autowired
    private StatsFactory statsFactory;

    @Autowired
    private KeyDictionaryDao keyDictionaryDao;

    @PostConstruct
    protected void init() {
        TbSqlBlockingQueueParams tsParams = TbSqlBlockingQueueParams.builder()
                .logName("TS")
                .batchSize(tsBatchSize)
                .maxDelay(tsMaxDelay)
                .statsPrintIntervalMs(tsStatsPrintIntervalMs)
                .statsNamePrefix("ts")
                .batchSortEnabled(batchSortEnabled)
                .build();

        Function<TsKvEntity, Integer> hashcodeFunction = entity -> entity.getEntityId().hashCode();
        tsQueue = new TbSqlBlockingQueueWrapper<>(tsParams, hashcodeFunction, tsBatchThreads, statsFactory);
        tsQueue.init(logExecutor, v -> insertRepository.saveOrUpdate(v),
                Comparator.comparing((Function<TsKvEntity, UUID>) AbstractTsKvEntity::getEntityId)
                        .thenComparing(AbstractTsKvEntity::getKey)
                        .thenComparing(AbstractTsKvEntity::getTs)
        );
    }

    @PreDestroy
    protected void destroy() {
        if (tsQueue != null) {
            tsQueue.destroy();
        }
    }

    @Override
    public ListenableFuture<Void> remove(TenantId tenantId, EntityId entityId, DeleteTsKvQuery query) {
        return service.submit(() -> {
            tsKvRepository.delete(
                    entityId.getId(),
                    keyDictionaryDao.getOrSaveKeyId(query.getKey()),
                    query.getStartTs(),
                    query.getEndTs());
            return null;
        });
    }

    @Override
    public ListenableFuture<Integer> savePartition(TenantId tenantId, EntityId entityId, long tsKvEntryTs, String key) {
        return Futures.immediateFuture(null);
    }

    @Override
    public ListenableFuture<List<ReadTsKvQueryResult>> findAllAsync(TenantId tenantId, EntityId entityId, List<ReadTsKvQuery> queries) {
        return processFindAllAsync(tenantId, entityId, queries);
    }

    @Override
    public ListenableFuture<ReadTsKvQueryResult> findAllAsync(TenantId tenantId, EntityId entityId, ReadTsKvQuery query) {
        var aggParams = query.getAggParameters();
        if (Aggregation.NONE.equals(aggParams.getAggregation()) || aggParams.getInterval() < 1) {
            return Futures.immediateFuture(findAllAsyncWithLimit(entityId, query));
        } else {
            List<ListenableFuture<Optional<TsKvEntity>>> futures = new ArrayList<>();
            var intervalType = aggParams.getIntervalType();
            long startPeriod = query.getStartTs();
            long endPeriod = Math.max(query.getStartTs() + 1, query.getEndTs());
            while (startPeriod < endPeriod) {
                long startTs = startPeriod;
                long endTs;
                if (IntervalType.MILLISECONDS.equals(intervalType)) {
                    endTs = startPeriod + aggParams.getInterval();
                } else {
                    endTs = TimeUtils.calculateIntervalEnd(startTs, intervalType, aggParams.getTzId());
                }
                endTs = Math.min(endTs, endPeriod);
                long ts = startTs + (endTs - startTs) / 2;
                ListenableFuture<Optional<TsKvEntity>> aggregateTsKvEntry = findAndAggregateAsync(entityId, query.getKey(), startTs, endTs, ts, query.getAggregation());
                futures.add(aggregateTsKvEntry);
                startPeriod = endTs;
            }
            return getReadTsKvQueryResultFuture(query, Futures.allAsList(futures));
        }
    }

<<<<<<< HEAD
    @Override
    public ListenableFuture<Void> findAllAsync(TenantId tenantId, EntityId entityId, String key, Consumer<TsKvEntry> processor) {
        Integer keyId = keyDictionaryDao.getOrSaveKeyId(key);
        long currentTs = System.currentTimeMillis();
        PageRequest batchRequest = PageRequest.ofSize(256).withSort(Sort.by(Direction.ASC, "ts"));

        while (true) {
            List<TsKvEntity> tsKvEntities = tsKvRepository.findAllWithLimit(entityId.getId(), keyId, 0, currentTs, batchRequest);
            if (tsKvEntities.isEmpty()) {
                break;
            }
            for (TsKvEntity tsKvEntity : tsKvEntities) {
                tsKvEntity.setStrKey(key);
                TsKvEntry tsKvEntry = tsKvEntity.toData();
                processor.accept(tsKvEntry);
            }

            batchRequest = batchRequest.next();
        }
        return Futures.immediateVoidFuture();
    }

    private ReadTsKvQueryResult findAllAsyncWithLimit(EntityId entityId, ReadTsKvQuery query) {
=======
    ReadTsKvQueryResult findAllAsyncWithLimit(EntityId entityId, ReadTsKvQuery query) {
>>>>>>> dfc1a6ed
        Integer keyId = keyDictionaryDao.getOrSaveKeyId(query.getKey());
        List<TsKvEntity> tsKvEntities = tsKvRepository.findAllWithLimit(
                entityId.getId(),
                keyId,
                query.getStartTs(),
                query.getEndTs(),
                PageRequest.ofSize(query.getLimit()).withSort(Direction.fromString(query.getOrder()), "ts"));
        tsKvEntities.forEach(tsKvEntity -> tsKvEntity.setStrKey(query.getKey()));
        List<TsKvEntry> tsKvEntries = DaoUtil.convertDataList(tsKvEntities);
        long lastTs = tsKvEntries.stream().map(TsKvEntry::getTs).max(Long::compare).orElse(query.getStartTs());
        return new ReadTsKvQueryResult(query.getId(), tsKvEntries, lastTs);
    }

    ListenableFuture<Optional<TsKvEntity>> findAndAggregateAsync(EntityId entityId, String key, long startTs, long endTs, long ts, Aggregation aggregation) {
        return service.submit(() -> {
            TsKvEntity entity = switchAggregation(entityId, key, startTs, endTs, aggregation);
            if (entity != null && entity.isNotEmpty()) {
                entity.setEntityId(entityId.getId());
                entity.setStrKey(key);
                entity.setTs(ts);
                return Optional.of(entity);
            } else {
                return Optional.empty();
            }
        });
    }

    protected TsKvEntity switchAggregation(EntityId entityId, String key, long startTs, long endTs, Aggregation aggregation) {
        var keyId = keyDictionaryDao.getOrSaveKeyId(key);
        switch (aggregation) {
            case AVG:
                return tsKvRepository.findAvg(entityId.getId(), keyId, startTs, endTs);
            case MAX:
                var max = tsKvRepository.findNumericMax(entityId.getId(), keyId, startTs, endTs);
                if (max.isNotEmpty()) {
                    return max;
                } else {
                    return tsKvRepository.findStringMax(entityId.getId(), keyId, startTs, endTs);
                }
            case MIN:
                var min = tsKvRepository.findNumericMin(entityId.getId(), keyId, startTs, endTs);
                if (min.isNotEmpty()) {
                    return min;
                } else {
                    return tsKvRepository.findStringMin(entityId.getId(), keyId, startTs, endTs);
                }
            case SUM:
                return tsKvRepository.findSum(entityId.getId(), keyId, startTs, endTs);
            case COUNT:
                return tsKvRepository.findCount(entityId.getId(), keyId, startTs, endTs);
            default:
                throw new IllegalArgumentException("Not supported aggregation type: " + aggregation);
        }
    }

}<|MERGE_RESOLUTION|>--- conflicted
+++ resolved
@@ -145,7 +145,6 @@
         }
     }
 
-<<<<<<< HEAD
     @Override
     public ListenableFuture<Void> findAllAsync(TenantId tenantId, EntityId entityId, String key, Consumer<TsKvEntry> processor) {
         Integer keyId = keyDictionaryDao.getOrSaveKeyId(key);
@@ -169,9 +168,6 @@
     }
 
     private ReadTsKvQueryResult findAllAsyncWithLimit(EntityId entityId, ReadTsKvQuery query) {
-=======
-    ReadTsKvQueryResult findAllAsyncWithLimit(EntityId entityId, ReadTsKvQuery query) {
->>>>>>> dfc1a6ed
         Integer keyId = keyDictionaryDao.getOrSaveKeyId(query.getKey());
         List<TsKvEntity> tsKvEntities = tsKvRepository.findAllWithLimit(
                 entityId.getId(),
