--- conflicted
+++ resolved
@@ -72,12 +72,6 @@
     }
 
     @Override
-<<<<<<< HEAD
-    public PageData<Customer> findCustomerWithEqualTitle(UUID tenantId, PageLink pageLink) {
-        return DaoUtil.toPageData(
-                customerRepository.findCustomerWithEqualTitle(tenantId, DaoUtil.toPageable(pageLink))
-        );
-=======
     public Customer findByTenantIdAndExternalId(UUID tenantId, UUID externalId) {
         return DaoUtil.getData(customerRepository.findByTenantIdAndExternalId(tenantId, externalId));
     }
@@ -101,7 +95,14 @@
     @Override
     public EntityType getEntityType() {
         return EntityType.CUSTOMER;
->>>>>>> 5f730666
+    }
+
+
+    @Override
+    public PageData<Customer> findCustomerWithEqualTitle(UUID tenantId, PageLink pageLink) {
+        return DaoUtil.toPageData(
+                customerRepository.findCustomerWithEqualTitle(tenantId, DaoUtil.toPageable(pageLink))
+        );
     }
 
 }