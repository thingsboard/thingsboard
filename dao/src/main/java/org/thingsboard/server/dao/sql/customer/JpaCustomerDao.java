/**
 * Copyright © 2016-2025 The Thingsboard Authors
 *
 * Licensed under the Apache License, Version 2.0 (the "License");
 * you may not use this file except in compliance with the License.
 * You may obtain a copy of the License at
 *
 *     http://www.apache.org/licenses/LICENSE-2.0
 *
 * Unless required by applicable law or agreed to in writing, software
 * distributed under the License is distributed on an "AS IS" BASIS,
 * WITHOUT WARRANTIES OR CONDITIONS OF ANY KIND, either express or implied.
 * See the License for the specific language governing permissions and
 * limitations under the License.
 */
package org.thingsboard.server.dao.sql.customer;

import org.springframework.beans.factory.annotation.Autowired;
import org.springframework.data.domain.Limit;
import org.springframework.data.jpa.repository.JpaRepository;
import org.springframework.stereotype.Component;
import org.thingsboard.server.common.data.Customer;
import org.thingsboard.server.common.data.EntityType;
<<<<<<< HEAD
import org.thingsboard.server.common.data.ObjectType;
=======
import org.thingsboard.server.common.data.edqs.fields.CustomerFields;
>>>>>>> dfc1a6ed
import org.thingsboard.server.common.data.id.CustomerId;
import org.thingsboard.server.common.data.id.TenantId;
import org.thingsboard.server.common.data.page.PageData;
import org.thingsboard.server.common.data.page.PageLink;
import org.thingsboard.server.dao.DaoUtil;
import org.thingsboard.server.dao.customer.CustomerDao;
import org.thingsboard.server.dao.model.sql.CustomerEntity;
import org.thingsboard.server.dao.sql.JpaAbstractDao;
import org.thingsboard.server.dao.util.SqlDao;

import java.util.List;
import java.util.Optional;
import java.util.UUID;

/**
 * Created by Valerii Sosliuk on 5/6/2017.
 */
@Component
@SqlDao
public class JpaCustomerDao extends JpaAbstractDao<CustomerEntity, Customer> implements CustomerDao {

    @Autowired
    private CustomerRepository customerRepository;

    @Override
    protected Class<CustomerEntity> getEntityClass() {
        return CustomerEntity.class;
    }

    @Override
    protected JpaRepository<CustomerEntity, UUID> getRepository() {
        return customerRepository;
    }

    @Override
    public PageData<Customer> findCustomersByTenantId(UUID tenantId, PageLink pageLink) {
        return DaoUtil.toPageData(customerRepository.findByTenantId(
                tenantId,
                pageLink.getTextSearch(),
                DaoUtil.toPageable(pageLink)));
    }

    @Override
    public Optional<Customer> findCustomerByTenantIdAndTitle(UUID tenantId, String title) {
        return Optional.ofNullable(DaoUtil.getData(customerRepository.findByTenantIdAndTitle(tenantId, title)));
    }

    @Override
    public Optional<Customer> findPublicCustomerByTenantId(UUID tenantId) {
        return Optional.ofNullable(DaoUtil.getData(customerRepository.findPublicCustomerByTenantId(tenantId)));
    }

    @Override
    public Long countByTenantId(TenantId tenantId) {
        return customerRepository.countByTenantId(tenantId.getId());
    }

    @Override
    public Customer findByTenantIdAndExternalId(UUID tenantId, UUID externalId) {
        return DaoUtil.getData(customerRepository.findByTenantIdAndExternalId(tenantId, externalId));
    }

    @Override
    public Customer findByTenantIdAndName(UUID tenantId, String name) {
        return findCustomerByTenantIdAndTitle(tenantId, name).orElse(null);
    }

    @Override
    public PageData<Customer> findByTenantId(UUID tenantId, PageLink pageLink) {
        return findCustomersByTenantId(tenantId, pageLink);
    }

    @Override
    public CustomerId getExternalIdByInternal(CustomerId internalId) {
        return Optional.ofNullable(customerRepository.getExternalIdById(internalId.getId()))
                .map(CustomerId::new).orElse(null);
    }

    @Override
    public PageData<Customer> findCustomersWithTheSameTitle(PageLink pageLink) {
        return DaoUtil.toPageData(
                customerRepository.findCustomersWithTheSameTitle(DaoUtil.toPageable(pageLink))
        );
    }

    @Override
    public PageData<Customer> findAllByTenantId(TenantId tenantId, PageLink pageLink) {
        return findByTenantId(tenantId.getId(), pageLink);
    }

    @Override
<<<<<<< HEAD
=======
    public List<CustomerFields> findNextBatch(UUID id, int batchSize) {
        return customerRepository.findNextBatch(id, Limit.of(batchSize));
    }

    @Override
>>>>>>> dfc1a6ed
    public EntityType getEntityType() {
        return EntityType.CUSTOMER;
    }

    @Override
    public ObjectType getType() {
        return ObjectType.CUSTOMER;
    }

}<|MERGE_RESOLUTION|>--- conflicted
+++ resolved
@@ -21,11 +21,8 @@
 import org.springframework.stereotype.Component;
 import org.thingsboard.server.common.data.Customer;
 import org.thingsboard.server.common.data.EntityType;
-<<<<<<< HEAD
 import org.thingsboard.server.common.data.ObjectType;
-=======
 import org.thingsboard.server.common.data.edqs.fields.CustomerFields;
->>>>>>> dfc1a6ed
 import org.thingsboard.server.common.data.id.CustomerId;
 import org.thingsboard.server.common.data.id.TenantId;
 import org.thingsboard.server.common.data.page.PageData;
@@ -117,14 +114,11 @@
     }
 
     @Override
-<<<<<<< HEAD
-=======
     public List<CustomerFields> findNextBatch(UUID id, int batchSize) {
         return customerRepository.findNextBatch(id, Limit.of(batchSize));
     }
 
     @Override
->>>>>>> dfc1a6ed
     public EntityType getEntityType() {
         return EntityType.CUSTOMER;
     }
