--- conflicted
+++ resolved
@@ -16,7 +16,6 @@
 package org.thingsboard.server.dao.sql.customer;
 
 import org.springframework.beans.factory.annotation.Autowired;
-import org.springframework.data.domain.PageRequest;
 import org.springframework.data.repository.CrudRepository;
 import org.springframework.stereotype.Component;
 import org.thingsboard.server.common.data.Customer;
@@ -29,12 +28,9 @@
 import org.thingsboard.server.dao.sql.JpaAbstractSearchTextDao;
 import org.thingsboard.server.dao.util.SqlDao;
 
-import java.util.List;
 import java.util.Objects;
 import java.util.Optional;
 import java.util.UUID;
-
-import static org.thingsboard.server.dao.model.ModelConstants.NULL_UUID_STR;
 
 /**
  * Created by Valerii Sosliuk on 5/6/2017.
@@ -61,12 +57,7 @@
         return DaoUtil.toPageData(customerRepository.findByTenantId(
                 UUIDConverter.fromTimeUUID(tenantId),
                 Objects.toString(pageLink.getTextSearch(), ""),
-<<<<<<< HEAD
                 DaoUtil.toPageable(pageLink)));
-=======
-                pageLink.getIdOffset() == null ? NULL_UUID_STR : UUIDConverter.fromTimeUUID(pageLink.getIdOffset()),
-                PageRequest.of(0, pageLink.getLimit())));
->>>>>>> a7798390
     }
 
     @Override
