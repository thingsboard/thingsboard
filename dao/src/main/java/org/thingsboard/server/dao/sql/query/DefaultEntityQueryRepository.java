--- conflicted
+++ resolved
@@ -213,11 +213,8 @@
         entityTableMap.put(EntityType.CUSTOMER, "customer");
         entityTableMap.put(EntityType.USER, "tb_user");
         entityTableMap.put(EntityType.TENANT, "tenant");
-<<<<<<< HEAD
+        entityTableMap.put(EntityType.API_USAGE_STATE, SELECT_API_USAGE_STATE);
         entityTableMap.put(EntityType.QUEUE_STATS, "queue_stats");
-=======
-        entityTableMap.put(EntityType.API_USAGE_STATE, SELECT_API_USAGE_STATE);
->>>>>>> 92f088b5
     }
 
     public static EntityType[] RELATION_QUERY_ENTITY_TYPES = new EntityType[]{
@@ -439,11 +436,8 @@
             case DEVICE_SEARCH_QUERY:
             case ASSET_SEARCH_QUERY:
             case ENTITY_VIEW_SEARCH_QUERY:
-<<<<<<< HEAD
+            case API_USAGE_STATE:
             case RULE_ENGINE_STATS:
-=======
-            case API_USAGE_STATE:
->>>>>>> 92f088b5
                 return "";
             default:
                 throw new RuntimeException("Not implemented!");
@@ -695,13 +689,10 @@
                 return EntityType.ENTITY_VIEW;
             case RELATIONS_QUERY:
                 return ((RelationsQueryFilter) entityFilter).getRootEntity().getEntityType();
-<<<<<<< HEAD
+            case API_USAGE_STATE:
+                return EntityType.API_USAGE_STATE;
             case RULE_ENGINE_STATS:
                 return EntityType.QUEUE_STATS;
-=======
-            case API_USAGE_STATE:
-                return EntityType.API_USAGE_STATE;
->>>>>>> 92f088b5
             default:
                 throw new RuntimeException("Not implemented!");
         }
