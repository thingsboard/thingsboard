/**
 * Copyright © 2016-2021 The Thingsboard Authors
 *
 * Licensed under the Apache License, Version 2.0 (the "License");
 * you may not use this file except in compliance with the License.
 * You may obtain a copy of the License at
 *
 *     http://www.apache.org/licenses/LICENSE-2.0
 *
 * Unless required by applicable law or agreed to in writing, software
 * distributed under the License is distributed on an "AS IS" BASIS,
 * WITHOUT WARRANTIES OR CONDITIONS OF ANY KIND, either express or implied.
 * See the License for the specific language governing permissions and
 * limitations under the License.
 */
package org.thingsboard.server.dao.sql.query;

import lombok.extern.slf4j.Slf4j;
import org.apache.commons.lang3.StringUtils;
import org.springframework.jdbc.core.namedparam.NamedParameterJdbcTemplate;
import org.springframework.stereotype.Repository;
import org.springframework.transaction.support.TransactionTemplate;
import org.thingsboard.server.common.data.EntityType;
import org.thingsboard.server.common.data.id.CustomerId;
import org.thingsboard.server.common.data.id.EntityId;
import org.thingsboard.server.common.data.id.TenantId;
import org.thingsboard.server.common.data.page.PageData;
import org.thingsboard.server.common.data.query.AssetSearchQueryFilter;
import org.thingsboard.server.common.data.query.AssetTypeFilter;
import org.thingsboard.server.common.data.query.DeviceSearchQueryFilter;
import org.thingsboard.server.common.data.query.DeviceTypeFilter;
import org.thingsboard.server.common.data.query.EntityCountQuery;
import org.thingsboard.server.common.data.query.EntityData;
import org.thingsboard.server.common.data.query.EntityDataPageLink;
import org.thingsboard.server.common.data.query.EntityDataQuery;
import org.thingsboard.server.common.data.query.EntityDataSortOrder;
import org.thingsboard.server.common.data.query.EntityFilter;
import org.thingsboard.server.common.data.query.EntityFilterType;
import org.thingsboard.server.common.data.query.EntityKeyType;
import org.thingsboard.server.common.data.query.EntityListFilter;
import org.thingsboard.server.common.data.query.EntityNameFilter;
import org.thingsboard.server.common.data.query.EntitySearchQueryFilter;
import org.thingsboard.server.common.data.query.EntityTypeFilter;
import org.thingsboard.server.common.data.query.EntityViewSearchQueryFilter;
import org.thingsboard.server.common.data.query.EntityViewTypeFilter;
import org.thingsboard.server.common.data.query.RelationsQueryFilter;
import org.thingsboard.server.common.data.query.SingleEntityFilter;
import org.thingsboard.server.common.data.relation.EntitySearchDirection;
import org.thingsboard.server.common.data.relation.RelationEntityTypeFilter;

import java.util.Arrays;
import java.util.Collections;
import java.util.HashMap;
import java.util.List;
import java.util.Map;
import java.util.Optional;
import java.util.UUID;
import java.util.stream.Collectors;

@Repository
@Slf4j
public class DefaultEntityQueryRepository implements EntityQueryRepository {
    private static final Map<EntityType, String> entityTableMap = new HashMap<>();
    private static final String SELECT_PHONE = " CASE WHEN entity.entity_type = 'TENANT' THEN (select phone from tenant where id = entity_id)" +
            " WHEN entity.entity_type = 'CUSTOMER' THEN (select phone from customer where id = entity_id) END as phone";
    private static final String SELECT_ZIP = " CASE WHEN entity.entity_type = 'TENANT' THEN (select zip from tenant where id = entity_id)" +
            " WHEN entity.entity_type = 'CUSTOMER' THEN (select zip from customer where id = entity_id) END as zip";
    private static final String SELECT_ADDRESS_2 = " CASE WHEN entity.entity_type = 'TENANT'" +
            " THEN (select address2 from tenant where id = entity_id) WHEN entity.entity_type = 'CUSTOMER' " +
            " THEN (select address2 from customer where id = entity_id) END as address2";
    private static final String SELECT_ADDRESS = " CASE WHEN entity.entity_type = 'TENANT'" +
            " THEN (select address from tenant where id = entity_id) WHEN entity.entity_type = 'CUSTOMER' " +
            " THEN (select address from customer where id = entity_id) END as address";
    private static final String SELECT_CITY = " CASE WHEN entity.entity_type = 'TENANT'" +
            " THEN (select city from tenant where id = entity_id) WHEN entity.entity_type = 'CUSTOMER' " +
            " THEN (select city from customer where id = entity_id) END as city";
    private static final String SELECT_STATE = " CASE WHEN entity.entity_type = 'TENANT'" +
            " THEN (select state from tenant where id = entity_id) WHEN entity.entity_type = 'CUSTOMER' " +
            " THEN (select state from customer where id = entity_id) END as state";
    private static final String SELECT_COUNTRY = " CASE WHEN entity.entity_type = 'TENANT'" +
            " THEN (select country from tenant where id = entity_id) WHEN entity.entity_type = 'CUSTOMER' " +
            " THEN (select country from customer where id = entity_id) END as country";
    private static final String SELECT_TITLE = " CASE WHEN entity.entity_type = 'TENANT'" +
            " THEN (select title from tenant where id = entity_id) WHEN entity.entity_type = 'CUSTOMER' " +
            " THEN (select title from customer where id = entity_id) END as title";
    private static final String SELECT_LAST_NAME = " CASE WHEN entity.entity_type = 'USER'" +
            " THEN (select last_name from tb_user where id = entity_id) END as last_name";
    private static final String SELECT_FIRST_NAME = " CASE WHEN entity.entity_type = 'USER'" +
            " THEN (select first_name from tb_user where id = entity_id) END as first_name";
    private static final String SELECT_REGION = " CASE WHEN entity.entity_type = 'TENANT'" +
            " THEN (select region from tenant where id = entity_id) END as region";
    private static final String SELECT_EMAIL = " CASE" +
            " WHEN entity.entity_type = 'TENANT'" +
            " THEN (select email from tenant where id = entity_id)" +
            " WHEN entity.entity_type = 'CUSTOMER' " +
            " THEN (select email from customer where id = entity_id)" +
            " WHEN entity.entity_type = 'USER'" +
            " THEN (select email from tb_user where id = entity_id)" +
            " END as email";
    private static final String SELECT_CUSTOMER_ID = "CASE" +
            " WHEN entity.entity_type = 'TENANT'" +
            " THEN UUID('" + TenantId.NULL_UUID + "')" +
            " WHEN entity.entity_type = 'CUSTOMER' THEN entity_id" +
            " WHEN entity.entity_type = 'USER'" +
            " THEN (select customer_id from tb_user where id = entity_id)" +
            " WHEN entity.entity_type = 'DASHBOARD'" +
            //TODO: parse assigned customers or use contains?
            " THEN NULL" +
            " WHEN entity.entity_type = 'ASSET'" +
            " THEN (select customer_id from asset where id = entity_id)" +
            " WHEN entity.entity_type = 'DEVICE'" +
            " THEN (select customer_id from device where id = entity_id)" +
            " WHEN entity.entity_type = 'ENTITY_VIEW'" +
            " THEN (select customer_id from entity_view where id = entity_id)" +
            " END as customer_id";
    private static final String SELECT_TENANT_ID = "SELECT CASE" +
            " WHEN entity.entity_type = 'TENANT' THEN entity_id" +
            " WHEN entity.entity_type = 'CUSTOMER'" +
            " THEN (select tenant_id from customer where id = entity_id)" +
            " WHEN entity.entity_type = 'USER'" +
            " THEN (select tenant_id from tb_user where id = entity_id)" +
            " WHEN entity.entity_type = 'DASHBOARD'" +
            " THEN (select tenant_id from dashboard where id = entity_id)" +
            " WHEN entity.entity_type = 'ASSET'" +
            " THEN (select tenant_id from asset where id = entity_id)" +
            " WHEN entity.entity_type = 'DEVICE'" +
            " THEN (select tenant_id from device where id = entity_id)" +
            " WHEN entity.entity_type = 'ENTITY_VIEW'" +
            " THEN (select tenant_id from entity_view where id = entity_id)" +
            " END as tenant_id";
    private static final String SELECT_CREATED_TIME = " CASE" +
            " WHEN entity.entity_type = 'TENANT'" +
            " THEN (select created_time from tenant where id = entity_id)" +
            " WHEN entity.entity_type = 'CUSTOMER' " +
            " THEN (select created_time from customer where id = entity_id)" +
            " WHEN entity.entity_type = 'USER'" +
            " THEN (select created_time from tb_user where id = entity_id)" +
            " WHEN entity.entity_type = 'DASHBOARD'" +
            " THEN (select created_time from dashboard where id = entity_id)" +
            " WHEN entity.entity_type = 'ASSET'" +
            " THEN (select created_time from asset where id = entity_id)" +
            " WHEN entity.entity_type = 'DEVICE'" +
            " THEN (select created_time from device where id = entity_id)" +
            " WHEN entity.entity_type = 'ENTITY_VIEW'" +
            " THEN (select created_time from entity_view where id = entity_id)" +
            " END as created_time";
    private static final String SELECT_NAME = " CASE" +
            " WHEN entity.entity_type = 'TENANT'" +
            " THEN (select title from tenant where id = entity_id)" +
            " WHEN entity.entity_type = 'CUSTOMER' " +
            " THEN (select title from customer where id = entity_id)" +
            " WHEN entity.entity_type = 'USER'" +
            " THEN (select CONCAT (first_name, ' ', last_name) from tb_user where id = entity_id)" +
            " WHEN entity.entity_type = 'DASHBOARD'" +
            " THEN (select title from dashboard where id = entity_id)" +
            " WHEN entity.entity_type = 'ASSET'" +
            " THEN (select name from asset where id = entity_id)" +
            " WHEN entity.entity_type = 'DEVICE'" +
            " THEN (select name from device where id = entity_id)" +
            " WHEN entity.entity_type = 'ENTITY_VIEW'" +
            " THEN (select name from entity_view where id = entity_id)" +
            " END as name";
    private static final String SELECT_TYPE = " CASE" +
            " WHEN entity.entity_type = 'USER'" +
            " THEN (select authority from tb_user where id = entity_id)" +
            " WHEN entity.entity_type = 'ASSET'" +
            " THEN (select type from asset where id = entity_id)" +
            " WHEN entity.entity_type = 'DEVICE'" +
            " THEN (select type from device where id = entity_id)" +
            " WHEN entity.entity_type = 'ENTITY_VIEW'" +
            " THEN (select type from entity_view where id = entity_id)" +
            " ELSE entity.entity_type END as type";
    private static final String SELECT_LABEL = " CASE" +
            " WHEN entity.entity_type = 'TENANT'" +
            " THEN (select title from tenant where id = entity_id)" +
            " WHEN entity.entity_type = 'CUSTOMER' " +
            " THEN (select title from customer where id = entity_id)" +
            " WHEN entity.entity_type = 'USER'" +
            " THEN (select CONCAT (first_name, ' ', last_name) from tb_user where id = entity_id)" +
            " WHEN entity.entity_type = 'DASHBOARD'" +
            " THEN (select title from dashboard where id = entity_id)" +
            " WHEN entity.entity_type = 'ASSET'" +
            " THEN (select label from asset where id = entity_id)" +
            " WHEN entity.entity_type = 'DEVICE'" +
            " THEN (select label from device where id = entity_id)" +
            " WHEN entity.entity_type = 'ENTITY_VIEW'" +
            " THEN (select name from entity_view where id = entity_id)" +
            " END as label";
    private static final String SELECT_ADDITIONAL_INFO = " CASE" +
            " WHEN entity.entity_type = 'TENANT'" +
            " THEN (select additional_info from tenant where id = entity_id)" +
            " WHEN entity.entity_type = 'CUSTOMER' " +
            " THEN (select additional_info from customer where id = entity_id)" +
            " WHEN entity.entity_type = 'USER'" +
            " THEN (select additional_info from tb_user where id = entity_id)" +
            " WHEN entity.entity_type = 'DASHBOARD'" +
            " THEN (select '' from dashboard where id = entity_id)" +
            " WHEN entity.entity_type = 'ASSET'" +
            " THEN (select additional_info from asset where id = entity_id)" +
            " WHEN entity.entity_type = 'DEVICE'" +
            " THEN (select additional_info from device where id = entity_id)" +
            " WHEN entity.entity_type = 'ENTITY_VIEW'" +
            " THEN (select additional_info from entity_view where id = entity_id)" +
            " END as additional_info";

    private static final String SELECT_API_USAGE_STATE = "(select aus.id, aus.created_time, aus.tenant_id, '13814000-1dd2-11b2-8080-808080808080'::uuid as customer_id, " +
            "(select title from tenant where id = aus.tenant_id) as name from api_usage_state as aus)";

    static {
        entityTableMap.put(EntityType.ASSET, "asset");
        entityTableMap.put(EntityType.DEVICE, "device");
        entityTableMap.put(EntityType.ENTITY_VIEW, "entity_view");
        entityTableMap.put(EntityType.DASHBOARD, "dashboard");
        entityTableMap.put(EntityType.CUSTOMER, "customer");
        entityTableMap.put(EntityType.USER, "tb_user");
        entityTableMap.put(EntityType.TENANT, "tenant");
        entityTableMap.put(EntityType.API_USAGE_STATE, SELECT_API_USAGE_STATE);
        entityTableMap.put(EntityType.QUEUE_STATS, "queue_stats");
    }

    public static EntityType[] RELATION_QUERY_ENTITY_TYPES = new EntityType[]{
            EntityType.TENANT, EntityType.CUSTOMER, EntityType.USER, EntityType.DASHBOARD, EntityType.ASSET, EntityType.DEVICE, EntityType.ENTITY_VIEW};

    private static final String HIERARCHICAL_QUERY_TEMPLATE = " FROM (WITH RECURSIVE related_entities(from_id, from_type, to_id, to_type, relation_type, lvl) AS (" +
            " SELECT from_id, from_type, to_id, to_type, relation_type, 1 as lvl" +
            " FROM relation" +
            " WHERE $in_id = :relation_root_id and $in_type = :relation_root_type and relation_type_group = 'COMMON'" +
            " UNION ALL" +
            " SELECT r.from_id, r.from_type, r.to_id, r.to_type, r.relation_type, lvl + 1" +
            " FROM relation r" +
            " INNER JOIN related_entities re ON" +
            " r.$in_id = re.$out_id and r.$in_type = re.$out_type and" +
            " relation_type_group = 'COMMON' %s)" +
            " SELECT re.$out_id entity_id, re.$out_type entity_type, max(re.lvl) lvl" +
            " from related_entities re" +
            " %s GROUP BY entity_id, entity_type) entity";
    private static final String HIERARCHICAL_TO_QUERY_TEMPLATE = HIERARCHICAL_QUERY_TEMPLATE.replace("$in", "to").replace("$out", "from");
    private static final String HIERARCHICAL_FROM_QUERY_TEMPLATE = HIERARCHICAL_QUERY_TEMPLATE.replace("$in", "from").replace("$out", "to");

    private final NamedParameterJdbcTemplate jdbcTemplate;
    private final TransactionTemplate transactionTemplate;
    private final DefaultQueryLogComponent queryLog;

    public DefaultEntityQueryRepository(NamedParameterJdbcTemplate jdbcTemplate, TransactionTemplate transactionTemplate, DefaultQueryLogComponent queryLog) {
        this.jdbcTemplate = jdbcTemplate;
        this.transactionTemplate = transactionTemplate;
        this.queryLog = queryLog;
    }

    @Override
    public long countEntitiesByQuery(TenantId tenantId, CustomerId customerId, EntityCountQuery query) {
        EntityType entityType = resolveEntityType(query.getEntityFilter());
        QueryContext ctx = new QueryContext(new QuerySecurityContext(tenantId, customerId, entityType));
        if (query.getKeyFilters() == null || query.getKeyFilters().isEmpty()) {
            ctx.append("select count(e.id) from ");
            ctx.append(addEntityTableQuery(ctx, query.getEntityFilter()));
            ctx.append(" e where ");
            ctx.append(buildEntityWhere(ctx, query.getEntityFilter(), Collections.emptyList()));
            return transactionTemplate.execute(status -> {
                long startTs = System.currentTimeMillis();
                try {
                    return jdbcTemplate.queryForObject(ctx.getQuery(), ctx, Long.class);
                } finally {
                    queryLog.logQuery(ctx, ctx.getQuery(), System.currentTimeMillis() - startTs);
                }
            });
        } else {
            List<EntityKeyMapping> mappings = EntityKeyMapping.prepareEntityCountKeyMapping(query);

            List<EntityKeyMapping> selectionMapping = mappings.stream().filter(EntityKeyMapping::isSelection)
                    .collect(Collectors.toList());
            List<EntityKeyMapping> entityFieldsSelectionMapping = selectionMapping.stream().filter(mapping -> !mapping.isLatest())
                    .collect(Collectors.toList());

            List<EntityKeyMapping> filterMapping = mappings.stream().filter(EntityKeyMapping::hasFilter)
                    .collect(Collectors.toList());
            List<EntityKeyMapping> entityFieldsFiltersMapping = filterMapping.stream().filter(mapping -> !mapping.isLatest())
                    .collect(Collectors.toList());

            List<EntityKeyMapping> allLatestMappings = mappings.stream().filter(EntityKeyMapping::isLatest)
                    .collect(Collectors.toList());


            String entityWhereClause = DefaultEntityQueryRepository.this.buildEntityWhere(ctx, query.getEntityFilter(), entityFieldsFiltersMapping);
            String latestJoinsCnt = EntityKeyMapping.buildLatestJoins(ctx, query.getEntityFilter(), entityType, allLatestMappings, true);
            String entityFieldsSelection = EntityKeyMapping.buildSelections(entityFieldsSelectionMapping, query.getEntityFilter().getType(), entityType);
            String entityTypeStr;
            if (query.getEntityFilter().getType().equals(EntityFilterType.RELATIONS_QUERY)) {
                entityTypeStr = "e.entity_type";
            } else {
                entityTypeStr = "'" + entityType.name() + "'";
            }
            if (!StringUtils.isEmpty(entityFieldsSelection)) {
                entityFieldsSelection = String.format("e.id id, %s entity_type, %s", entityTypeStr, entityFieldsSelection);
            } else {
                entityFieldsSelection = String.format("e.id id, %s entity_type", entityTypeStr);
            }

            String fromClauseCount = String.format("from (select %s from (select %s from %s e where %s) entities %s ) result %s",
                    "entities.*",
                    entityFieldsSelection,
                    addEntityTableQuery(ctx, query.getEntityFilter()),
                    entityWhereClause,
                    latestJoinsCnt,
                    "");

            String countQuery = String.format("select count(id) %s", fromClauseCount);

            return transactionTemplate.execute(status -> {
                long startTs = System.currentTimeMillis();
                try {
                    return jdbcTemplate.queryForObject(countQuery, ctx, Long.class);
                } finally {
                    queryLog.logQuery(ctx, ctx.getQuery(), System.currentTimeMillis() - startTs);
                }
            });
        }
    }

    @Override
    public PageData<EntityData> findEntityDataByQuery(TenantId tenantId, CustomerId customerId, EntityDataQuery query) {
        return transactionTemplate.execute(status -> {
            EntityType entityType = resolveEntityType(query.getEntityFilter());
            QueryContext ctx = new QueryContext(new QuerySecurityContext(tenantId, customerId, entityType));
            EntityDataPageLink pageLink = query.getPageLink();

            List<EntityKeyMapping> mappings = EntityKeyMapping.prepareKeyMapping(query);

            List<EntityKeyMapping> selectionMapping = mappings.stream().filter(EntityKeyMapping::isSelection)
                    .collect(Collectors.toList());
            List<EntityKeyMapping> entityFieldsSelectionMapping = selectionMapping.stream().filter(mapping -> !mapping.isLatest())
                    .collect(Collectors.toList());
            List<EntityKeyMapping> latestSelectionMapping = selectionMapping.stream().filter(EntityKeyMapping::isLatest)
                    .collect(Collectors.toList());

            List<EntityKeyMapping> filterMapping = mappings.stream().filter(EntityKeyMapping::hasFilter)
                    .collect(Collectors.toList());
            List<EntityKeyMapping> entityFieldsFiltersMapping = filterMapping.stream().filter(mapping -> !mapping.isLatest())
                    .collect(Collectors.toList());

            List<EntityKeyMapping> allLatestMappings = mappings.stream().filter(EntityKeyMapping::isLatest)
                    .collect(Collectors.toList());


            String entityWhereClause = DefaultEntityQueryRepository.this.buildEntityWhere(ctx, query.getEntityFilter(), entityFieldsFiltersMapping);
            String latestJoinsCnt = EntityKeyMapping.buildLatestJoins(ctx, query.getEntityFilter(), entityType, allLatestMappings, true);
            String latestJoinsData = EntityKeyMapping.buildLatestJoins(ctx, query.getEntityFilter(), entityType, allLatestMappings, false);
            String textSearchQuery = DefaultEntityQueryRepository.this.buildTextSearchQuery(ctx, selectionMapping, pageLink.getTextSearch());
            String entityFieldsSelection = EntityKeyMapping.buildSelections(entityFieldsSelectionMapping, query.getEntityFilter().getType(), entityType);
            String entityTypeStr;
            if (query.getEntityFilter().getType().equals(EntityFilterType.RELATIONS_QUERY)) {
                entityTypeStr = "e.entity_type";
            } else {
                entityTypeStr = "'" + entityType.name() + "'";
            }
            if (!StringUtils.isEmpty(entityFieldsSelection)) {
                entityFieldsSelection = String.format("e.id id, %s entity_type, %s", entityTypeStr, entityFieldsSelection);
            } else {
                entityFieldsSelection = String.format("e.id id, %s entity_type", entityTypeStr);
            }
            String latestSelection = EntityKeyMapping.buildSelections(latestSelectionMapping, query.getEntityFilter().getType(), entityType);
            String topSelection = "entities.*";
            if (!StringUtils.isEmpty(latestSelection)) {
                topSelection = topSelection + ", " + latestSelection;
            }

            String fromClauseCount = String.format("from (select %s from (select %s from %s e where %s) entities %s ) result %s",
                    "entities.*",
                    entityFieldsSelection,
                    addEntityTableQuery(ctx, query.getEntityFilter()),
                    entityWhereClause,
                    latestJoinsCnt,
                    textSearchQuery);

            String fromClauseData = String.format("from (select %s from (select %s from %s e where %s) entities %s ) result %s",
                    topSelection,
                    entityFieldsSelection,
                    addEntityTableQuery(ctx, query.getEntityFilter()),
                    entityWhereClause,
                    latestJoinsData,
                    textSearchQuery);

            if (!StringUtils.isEmpty(pageLink.getTextSearch())) {
                //Unfortunately, we need to sacrifice performance in case of full text search, because it is applied to all joined records.
                fromClauseCount = fromClauseData;
            }
            String countQuery = String.format("select count(id) %s", fromClauseCount);

            long startTs = System.currentTimeMillis();
            int totalElements;
            try {
                totalElements = jdbcTemplate.queryForObject(countQuery, ctx, Integer.class);
            } finally {
                queryLog.logQuery(ctx, countQuery, System.currentTimeMillis() - startTs);
            }

            if (totalElements == 0) {
                return new PageData<>();
            }
            String dataQuery = String.format("select * %s", fromClauseData);

            EntityDataSortOrder sortOrder = pageLink.getSortOrder();
            if (sortOrder != null) {
                Optional<EntityKeyMapping> sortOrderMappingOpt = mappings.stream().filter(EntityKeyMapping::isSortOrder).findFirst();
                if (sortOrderMappingOpt.isPresent()) {
                    EntityKeyMapping sortOrderMapping = sortOrderMappingOpt.get();
                    String direction = sortOrder.getDirection() == EntityDataSortOrder.Direction.ASC ? "asc" : "desc";
                    if (sortOrderMapping.getEntityKey().getType() == EntityKeyType.ENTITY_FIELD) {
                        dataQuery = String.format("%s order by %s %s", dataQuery, sortOrderMapping.getValueAlias(), direction);
                    } else {
                        dataQuery = String.format("%s order by %s %s, %s %s", dataQuery,
                                sortOrderMapping.getSortOrderNumAlias(), direction, sortOrderMapping.getSortOrderStrAlias(), direction);
                    }
                }
            }
            int startIndex = pageLink.getPageSize() * pageLink.getPage();
            if (pageLink.getPageSize() > 0) {
                dataQuery = String.format("%s limit %s offset %s", dataQuery, pageLink.getPageSize(), startIndex);
            }
            startTs = System.currentTimeMillis();
            List<Map<String, Object>> rows;
            try {
                rows = jdbcTemplate.queryForList(dataQuery, ctx);
            } finally {
                queryLog.logQuery(ctx, countQuery, System.currentTimeMillis() - startTs);
            }
            return EntityDataAdapter.createEntityData(pageLink, selectionMapping, rows, totalElements);
        });
    }

    private String buildEntityWhere(QueryContext ctx, EntityFilter entityFilter, List<EntityKeyMapping> entityFieldsFilters) {
        String permissionQuery = this.buildPermissionQuery(ctx, entityFilter);
        String entityFilterQuery = this.buildEntityFilterQuery(ctx, entityFilter);
        String entityFieldsQuery = EntityKeyMapping.buildQuery(ctx, entityFieldsFilters, entityFilter.getType());
        String result = permissionQuery;
        if (!entityFilterQuery.isEmpty()) {
            result += " and (" + entityFilterQuery + ")";
        }
        if (!entityFieldsQuery.isEmpty()) {
            result += " and (" + entityFieldsQuery + ")";
        }
        return result;
    }

    private String buildPermissionQuery(QueryContext ctx, EntityFilter entityFilter) {
        switch (entityFilter.getType()) {
            case RELATIONS_QUERY:
            case DEVICE_SEARCH_QUERY:
            case ASSET_SEARCH_QUERY:
            case ENTITY_VIEW_SEARCH_QUERY:
                return this.defaultPermissionQuery(ctx);
            default:
                if (ctx.getEntityType() == EntityType.TENANT) {
                    ctx.addUuidParameter("permissions_tenant_id", ctx.getTenantId().getId());
                    return "e.id=:permissions_tenant_id";
                } else {
                    return this.defaultPermissionQuery(ctx);
                }
        }
    }

    private String defaultPermissionQuery(QueryContext ctx) {
        ctx.addUuidParameter("permissions_tenant_id", ctx.getTenantId().getId());
        if (ctx.getCustomerId() != null && !ctx.getCustomerId().isNullUid()) {
            ctx.addUuidParameter("permissions_customer_id", ctx.getCustomerId().getId());
            if (ctx.getEntityType() == EntityType.CUSTOMER) {
                return "e.tenant_id=:permissions_tenant_id and e.id=:permissions_customer_id";
            } else {
                return "e.tenant_id=:permissions_tenant_id and e.customer_id=:permissions_customer_id";
            }
        } else {
            return "e.tenant_id=:permissions_tenant_id";
        }
    }

    private String buildEntityFilterQuery(QueryContext ctx, EntityFilter entityFilter) {
        switch (entityFilter.getType()) {
            case SINGLE_ENTITY:
                return this.singleEntityQuery(ctx, (SingleEntityFilter) entityFilter);
            case ENTITY_LIST:
                return this.entityListQuery(ctx, (EntityListFilter) entityFilter);
            case ENTITY_NAME:
                return this.entityNameQuery(ctx, (EntityNameFilter) entityFilter);
            case ASSET_TYPE:
            case DEVICE_TYPE:
            case ENTITY_VIEW_TYPE:
                return this.typeQuery(ctx, entityFilter);
            case RELATIONS_QUERY:
            case DEVICE_SEARCH_QUERY:
            case ASSET_SEARCH_QUERY:
            case ENTITY_VIEW_SEARCH_QUERY:
            case API_USAGE_STATE:
<<<<<<< HEAD
            case RULE_ENGINE_STATS:
=======
            case ENTITY_TYPE:
>>>>>>> 5bb252b4
                return "";
            default:
                throw new RuntimeException("Not implemented!");
        }
    }

    private String addEntityTableQuery(QueryContext ctx, EntityFilter entityFilter) {
        switch (entityFilter.getType()) {
            case RELATIONS_QUERY:
                return relationQuery(ctx, (RelationsQueryFilter) entityFilter);
            case DEVICE_SEARCH_QUERY:
                DeviceSearchQueryFilter deviceQuery = (DeviceSearchQueryFilter) entityFilter;
                return entitySearchQuery(ctx, deviceQuery, EntityType.DEVICE, deviceQuery.getDeviceTypes());
            case ASSET_SEARCH_QUERY:
                AssetSearchQueryFilter assetQuery = (AssetSearchQueryFilter) entityFilter;
                return entitySearchQuery(ctx, assetQuery, EntityType.ASSET, assetQuery.getAssetTypes());
            case ENTITY_VIEW_SEARCH_QUERY:
                EntityViewSearchQueryFilter entityViewQuery = (EntityViewSearchQueryFilter) entityFilter;
                return entitySearchQuery(ctx, entityViewQuery, EntityType.ENTITY_VIEW, entityViewQuery.getEntityViewTypes());
            default:
                return entityTableMap.get(ctx.getEntityType());
        }
    }

    private String entitySearchQuery(QueryContext ctx, EntitySearchQueryFilter entityFilter, EntityType entityType, List<String> types) {
        EntityId rootId = entityFilter.getRootEntity();
        String lvlFilter = getLvlFilter(entityFilter.getMaxLevel());
        String selectFields = "SELECT tenant_id, customer_id, id, created_time, type, name, additional_info "
                + (entityType.equals(EntityType.ENTITY_VIEW) ? "" : ", label ")
                + "FROM " + entityType.name() + " WHERE id in ( SELECT entity_id";
        String from = getQueryTemplate(entityFilter.getDirection());
        String whereFilter = " WHERE";
        if (!StringUtils.isEmpty(entityFilter.getRelationType())) {
            ctx.addStringParameter("where_relation_type", entityFilter.getRelationType());
            whereFilter += " re.relation_type = :where_relation_type AND";
        }
        String toOrFrom = (entityFilter.getDirection().equals(EntitySearchDirection.FROM) ? "to" : "from");
        whereFilter += " re." + (entityFilter.getDirection().equals(EntitySearchDirection.FROM) ? "to" : "from") + "_type = :where_entity_type";
        if (entityFilter.isFetchLastLevelOnly()) {
            String fromOrTo = (entityFilter.getDirection().equals(EntitySearchDirection.FROM) ? "from" : "to");
            StringBuilder notExistsPart = new StringBuilder();
            notExistsPart.append(" NOT EXISTS (SELECT 1 from relation nr ")
                    .append(whereFilter.replaceAll("re\\.", "nr\\."))
                    .append(" and ")
                    .append("nr.").append(fromOrTo).append("_id").append(" = re.").append(toOrFrom).append("_id")
                    .append(" and ")
                    .append("nr.").append(fromOrTo).append("_type").append(" = re.").append(toOrFrom).append("_type");

            notExistsPart.append(")");
            whereFilter += " and ( re.lvl = " + entityFilter.getMaxLevel() + " OR " + notExistsPart.toString() + ")";
        }
        from = String.format(from, lvlFilter, whereFilter);
        String query = "( " + selectFields + from + ")";
        if (types != null && !types.isEmpty()) {
            query += " and type in (:relation_sub_types)";
            ctx.addStringListParameter("relation_sub_types", types);
        }
        query += " )";
        ctx.addUuidParameter("relation_root_id", rootId.getId());
        ctx.addStringParameter("relation_root_type", rootId.getEntityType().name());
        ctx.addStringParameter("where_entity_type", entityType.name());
        return query;
    }

    private String relationQuery(QueryContext ctx, RelationsQueryFilter entityFilter) {
        EntityId rootId = entityFilter.getRootEntity();
        String lvlFilter = getLvlFilter(entityFilter.getMaxLevel());
        String selectFields = SELECT_TENANT_ID + ", " + SELECT_CUSTOMER_ID
                + ", " + SELECT_CREATED_TIME + ", " +
                " entity.entity_id as id,"
                + SELECT_TYPE + ", " + SELECT_NAME + ", " + SELECT_LABEL + ", " +
                SELECT_FIRST_NAME + ", " + SELECT_LAST_NAME + ", " + SELECT_EMAIL + ", " + SELECT_REGION + ", " +
                SELECT_TITLE + ", " + SELECT_COUNTRY + ", " + SELECT_STATE + ", " + SELECT_CITY + ", " +
                SELECT_ADDRESS + ", " + SELECT_ADDRESS_2 + ", " + SELECT_ZIP + ", " + SELECT_PHONE + ", " + SELECT_ADDITIONAL_INFO +
                ", entity.entity_type as entity_type";
        String from = getQueryTemplate(entityFilter.getDirection());
        ctx.addUuidParameter("relation_root_id", rootId.getId());
        ctx.addStringParameter("relation_root_type", rootId.getEntityType().name());

        StringBuilder whereFilter = new StringBuilder();

        boolean noConditions = true;
        boolean single = entityFilter.getFilters() != null && entityFilter.getFilters().size() == 1;
        if (entityFilter.getFilters() != null && !entityFilter.getFilters().isEmpty()) {
            int entityTypeFilterIdx = 0;
            for (RelationEntityTypeFilter etf : entityFilter.getFilters()) {
                String etfCondition = buildEtfCondition(ctx, etf, entityFilter.getDirection(), entityTypeFilterIdx++);
                if (!etfCondition.isEmpty()) {
                    if (noConditions) {
                        noConditions = false;
                    } else {
                        whereFilter.append(" OR ");
                    }
                    if (!single) {
                        whereFilter.append(" (");
                    }
                    whereFilter.append(etfCondition);
                    if (!single) {
                        whereFilter.append(" )");
                    }
                }
            }
        }
        if (noConditions) {
            whereFilter.append(" re.")
                    .append(entityFilter.getDirection().equals(EntitySearchDirection.FROM) ? "to" : "from")
                    .append("_type in (:where_entity_types").append(")");
            ctx.addStringListParameter("where_entity_types", Arrays.stream(RELATION_QUERY_ENTITY_TYPES).map(EntityType::name).collect(Collectors.toList()));
        }

        if (!noConditions && !single) {
            whereFilter = new StringBuilder().append("(").append(whereFilter).append(")");
        }

        if (entityFilter.isFetchLastLevelOnly()) {
            String toOrFrom = (entityFilter.getDirection().equals(EntitySearchDirection.FROM) ? "to" : "from");
            String fromOrTo = (entityFilter.getDirection().equals(EntitySearchDirection.FROM) ? "from" : "to");

            StringBuilder notExistsPart = new StringBuilder();
            notExistsPart.append(" NOT EXISTS (SELECT 1 from relation nr WHERE ");
            notExistsPart
                    .append("nr.").append(fromOrTo).append("_id").append(" = re.").append(toOrFrom).append("_id")
                    .append(" and ")
                    .append("nr.").append(fromOrTo).append("_type").append(" = re.").append(toOrFrom).append("_type")
                    .append(" and ")
                    .append(whereFilter.toString().replaceAll("re\\.", "nr\\."));

            notExistsPart.append(")");
            whereFilter.append(" and ( re.lvl = ").append(entityFilter.getMaxLevel()).append(" OR ").append(notExistsPart.toString()).append(")");
        }
        from = String.format(from, lvlFilter, " WHERE " + whereFilter);
        return "( " + selectFields + from + ")";
    }

    private String buildEtfCondition(QueryContext ctx, RelationEntityTypeFilter etf, EntitySearchDirection direction, int entityTypeFilterIdx) {
        StringBuilder whereFilter = new StringBuilder();
        String relationType = etf.getRelationType();
        List<EntityType> entityTypes = etf.getEntityTypes();
        List<String> whereEntityTypes;
        if (entityTypes == null || entityTypes.isEmpty()) {
            whereEntityTypes = Collections.emptyList();
        } else {
            whereEntityTypes = etf.getEntityTypes().stream().map(EntityType::name).collect(Collectors.toList());
        }
        boolean hasRelationType = !StringUtils.isEmpty(relationType);
        if (hasRelationType) {
            ctx.addStringParameter("where_relation_type" + entityTypeFilterIdx, relationType);
            whereFilter
                    .append("re.relation_type = :where_relation_type").append(entityTypeFilterIdx);
        }
        if (!whereEntityTypes.isEmpty()) {
            if (hasRelationType) {
                whereFilter.append(" and ");
            }
            whereFilter.append("re.")
                    .append(direction.equals(EntitySearchDirection.FROM) ? "to" : "from")
                    .append("_type in (:where_entity_types").append(entityTypeFilterIdx).append(")");
            ctx.addStringListParameter("where_entity_types" + entityTypeFilterIdx, whereEntityTypes);
        }
        return whereFilter.toString();
    }

    private String getLvlFilter(int maxLevel) {
        return maxLevel > 0 ? ("and lvl <= " + (maxLevel - 1)) : "";
    }

    private String getQueryTemplate(EntitySearchDirection direction) {
        String from;
        if (direction.equals(EntitySearchDirection.FROM)) {
            from = HIERARCHICAL_FROM_QUERY_TEMPLATE;
        } else {
            from = HIERARCHICAL_TO_QUERY_TEMPLATE;
        }
        return from;
    }

    private String buildTextSearchQuery(QueryContext ctx, List<EntityKeyMapping> selectionMapping, String searchText) {
        if (!StringUtils.isEmpty(searchText) && !selectionMapping.isEmpty()) {
            String lowerSearchText = "%" + searchText.toLowerCase() + "%";
            ctx.addStringParameter("lowerSearchTextParam", lowerSearchText);
            List<String> searchAliases = selectionMapping.stream().filter(EntityKeyMapping::isSearchable).map(EntityKeyMapping::getValueAlias).collect(Collectors.toList());
            String searchAliasesExpression;
            if (searchAliases.size() > 1) {
                searchAliasesExpression = "CONCAT(" + String.join(" , ", searchAliases) + ")";
            } else {
                searchAliasesExpression = searchAliases.get(0);
            }
            return String.format(" WHERE LOWER(%s) LIKE :%s", searchAliasesExpression, "lowerSearchTextParam");
        } else {
            return "";
        }
    }

    private String singleEntityQuery(QueryContext ctx, SingleEntityFilter filter) {
        ctx.addUuidParameter("entity_filter_single_entity_id", filter.getSingleEntity().getId());
        return "e.id=:entity_filter_single_entity_id";
    }

    private String entityListQuery(QueryContext ctx, EntityListFilter filter) {
        ctx.addUuidListParameter("entity_filter_entity_ids", filter.getEntityList().stream().map(UUID::fromString).collect(Collectors.toList()));
        return "e.id in (:entity_filter_entity_ids)";
    }

    private String entityNameQuery(QueryContext ctx, EntityNameFilter filter) {
        ctx.addStringParameter("entity_filter_name_filter", filter.getEntityNameFilter());
        return "lower(e.search_text) like lower(concat(:entity_filter_name_filter, '%%'))";
    }

    private String typeQuery(QueryContext ctx, EntityFilter filter) {
        String type;
        String name;
        switch (filter.getType()) {
            case ASSET_TYPE:
                type = ((AssetTypeFilter) filter).getAssetType();
                name = ((AssetTypeFilter) filter).getAssetNameFilter();
                break;
            case DEVICE_TYPE:
                type = ((DeviceTypeFilter) filter).getDeviceType();
                name = ((DeviceTypeFilter) filter).getDeviceNameFilter();
                break;
            case ENTITY_VIEW_TYPE:
                type = ((EntityViewTypeFilter) filter).getEntityViewType();
                name = ((EntityViewTypeFilter) filter).getEntityViewNameFilter();
                break;
            default:
                throw new RuntimeException("Not supported!");
        }
        ctx.addStringParameter("entity_filter_type_query_type", type);
        ctx.addStringParameter("entity_filter_type_query_name", name);
        return "e.type = :entity_filter_type_query_type and lower(e.search_text) like lower(concat(:entity_filter_type_query_name, '%%'))";
    }

    private EntityType resolveEntityType(EntityFilter entityFilter) {
        switch (entityFilter.getType()) {
            case SINGLE_ENTITY:
                return ((SingleEntityFilter) entityFilter).getSingleEntity().getEntityType();
            case ENTITY_LIST:
                return ((EntityListFilter) entityFilter).getEntityType();
            case ENTITY_NAME:
                return ((EntityNameFilter) entityFilter).getEntityType();
            case ENTITY_TYPE:
                return ((EntityTypeFilter) entityFilter).getEntityType();
            case ASSET_TYPE:
            case ASSET_SEARCH_QUERY:
                return EntityType.ASSET;
            case DEVICE_TYPE:
            case DEVICE_SEARCH_QUERY:
                return EntityType.DEVICE;
            case ENTITY_VIEW_TYPE:
            case ENTITY_VIEW_SEARCH_QUERY:
                return EntityType.ENTITY_VIEW;
            case RELATIONS_QUERY:
                return ((RelationsQueryFilter) entityFilter).getRootEntity().getEntityType();
            case API_USAGE_STATE:
                return EntityType.API_USAGE_STATE;
            case RULE_ENGINE_STATS:
                return EntityType.QUEUE_STATS;
            default:
                throw new RuntimeException("Not implemented!");
        }
    }
}<|MERGE_RESOLUTION|>--- conflicted
+++ resolved
@@ -490,11 +490,8 @@
             case ASSET_SEARCH_QUERY:
             case ENTITY_VIEW_SEARCH_QUERY:
             case API_USAGE_STATE:
-<<<<<<< HEAD
+            case ENTITY_TYPE:
             case RULE_ENGINE_STATS:
-=======
-            case ENTITY_TYPE:
->>>>>>> 5bb252b4
                 return "";
             default:
                 throw new RuntimeException("Not implemented!");
