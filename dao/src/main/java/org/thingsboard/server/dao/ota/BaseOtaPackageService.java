/**
 * Copyright © 2016-2022 The Thingsboard Authors
 *
 * Licensed under the Apache License, Version 2.0 (the "License");
 * you may not use this file except in compliance with the License.
 * You may obtain a copy of the License at
 *
 *     http://www.apache.org/licenses/LICENSE-2.0
 *
 * Unless required by applicable law or agreed to in writing, software
 * distributed under the License is distributed on an "AS IS" BASIS,
 * WITHOUT WARRANTIES OR CONDITIONS OF ANY KIND, either express or implied.
 * See the License for the specific language governing permissions and
 * limitations under the License.
 */
package org.thingsboard.server.dao.ota;

import com.google.common.util.concurrent.ListenableFuture;
import lombok.RequiredArgsConstructor;
import lombok.extern.slf4j.Slf4j;
import org.hibernate.exception.ConstraintViolationException;
import org.springframework.stereotype.Service;
import org.springframework.transaction.event.TransactionalEventListener;
import org.thingsboard.server.cache.ota.OtaPackageDataCache;
import org.thingsboard.server.cache.ota.files.BaseFileCacheService;
import org.thingsboard.server.common.data.OtaPackage;
import org.thingsboard.server.common.data.OtaPackageInfo;
import org.thingsboard.server.common.data.StringUtils;
import org.thingsboard.server.common.data.id.DeviceProfileId;
import org.thingsboard.server.common.data.id.OtaPackageId;
import org.thingsboard.server.common.data.id.TenantId;
import org.thingsboard.server.common.data.ota.OtaPackageType;
import org.thingsboard.server.common.data.page.PageData;
import org.thingsboard.server.common.data.page.PageLink;
import org.thingsboard.server.dao.entity.AbstractCachedEntityService;
import org.thingsboard.server.dao.exception.DataValidationException;
import org.thingsboard.server.dao.service.DataValidator;
import org.thingsboard.server.dao.service.PaginatedRemover;

<<<<<<< HEAD
import javax.transaction.Transactional;
import java.io.BufferedInputStream;
import java.io.File;
import java.io.FileInputStream;
import java.io.FileNotFoundException;
import java.util.Collections;
import java.util.List;
=======
import java.nio.ByteBuffer;
>>>>>>> 579dc21b
import java.util.Optional;

import static org.thingsboard.server.dao.service.Validator.validateId;
import static org.thingsboard.server.dao.service.Validator.validatePageLink;

@Service
@Slf4j
@RequiredArgsConstructor
public class BaseOtaPackageService extends AbstractCachedEntityService<OtaPackageCacheKey, OtaPackageInfo, OtaPackageCacheEvictEvent> implements OtaPackageService {
    public static final String INCORRECT_OTA_PACKAGE_ID = "Incorrect otaPackageId ";
    public static final String INCORRECT_TENANT_ID = "Incorrect tenantId ";
    private final OtaPackageDao otaPackageDao;
    private final OtaPackageInfoDao otaPackageInfoDao;
    private final OtaPackageDataCache otaPackageDataCache;
    private final DataValidator<OtaPackageInfo> otaPackageInfoValidator;
    private final DataValidator<OtaPackage> otaPackageValidator;
    private final BaseFileCacheService baseFileCacheService;

    @TransactionalEventListener(classes = OtaPackageCacheEvictEvent.class)
    @Override
    public void handleEvictEvent(OtaPackageCacheEvictEvent event) {
        cache.evict(new OtaPackageCacheKey(event.getId()));
        otaPackageDataCache.evict(event.getId().toString());
    }

    @Override
    public OtaPackageInfo saveOtaPackageInfo(OtaPackageInfo otaPackageInfo, boolean isUrl) {
        log.trace("Executing saveOtaPackageInfo [{}]", otaPackageInfo);
        if (isUrl && (StringUtils.isEmpty(otaPackageInfo.getUrl()) || otaPackageInfo.getUrl().trim().length() == 0)) {
            throw new DataValidationException("Ota package URL should be specified!");
        }
        otaPackageInfoValidator.validate(otaPackageInfo, OtaPackageInfo::getTenantId);
        OtaPackageId otaPackageId = otaPackageInfo.getId();
        try {
            var result = otaPackageInfoDao.save(otaPackageInfo.getTenantId(), otaPackageInfo);
            if (otaPackageId != null) {
                publishEvictEvent(new OtaPackageCacheEvictEvent(otaPackageId));
            }
            return result;
        } catch (Exception t) {
            if (otaPackageId != null) {
                handleEvictEvent(new OtaPackageCacheEvictEvent(otaPackageId));
            }
            ConstraintViolationException e = extractConstraintViolationException(t).orElse(null);
            if (e != null && e.getConstraintName() != null && e.getConstraintName().equalsIgnoreCase("ota_package_tenant_title_version_unq_key")) {
                throw new DataValidationException("OtaPackage with such title and version already exists!");
            } else {
                throw t;
            }
        }
    }

    @Override
    @Transactional
    public OtaPackage saveOtaPackage(OtaPackage otaPackage) {
        log.trace("Executing saveOtaPackage [{}]", otaPackage);
<<<<<<< HEAD
        try {
            File tempFile = baseFileCacheService.saveDataTemporaryFile(otaPackage.getData());
            otaPackage.setData(new FileInputStream(tempFile));
            otaPackageValidator.validate(otaPackage, OtaPackageInfo::getTenantId);
            BufferedInputStream stream = new BufferedInputStream(new FileInputStream(tempFile));
            stream.mark(0);
            otaPackage.setData(stream);
            OtaPackageId otaPackageId = otaPackage.getId();
=======
        otaPackageValidator.validate(otaPackage, OtaPackageInfo::getTenantId);
        OtaPackageId otaPackageId = otaPackage.getId();
        try {
            var result = otaPackageDao.save(otaPackage.getTenantId(), otaPackage);
>>>>>>> 579dc21b
            if (otaPackageId != null) {
                publishEvictEvent(new OtaPackageCacheEvictEvent(otaPackageId));
            }
<<<<<<< HEAD
            OtaPackage savedOtaPackage = otaPackageDao.save(otaPackage.getTenantId(), otaPackage);
            return savedOtaPackage;
        } catch (FileNotFoundException e) {
            log.error("Failed to save data of ota package {} to file", otaPackage.getId(), e);
            throw new RuntimeException(e);
=======
            return result;
>>>>>>> 579dc21b
        } catch (Exception t) {
            if (otaPackageId != null) {
                handleEvictEvent(new OtaPackageCacheEvictEvent(otaPackageId));
            }
            ConstraintViolationException e = extractConstraintViolationException(t).orElse(null);
            if (e != null && e.getConstraintName() != null && e.getConstraintName().equalsIgnoreCase("ota_package_tenant_title_version_unq_key")) {
                throw new DataValidationException("OtaPackage with such title and version already exists!");
            } else {
                throw t;
            }
        }
    }

    @Override
    public OtaPackage findOtaPackageById(TenantId tenantId, OtaPackageId otaPackageId) {
        log.trace("Executing findOtaPackageById [{}]", otaPackageId);
        validateId(otaPackageId, INCORRECT_OTA_PACKAGE_ID + otaPackageId);
        return otaPackageDao.findById(tenantId, otaPackageId.getId());
    }

    @Override
    public OtaPackageInfo findOtaPackageInfoById(TenantId tenantId, OtaPackageId otaPackageId) {
        log.trace("Executing findOtaPackageInfoById [{}]", otaPackageId);
        validateId(otaPackageId, INCORRECT_OTA_PACKAGE_ID + otaPackageId);
        return cache.getAndPutInTransaction(new OtaPackageCacheKey(otaPackageId),
                () -> otaPackageInfoDao.findById(tenantId, otaPackageId.getId()), true);
    }

    @Override
    public ListenableFuture<OtaPackageInfo> findOtaPackageInfoByIdAsync(TenantId tenantId, OtaPackageId otaPackageId) {
        log.trace("Executing findOtaPackageInfoByIdAsync [{}]", otaPackageId);
        validateId(otaPackageId, INCORRECT_OTA_PACKAGE_ID + otaPackageId);
        return otaPackageInfoDao.findByIdAsync(tenantId, otaPackageId.getId());
    }

    @Override
    public PageData<OtaPackageInfo> findTenantOtaPackagesByTenantId(TenantId tenantId, PageLink pageLink) {
        log.trace("Executing findTenantOtaPackagesByTenantId, tenantId [{}], pageLink [{}]", tenantId, pageLink);
        validateId(tenantId, INCORRECT_TENANT_ID + tenantId);
        validatePageLink(pageLink);
        return otaPackageInfoDao.findOtaPackageInfoByTenantId(tenantId, pageLink);
    }

    @Override
    public PageData<OtaPackageInfo> findTenantOtaPackagesByTenantIdAndDeviceProfileIdAndTypeAndHasData(TenantId tenantId, DeviceProfileId deviceProfileId, OtaPackageType otaPackageType, PageLink pageLink) {
        log.trace("Executing findTenantOtaPackagesByTenantIdAndHasData, tenantId [{}], pageLink [{}]", tenantId, pageLink);
        validateId(tenantId, INCORRECT_TENANT_ID + tenantId);
        validatePageLink(pageLink);
        return otaPackageInfoDao.findOtaPackageInfoByTenantIdAndDeviceProfileIdAndTypeAndHasData(tenantId, deviceProfileId, otaPackageType, pageLink);
    }

    @Override
    public void deleteOtaPackage(TenantId tenantId, OtaPackageId otaPackageId) {
        log.trace("Executing deleteOtaPackage [{}]", otaPackageId);
        validateId(otaPackageId, INCORRECT_OTA_PACKAGE_ID + otaPackageId);
        try {
            otaPackageDao.removeById(tenantId, otaPackageId.getId());
            publishEvictEvent(new OtaPackageCacheEvictEvent(otaPackageId));
        } catch (Exception t) {
            ConstraintViolationException e = extractConstraintViolationException(t).orElse(null);
            if (e != null && e.getConstraintName() != null && e.getConstraintName().equalsIgnoreCase("fk_firmware_device")) {
                throw new DataValidationException("The otaPackage referenced by the devices cannot be deleted!");
            } else if (e != null && e.getConstraintName() != null && e.getConstraintName().equalsIgnoreCase("fk_firmware_device_profile")) {
                throw new DataValidationException("The otaPackage referenced by the device profile cannot be deleted!");
            } else if (e != null && e.getConstraintName() != null && e.getConstraintName().equalsIgnoreCase("fk_software_device")) {
                throw new DataValidationException("The software referenced by the devices cannot be deleted!");
            } else if (e != null && e.getConstraintName() != null && e.getConstraintName().equalsIgnoreCase("fk_software_device_profile")) {
                throw new DataValidationException("The software referenced by the device profile cannot be deleted!");
            } else {
                throw t;
            }
        }
    }

    @Override
    public long sumDataSizeByTenantId(TenantId tenantId) {
        return otaPackageDao.sumDataSizeByTenantId(tenantId);
    }

    @Override
    public void deleteOtaPackagesByTenantId(TenantId tenantId) {
        log.trace("Executing deleteOtaPackagesByTenantId, tenantId [{}]", tenantId);
        validateId(tenantId, INCORRECT_TENANT_ID + tenantId);
        tenantOtaPackageRemover.removeEntities(tenantId, tenantId);
    }

    private PaginatedRemover<TenantId, OtaPackageInfo> tenantOtaPackageRemover =
            new PaginatedRemover<>() {

                @Override
                protected PageData<OtaPackageInfo> findEntities(TenantId tenantId, TenantId id, PageLink pageLink) {
                    return otaPackageInfoDao.findOtaPackageInfoByTenantId(id, pageLink);
                }

                @Override
                protected void removeEntity(TenantId tenantId, OtaPackageInfo entity) {
                    deleteOtaPackage(tenantId, entity.getId());
                }
            };

<<<<<<< HEAD
    protected Optional<ConstraintViolationException> extractConstraintViolationException(Exception t) {
        if (t instanceof ConstraintViolationException) {
            return Optional.of((ConstraintViolationException) t);
        } else if (t.getCause() instanceof ConstraintViolationException) {
            return Optional.of((ConstraintViolationException) (t.getCause()));
        } else {
            return Optional.empty();
        }
    }

    private static List<OtaPackageId> toOtaPackageInfoKey(OtaPackageId otaPackageId) {
        return Collections.singletonList(otaPackageId);
    }

    @Override
    @Transactional
    public File getOtaDataFile(TenantId tenantId, OtaPackageId otaPackageId) {
        validateId(otaPackageId, INCORRECT_OTA_PACKAGE_ID + otaPackageId);
        Optional<File> otaDataFile = baseFileCacheService.getOtaDataFile(otaPackageId);
        if (otaDataFile.isPresent()) {
            return otaDataFile.get();
        }
        OtaPackage otaPackage = findOtaPackageById(tenantId, otaPackageId);
        if (otaPackage == null) {
            log.error("Can't find otaPackage to download file  {}", otaPackageId);
            throw new RuntimeException("No such OtaPackageId");
        }
        return baseFileCacheService.loadToFile(otaPackageId, otaPackage.getData());
    }
=======
>>>>>>> 579dc21b
}<|MERGE_RESOLUTION|>--- conflicted
+++ resolved
@@ -29,6 +29,7 @@
 import org.thingsboard.server.common.data.id.DeviceProfileId;
 import org.thingsboard.server.common.data.id.OtaPackageId;
 import org.thingsboard.server.common.data.id.TenantId;
+import org.thingsboard.server.common.data.ota.ChecksumAlgorithm;
 import org.thingsboard.server.common.data.ota.OtaPackageType;
 import org.thingsboard.server.common.data.page.PageData;
 import org.thingsboard.server.common.data.page.PageLink;
@@ -37,7 +38,6 @@
 import org.thingsboard.server.dao.service.DataValidator;
 import org.thingsboard.server.dao.service.PaginatedRemover;
 
-<<<<<<< HEAD
 import javax.transaction.Transactional;
 import java.io.BufferedInputStream;
 import java.io.File;
@@ -45,11 +45,9 @@
 import java.io.FileNotFoundException;
 import java.util.Collections;
 import java.util.List;
-=======
-import java.nio.ByteBuffer;
->>>>>>> 579dc21b
 import java.util.Optional;
 
+import static org.thingsboard.server.common.data.CacheConstants.OTA_PACKAGE_CACHE;
 import static org.thingsboard.server.dao.service.Validator.validateId;
 import static org.thingsboard.server.dao.service.Validator.validatePageLink;
 
@@ -59,6 +57,7 @@
 public class BaseOtaPackageService extends AbstractCachedEntityService<OtaPackageCacheKey, OtaPackageInfo, OtaPackageCacheEvictEvent> implements OtaPackageService {
     public static final String INCORRECT_OTA_PACKAGE_ID = "Incorrect otaPackageId ";
     public static final String INCORRECT_TENANT_ID = "Incorrect tenantId ";
+
     private final OtaPackageDao otaPackageDao;
     private final OtaPackageInfoDao otaPackageInfoDao;
     private final OtaPackageDataCache otaPackageDataCache;
@@ -76,7 +75,7 @@
     @Override
     public OtaPackageInfo saveOtaPackageInfo(OtaPackageInfo otaPackageInfo, boolean isUrl) {
         log.trace("Executing saveOtaPackageInfo [{}]", otaPackageInfo);
-        if (isUrl && (StringUtils.isEmpty(otaPackageInfo.getUrl()) || otaPackageInfo.getUrl().trim().length() == 0)) {
+        if(isUrl && (StringUtils.isEmpty(otaPackageInfo.getUrl()) || otaPackageInfo.getUrl().trim().length() == 0)) {
             throw new DataValidationException("Ota package URL should be specified!");
         }
         otaPackageInfoValidator.validate(otaPackageInfo, OtaPackageInfo::getTenantId);
@@ -104,7 +103,6 @@
     @Transactional
     public OtaPackage saveOtaPackage(OtaPackage otaPackage) {
         log.trace("Executing saveOtaPackage [{}]", otaPackage);
-<<<<<<< HEAD
         try {
             File tempFile = baseFileCacheService.saveDataTemporaryFile(otaPackage.getData());
             otaPackage.setData(new FileInputStream(tempFile));
@@ -113,28 +111,15 @@
             stream.mark(0);
             otaPackage.setData(stream);
             OtaPackageId otaPackageId = otaPackage.getId();
-=======
-        otaPackageValidator.validate(otaPackage, OtaPackageInfo::getTenantId);
-        OtaPackageId otaPackageId = otaPackage.getId();
-        try {
-            var result = otaPackageDao.save(otaPackage.getTenantId(), otaPackage);
->>>>>>> 579dc21b
             if (otaPackageId != null) {
                 publishEvictEvent(new OtaPackageCacheEvictEvent(otaPackageId));
             }
-<<<<<<< HEAD
             OtaPackage savedOtaPackage = otaPackageDao.save(otaPackage.getTenantId(), otaPackage);
             return savedOtaPackage;
         } catch (FileNotFoundException e) {
             log.error("Failed to save data of ota package {} to file", otaPackage.getId(), e);
             throw new RuntimeException(e);
-=======
-            return result;
->>>>>>> 579dc21b
         } catch (Exception t) {
-            if (otaPackageId != null) {
-                handleEvictEvent(new OtaPackageCacheEvictEvent(otaPackageId));
-            }
             ConstraintViolationException e = extractConstraintViolationException(t).orElse(null);
             if (e != null && e.getConstraintName() != null && e.getConstraintName().equalsIgnoreCase("ota_package_tenant_title_version_unq_key")) {
                 throw new DataValidationException("OtaPackage with such title and version already exists!");
@@ -231,21 +216,6 @@
                 }
             };
 
-<<<<<<< HEAD
-    protected Optional<ConstraintViolationException> extractConstraintViolationException(Exception t) {
-        if (t instanceof ConstraintViolationException) {
-            return Optional.of((ConstraintViolationException) t);
-        } else if (t.getCause() instanceof ConstraintViolationException) {
-            return Optional.of((ConstraintViolationException) (t.getCause()));
-        } else {
-            return Optional.empty();
-        }
-    }
-
-    private static List<OtaPackageId> toOtaPackageInfoKey(OtaPackageId otaPackageId) {
-        return Collections.singletonList(otaPackageId);
-    }
-
     @Override
     @Transactional
     public File getOtaDataFile(TenantId tenantId, OtaPackageId otaPackageId) {
@@ -261,6 +231,4 @@
         }
         return baseFileCacheService.loadToFile(otaPackageId, otaPackage.getData());
     }
-=======
->>>>>>> 579dc21b
 }