/**
 * Copyright © 2016-2021 The Thingsboard Authors
 *
 * Licensed under the Apache License, Version 2.0 (the "License");
 * you may not use this file except in compliance with the License.
 * You may obtain a copy of the License at
 *
 *     http://www.apache.org/licenses/LICENSE-2.0
 *
 * Unless required by applicable law or agreed to in writing, software
 * distributed under the License is distributed on an "AS IS" BASIS,
 * WITHOUT WARRANTIES OR CONDITIONS OF ANY KIND, either express or implied.
 * See the License for the specific language governing permissions and
 * limitations under the License.
 */
package org.thingsboard.server.dao.resource;

import lombok.extern.slf4j.Slf4j;
import org.apache.commons.lang3.StringUtils;
import org.eclipse.leshan.core.model.DDFFileParser;
import org.eclipse.leshan.core.model.DefaultDDFFileValidator;
import org.eclipse.leshan.core.model.InvalidDDFFileException;
import org.eclipse.leshan.core.model.ObjectModel;
import org.hibernate.exception.ConstraintViolationException;
import org.springframework.stereotype.Service;
import org.thingsboard.server.common.data.ResourceType;
import org.thingsboard.server.common.data.TbResource;
import org.thingsboard.server.common.data.TbResourceInfo;
import org.thingsboard.server.common.data.Tenant;
import org.thingsboard.server.common.data.id.TbResourceId;
import org.thingsboard.server.common.data.id.TenantId;
import org.thingsboard.server.common.data.lwm2m.LwM2mInstance;
import org.thingsboard.server.common.data.lwm2m.LwM2mObject;
import org.thingsboard.server.common.data.lwm2m.LwM2mResource;
import org.thingsboard.server.common.data.page.PageData;
import org.thingsboard.server.common.data.page.PageLink;
import org.thingsboard.server.dao.exception.DataValidationException;
import org.thingsboard.server.dao.model.ModelConstants;
import org.thingsboard.server.dao.service.DataValidator;
import org.thingsboard.server.dao.service.PaginatedRemover;
import org.thingsboard.server.dao.service.Validator;
import org.thingsboard.server.dao.tenant.TenantDao;

import java.io.ByteArrayInputStream;
import java.io.IOException;
import java.util.ArrayList;
import java.util.Base64;
import java.util.Comparator;
import java.util.List;
import java.util.Optional;
import java.util.stream.Collectors;

import static org.thingsboard.server.common.data.lwm2m.LwM2mConstants.LWM2M_SEPARATOR_KEY;
import static org.thingsboard.server.common.data.lwm2m.LwM2mConstants.LWM2M_SEPARATOR_SEARCH_TEXT;
import static org.thingsboard.server.dao.device.DeviceServiceImpl.INCORRECT_TENANT_ID;
import static org.thingsboard.server.dao.service.Validator.validateId;

@Service
@Slf4j
public class BaseTbResourceService implements TbResourceService {

    public static final String INCORRECT_RESOURCE_ID = "Incorrect resourceId ";
    private final TbResourceDao resourceDao;
    private final TbResourceInfoDao resourceInfoDao;
    private final TenantDao tenantDao;
    private final DDFFileParser ddfFileParser;

    public BaseTbResourceService(TbResourceDao resourceDao, TbResourceInfoDao resourceInfoDao, TenantDao tenantDao) {
        this.resourceDao = resourceDao;
        this.resourceInfoDao = resourceInfoDao;
        this.tenantDao = tenantDao;
        this.ddfFileParser = new DDFFileParser(new DefaultDDFFileValidator());
    }

    @Override
<<<<<<< HEAD
    public TbResource saveResource(TbResource resource) throws InvalidDDFFileException, IOException {
        log.trace("Executing saveResource [{}]", resource);
        if (StringUtils.isEmpty(resource.getData())) {
            throw new DataValidationException("Resource data should be specified!");
        }
        if (ResourceType.LWM2M_MODEL.equals(resource.getResourceType())) {
=======
    public TbResource saveResource(TbResource tbResource) throws InvalidDDFFileException, IOException {
        log.trace("Executing saveResource [{}]", tbResource);
        if (ResourceType.LWM2M_MODEL.equals(tbResource.getResourceType())) {
>>>>>>> 7ea6c716
            List<ObjectModel> objectModels =
                    ddfFileParser.parseEx(new ByteArrayInputStream(Base64.getDecoder().decode(tbResource.getData())), tbResource.getSearchText());
            if (!objectModels.isEmpty()) {
                ObjectModel objectModel = objectModels.get(0);
                String resourceKey = objectModel.id + LWM2M_SEPARATOR_KEY + objectModel.getVersion();
                String name = objectModel.name;
                tbResource.setResourceKey(resourceKey);
                tbResource.setTitle(name);
                tbResource.setSearchText(resourceKey + LWM2M_SEPARATOR_SEARCH_TEXT + name);
            } else {
                throw new DataValidationException(String.format("Could not parse the XML of objectModel with name %s", tbResource.getSearchText()));
            }
        } else {
            resource.setResourceKey(resource.getFileName());
        }
<<<<<<< HEAD

        resourceValidator.validate(resource, TbResourceInfo::getTenantId);

        try {
            return resourceDao.save(resource.getTenantId(), resource);
        } catch (Exception t) {
            ConstraintViolationException e = extractConstraintViolationException(t).orElse(null);
            if (e != null && e.getConstraintName() != null && e.getConstraintName().equalsIgnoreCase("resource_unq_key")) {
                String field = ResourceType.LWM2M_MODEL.equals(resource.getResourceType()) ? "resourceKey" : "fileName";
                throw new DataValidationException("Resource with such " + field + " already exists!");
            } else {
                throw t;
            }
        }

=======
        validate(tbResource);
        return resourceDao.save(tbResource.getTenantId(), tbResource);
>>>>>>> 7ea6c716
    }

    @Override
    public TbResource getResource(TenantId tenantId, ResourceType resourceType, String resourceKey) {
        log.trace("Executing getResource [{}] [{}] [{}]", tenantId, resourceType, resourceKey);
        return resourceDao.getResource(tenantId, resourceType, resourceKey);
    }

    @Override
    public TbResource findResourceById(TenantId tenantId, TbResourceId resourceId) {
        log.trace("Executing findResourceById [{}] [{}]", tenantId, resourceId);
        Validator.validateId(resourceId, INCORRECT_RESOURCE_ID + resourceId);
        return resourceDao.findById(tenantId, resourceId.getId());
    }

    @Override
    public TbResourceInfo findResourceInfoById(TenantId tenantId, TbResourceId resourceId) {
        log.trace("Executing findResourceInfoById [{}] [{}]", tenantId, resourceId);
        Validator.validateId(resourceId, INCORRECT_RESOURCE_ID + resourceId);
        return resourceInfoDao.findById(tenantId, resourceId.getId());
    }

    @Override
    public void deleteResource(TenantId tenantId, TbResourceId resourceId) {
        log.trace("Executing deleteResource [{}] [{}]", tenantId, resourceId);
        Validator.validateId(resourceId, INCORRECT_RESOURCE_ID + resourceId);
        resourceDao.removeById(tenantId, resourceId.getId());
    }

    @Override
    public PageData<TbResourceInfo> findAllTenantResourcesByTenantId(TenantId tenantId, PageLink pageLink) {
        log.trace("Executing findAllTenantResourcesByTenantId [{}]", tenantId);
        validateId(tenantId, INCORRECT_TENANT_ID + tenantId);
        return resourceInfoDao.findAllTenantResourcesByTenantId(tenantId.getId(), pageLink);
    }

    @Override
    public PageData<TbResourceInfo> findTenantResourcesByTenantId(TenantId tenantId, PageLink pageLink) {
        log.trace("Executing findTenantResourcesByTenantId [{}]", tenantId);
        validateId(tenantId, INCORRECT_TENANT_ID + tenantId);
        return resourceInfoDao.findTenantResourcesByTenantId(tenantId.getId(), pageLink);
    }

    @Override
    public List<LwM2mObject> findLwM2mObjectPage(TenantId tenantId, String sortProperty, String sortOrder, PageLink pageLink) {
        log.trace("Executing findByTenantId [{}]", tenantId);
        validateId(tenantId, INCORRECT_TENANT_ID + tenantId);
        PageData<TbResource> resourcePageData = resourceDao.findResourcesByTenantIdAndResourceType(
                tenantId,
                ResourceType.LWM2M_MODEL, pageLink);
        return resourcePageData.getData().stream()
                .map(this::toLwM2mObject)
                .sorted(getComparator(sortProperty, sortOrder))
                .collect(Collectors.toList());
    }

    @Override
    public List<LwM2mObject> findLwM2mObject(TenantId tenantId, String sortOrder,
                                             String sortProperty,
                                             String[] objectIds) {
        log.trace("Executing findByTenantId [{}]", tenantId);
        validateId(tenantId, INCORRECT_TENANT_ID + tenantId);
        List<TbResource> resources = resourceDao.findResourcesByTenantIdAndResourceType(tenantId, ResourceType.LWM2M_MODEL,
                objectIds,
                null);
        return resources.stream()
                .map(this::toLwM2mObject)
                .sorted(getComparator(sortProperty, sortOrder))
                .collect(Collectors.toList());
    }

    @Override
    public void deleteResourcesByTenantId(TenantId tenantId) {
        log.trace("Executing deleteResourcesByTenantId, tenantId [{}]", tenantId);
        validateId(tenantId, INCORRECT_TENANT_ID + tenantId);
        tenantResourcesRemover.removeEntities(tenantId, tenantId);
    }

<<<<<<< HEAD
=======
    protected void validate(TbResource resource) {
        if (resource == null) {
            throw new DataValidationException("Resource should be specified!");
        }
        if (resource.getData() == null) {
            throw new DataValidationException("Resource value should be specified!");
        }
        validate(resource.getTenantId(), resource.getResourceType(), resource.getResourceKey());
    }

    protected void validate(TenantId tenantId, ResourceType resourceType, String resourceId) {
        if (resourceType == null) {
            throw new DataValidationException("Resource type should be specified!");
        }
        if (resourceId == null) {
            throw new DataValidationException("Resource id should be specified!");
        }
        validateId(tenantId, "Incorrect tenantId ");
    }

>>>>>>> 7ea6c716
    private LwM2mObject toLwM2mObject(TbResource resource) {
        try {
            DDFFileParser ddfFileParser = new DDFFileParser(new DefaultDDFFileValidator());
            List<ObjectModel> objectModels =
                    ddfFileParser.parseEx(new ByteArrayInputStream(Base64.getDecoder().decode(resource.getData())), resource.getSearchText());
            if (objectModels.size() == 0) {
                return null;
            } else {
                ObjectModel obj = objectModels.get(0);
                LwM2mObject lwM2mObject = new LwM2mObject();
                lwM2mObject.setId(obj.id);
                lwM2mObject.setKeyId(resource.getResourceKey());
                lwM2mObject.setName(obj.name);
                lwM2mObject.setMultiple(obj.multiple);
                lwM2mObject.setMandatory(obj.mandatory);
                LwM2mInstance instance = new LwM2mInstance();
                instance.setId(0);
                List<LwM2mResource> resources = new ArrayList<>();
                obj.resources.forEach((k, v) -> {
                    if (!v.operations.isExecutable()) {
                        LwM2mResource lwM2mResource = new LwM2mResource(k, v.name, false, false, false);
                        resources.add(lwM2mResource);
                    }
                });
                instance.setResources(resources.toArray(LwM2mResource[]::new));
                lwM2mObject.setInstances(new LwM2mInstance[]{instance});
                return lwM2mObject;
            }
        } catch (IOException | InvalidDDFFileException e) {
            log.error("Could not parse the XML of objectModel with name [{}]", resource.getSearchText(), e);
            return null;
        }
    }

    private Comparator<? super LwM2mObject> getComparator(String sortProperty, String sortOrder) {
        Comparator<LwM2mObject> comparator;
        if ("name".equals(sortProperty)) {
            comparator = Comparator.comparing(LwM2mObject::getName);
        } else {
            comparator = Comparator.comparingLong(LwM2mObject::getId);
        }
        return "DESC".equals(sortOrder) ? comparator.reversed() : comparator;
    }

    private DataValidator<TbResource> resourceValidator = new DataValidator<>() {

        @Override
        protected void validateDataImpl(TenantId tenantId, TbResource resource) {
            if (StringUtils.isEmpty(resource.getTitle())) {
                throw new DataValidationException("Resource title should be specified!");
            }
            if (resource.getResourceType() == null) {
                throw new DataValidationException("Resource type should be specified!");
            }
            if (StringUtils.isEmpty(resource.getFileName())) {
                throw new DataValidationException("Resource file name should be specified!");
            }
            if (StringUtils.isEmpty(resource.getResourceKey())) {
                throw new DataValidationException("Resource key should be specified!");
            }
            if (resource.getTenantId() == null) {
                resource.setTenantId(new TenantId(ModelConstants.NULL_UUID));
            }
            if (!resource.getTenantId().getId().equals(ModelConstants.NULL_UUID)) {
                Tenant tenant = tenantDao.findById(tenantId, resource.getTenantId().getId());
                if (tenant == null) {
                    throw new DataValidationException("Resource is referencing to non-existent tenant!");
                }
            }
            if (resource.getResourceType().equals(ResourceType.LWM2M_MODEL) && toLwM2mObject(resource) == null) {
                throw new DataValidationException(String.format("Could not parse the XML of objectModel with name %s", resource.getSearchText()));
            }
        }
    };

    private PaginatedRemover<TenantId, TbResource> tenantResourcesRemover =
            new PaginatedRemover<>() {

                @Override
                protected PageData<TbResource> findEntities(TenantId tenantId, TenantId id, PageLink pageLink) {
                    return resourceDao.findAllByTenantId(id, pageLink);
                }

                @Override
                protected void removeEntity(TenantId tenantId, TbResource entity) {
                    deleteResource(tenantId, new TbResourceId(entity.getUuidId()));
                }
            };

    protected Optional<ConstraintViolationException> extractConstraintViolationException(Exception t) {
        if (t instanceof ConstraintViolationException) {
            return Optional.of((ConstraintViolationException) t);
        } else if (t.getCause() instanceof ConstraintViolationException) {
            return Optional.of((ConstraintViolationException) (t.getCause()));
        } else {
            return Optional.empty();
        }
    }
}<|MERGE_RESOLUTION|>--- conflicted
+++ resolved
@@ -73,34 +73,28 @@
     }
 
     @Override
-<<<<<<< HEAD
     public TbResource saveResource(TbResource resource) throws InvalidDDFFileException, IOException {
         log.trace("Executing saveResource [{}]", resource);
         if (StringUtils.isEmpty(resource.getData())) {
             throw new DataValidationException("Resource data should be specified!");
         }
         if (ResourceType.LWM2M_MODEL.equals(resource.getResourceType())) {
-=======
-    public TbResource saveResource(TbResource tbResource) throws InvalidDDFFileException, IOException {
-        log.trace("Executing saveResource [{}]", tbResource);
-        if (ResourceType.LWM2M_MODEL.equals(tbResource.getResourceType())) {
->>>>>>> 7ea6c716
             List<ObjectModel> objectModels =
-                    ddfFileParser.parseEx(new ByteArrayInputStream(Base64.getDecoder().decode(tbResource.getData())), tbResource.getSearchText());
+                    ddfFileParser.parseEx(new ByteArrayInputStream(Base64.getDecoder().decode(resource.getData())), resource.getSearchText());
             if (!objectModels.isEmpty()) {
                 ObjectModel objectModel = objectModels.get(0);
+
                 String resourceKey = objectModel.id + LWM2M_SEPARATOR_KEY + objectModel.getVersion();
                 String name = objectModel.name;
-                tbResource.setResourceKey(resourceKey);
-                tbResource.setTitle(name);
-                tbResource.setSearchText(resourceKey + LWM2M_SEPARATOR_SEARCH_TEXT + name);
+                resource.setResourceKey(resourceKey);
+                resource.setTitle(name);
+                resource.setSearchText(resourceKey + LWM2M_SEPARATOR_SEARCH_TEXT + name);
             } else {
-                throw new DataValidationException(String.format("Could not parse the XML of objectModel with name %s", tbResource.getSearchText()));
+                throw new DataValidationException(String.format("Could not parse the XML of objectModel with name %s", resource.getSearchText()));
             }
         } else {
             resource.setResourceKey(resource.getFileName());
         }
-<<<<<<< HEAD
 
         resourceValidator.validate(resource, TbResourceInfo::getTenantId);
 
@@ -116,10 +110,6 @@
             }
         }
 
-=======
-        validate(tbResource);
-        return resourceDao.save(tbResource.getTenantId(), tbResource);
->>>>>>> 7ea6c716
     }
 
     @Override
@@ -198,29 +188,6 @@
         tenantResourcesRemover.removeEntities(tenantId, tenantId);
     }
 
-<<<<<<< HEAD
-=======
-    protected void validate(TbResource resource) {
-        if (resource == null) {
-            throw new DataValidationException("Resource should be specified!");
-        }
-        if (resource.getData() == null) {
-            throw new DataValidationException("Resource value should be specified!");
-        }
-        validate(resource.getTenantId(), resource.getResourceType(), resource.getResourceKey());
-    }
-
-    protected void validate(TenantId tenantId, ResourceType resourceType, String resourceId) {
-        if (resourceType == null) {
-            throw new DataValidationException("Resource type should be specified!");
-        }
-        if (resourceId == null) {
-            throw new DataValidationException("Resource id should be specified!");
-        }
-        validateId(tenantId, "Incorrect tenantId ");
-    }
-
->>>>>>> 7ea6c716
     private LwM2mObject toLwM2mObject(TbResource resource) {
         try {
             DDFFileParser ddfFileParser = new DDFFileParser(new DefaultDDFFileValidator());
