--- conflicted
+++ resolved
@@ -47,10 +47,8 @@
 
     AssetProfile findByName(TenantId tenantId, String profileName);
 
-<<<<<<< HEAD
+    PageData<AssetProfile> findAllWithImages(PageLink pageLink);
+
     List<EntityInfo> findTenantAssetProfileNames(UUID tenantId, boolean activeOnly);
-=======
-    PageData<AssetProfile> findAllWithImages(PageLink pageLink);
->>>>>>> 35a9ec27
 
 }