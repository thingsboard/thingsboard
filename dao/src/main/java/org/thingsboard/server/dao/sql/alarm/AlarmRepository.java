/**
 * Copyright © 2016-2025 The Thingsboard Authors
 *
 * Licensed under the Apache License, Version 2.0 (the "License");
 * you may not use this file except in compliance with the License.
 * You may obtain a copy of the License at
 *
 *     http://www.apache.org/licenses/LICENSE-2.0
 *
 * Unless required by applicable law or agreed to in writing, software
 * distributed under the License is distributed on an "AS IS" BASIS,
 * WITHOUT WARRANTIES OR CONDITIONS OF ANY KIND, either express or implied.
 * See the License for the specific language governing permissions and
 * limitations under the License.
 */
package org.thingsboard.server.dao.sql.alarm;

import org.springframework.data.domain.Page;
import org.springframework.data.domain.Pageable;
import org.springframework.data.domain.Slice;
import org.springframework.data.jpa.repository.JpaRepository;
import org.springframework.data.jpa.repository.Modifying;
import org.springframework.data.jpa.repository.Query;
import org.springframework.data.repository.query.Param;
import org.springframework.transaction.annotation.Transactional;
import org.thingsboard.server.common.data.alarm.AlarmSeverity;
import org.thingsboard.server.common.data.util.TbPair;
import org.thingsboard.server.dao.model.sql.AlarmEntity;
import org.thingsboard.server.dao.model.sql.AlarmInfoEntity;

import java.util.List;
import java.util.Set;
import java.util.UUID;

/**
 * Created by Valerii Sosliuk on 5/21/2017.
 */
public interface AlarmRepository extends JpaRepository<AlarmEntity, UUID> {

    @Query("SELECT a FROM AlarmEntity a WHERE a.originatorId = :originatorId AND a.type = :alarmType ORDER BY a.startTs DESC")
    List<AlarmEntity> findLatestByOriginatorAndType(@Param("originatorId") UUID originatorId,
                                                    @Param("alarmType") String alarmType,
                                                    Pageable pageable);

    @Query("SELECT a FROM AlarmEntity a WHERE a.originatorId = :originatorId AND a.type = :alarmType AND a.cleared = FALSE ORDER BY a.createdTime DESC")
    List<AlarmEntity> findLatestActiveByOriginatorAndType(@Param("originatorId") UUID originatorId,
                                                          @Param("alarmType") String alarmType,
                                                          Pageable pageable);

    @Query(value = "SELECT a " +
            "FROM AlarmInfoEntity a " +
            "LEFT JOIN EntityAlarmEntity ea ON a.id = ea.alarmId " +
            "WHERE a.tenantId = :tenantId " +
            "AND ea.tenantId = :tenantId " +
            "AND ea.entityId = :affectedEntityId " +
            "AND ea.entityType = :affectedEntityType " +
            "AND (:startTime IS NULL OR (a.createdTime >= :startTime AND ea.createdTime >= :startTime)) " +
            "AND (:endTime IS NULL OR (a.createdTime <= :endTime AND ea.createdTime <= :endTime)) " +
            "AND ((:clearFilterEnabled) = FALSE OR a.cleared = :clearFilter) " +
            "AND ((:ackFilterEnabled) = FALSE OR a.acknowledged = :ackFilter) " +
            "AND (:assigneeId IS NULL OR a.assigneeId = :assigneeId) " +
            "AND (:searchText IS NULL OR (ilike(a.type, CONCAT('%', :searchText, '%')) = true  " +
            "  OR ilike(a.severity, CONCAT('%', :searchText, '%')) = true " +
            "  OR ilike(a.status, CONCAT('%', :searchText, '%')) = true)) "
            ,
            countQuery = "" +
                    "SELECT count(a) " + //alarms with relations only
                    "FROM AlarmInfoEntity a " +
                    "LEFT JOIN EntityAlarmEntity ea ON a.id = ea.alarmId " +
                    "WHERE a.tenantId = :tenantId " +
                    "AND ea.tenantId = :tenantId " +
                    "AND ea.entityId = :affectedEntityId " +
                    "AND ea.entityType = :affectedEntityType " +
                    "AND (:startTime IS NULL OR (a.createdTime >= :startTime AND ea.createdTime >= :startTime)) " +
                    "AND (:endTime IS NULL OR (a.createdTime <= :endTime AND ea.createdTime <= :endTime)) " +
                    "AND ((:clearFilterEnabled) = FALSE OR a.cleared = :clearFilter) " +
                    "AND ((:ackFilterEnabled) = FALSE OR a.acknowledged = :ackFilter) " +
                    "AND (:assigneeId IS NULL OR a.assigneeId = :assigneeId) " +
                    "AND (:searchText IS NULL OR (ilike(a.type, CONCAT('%', :searchText, '%')) = true " +
                    "  OR ilike(a.severity, CONCAT('%', :searchText, '%')) = true  " +
                    "  OR ilike(a.status, CONCAT('%', :searchText, '%')) = true))")
    Page<AlarmInfoEntity> findAlarms(@Param("tenantId") UUID tenantId,
                                     @Param("affectedEntityId") UUID affectedEntityId,
                                     @Param("affectedEntityType") String affectedEntityType,
                                     @Param("startTime") Long startTime,
                                     @Param("endTime") Long endTime,
                                     @Param("clearFilterEnabled") boolean clearFilterEnabled,
                                     @Param("clearFilter") boolean clearFilter,
                                     @Param("ackFilterEnabled") boolean ackFilterEnabled,
                                     @Param("ackFilter") boolean ackFilter,
                                     @Param("assigneeId") UUID assigneeId,
                                     @Param("searchText") String searchText,
                                     Pageable pageable);

    @Query(value = "SELECT a " +
            "FROM AlarmInfoEntity a " +
            "LEFT JOIN EntityAlarmEntity ea ON a.id = ea.alarmId " +
            "WHERE a.tenantId = :tenantId " +
            "AND ea.tenantId = :tenantId " +
            "AND ea.entityId = :affectedEntityId " +
            "AND ea.entityType = :affectedEntityType " +
            "AND (:startTime IS NULL OR (a.createdTime >= :startTime AND ea.createdTime >= :startTime)) " +
            "AND (:endTime IS NULL OR (a.createdTime <= :endTime AND ea.createdTime <= :endTime)) " +
            "AND ((:#{#alarmTypes == null} = true) OR a.type IN (:alarmTypes)) " + //HHH-15968
            "AND ((:#{#alarmSeverities == null} = true) OR a.severity IN (:alarmSeverities)) " + //HHH-15968
//            "AND ((:alarmTypes) IS NULL OR a.type IN (:alarmTypes)) " +
//            "AND ((:alarmSeverities) IS NULL OR a.severity IN (:alarmSeverities)) " +
            "AND ((:clearFilterEnabled) = FALSE OR a.cleared = :clearFilter) " +
            "AND ((:ackFilterEnabled) = FALSE OR a.acknowledged = :ackFilter) " +
            "AND (:assigneeId IS NULL OR a.assigneeId = :assigneeId) " +
            "AND (:searchText IS NULL OR (ilike(a.type, CONCAT('%', :searchText, '%')) = true  " +
            "  OR ilike(a.severity, CONCAT('%', :searchText, '%')) = true " +
            "  OR ilike(a.status, CONCAT('%', :searchText, '%')) = true)) "
            ,
            countQuery = "" +
                    "SELECT count(a) " + //alarms with relations only
                    "FROM AlarmInfoEntity a " +
                    "LEFT JOIN EntityAlarmEntity ea ON a.id = ea.alarmId " +
                    "WHERE a.tenantId = :tenantId " +
                    "AND ea.tenantId = :tenantId " +
                    "AND ea.entityId = :affectedEntityId " +
                    "AND ea.entityType = :affectedEntityType " +
                    "AND (:startTime IS NULL OR (a.createdTime >= :startTime AND ea.createdTime >= :startTime)) " +
                    "AND (:endTime IS NULL OR (a.createdTime <= :endTime AND ea.createdTime <= :endTime)) " +
                    "AND ((:#{#alarmTypes == null} = true) OR a.type IN (:alarmTypes)) " + //HHH-15968
                    "AND ((:#{#alarmSeverities == null} = true) OR a.severity IN (:alarmSeverities)) " + //HHH-15968
//                    "AND ((:alarmTypes) IS NULL OR a.type IN (:alarmTypes)) " +
//                    "AND ((:alarmSeverities) IS NULL OR a.severity IN (:alarmSeverities)) " +
                    "AND ((:clearFilterEnabled) = FALSE OR a.cleared = :clearFilter) " +
                    "AND ((:ackFilterEnabled) = FALSE OR a.acknowledged = :ackFilter) " +
                    "AND (:assigneeId IS NULL OR a.assigneeId = :assigneeId) " +
                    "AND (:searchText IS NULL OR (ilike(a.type, CONCAT('%', :searchText, '%')) = true " +
                    "  OR ilike(a.severity, CONCAT('%', :searchText, '%')) = true  " +
                    "  OR ilike(a.status, CONCAT('%', :searchText, '%')) = true))")
    Page<AlarmInfoEntity> findAlarmsV2(@Param("tenantId") UUID tenantId,
                                       @Param("affectedEntityId") UUID affectedEntityId,
                                       @Param("affectedEntityType") String affectedEntityType,
                                       @Param("startTime") Long startTime,
                                       @Param("endTime") Long endTime,
                                       @Param("alarmTypes") List<String> alarmTypes,
                                       @Param("alarmSeverities") List<AlarmSeverity> alarmSeverities,
                                       @Param("clearFilterEnabled") boolean clearFilterEnabled,
                                       @Param("clearFilter") boolean clearFilter,
                                       @Param("ackFilterEnabled") boolean ackFilterEnabled,
                                       @Param("ackFilter") boolean ackFilter,
                                       @Param("assigneeId") UUID assigneeId,
                                       @Param("searchText") String searchText,
                                       Pageable pageable);

    @Query(value = "SELECT a " +
            "FROM AlarmInfoEntity a " +
            "WHERE a.tenantId = :tenantId " +
            "AND (:startTime IS NULL OR a.createdTime >= :startTime) " +
            "AND (:endTime IS NULL OR a.createdTime <= :endTime) " +
            "AND ((:clearFilterEnabled) = FALSE OR a.cleared = :clearFilter) " +
            "AND ((:ackFilterEnabled) = FALSE OR a.acknowledged = :ackFilter) " +
            "AND (:assigneeId IS NULL OR a.assigneeId = :assigneeId) " +
            "AND (:searchText IS NULL OR (ilike(a.type, CONCAT('%', :searchText, '%')) = true  " +
            "  OR ilike(a.severity, CONCAT('%', :searchText, '%')) = true " +
            "  OR ilike(a.status, CONCAT('%', :searchText, '%')) = true)) ",
            countQuery = "" +
                    "SELECT count(a) " +
                    "FROM AlarmInfoEntity a " +
                    "WHERE a.tenantId = :tenantId " +
                    "AND (:startTime IS NULL OR a.createdTime >= :startTime) " +
                    "AND (:endTime IS NULL OR a.createdTime <= :endTime) " +
                    "AND ((:clearFilterEnabled) = FALSE OR a.cleared = :clearFilter) " +
                    "AND ((:ackFilterEnabled) = FALSE OR a.acknowledged = :ackFilter) " +
                    "AND (:assigneeId IS NULL OR a.assigneeId = :assigneeId) " +
                    "AND (:searchText IS NULL OR (ilike(a.type, CONCAT('%', :searchText, '%')) = true " +
                    "  OR ilike(a.severity, CONCAT('%', :searchText, '%')) = true  " +
                    "  OR ilike(a.status, CONCAT('%', :searchText, '%')) = true))")
    Page<AlarmInfoEntity> findAllAlarms(@Param("tenantId") UUID tenantId,
                                        @Param("startTime") Long startTime,
                                        @Param("endTime") Long endTime,
                                        @Param("clearFilterEnabled") boolean clearFilterEnabled,
                                        @Param("clearFilter") boolean clearFilter,
                                        @Param("ackFilterEnabled") boolean ackFilterEnabled,
                                        @Param("ackFilter") boolean ackFilter,
                                        @Param("assigneeId") UUID assigneeId,
                                        @Param("searchText") String searchText,
                                        Pageable pageable);

    @Query(value = "SELECT a " +
            "FROM AlarmInfoEntity a " +
            "WHERE a.tenantId = :tenantId " +
            "AND (:startTime IS NULL OR a.createdTime >= :startTime) " +
            "AND (:endTime IS NULL OR a.createdTime <= :endTime) " +
            "AND ((:#{#alarmTypes == null} = true) OR a.type IN (:alarmTypes)) " + //HHH-15968
            "AND ((:#{#alarmSeverities == null} = true) OR a.severity IN (:alarmSeverities)) " + //HHH-15968
//            "AND ((:alarmTypes) IS NULL OR a.type IN (:alarmTypes)) " +
//            "AND ((:alarmSeverities) IS NULL OR a.severity IN (:alarmSeverities)) " +
            "AND ((:clearFilterEnabled) = FALSE OR a.cleared = :clearFilter) " +
            "AND ((:ackFilterEnabled) = FALSE OR a.acknowledged = :ackFilter) " +
            "AND (:assigneeId IS NULL OR a.assigneeId = :assigneeId) " +
            "AND (:searchText IS NULL OR (ilike(a.type, CONCAT('%', :searchText, '%')) = true  " +
            "  OR ilike(a.severity, CONCAT('%', :searchText, '%')) = true " +
            "  OR ilike(a.status, CONCAT('%', :searchText, '%')) = true)) ",
            countQuery = "" +
                    "SELECT count(a) " +
                    "FROM AlarmInfoEntity a " +
                    "WHERE a.tenantId = :tenantId " +
                    "AND (:startTime IS NULL OR a.createdTime >= :startTime) " +
                    "AND (:endTime IS NULL OR a.createdTime <= :endTime) " +
                    "AND ((:#{#alarmTypes == null} = true) OR a.type IN (:alarmTypes)) " + //HHH-15968
                    "AND ((:#{#alarmSeverities == null} = true) OR a.severity IN (:alarmSeverities)) " + //HHH-15968
//                    "AND ((:alarmTypes) IS NULL OR a.type IN (:alarmTypes)) " +
//                    "AND ((:alarmSeverities) IS NULL OR a.severity IN (:alarmSeverities)) " +
                    "AND ((:clearFilterEnabled) = FALSE OR a.cleared = :clearFilter) " +
                    "AND ((:ackFilterEnabled) = FALSE OR a.acknowledged = :ackFilter) " +
                    "AND (:assigneeId IS NULL OR a.assigneeId = :assigneeId) " +
                    "AND (:searchText IS NULL OR (ilike(a.type, CONCAT('%', :searchText, '%')) = true " +
                    "  OR ilike(a.severity, CONCAT('%', :searchText, '%')) = true  " +
                    "  OR ilike(a.status, CONCAT('%', :searchText, '%')) = true))")
    Page<AlarmInfoEntity> findAllAlarmsV2(@Param("tenantId") UUID tenantId,
                                          @Param("startTime") Long startTime,
                                          @Param("endTime") Long endTime,
                                          @Param("alarmTypes") List<String> alarmTypes,
                                          @Param("alarmSeverities") List<AlarmSeverity> alarmSeverities,
                                          @Param("clearFilterEnabled") boolean clearFilterEnabled,
                                          @Param("clearFilter") boolean clearFilter,
                                          @Param("ackFilterEnabled") boolean ackFilterEnabled,
                                          @Param("ackFilter") boolean ackFilter,
                                          @Param("assigneeId") UUID assigneeId,
                                          @Param("searchText") String searchText,
                                          Pageable pageable);

    @Query(value = "SELECT a " +
            "FROM AlarmInfoEntity a " +
            "WHERE a.tenantId = :tenantId AND a.customerId = :customerId " +
            "AND (:startTime IS NULL OR a.createdTime >= :startTime) " +
            "AND (:endTime IS NULL OR a.createdTime <= :endTime) " +
            "AND ((:clearFilterEnabled) = FALSE OR a.cleared = :clearFilter) " +
            "AND ((:ackFilterEnabled) = FALSE OR a.acknowledged = :ackFilter) " +
            "AND (:assigneeId IS NULL OR a.assigneeId = :assigneeId) " +
            "AND (:searchText IS NULL OR (ilike(a.type, CONCAT('%', :searchText, '%')) = true  " +
            "  OR ilike(a.severity, CONCAT('%', :searchText, '%')) = true " +
            "  OR ilike(a.status, CONCAT('%', :searchText, '%')) = true)) "
            ,
            countQuery = "" +
                    "SELECT count(a) " +
                    "FROM AlarmInfoEntity a " +
                    "WHERE a.tenantId = :tenantId AND a.customerId = :customerId " +
                    "AND (:startTime IS NULL OR a.createdTime >= :startTime) " +
                    "AND (:endTime IS NULL OR a.createdTime <= :endTime) " +
                    "AND ((:clearFilterEnabled) = FALSE OR a.cleared = :clearFilter) " +
                    "AND ((:ackFilterEnabled) = FALSE OR a.acknowledged = :ackFilter) " +
                    "AND (:assigneeId IS NULL OR a.assigneeId = :assigneeId) " +
                    "AND (:searchText IS NULL OR (ilike(a.type, CONCAT('%', :searchText, '%')) = true " +
                    "  OR ilike(a.severity, CONCAT('%', :searchText, '%')) = true  " +
                    "  OR ilike(a.status, CONCAT('%', :searchText, '%')) = true))")
    Page<AlarmInfoEntity> findCustomerAlarms(@Param("tenantId") UUID tenantId,
                                             @Param("customerId") UUID customerId,
                                             @Param("startTime") Long startTime,
                                             @Param("endTime") Long endTime,
                                             @Param("clearFilterEnabled") boolean clearFilterEnabled,
                                             @Param("clearFilter") boolean clearFilter,
                                             @Param("ackFilterEnabled") boolean ackFilterEnabled,
                                             @Param("ackFilter") boolean ackFilter,
                                             @Param("assigneeId") UUID assigneeId,
                                             @Param("searchText") String searchText,
                                             Pageable pageable);

    @Query(value = "SELECT a " +
            "FROM AlarmInfoEntity a " +
            "WHERE a.tenantId = :tenantId AND a.customerId = :customerId " +
            "AND (:startTime IS NULL OR a.createdTime >= :startTime) " +
            "AND (:endTime IS NULL OR a.createdTime <= :endTime) " +
            "AND ((:#{#alarmTypes == null} = true) OR a.type IN (:alarmTypes)) " + //HHH-15968
            "AND ((:#{#alarmSeverities == null} = true) OR a.severity IN (:alarmSeverities)) " + //HHH-15968
//            "AND ((:alarmTypes) IS NULL OR a.type IN (:alarmTypes)) " +
//            "AND ((:alarmSeverities) IS NULL OR a.severity IN (:alarmSeverities)) " +
            "AND ((:clearFilterEnabled) = FALSE OR a.cleared = :clearFilter) " +
            "AND ((:ackFilterEnabled) = FALSE OR a.acknowledged = :ackFilter) " +
            "AND (:assigneeId IS NULL OR a.assigneeId = :assigneeId) " +
            "AND (:searchText IS NULL OR (ilike(a.type, CONCAT('%', :searchText, '%')) = true  " +
            "  OR ilike(a.severity, CONCAT('%', :searchText, '%')) = true " +
            "  OR ilike(a.status, CONCAT('%', :searchText, '%')) = true)) "
            ,
            countQuery = "" +
                    "SELECT count(a) " +
                    "FROM AlarmInfoEntity a " +
                    "WHERE a.tenantId = :tenantId AND a.customerId = :customerId " +
                    "AND (:startTime IS NULL OR a.createdTime >= :startTime) " +
                    "AND (:endTime IS NULL OR a.createdTime <= :endTime) " +
                    "AND ((:#{#alarmTypes == null} = true) OR a.type IN (:alarmTypes)) " + //HHH-15968
                    "AND ((:#{#alarmSeverities == null} = true) OR a.severity IN (:alarmSeverities)) " + //HHH-15968
//                    "AND ((:alarmTypes) IS NULL OR a.type IN (:alarmTypes)) " +
//                    "AND ((:alarmSeverities) IS NULL OR a.severity IN (:alarmSeverities)) " +
                    "AND ((:clearFilterEnabled) = FALSE OR a.cleared = :clearFilter) " +
                    "AND ((:ackFilterEnabled) = FALSE OR a.acknowledged = :ackFilter) " +
                    "AND (:assigneeId IS NULL OR a.assigneeId = :assigneeId) " +
                    "AND (:searchText IS NULL OR (ilike(a.type, CONCAT('%', :searchText, '%')) = true " +
                    "  OR ilike(a.severity, CONCAT('%', :searchText, '%')) = true  " +
                    "  OR ilike(a.status, CONCAT('%', :searchText, '%')) = true))")
    Page<AlarmInfoEntity> findCustomerAlarmsV2(@Param("tenantId") UUID tenantId,
                                               @Param("customerId") UUID customerId,
                                               @Param("startTime") Long startTime,
                                               @Param("endTime") Long endTime,
                                               @Param("alarmTypes") List<String> alarmTypes,
                                               @Param("alarmSeverities") List<AlarmSeverity> alarmSeverities,
                                               @Param("clearFilterEnabled") boolean clearFilterEnabled,
                                               @Param("clearFilter") boolean clearFilter,
                                               @Param("ackFilterEnabled") boolean ackFilterEnabled,
                                               @Param("ackFilter") boolean ackFilter,
                                               @Param("assigneeId") UUID assigneeId,
                                               @Param("searchText") String searchText,
                                               Pageable pageable);

    @Query(value = "SELECT a.severity FROM AlarmEntity a " +
            "LEFT JOIN EntityAlarmEntity ea ON a.id = ea.alarmId " +
            "WHERE a.tenantId = :tenantId " +
            "AND ea.tenantId = :tenantId " +
            "AND ea.entityId = :affectedEntityId " +
            "AND ea.entityType = :affectedEntityType " +
            "AND ((:clearFilterEnabled) = FALSE OR a.cleared = :clearFilter) " +
            "AND ((:ackFilterEnabled) = FALSE OR a.acknowledged = :ackFilter) " +
            "AND (:assigneeId IS NULL OR a.assigneeId = :assigneeId)")
    Set<AlarmSeverity> findAlarmSeverities(@Param("tenantId") UUID tenantId,
                                           @Param("affectedEntityId") UUID affectedEntityId,
                                           @Param("affectedEntityType") String affectedEntityType,
                                           @Param("clearFilterEnabled") boolean clearFilterEnabled,
                                           @Param("clearFilter") boolean clearFilter,
                                           @Param("ackFilterEnabled") boolean ackFilterEnabled,
                                           @Param("ackFilter") boolean ackFilter,
                                           @Param("assigneeId") UUID assigneeId);

    @Query("SELECT a.id FROM AlarmEntity a WHERE a.tenantId = :tenantId AND a.createdTime < :time AND a.endTs < :time")
    Page<UUID> findAlarmsIdsByEndTsBeforeAndTenantId(@Param("time") Long time, @Param("tenantId") UUID tenantId, Pageable pageable);

    @Query(value = "SELECT a FROM AlarmInfoEntity a WHERE a.tenantId = :tenantId AND a.id = :alarmId")
    AlarmInfoEntity findAlarmInfoById(@Param("tenantId") UUID tenantId, @Param("alarmId") UUID alarmId);

    // using Slice so that count query is not executed
    @Query("SELECT new org.thingsboard.server.common.data.util.TbPair(a.id, a.createdTime) " +
            "FROM AlarmEntity a WHERE a.tenantId = :tenantId AND a.assigneeId = :assigneeId")
    Slice<TbPair<UUID, Long>> findAlarmIdsByAssigneeId(@Param("tenantId") UUID tenantId,
                                                       @Param("assigneeId") UUID assigneeId,
                                                       Pageable pageable);

    // using Slice so that count query is not executed
    @Query("SELECT new org.thingsboard.server.common.data.util.TbPair(a.id, a.createdTime) " +
            "FROM AlarmEntity a WHERE a.tenantId = :tenantId AND a.assigneeId = :assigneeId " +
            "AND (a.createdTime > :createdTimeOffset OR " +
            "(a.createdTime = :createdTimeOffset AND a.id > :idOffset))")
    Slice<TbPair<UUID, Long>> findAlarmIdsByAssigneeId(@Param("tenantId") UUID tenantId,
                                                       @Param("assigneeId") UUID assigneeId,
                                                       @Param("createdTimeOffset") long createdTimeOffset,
                                                       @Param("idOffset") UUID idOffset,
                                                       Pageable pageable);

    // using Slice so that count query is not executed
    @Query("SELECT new org.thingsboard.server.common.data.util.TbPair(a.id, a.createdTime) " +
            "FROM AlarmEntity a WHERE a.originatorId = :originatorId " +
            "AND (a.createdTime > :createdTimeOffset OR " +
            "(a.createdTime = :createdTimeOffset AND a.id > :idOffset))")
    Slice<TbPair<UUID, Long>> findAlarmIdsByOriginatorId(@Param("originatorId") UUID originatorId,
                                                         @Param("createdTimeOffset") long createdTimeOffset,
                                                         @Param("idOffset") UUID idOffset,
                                                         Pageable pageable);

    // using Slice so that count query is not executed
    @Query("SELECT new org.thingsboard.server.common.data.util.TbPair(a.id, a.createdTime) " +
            "FROM AlarmEntity a WHERE a.originatorId = :originatorId")
    Slice<TbPair<UUID, Long>> findAlarmIdsByOriginatorId(@Param("originatorId") UUID originatorId,
                                                         Pageable pageable);

    @Query(value = "SELECT create_or_update_active_alarm(:t_id, :c_id, :a_id, :a_created_ts, :a_o_id, :a_o_type, :a_type, :a_severity, " +
            ":a_start_ts, :a_end_ts, :a_details, :a_propagate, :a_propagate_to_owner, " +
            ":a_propagate_to_tenant, :a_propagation_types, :a_creation_enabled)", nativeQuery = true)
    String createOrUpdateActiveAlarm(@Param("t_id") UUID tenantId, @Param("c_id") UUID customerId,
                                     @Param("a_id") UUID alarmId, @Param("a_created_ts") long createdTime,
                                     @Param("a_o_id") UUID originatorId, @Param("a_o_type") int originatorType,
                                     @Param("a_type") String type, @Param("a_severity") String severity,
                                     @Param("a_start_ts") long startTs, @Param("a_end_ts") long endTs, @Param("a_details") String detailsAsString,
                                     @Param("a_propagate") boolean propagate, @Param("a_propagate_to_owner") boolean propagateToOwner,
                                     @Param("a_propagate_to_tenant") boolean propagateToTenant, @Param("a_propagation_types") String propagationTypes,
                                     @Param("a_creation_enabled") boolean alarmCreationEnabled);

    @Query(value = "SELECT update_alarm(:t_id, :a_id, :a_severity, :a_start_ts, :a_end_ts, :a_details, :a_propagate, :a_propagate_to_owner, " +
            ":a_propagate_to_tenant, :a_propagation_types)", nativeQuery = true)
    String updateAlarm(@Param("t_id") UUID tenantId, @Param("a_id") UUID alarmId, @Param("a_severity") String severity,
                       @Param("a_start_ts") long startTs, @Param("a_end_ts") long endTs, @Param("a_details") String detailsAsString,
                       @Param("a_propagate") boolean propagate, @Param("a_propagate_to_owner") boolean propagateToOwner,
                       @Param("a_propagate_to_tenant") boolean propagateToTenant, @Param("a_propagation_types") String propagationTypes);

    @Query(value = "SELECT acknowledge_alarm(:t_id, :a_id, :a_ts)", nativeQuery = true)
    String acknowledgeAlarm(@Param("t_id") UUID tenantId, @Param("a_id") UUID alarmId, @Param("a_ts") long ts);

    @Query(value = "SELECT clear_alarm(:t_id, :a_id, :a_ts, :a_details)", nativeQuery = true)
    String clearAlarm(@Param("t_id") UUID tenantId, @Param("a_id") UUID alarmId, @Param("a_ts") long ts, @Param("a_details") String details);

    @Query(value = "SELECT assign_alarm(:t_id, :a_id, :u_id, :a_ts)", nativeQuery = true)
    String assignAlarm(@Param("t_id") UUID tenantId, @Param("a_id") UUID alarmId, @Param("u_id") UUID userId, @Param("a_ts") long assignTime);

    @Query(value = "SELECT unassign_alarm(:t_id, :a_id, :a_ts)", nativeQuery = true)
    String unassignAlarm(@Param("t_id") UUID tenantId, @Param("a_id") UUID alarmId, @Param("a_ts") long unassignTime);

    @Query(value = "SELECT at.type FROM alarm_types AS at WHERE at.tenant_id = :tenantId AND at.type ILIKE CONCAT('%', :searchText, '%')", nativeQuery = true)
    Page<String> findTenantAlarmTypes(@Param("tenantId") UUID tenantId, @Param("searchText") String searchText, Pageable pageable);

    @Transactional
    @Modifying
    @Query(value = "DELETE FROM alarm_types AS at WHERE NOT EXISTS (SELECT 1 FROM alarm AS a WHERE a.tenant_id = at.tenant_id AND a.type = at.type) AND at.tenant_id = :tenantId AND at.type IN (:types)", nativeQuery = true)
    int deleteTypeIfNoAlarmsExist(@Param("tenantId") UUID tenantId, @Param("types") Set<String> types);

<<<<<<< HEAD
=======
    @Query(value = "SELECT a.id FROM alarm a " +
            "WHERE a.originator_id = :originatorId " +
            "AND (COALESCE(:alarmTypes) IS NULL OR a.type IN (:alarmTypes)) " +
            "AND (COALESCE(:alarmSeverities) IS NULL OR a.severity IN (:alarmSeverities)) " +
            "AND (a.cleared = false) ORDER BY id LIMIT :limit", nativeQuery = true)
    List<UUID> findActiveOriginatorAlarms(@Param("originatorId") UUID originatorId,
                                          @Param("alarmTypes") List<String> alarmTypes,
                                          @Param("alarmSeverities") List<String> alarmSeverities,
                                          int limit);

>>>>>>> dfc1a6ed
    Page<AlarmEntity> findByTenantId(UUID tenantId, Pageable pageable);

}<|MERGE_RESOLUTION|>--- conflicted
+++ resolved
@@ -404,8 +404,6 @@
     @Query(value = "DELETE FROM alarm_types AS at WHERE NOT EXISTS (SELECT 1 FROM alarm AS a WHERE a.tenant_id = at.tenant_id AND a.type = at.type) AND at.tenant_id = :tenantId AND at.type IN (:types)", nativeQuery = true)
     int deleteTypeIfNoAlarmsExist(@Param("tenantId") UUID tenantId, @Param("types") Set<String> types);
 
-<<<<<<< HEAD
-=======
     @Query(value = "SELECT a.id FROM alarm a " +
             "WHERE a.originator_id = :originatorId " +
             "AND (COALESCE(:alarmTypes) IS NULL OR a.type IN (:alarmTypes)) " +
@@ -416,7 +414,6 @@
                                           @Param("alarmSeverities") List<String> alarmSeverities,
                                           int limit);
 
->>>>>>> dfc1a6ed
     Page<AlarmEntity> findByTenantId(UUID tenantId, Pageable pageable);
 
 }