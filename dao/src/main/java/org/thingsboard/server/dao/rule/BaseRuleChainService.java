/**
 * Copyright © 2016-2022 The Thingsboard Authors
 *
 * Licensed under the Apache License, Version 2.0 (the "License");
 * you may not use this file except in compliance with the License.
 * You may obtain a copy of the License at
 *
 *     http://www.apache.org/licenses/LICENSE-2.0
 *
 * Unless required by applicable law or agreed to in writing, software
 * distributed under the License is distributed on an "AS IS" BASIS,
 * WITHOUT WARRANTIES OR CONDITIONS OF ANY KIND, either express or implied.
 * See the License for the specific language governing permissions and
 * limitations under the License.
 */
package org.thingsboard.server.dao.rule;

import com.datastax.oss.driver.api.core.uuid.Uuids;
import com.fasterxml.jackson.core.JsonProcessingException;
import com.fasterxml.jackson.databind.JsonNode;
import com.fasterxml.jackson.databind.node.ObjectNode;
import com.google.common.util.concurrent.Futures;
import com.google.common.util.concurrent.ListenableFuture;
import lombok.extern.slf4j.Slf4j;
import org.apache.commons.collections.CollectionUtils;
import org.apache.commons.lang3.exception.ExceptionUtils;
import org.hibernate.exception.ConstraintViolationException;
import org.springframework.beans.factory.annotation.Autowired;
import org.springframework.stereotype.Service;
import org.springframework.transaction.annotation.Transactional;
import org.thingsboard.common.util.DonAsynchron;
import org.thingsboard.common.util.JacksonUtil;
import org.thingsboard.server.common.data.BaseData;
import org.thingsboard.server.common.data.DataConstants;
import org.thingsboard.server.common.data.EntityType;
import org.thingsboard.server.common.data.edge.Edge;
import org.thingsboard.server.common.data.id.EdgeId;
import org.thingsboard.server.common.data.id.EntityId;
import org.thingsboard.server.common.data.id.HasId;
import org.thingsboard.server.common.data.id.RuleChainId;
import org.thingsboard.server.common.data.id.RuleNodeId;
import org.thingsboard.server.common.data.id.TenantId;
import org.thingsboard.server.common.data.kv.AttributeKvEntryEntityId;
import org.thingsboard.server.common.data.kv.BaseAttributeKvEntry;
import org.thingsboard.server.common.data.kv.JsonDataEntry;
import org.thingsboard.server.common.data.page.PageData;
import org.thingsboard.server.common.data.page.PageLink;
import org.thingsboard.server.common.data.relation.EntityRelation;
import org.thingsboard.server.common.data.relation.RelationTypeGroup;
import org.thingsboard.server.common.data.rule.NodeConnectionInfo;
import org.thingsboard.server.common.data.rule.RuleChain;
import org.thingsboard.server.common.data.rule.RuleChainConnectionInfo;
import org.thingsboard.server.common.data.rule.RuleChainData;
import org.thingsboard.server.common.data.rule.RuleChainImportResult;
import org.thingsboard.server.common.data.rule.RuleChainInfo;
import org.thingsboard.server.common.data.rule.RuleChainMetaData;
import org.thingsboard.server.common.data.rule.RuleChainType;
import org.thingsboard.server.common.data.rule.RuleChainUpdateResult;
import org.thingsboard.server.common.data.rule.RuleNode;
import org.thingsboard.server.common.data.rule.RuleNodeStats;
import org.thingsboard.server.common.data.rule.RuleNodeUpdateResult;
import org.thingsboard.server.dao.attributes.AttributesService;
import org.thingsboard.server.dao.entity.AbstractEntityService;
import org.thingsboard.server.dao.exception.DataValidationException;
import org.thingsboard.server.dao.service.DataValidator;
import org.thingsboard.server.dao.service.PaginatedRemover;
import org.thingsboard.server.dao.service.Validator;
import org.thingsboard.server.dao.service.validator.RuleChainDataValidator;

import java.util.ArrayList;
import java.util.Collection;
import java.util.Collections;
import java.util.Comparator;
import java.util.HashMap;
import java.util.Iterator;
import java.util.List;
import java.util.Map;
import java.util.Optional;
<<<<<<< HEAD
import java.util.Set;
import java.util.concurrent.ExecutorService;
import java.util.function.Consumer;
=======
>>>>>>> 05bb7c63
import java.util.stream.Collectors;

import static org.thingsboard.common.util.JacksonUtil.OBJECT_MAPPER;
import static org.thingsboard.server.common.data.DataConstants.TENANT;
import static org.thingsboard.server.dao.service.Validator.validateId;
import static org.thingsboard.server.dao.service.Validator.validatePageLink;
import static org.thingsboard.server.dao.service.Validator.validateString;

/**
 * Created by igor on 3/12/18.
 */
@Service("RuleChainDaoService")
@Slf4j
public class BaseRuleChainService extends AbstractEntityService implements RuleChainService {

    private static final int DEFAULT_PAGE_SIZE = 1000;

    public static final String INCORRECT_TENANT_ID = "Incorrect tenantId ";
    public static final String TB_RULE_CHAIN_INPUT_NODE = "org.thingsboard.rule.engine.flow.TbRuleChainInputNode";
    @Autowired
    private RuleChainDao ruleChainDao;

    @Autowired
    private RuleChainInfoDao ruleChainInfoDao;

    @Autowired
    private RuleNodeDao ruleNodeDao;

    @Autowired
    private AttributesService attributesService;

    @Autowired
    private DataValidator<RuleChain> ruleChainValidator;

    @Override
    @Transactional
    public RuleChain saveRuleChain(RuleChain ruleChain) {
        ruleChainValidator.validate(ruleChain, RuleChain::getTenantId);
        try {
            return ruleChainDao.save(ruleChain.getTenantId(), ruleChain);
        } catch (Exception e) {
            checkConstraintViolation(e, "rule_chain_external_id_unq_key", "Rule Chain with such external id already exists!");
            throw e;
        }
    }

    @Override
    @Transactional
    public boolean setRootRuleChain(TenantId tenantId, RuleChainId ruleChainId) {
        RuleChain ruleChain = ruleChainDao.findById(tenantId, ruleChainId.getId());
        if (!ruleChain.isRoot()) {
            RuleChain previousRootRuleChain = getRootTenantRuleChain(ruleChain.getTenantId());
            if (previousRootRuleChain == null) {
                setRootAndSave(tenantId, ruleChain);
                return true;
            } else if (!previousRootRuleChain.getId().equals(ruleChain.getId())) {
                previousRootRuleChain.setRoot(false);
                ruleChainDao.save(tenantId, previousRootRuleChain);
                setRootAndSave(tenantId, ruleChain);
                return true;
            }
        }
        return false;
    }

    private void setRootAndSave(TenantId tenantId, RuleChain ruleChain) {
        ruleChain.setRoot(true);
        ruleChainDao.save(tenantId, ruleChain);
    }

    @Override
    public RuleChainUpdateResult saveRuleChainMetaData(TenantId tenantId, RuleChainMetaData ruleChainMetaData) {
        Validator.validateId(ruleChainMetaData.getRuleChainId(), "Incorrect rule chain id.");
        RuleChain ruleChain = findRuleChainById(tenantId, ruleChainMetaData.getRuleChainId());
        if (ruleChain == null) {
            return RuleChainUpdateResult.failed();
        }
        RuleChainDataValidator.validateMetaData(ruleChainMetaData);

        List<RuleNode> nodes = ruleChainMetaData.getNodes();
        List<RuleNode> toAddOrUpdate = new ArrayList<>();
        List<RuleNode> toDelete = new ArrayList<>();
        List<EntityRelation> relations = new ArrayList<>();

        Map<RuleNodeId, Integer> ruleNodeIndexMap = new HashMap<>();
        if (nodes != null) {
            for (RuleNode node : nodes) {
                if (node.getId() != null) {
                    ruleNodeIndexMap.put(node.getId(), nodes.indexOf(node));
                } else {
                    toAddOrUpdate.add(node);
                }
            }
        }

        List<RuleNodeUpdateResult> updatedRuleNodes = new ArrayList<>();
        List<RuleNode> existingRuleNodes = getRuleChainNodes(tenantId, ruleChainMetaData.getRuleChainId());
        for (RuleNode existingNode : existingRuleNodes) {
            deleteEntityRelations(tenantId, existingNode.getId());
            Integer index = ruleNodeIndexMap.get(existingNode.getId());
            RuleNode newRuleNode = null;
            if (index != null) {
                newRuleNode = ruleChainMetaData.getNodes().get(index);
                toAddOrUpdate.add(newRuleNode);
            } else {
                updatedRuleNodes.add(new RuleNodeUpdateResult(existingNode, null));
                toDelete.add(existingNode);
            }
            updatedRuleNodes.add(new RuleNodeUpdateResult(existingNode, newRuleNode));
        }
        if (nodes != null) {
            for (RuleNode node : toAddOrUpdate) {
                node.setRuleChainId(ruleChain.getId());
                RuleNode savedNode = ruleNodeDao.save(tenantId, node);
                relations.add(new EntityRelation(ruleChainMetaData.getRuleChainId(), savedNode.getId(),
                        EntityRelation.CONTAINS_TYPE, RelationTypeGroup.RULE_CHAIN));
                int index = nodes.indexOf(node);
                nodes.set(index, savedNode);
                ruleNodeIndexMap.put(savedNode.getId(), index);
            }
        }
        if (!toDelete.isEmpty()) {
            deleteRuleNodes(tenantId, toDelete);
        }
        RuleNodeId firstRuleNodeId = null;
        if (nodes != null) {
            if (ruleChainMetaData.getFirstNodeIndex() != null) {
                firstRuleNodeId = nodes.get(ruleChainMetaData.getFirstNodeIndex()).getId();
            }
            if ((ruleChain.getFirstRuleNodeId() != null && !ruleChain.getFirstRuleNodeId().equals(firstRuleNodeId))
                    || (ruleChain.getFirstRuleNodeId() == null && firstRuleNodeId != null)) {
                ruleChain.setFirstRuleNodeId(firstRuleNodeId);
                ruleChainDao.save(tenantId, ruleChain);
            }
            if (ruleChainMetaData.getConnections() != null) {
                for (NodeConnectionInfo nodeConnection : ruleChainMetaData.getConnections()) {
                    EntityId from = nodes.get(nodeConnection.getFromIndex()).getId();
                    EntityId to = nodes.get(nodeConnection.getToIndex()).getId();
                    String type = nodeConnection.getType();
                    relations.add(new EntityRelation(from, to, type, RelationTypeGroup.RULE_NODE));
                }
            }
            if (ruleChainMetaData.getRuleChainConnections() != null) {
                for (RuleChainConnectionInfo nodeToRuleChainConnection : ruleChainMetaData.getRuleChainConnections()) {
                    RuleChainId targetRuleChainId = nodeToRuleChainConnection.getTargetRuleChainId();
                    RuleChain targetRuleChain = findRuleChainById(TenantId.SYS_TENANT_ID, targetRuleChainId);
                    RuleNode targetNode = new RuleNode();
                    targetNode.setName(targetRuleChain != null ? targetRuleChain.getName() : "Rule Chain Input");
                    targetNode.setRuleChainId(ruleChain.getId());
                    targetNode.setType("org.thingsboard.rule.engine.flow.TbRuleChainInputNode");
                    var configuration = JacksonUtil.newObjectNode();
                    configuration.put("ruleChainId", targetRuleChainId.getId().toString());
                    targetNode.setConfiguration(configuration);
                    ObjectNode layout = (ObjectNode) nodeToRuleChainConnection.getAdditionalInfo();
                    layout.remove("description");
                    layout.remove("ruleChainNodeId");
                    targetNode.setAdditionalInfo(layout);
                    targetNode.setDebugMode(false);
                    targetNode = ruleNodeDao.save(tenantId, targetNode);

                    EntityRelation sourceRuleChainToRuleNode = new EntityRelation();
                    sourceRuleChainToRuleNode.setFrom(ruleChain.getId());
                    sourceRuleChainToRuleNode.setTo(targetNode.getId());
                    sourceRuleChainToRuleNode.setType(EntityRelation.CONTAINS_TYPE);
                    sourceRuleChainToRuleNode.setTypeGroup(RelationTypeGroup.RULE_CHAIN);
                    relations.add(sourceRuleChainToRuleNode);

                    EntityRelation sourceRuleNodeToTargetRuleNode = new EntityRelation();
                    EntityId from = nodes.get(nodeToRuleChainConnection.getFromIndex()).getId();
                    sourceRuleNodeToTargetRuleNode.setFrom(from);
                    sourceRuleNodeToTargetRuleNode.setTo(targetNode.getId());
                    sourceRuleNodeToTargetRuleNode.setType(nodeToRuleChainConnection.getType());
                    sourceRuleNodeToTargetRuleNode.setTypeGroup(RelationTypeGroup.RULE_NODE);
                    relations.add(sourceRuleNodeToTargetRuleNode);
                }
            }
        }

        if (!relations.isEmpty()) {
            relationService.saveRelations(tenantId, relations);
        }

        return RuleChainUpdateResult.successful(updatedRuleNodes);
    }

    @Override
    public RuleChainMetaData loadRuleChainMetaData(TenantId tenantId, RuleChainId ruleChainId) {
        Validator.validateId(ruleChainId, "Incorrect rule chain id.");
        RuleChain ruleChain = findRuleChainById(tenantId, ruleChainId);
        if (ruleChain == null) {
            return null;
        }
        RuleChainMetaData ruleChainMetaData = new RuleChainMetaData();
        ruleChainMetaData.setRuleChainId(ruleChainId);
        List<RuleNode> ruleNodes = getRuleChainNodes(tenantId, ruleChainId);
        Collections.sort(ruleNodes, Comparator.comparingLong(RuleNode::getCreatedTime).thenComparing(RuleNode::getId, Comparator.comparing(RuleNodeId::getId)));
        Map<RuleNodeId, Integer> ruleNodeIndexMap = new HashMap<>();
        Map<RuleNodeId, RuleNodeStats> ruleNodesWithErrors = getRuleNodesStats(tenantId, ruleNodes.stream().map(RuleNode::getId).collect(Collectors.toList()));
        for (RuleNode node : ruleNodes) {
            ruleNodeIndexMap.put(node.getId(), ruleNodes.indexOf(node));
            if (ruleNodesWithErrors.containsKey(node.getId())) {
                node.setStats(ruleNodesWithErrors.get(node.getId()));
            }
        }
        ruleChainMetaData.setNodes(ruleNodes);
        if (ruleChain.getFirstRuleNodeId() != null) {
            ruleChainMetaData.setFirstNodeIndex(ruleNodeIndexMap.get(ruleChain.getFirstRuleNodeId()));
        }
        for (RuleNode node : ruleNodes) {
            int fromIndex = ruleNodeIndexMap.get(node.getId());
            List<EntityRelation> nodeRelations = getRuleNodeRelations(tenantId, node.getId());
            for (EntityRelation nodeRelation : nodeRelations) {
                String type = nodeRelation.getType();
                if (nodeRelation.getTo().getEntityType() == EntityType.RULE_NODE) {
                    RuleNodeId toNodeId = new RuleNodeId(nodeRelation.getTo().getId());
                    int toIndex = ruleNodeIndexMap.get(toNodeId);
                    ruleChainMetaData.addConnectionInfo(fromIndex, toIndex, type);
                } else if (nodeRelation.getTo().getEntityType() == EntityType.RULE_CHAIN) {
                    log.warn("[{}][{}] Unsupported node relation: {}", tenantId, ruleChainId, nodeRelation.getTo());
                }
            }
        }
        if (ruleChainMetaData.getConnections() != null) {
            Collections.sort(ruleChainMetaData.getConnections(), Comparator.comparingInt(NodeConnectionInfo::getFromIndex)
                    .thenComparing(NodeConnectionInfo::getToIndex).thenComparing(NodeConnectionInfo::getType));
        }
        return ruleChainMetaData;
    }

    @Override
    public RuleChain findRuleChainById(TenantId tenantId, RuleChainId ruleChainId) {
        Validator.validateId(ruleChainId, "Incorrect rule chain id for search request.");
        return ruleChainDao.findById(tenantId, ruleChainId.getId());
    }

    @Override
    public RuleNode findRuleNodeById(TenantId tenantId, RuleNodeId ruleNodeId) {
        Validator.validateId(ruleNodeId, "Incorrect rule node id for search request.");
        return ruleNodeDao.findById(tenantId, ruleNodeId.getId());
    }

    @Override
    public ListenableFuture<RuleChain> findRuleChainByIdAsync(TenantId tenantId, RuleChainId ruleChainId) {
        Validator.validateId(ruleChainId, "Incorrect rule chain id for search request.");
        return ruleChainDao.findByIdAsync(tenantId, ruleChainId.getId());
    }

    @Override
    public ListenableFuture<RuleNode> findRuleNodeByIdAsync(TenantId tenantId, RuleNodeId ruleNodeId) {
        Validator.validateId(ruleNodeId, "Incorrect rule node id for search request.");
        return ruleNodeDao.findByIdAsync(tenantId, ruleNodeId.getId());
    }

    @Override
    public RuleChain getRootTenantRuleChain(TenantId tenantId) {
        Validator.validateId(tenantId, "Incorrect tenant id for search request.");
        return ruleChainDao.findRootRuleChainByTenantIdAndType(tenantId.getId(), RuleChainType.CORE);
    }

    @Override
    public List<RuleNode> getRuleChainNodes(TenantId tenantId, RuleChainId ruleChainId) {
        Validator.validateId(ruleChainId, "Incorrect rule chain id for search request.");
        List<EntityRelation> relations = getRuleChainToNodeRelations(tenantId, ruleChainId);
        List<RuleNode> ruleNodes = new ArrayList<>();
        for (EntityRelation relation : relations) {
            RuleNode ruleNode = ruleNodeDao.findById(tenantId, relation.getTo().getId());
            if (ruleNode != null) {
                ruleNodes.add(ruleNode);
            } else {
                relationService.deleteRelation(tenantId, relation);
            }
        }
        return ruleNodes;
    }

    @Override
    public List<RuleNode> getReferencingRuleChainNodes(TenantId tenantId, RuleChainId ruleChainId) {
        Validator.validateId(ruleChainId, "Incorrect rule chain id for search request.");
        List<EntityRelation> relations = getNodeToRuleChainRelations(tenantId, ruleChainId);
        List<RuleNode> ruleNodes = new ArrayList<>();
        for (EntityRelation relation : relations) {
            RuleNode ruleNode = ruleNodeDao.findById(tenantId, relation.getFrom().getId());
            if (ruleNode != null) {
                ruleNodes.add(ruleNode);
            }
        }
        return ruleNodes;
    }

    private Map<RuleNodeId, RuleNodeStats> getRuleNodesStats(TenantId tenantId, List<RuleNodeId> ruleNodeIds) {
        List<AttributeKvEntryEntityId> attributeKvEntries = attributesService.findValuesByKeyAndEntityIds(tenantId, "ruleNodeStats", new ArrayList<>(ruleNodeIds));
        Map<RuleNodeId, RuleNodeStats> map = new HashMap<>();
        for (AttributeKvEntryEntityId akv : attributeKvEntries) {
            map.put(new RuleNodeId(akv.getId()), convertToRuleNodeStats(akv.getEntry().getJsonValue().orElse("")));
        }
        return map;
    }

    @Override
    public List<EntityRelation> getRuleNodeRelations(TenantId tenantId, RuleNodeId ruleNodeId) {
        Validator.validateId(ruleNodeId, "Incorrect rule node id for search request.");
        List<EntityRelation> relations = relationService.findByFrom(tenantId, ruleNodeId, RelationTypeGroup.RULE_NODE);
        List<EntityRelation> validRelations = new ArrayList<>();
        for (EntityRelation relation : relations) {
            boolean valid = true;
            EntityType toType = relation.getTo().getEntityType();
            if (toType == EntityType.RULE_NODE || toType == EntityType.RULE_CHAIN) {
                BaseData<?> entity;
                if (relation.getTo().getEntityType() == EntityType.RULE_NODE) {
                    entity = ruleNodeDao.findById(tenantId, relation.getTo().getId());
                } else {
                    entity = ruleChainDao.findById(tenantId, relation.getTo().getId());
                }
                if (entity == null) {
                    relationService.deleteRelation(tenantId, relation);
                    valid = false;
                }
            }
            if (valid) {
                validRelations.add(relation);
            }
        }
        return validRelations;
    }

    @Override
    public PageData<RuleChain> findTenantRuleChainsByType(TenantId tenantId, RuleChainType type, PageLink pageLink) {
        Validator.validateId(tenantId, "Incorrect tenant id for search rule chain request.");
        Validator.validatePageLink(pageLink);
        return ruleChainDao.findRuleChainsByTenantIdAndType(tenantId.getId(), type, pageLink);
    }

    @Override
    public PageData<RuleChainInfo> findRuleChainInfosByTenantIdAndType(TenantId tenantId, RuleChainType type, PageLink pageLink) {
        Validator.validateId(tenantId, "Incorrect tenant id for search rule chain request.");
        Validator.validatePageLink(pageLink);
        return ruleChainInfoDao.findRuleChainInfosByTenantIdAndType(tenantId.getId(), type, pageLink);
    }

    @Override
    public Collection<RuleChain> findTenantRuleChainsByTypeAndName(TenantId tenantId, RuleChainType type, String name) {
        return ruleChainDao.findByTenantIdAndTypeAndName(tenantId, type, name);
    }

    @Override
    @Transactional
    public void deleteRuleChainById(TenantId tenantId, RuleChainId ruleChainId) {
        Validator.validateId(ruleChainId, "Incorrect rule chain id for delete request.");
        RuleChain ruleChain = ruleChainDao.findById(tenantId, ruleChainId.getId());
        if (ruleChain != null) {
            if (ruleChain.isRoot()) {
                throw new DataValidationException("Deletion of Root Tenant Rule Chain is prohibited!");
            }
            if (RuleChainType.EDGE.equals(ruleChain.getType())) {
                PageLink pageLink = new PageLink(DEFAULT_PAGE_SIZE);
                PageData<Edge> pageData;
                do {
                    pageData = edgeService.findEdgesByTenantIdAndEntityId(tenantId, ruleChainId, pageLink);
                    if (pageData != null && pageData.getData() != null && !pageData.getData().isEmpty()) {
                        for (Edge edge : pageData.getData()) {
                            if (edge.getRootRuleChainId() != null && edge.getRootRuleChainId().equals(ruleChainId)) {
                                throw new DataValidationException("Can't delete rule chain that is root for edge [" + edge.getName() + "]. Please assign another root rule chain first to the edge!");
                            }
                        }
                        if (pageData.hasNext()) {
                            pageLink = pageLink.nextPageLink();
                        }
                    }
                } while (pageData != null && pageData.hasNext());
            }
        }
        checkRuleNodesAndDelete(tenantId, ruleChainId);
    }

    @Override
    public void deleteRuleChainsByTenantId(TenantId tenantId) {
        Validator.validateId(tenantId, "Incorrect tenant id for delete rule chains request.");
        tenantRuleChainsRemover.removeEntities(tenantId, tenantId);
    }

    @Override
    public RuleChainData exportTenantRuleChains(TenantId tenantId, PageLink pageLink) {
        Validator.validateId(tenantId, "Incorrect tenant id for search rule chain request.");
        Validator.validatePageLink(pageLink);
        PageData<RuleChain> ruleChainData = ruleChainDao.findRuleChainsByTenantId(tenantId.getId(), pageLink);
        List<RuleChain> ruleChains = ruleChainData.getData();
        List<RuleChainMetaData> metadata = ruleChains.stream().map(rc -> loadRuleChainMetaData(tenantId, rc.getId())).collect(Collectors.toList());
        RuleChainData rcData = new RuleChainData();
        rcData.setRuleChains(ruleChains);
        rcData.setMetadata(metadata);
        setRandomRuleChainIds(rcData);
        resetRuleNodeIds(metadata);
        return rcData;
    }

    @Override
    public List<RuleChainImportResult> importTenantRuleChains(TenantId tenantId, RuleChainData ruleChainData, boolean overwrite) {
        List<RuleChainImportResult> importResults = new ArrayList<>();

        setRandomRuleChainIds(ruleChainData);
        resetRuleNodeIds(ruleChainData.getMetadata());
        resetRuleChainMetadataTenantIds(tenantId, ruleChainData.getMetadata());

        for (RuleChain ruleChain : ruleChainData.getRuleChains()) {
            RuleChainImportResult importResult = new RuleChainImportResult();

            ruleChain.setTenantId(tenantId);
            ruleChain.setRoot(false);

            if (overwrite) {
                Collection<RuleChain> existingRuleChains = findTenantRuleChainsByTypeAndName(tenantId,
                        Optional.ofNullable(ruleChain.getType()).orElse(RuleChainType.CORE), ruleChain.getName());
                Optional<RuleChain> existingRuleChain = existingRuleChains.stream().findFirst();
                if (existingRuleChain.isPresent()) {
                    setNewRuleChainId(ruleChain, ruleChainData.getMetadata(), ruleChain.getId(), existingRuleChain.get().getId());
                    ruleChain.setRoot(existingRuleChain.get().isRoot());
                    importResult.setUpdated(true);
                }
            }

            try {
                ruleChain = saveRuleChain(ruleChain);
            } catch (Exception e) {
                importResult.setError(ExceptionUtils.getRootCauseMessage(e));
            }

            importResult.setTenantId(tenantId);
            importResult.setRuleChainId(ruleChain.getId());
            importResult.setRuleChainName(ruleChain.getName());
            importResults.add(importResult);
        }

        if (CollectionUtils.isNotEmpty(ruleChainData.getMetadata())) {
            ruleChainData.getMetadata().forEach(md -> saveRuleChainMetaData(tenantId, md));
        }

        return importResults;
    }

    private void resetRuleChainMetadataTenantIds(TenantId tenantId, List<RuleChainMetaData> metaData) {
        for (RuleChainMetaData md : metaData) {
            for (RuleNode node : md.getNodes()) {
                JsonNode nodeConfiguration = node.getConfiguration();
                searchTenantIdRecursive(tenantId, nodeConfiguration);
            }
        }
    }

    private void searchTenantIdRecursive(TenantId tenantId, JsonNode node) {
        Iterator<String> iter = node.fieldNames();
        boolean isTenantId = false;
        while (iter.hasNext()) {
            String field = iter.next();
            if ("entityType".equals(field) && TENANT.equals(node.get(field).asText())) {
                isTenantId = true;
                break;
            }
        }
        if (isTenantId) {
            ObjectNode objNode = (ObjectNode) node;
            if (objNode.has("id")) {
                objNode.put("id", tenantId.getId().toString());
            }
        } else {
            for (JsonNode jsonNode : node) {
                searchTenantIdRecursive(tenantId, jsonNode);
            }
        }
    }

    private void setRandomRuleChainIds(RuleChainData ruleChainData) {
        for (RuleChain ruleChain : ruleChainData.getRuleChains()) {
            RuleChainId oldRuleChainId = ruleChain.getId();
            RuleChainId newRuleChainId = new RuleChainId(Uuids.timeBased());
            setNewRuleChainId(ruleChain, ruleChainData.getMetadata(), oldRuleChainId, newRuleChainId);
            ruleChain.setTenantId(null);
        }
    }

    private void resetRuleNodeIds(List<RuleChainMetaData> metaData) {
        for (RuleChainMetaData md : metaData) {
            for (RuleNode node : md.getNodes()) {
                node.setId(null);
                node.setRuleChainId(null);
            }
        }
    }

    private void setNewRuleChainId(RuleChain ruleChain, List<RuleChainMetaData> metadata, RuleChainId oldRuleChainId, RuleChainId newRuleChainId) {
        ruleChain.setId(newRuleChainId);
        for (RuleChainMetaData metaData : metadata) {
            if (metaData.getRuleChainId().equals(oldRuleChainId)) {
                metaData.setRuleChainId(newRuleChainId);
            }
            if (!CollectionUtils.isEmpty(metaData.getRuleChainConnections())) {
                for (RuleChainConnectionInfo rcConnInfo : metaData.getRuleChainConnections()) {
                    if (rcConnInfo.getTargetRuleChainId().equals(oldRuleChainId)) {
                        rcConnInfo.setTargetRuleChainId(newRuleChainId);
                    }
                }
            }
            if (!CollectionUtils.isEmpty(metaData.getNodes())) {
                metaData.getNodes().stream()
                        .filter(ruleNode -> ruleNode.getType().equals(TB_RULE_CHAIN_INPUT_NODE))
                        .forEach(ruleNode -> {
                            ObjectNode configuration = (ObjectNode) ruleNode.getConfiguration();
                            if (configuration.has("ruleChainId")) {
                                if (configuration.get("ruleChainId").asText().equals(oldRuleChainId.toString())) {
                                    configuration.put("ruleChainId", newRuleChainId.toString());
                                    ruleNode.setConfiguration(configuration);
                                }
                            }
                        });
            }
        }
    }

    @Override
    public RuleChain assignRuleChainToEdge(TenantId tenantId, RuleChainId ruleChainId, EdgeId edgeId) {
        RuleChain ruleChain = findRuleChainById(tenantId, ruleChainId);
        Edge edge = edgeService.findEdgeById(tenantId, edgeId);
        if (edge == null) {
            throw new DataValidationException("Can't assign ruleChain to non-existent edge!");
        }
        if (!edge.getTenantId().equals(ruleChain.getTenantId())) {
            throw new DataValidationException("Can't assign ruleChain to edge from different tenant!");
        }
        if (!RuleChainType.EDGE.equals(ruleChain.getType())) {
            throw new DataValidationException("Can't assign non EDGE ruleChain to edge!");
        }
        try {
            createRelation(tenantId, new EntityRelation(edgeId, ruleChainId, EntityRelation.CONTAINS_TYPE, RelationTypeGroup.EDGE));
        } catch (Exception e) {
            log.warn("[{}] Failed to create ruleChain relation. Edge Id: [{}]", ruleChainId, edgeId);
            throw new RuntimeException(e);
        }
        return ruleChain;
    }

    @Override
    public RuleChain unassignRuleChainFromEdge(TenantId tenantId, RuleChainId ruleChainId, EdgeId edgeId, boolean remove) {
        RuleChain ruleChain = findRuleChainById(tenantId, ruleChainId);
        Edge edge = edgeService.findEdgeById(tenantId, edgeId);
        if (edge == null) {
            throw new DataValidationException("Can't unassign rule chain from non-existent edge!");
        }
        if (!remove && edge.getRootRuleChainId() != null && edge.getRootRuleChainId().equals(ruleChainId)) {
            throw new DataValidationException("Can't unassign root rule chain from edge [" + edge.getName() + "]. Please assign another root rule chain first!");
        }
        try {
            deleteRelation(tenantId, new EntityRelation(edgeId, ruleChainId, EntityRelation.CONTAINS_TYPE, RelationTypeGroup.EDGE));
        } catch (Exception e) {
            log.warn("[{}] Failed to delete rule chain relation. Edge Id: [{}]", ruleChainId, edgeId);
            throw new RuntimeException(e);
        }
        return ruleChain;
    }

    @Override
    public PageData<RuleChain> findRuleChainsByTenantIdAndEdgeId(TenantId tenantId, EdgeId edgeId, PageLink pageLink) {
        log.trace("Executing findRuleChainsByTenantIdAndEdgeId, tenantId [{}], edgeId [{}], pageLink [{}]", tenantId, edgeId, pageLink);
        Validator.validateId(tenantId, "Incorrect tenantId " + tenantId);
        Validator.validateId(edgeId, "Incorrect edgeId " + edgeId);
        Validator.validatePageLink(pageLink);
        return ruleChainDao.findRuleChainsByTenantIdAndEdgeId(tenantId.getId(), edgeId.getId(), pageLink);
    }

    @Override
    public RuleChain getEdgeTemplateRootRuleChain(TenantId tenantId) {
        Validator.validateId(tenantId, "Incorrect tenant id for search request.");
        return ruleChainDao.findRootRuleChainByTenantIdAndType(tenantId.getId(), RuleChainType.EDGE);
    }

    @Override
    public boolean setEdgeTemplateRootRuleChain(TenantId tenantId, RuleChainId ruleChainId) {
        RuleChain ruleChain = ruleChainDao.findById(tenantId, ruleChainId.getId());
        RuleChain previousEdgeTemplateRootRuleChain = getEdgeTemplateRootRuleChain(ruleChain.getTenantId());
        if (previousEdgeTemplateRootRuleChain == null || !previousEdgeTemplateRootRuleChain.getId().equals(ruleChain.getId())) {
            try {
                if (previousEdgeTemplateRootRuleChain != null) {
                    previousEdgeTemplateRootRuleChain.setRoot(false);
                    ruleChainDao.save(tenantId, previousEdgeTemplateRootRuleChain);
                }
                ruleChain.setRoot(true);
                ruleChainDao.save(tenantId, ruleChain);
                return true;
            } catch (Exception e) {
                log.warn("Failed to set edge template root rule chain, ruleChainId: [{}]", ruleChainId, e);
                throw new RuntimeException(e);
            }
        }
        return false;
    }

    @Override
    public boolean setAutoAssignToEdgeRuleChain(TenantId tenantId, RuleChainId ruleChainId) {
        try {
            createRelation(tenantId, new EntityRelation(tenantId, ruleChainId,
                    EntityRelation.CONTAINS_TYPE, RelationTypeGroup.EDGE_AUTO_ASSIGN_RULE_CHAIN));
            return true;
        } catch (Exception e) {
            log.warn("Failed to set auto assign to edge rule chain, ruleChainId: [{}]", ruleChainId, e);
            throw new RuntimeException(e);
        }
    }

    @Override
    public boolean unsetAutoAssignToEdgeRuleChain(TenantId tenantId, RuleChainId ruleChainId) {
        try {
            deleteRelation(tenantId, new EntityRelation(tenantId, ruleChainId,
                    EntityRelation.CONTAINS_TYPE, RelationTypeGroup.EDGE_AUTO_ASSIGN_RULE_CHAIN));
            return true;
        } catch (Exception e) {
            log.warn("Failed to unset auto assign to edge rule chain, ruleChainId: [{}]", ruleChainId, e);
            throw new RuntimeException(e);
        }
    }

    @Override
    public PageData<RuleChain> findAutoAssignToEdgeRuleChainsByTenantId(TenantId tenantId, PageLink pageLink) {
        log.trace("Executing findAutoAssignToEdgeRuleChainsByTenantId, tenantId [{}], pageLink {}", tenantId, pageLink);
        validateId(tenantId, INCORRECT_TENANT_ID + tenantId);
        return ruleChainDao.findAutoAssignToEdgeRuleChainsByTenantId(tenantId.getId(), pageLink);
    }

    @Override
    public List<RuleNode> findRuleNodesByTenantIdAndType(TenantId tenantId, String type, String search) {
        log.trace("Executing findRuleNodes, tenantId [{}], type {}, search {}", tenantId, type, search);
        validateId(tenantId, INCORRECT_TENANT_ID + tenantId);
        validateString(type, "Incorrect type of the rule node");
        validateString(search, "Incorrect search text");
        return ruleNodeDao.findRuleNodesByTenantIdAndType(tenantId, type, search);
    }

    @Override
    public List<RuleNode> findRuleNodesByTenantIdAndType(TenantId tenantId, String type) {
        log.trace("Executing findRuleNodes, tenantId [{}], type {}", tenantId, type);
        validateId(tenantId, INCORRECT_TENANT_ID + tenantId);
        validateString(type, "Incorrect type of the rule node");
        return ruleNodeDao.findRuleNodesByTenantIdAndType(tenantId, type, "");
    }

    @Override
    public PageData<RuleNode> findAllRuleNodesByType(String type, PageLink pageLink) {
        log.trace("Executing findAllRuleNodesByType, type {}, pageLink {}", type, pageLink);
        validateString(type, "Incorrect type of the rule node");
        validatePageLink(pageLink);
        return ruleNodeDao.findAllRuleNodesByType(type, pageLink);
    }

    @Override
    public RuleNode saveRuleNode(TenantId tenantId, RuleNode ruleNode) {
        return ruleNodeDao.save(tenantId, ruleNode);
    }

    private void checkRuleNodesAndDelete(TenantId tenantId, RuleChainId ruleChainId) {
        try {
            ruleChainDao.removeById(tenantId, ruleChainId.getId());
        } catch (Exception t) {
            ConstraintViolationException e = extractConstraintViolationException(t).orElse(null);
            if (e != null && e.getConstraintName() != null && e.getConstraintName().equalsIgnoreCase("fk_default_rule_chain_device_profile")) {
                throw new DataValidationException("The rule chain referenced by the device profiles cannot be deleted!");
            } else if (e != null && e.getConstraintName() != null && e.getConstraintName().equalsIgnoreCase("fk_default_rule_chain_asset_profile")) {
                throw new DataValidationException("The rule chain referenced by the asset profiles cannot be deleted!");
            } else {
                throw t;
            }
        }
        deleteRuleNodes(tenantId, ruleChainId);
    }

    private void deleteRuleNodes(TenantId tenantId, List<RuleNode> ruleNodes) {
        List<RuleNodeId> ruleNodeIds = ruleNodes.stream().map(RuleNode::getId).collect(Collectors.toList());
        for (var node : ruleNodes) {
            deleteEntityRelations(tenantId, node.getId());
        }
        ruleNodeDao.deleteByIdIn(ruleNodeIds);
    }

    @Override
    @Transactional
    public void deleteRuleNodes(TenantId tenantId, RuleChainId ruleChainId) {
        List<EntityRelation> nodeRelations = getRuleChainToNodeRelations(tenantId, ruleChainId);
        for (EntityRelation relation : nodeRelations) {
            deleteRuleNode(tenantId, relation.getTo());
        }
        deleteEntityRelations(tenantId, ruleChainId);
    }

<<<<<<< HEAD
    private ListenableFuture<RuleNodeStats> getRuleNodeStats(TenantId tenantId, RuleNodeId ruleNodeId, ExecutorService executorService) {
        return Futures.transform(attributesService.find(tenantId, ruleNodeId, DataConstants.SERVER_SCOPE, "ruleNodeStats"), input ->
                input.map(attributeKvEntry -> JacksonUtil.fromString(attributeKvEntry.getJsonValue().get(), RuleNodeStats.class))
                        .orElseGet(RuleNodeStats::new), executorService);
    }

    private void updateRuleNodeStats(TenantId tenantId, RuleNodeId ruleNodeId, Consumer<RuleNodeStats> statsUpdater, ExecutorService executorService) {
        DonAsynchron.withCallback(getRuleNodeStats(tenantId, ruleNodeId, executorService), ruleNodeStats -> {
            statsUpdater.accept(ruleNodeStats);
            attributesService.save(tenantId, ruleNodeId, DataConstants.SERVER_SCOPE, Collections.singletonList(
                    new BaseAttributeKvEntry(System.currentTimeMillis(), new JsonDataEntry("ruleNodeStats", JacksonUtil.toString(ruleNodeStats)))
            ));
        }, e -> {
        }, executorService);
    }

    @Override
    public void clearRuleNodeStats(TenantId tenantId, RuleNodeId ruleNodeId) {
        attributesService.removeAll(tenantId, ruleNodeId, DataConstants.SERVER_SCOPE, Collections.singletonList("ruleNodeStats"));
    }

    @Override
    public void clearRuleChainStats(TenantId tenantId, RuleChainId ruleChainId) {
        List<RuleNode> ruleNodes = ruleNodeDao.findAllRuleNodesByRuleChainId(ruleChainId);
        for (RuleNode ruleNode : ruleNodes) {
            clearRuleNodeStats(tenantId, ruleNode.getId());
        }
    }

    @Override
    public void reportRuleNodeErrors(TenantId tenantId, RuleChainId ruleChainId, RuleNodeId ruleNodeId, String data,
                                     Map<String, String> metadata, String lastErrorMsg, int errorsCount, ExecutorService executorService) {
        updateRuleNodeStats(tenantId, ruleNodeId, ruleNodeStats -> {
            ruleNodeStats.setMsgData(data);
            ruleNodeStats.setMsgMetadata(metadata);
            ruleNodeStats.setLastErrorMsg(lastErrorMsg);
            ruleNodeStats.setErrorsCount(ruleNodeStats.getErrorsCount() + errorsCount);
        }, executorService);
=======

    @Override
    public Optional<HasId<?>> findEntity(TenantId tenantId, EntityId entityId) {
        HasId<?> hasId = EntityType.RULE_NODE.equals(entityId.getEntityType()) ?
                findRuleNodeById(tenantId, new RuleNodeId(entityId.getId())) :
                findRuleChainById(tenantId, new RuleChainId(entityId.getId()));
        return Optional.ofNullable(hasId);
    }

    @Override
    public EntityType getEntityType() {
        return EntityType.RULE_CHAIN;
>>>>>>> 05bb7c63
    }

    private List<EntityRelation> getRuleChainToNodeRelations(TenantId tenantId, RuleChainId ruleChainId) {
        return relationService.findByFrom(tenantId, ruleChainId, RelationTypeGroup.RULE_CHAIN);
    }

    private List<EntityRelation> getNodeToRuleChainRelations(TenantId tenantId, RuleChainId ruleChainId) {
        return relationService.findByTo(tenantId, ruleChainId, RelationTypeGroup.RULE_NODE);
    }

    private void deleteRuleNode(TenantId tenantId, EntityId entityId) {
        deleteEntityRelations(tenantId, entityId);
        ruleNodeDao.removeById(tenantId, entityId.getId());
    }

    private RuleNodeStats convertToRuleNodeStats(String jsonValue) {
        RuleNodeStats ruleNodeStats;
        try {
            ruleNodeStats = OBJECT_MAPPER.readValue(jsonValue, RuleNodeStats.class);
        } catch (JsonProcessingException e) {
            throw new RuntimeException(e);
        }
        return ruleNodeStats;
    }

    private final PaginatedRemover<TenantId, RuleChain> tenantRuleChainsRemover =
            new PaginatedRemover<>() {

                @Override
                protected PageData<RuleChain> findEntities(TenantId tenantId, TenantId id, PageLink pageLink) {
                    return ruleChainDao.findRuleChainsByTenantId(id.getId(), pageLink);
                }

                @Override
                protected void removeEntity(TenantId tenantId, RuleChain entity) {
                    checkRuleNodesAndDelete(tenantId, entity.getId());
                }
            };

}<|MERGE_RESOLUTION|>--- conflicted
+++ resolved
@@ -76,12 +76,9 @@
 import java.util.List;
 import java.util.Map;
 import java.util.Optional;
-<<<<<<< HEAD
 import java.util.Set;
 import java.util.concurrent.ExecutorService;
 import java.util.function.Consumer;
-=======
->>>>>>> 05bb7c63
 import java.util.stream.Collectors;
 
 import static org.thingsboard.common.util.JacksonUtil.OBJECT_MAPPER;
@@ -771,7 +768,6 @@
         deleteEntityRelations(tenantId, ruleChainId);
     }
 
-<<<<<<< HEAD
     private ListenableFuture<RuleNodeStats> getRuleNodeStats(TenantId tenantId, RuleNodeId ruleNodeId, ExecutorService executorService) {
         return Futures.transform(attributesService.find(tenantId, ruleNodeId, DataConstants.SERVER_SCOPE, "ruleNodeStats"), input ->
                 input.map(attributeKvEntry -> JacksonUtil.fromString(attributeKvEntry.getJsonValue().get(), RuleNodeStats.class))
@@ -810,7 +806,6 @@
             ruleNodeStats.setLastErrorMsg(lastErrorMsg);
             ruleNodeStats.setErrorsCount(ruleNodeStats.getErrorsCount() + errorsCount);
         }, executorService);
-=======
 
     @Override
     public Optional<HasId<?>> findEntity(TenantId tenantId, EntityId entityId) {
@@ -823,7 +818,6 @@
     @Override
     public EntityType getEntityType() {
         return EntityType.RULE_CHAIN;
->>>>>>> 05bb7c63
     }
 
     private List<EntityRelation> getRuleChainToNodeRelations(TenantId tenantId, RuleChainId ruleChainId) {
