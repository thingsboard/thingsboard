/**
 * Copyright © 2016-2025 The Thingsboard Authors
 *
 * Licensed under the Apache License, Version 2.0 (the "License");
 * you may not use this file except in compliance with the License.
 * You may obtain a copy of the License at
 *
 *     http://www.apache.org/licenses/LICENSE-2.0
 *
 * Unless required by applicable law or agreed to in writing, software
 * distributed under the License is distributed on an "AS IS" BASIS,
 * WITHOUT WARRANTIES OR CONDITIONS OF ANY KIND, either express or implied.
 * See the License for the specific language governing permissions and
 * limitations under the License.
 */
package org.thingsboard.server.dao.sql.asset;

import com.google.common.util.concurrent.ListenableFuture;
import lombok.extern.slf4j.Slf4j;
import org.springframework.beans.factory.annotation.Autowired;
import org.springframework.data.domain.Limit;
import org.springframework.data.jpa.repository.JpaRepository;
import org.springframework.stereotype.Component;
import org.thingsboard.server.common.data.EntitySubtype;
import org.thingsboard.server.common.data.EntityType;
<<<<<<< HEAD
import org.thingsboard.server.common.data.ObjectType;
=======
import org.thingsboard.server.common.data.ProfileEntityIdInfo;
>>>>>>> dfc1a6ed
import org.thingsboard.server.common.data.asset.Asset;
import org.thingsboard.server.common.data.asset.AssetInfo;
import org.thingsboard.server.common.data.edqs.fields.AssetFields;
import org.thingsboard.server.common.data.id.AssetId;
import org.thingsboard.server.common.data.id.TenantId;
import org.thingsboard.server.common.data.page.PageData;
import org.thingsboard.server.common.data.page.PageLink;
import org.thingsboard.server.common.data.page.SortOrder;
import org.thingsboard.server.common.data.util.TbPair;
import org.thingsboard.server.dao.DaoUtil;
import org.thingsboard.server.dao.asset.AssetDao;
import org.thingsboard.server.dao.model.sql.AssetEntity;
import org.thingsboard.server.dao.model.sql.AssetInfoEntity;
import org.thingsboard.server.dao.sql.JpaAbstractDao;
import org.thingsboard.server.dao.sql.device.NativeAssetRepository;
import org.thingsboard.server.dao.util.SqlDao;

import java.util.Arrays;
import java.util.List;
import java.util.Optional;
import java.util.UUID;

import static org.thingsboard.server.dao.DaoUtil.convertTenantEntityInfosToDto;

/**
 * Created by Valerii Sosliuk on 5/19/2017.
 */
@Component
@SqlDao
@Slf4j
public class JpaAssetDao extends JpaAbstractDao<AssetEntity, Asset> implements AssetDao {

    @Autowired
    private AssetRepository assetRepository;

    @Autowired
    private NativeAssetRepository nativeAssetRepository;

    @Autowired
    private AssetProfileRepository assetProfileRepository;

    @Override
    protected Class<AssetEntity> getEntityClass() {
        return AssetEntity.class;
    }

    @Override
    protected JpaRepository<AssetEntity, UUID> getRepository() {
        return assetRepository;
    }

    @Override
    public AssetInfo findAssetInfoById(TenantId tenantId, UUID assetId) {
        return DaoUtil.getData(assetRepository.findAssetInfoById(assetId));
    }

    @Override
    public PageData<Asset> findAssetsByTenantId(UUID tenantId, PageLink pageLink) {
        return DaoUtil.toPageData(assetRepository
                .findByTenantId(
                        tenantId,
                        pageLink.getTextSearch(),
                        DaoUtil.toPageable(pageLink)));
    }

    @Override
    public PageData<AssetInfo> findAssetInfosByTenantId(UUID tenantId, PageLink pageLink) {
        return DaoUtil.toPageData(
                assetRepository.findAssetInfosByTenantId(
                        tenantId,
                        pageLink.getTextSearch(),
                        DaoUtil.toPageable(pageLink, AssetInfoEntity.assetInfoColumnMap)));
    }

    @Override
    public ListenableFuture<List<Asset>> findAssetsByTenantIdAndIdsAsync(UUID tenantId, List<UUID> assetIds) {
        return service.submit(() ->
                DaoUtil.convertDataList(assetRepository.findByTenantIdAndIdIn(tenantId, assetIds)));
    }

    @Override
    public PageData<Asset> findAssetsByTenantIdAndCustomerId(UUID tenantId, UUID customerId, PageLink pageLink) {
        return DaoUtil.toPageData(assetRepository
                .findByTenantIdAndCustomerId(
                        tenantId,
                        customerId,
                        pageLink.getTextSearch(),
                        DaoUtil.toPageable(pageLink)));
    }

    @Override
    public PageData<AssetInfo> findAssetInfosByTenantIdAndCustomerId(UUID tenantId, UUID customerId, PageLink pageLink) {
        return DaoUtil.toPageData(
                assetRepository.findAssetInfosByTenantIdAndCustomerId(
                        tenantId,
                        customerId,
                        pageLink.getTextSearch(),
                        DaoUtil.toPageable(pageLink, AssetInfoEntity.assetInfoColumnMap)));
    }

    @Override
    public ListenableFuture<List<Asset>> findAssetsByTenantIdAndCustomerIdAndIdsAsync(UUID tenantId, UUID customerId, List<UUID> assetIds) {
        return service.submit(() ->
                DaoUtil.convertDataList(assetRepository.findByTenantIdAndCustomerIdAndIdIn(tenantId, customerId, assetIds)));
    }

    @Override
    public Optional<Asset> findAssetsByTenantIdAndName(UUID tenantId, String name) {
        Asset asset = DaoUtil.getData(assetRepository.findByTenantIdAndName(tenantId, name));
        return Optional.ofNullable(asset);
    }

    @Override
    public PageData<Asset> findAssetsByTenantIdAndType(UUID tenantId, String type, PageLink pageLink) {
        return DaoUtil.toPageData(assetRepository
                .findByTenantIdAndType(
                        tenantId,
                        type,
                        pageLink.getTextSearch(),
                        DaoUtil.toPageable(pageLink)));
    }

    @Override
    public PageData<AssetInfo> findAssetInfosByTenantIdAndType(UUID tenantId, String type, PageLink pageLink) {
        return DaoUtil.toPageData(
                assetRepository.findAssetInfosByTenantIdAndType(
                        tenantId,
                        type,
                        pageLink.getTextSearch(),
                        DaoUtil.toPageable(pageLink, AssetInfoEntity.assetInfoColumnMap)));
    }

    @Override
    public PageData<AssetInfo> findAssetInfosByTenantIdAndAssetProfileId(UUID tenantId, UUID assetProfileId, PageLink pageLink) {
        return DaoUtil.toPageData(
                assetRepository.findAssetInfosByTenantIdAndAssetProfileId(
                        tenantId,
                        assetProfileId,
                        pageLink.getTextSearch(),
                        DaoUtil.toPageable(pageLink, AssetInfoEntity.assetInfoColumnMap)));
    }

    @Override
    public PageData<AssetId> findAssetIdsByTenantIdAndAssetProfileId(UUID tenantId, UUID assetProfileId, PageLink pageLink) {
        return DaoUtil.pageToPageData(assetRepository.findAssetIdsByTenantIdAndAssetProfileId(
                        tenantId,
                        assetProfileId,
                        pageLink.getTextSearch(),
                        DaoUtil.toPageable(pageLink)))
                .mapData(AssetId::new);
    }

    @Override
    public PageData<Asset> findAssetsByTenantIdAndCustomerIdAndType(UUID tenantId, UUID customerId, String type, PageLink pageLink) {
        return DaoUtil.toPageData(assetRepository
                .findByTenantIdAndCustomerIdAndType(
                        tenantId,
                        customerId,
                        type,
                        pageLink.getTextSearch(),
                        DaoUtil.toPageable(pageLink)));
    }

    @Override
    public PageData<AssetInfo> findAssetInfosByTenantIdAndCustomerIdAndType(UUID tenantId, UUID customerId, String type, PageLink pageLink) {
        return DaoUtil.toPageData(
                assetRepository.findAssetInfosByTenantIdAndCustomerIdAndType(
                        tenantId,
                        customerId,
                        type,
                        pageLink.getTextSearch(),
                        DaoUtil.toPageable(pageLink, AssetInfoEntity.assetInfoColumnMap)));
    }

    @Override
    public PageData<AssetInfo> findAssetInfosByTenantIdAndCustomerIdAndAssetProfileId(UUID tenantId, UUID customerId, UUID assetProfileId, PageLink pageLink) {
        return DaoUtil.toPageData(
                assetRepository.findAssetInfosByTenantIdAndCustomerIdAndAssetProfileId(
                        tenantId,
                        customerId,
                        assetProfileId,
                        pageLink.getTextSearch(),
                        DaoUtil.toPageable(pageLink, AssetInfoEntity.assetInfoColumnMap)));
    }

    @Override
    public ListenableFuture<List<EntitySubtype>> findTenantAssetTypesAsync(UUID tenantId) {
        return service.submit(() -> convertTenantEntityInfosToDto(tenantId, EntityType.ASSET, assetProfileRepository.findActiveTenantAssetProfileNames(tenantId)));
    }

    @Override
    public Long countAssetsByAssetProfileId(TenantId tenantId, UUID assetProfileId) {
        return assetRepository.countByAssetProfileId(assetProfileId);
    }

    @Override
    public PageData<Asset> findAssetsByTenantIdAndProfileId(UUID tenantId, UUID profileId, PageLink pageLink) {
        return DaoUtil.toPageData(
                assetRepository.findByTenantIdAndProfileId(
                        tenantId,
                        profileId,
                        pageLink.getTextSearch(),
                        DaoUtil.toPageable(pageLink)));
    }

    @Override
    public PageData<Asset> findAssetsByTenantIdAndEdgeId(UUID tenantId, UUID edgeId, PageLink pageLink) {
        log.debug("Try to find assets by tenantId [{}], edgeId [{}] and pageLink [{}]", tenantId, edgeId, pageLink);
        return DaoUtil.toPageData(assetRepository
                .findByTenantIdAndEdgeId(
                        tenantId,
                        edgeId,
                        pageLink.getTextSearch(),
                        DaoUtil.toPageable(pageLink)));
    }

    @Override
    public PageData<Asset> findAssetsByTenantIdAndEdgeIdAndType(UUID tenantId, UUID edgeId, String type, PageLink pageLink) {
        log.debug("Try to find assets by tenantId [{}], edgeId [{}], type [{}] and pageLink [{}]", tenantId, edgeId, type, pageLink);
        return DaoUtil.toPageData(assetRepository
                .findByTenantIdAndEdgeIdAndType(
                        tenantId,
                        edgeId,
                        type,
                        pageLink.getTextSearch(),
                        DaoUtil.toPageable(pageLink)));
    }

    public PageData<TbPair<UUID, String>> getAllAssetTypes(PageLink pageLink) {
        log.debug("Try to find all asset types and pageLink [{}]", pageLink);
        return DaoUtil.pageToPageData(assetRepository.getAllAssetTypes(
                DaoUtil.toPageable(pageLink, Arrays.asList(new SortOrder("tenantId"), new SortOrder("type")))));
    }

    @Override
    public PageData<ProfileEntityIdInfo> findProfileEntityIdInfos(PageLink pageLink) {
        log.debug("Find profile asset id infos by pageLink [{}]", pageLink);
        return nativeAssetRepository.findProfileEntityIdInfos(DaoUtil.toPageable(pageLink));
    }

    @Override
    public PageData<ProfileEntityIdInfo> findProfileEntityIdInfosByTenantId(UUID tenantId, PageLink pageLink) {
        log.debug("Find profile asset id infos by pageLink [{}]", pageLink);
        return nativeAssetRepository.findProfileEntityIdInfosByTenantId(tenantId, DaoUtil.toPageable(pageLink));
    }

    @Override
    public Long countByTenantId(TenantId tenantId) {
        return assetRepository.countByTenantId(tenantId.getId());
    }

    @Override
    public Asset findByTenantIdAndExternalId(UUID tenantId, UUID externalId) {
        return DaoUtil.getData(assetRepository.findByTenantIdAndExternalId(tenantId, externalId));
    }

    @Override
    public Asset findByTenantIdAndName(UUID tenantId, String name) {
        return findAssetsByTenantIdAndName(tenantId, name).orElse(null);
    }

    @Override
    public PageData<Asset> findByTenantId(UUID tenantId, PageLink pageLink) {
        return findAssetsByTenantId(tenantId, pageLink);
    }

    @Override
    public AssetId getExternalIdByInternal(AssetId internalId) {
        return Optional.ofNullable(assetRepository.getExternalIdById(internalId.getId()))
                .map(AssetId::new).orElse(null);
    }

    @Override
    public PageData<Asset> findAllByTenantId(TenantId tenantId, PageLink pageLink) {
        return findByTenantId(tenantId.getId(), pageLink);
    }

    @Override
<<<<<<< HEAD
=======
    public List<AssetFields> findNextBatch(UUID uuid, int batchSize) {
        return assetRepository.findAllFields(uuid, Limit.of(batchSize));
    }

    @Override
>>>>>>> dfc1a6ed
    public EntityType getEntityType() {
        return EntityType.ASSET;
    }

    @Override
    public ObjectType getType() {
        return ObjectType.ASSET;
    }

}<|MERGE_RESOLUTION|>--- conflicted
+++ resolved
@@ -23,11 +23,8 @@
 import org.springframework.stereotype.Component;
 import org.thingsboard.server.common.data.EntitySubtype;
 import org.thingsboard.server.common.data.EntityType;
-<<<<<<< HEAD
 import org.thingsboard.server.common.data.ObjectType;
-=======
 import org.thingsboard.server.common.data.ProfileEntityIdInfo;
->>>>>>> dfc1a6ed
 import org.thingsboard.server.common.data.asset.Asset;
 import org.thingsboard.server.common.data.asset.AssetInfo;
 import org.thingsboard.server.common.data.edqs.fields.AssetFields;
@@ -306,14 +303,11 @@
     }
 
     @Override
-<<<<<<< HEAD
-=======
     public List<AssetFields> findNextBatch(UUID uuid, int batchSize) {
         return assetRepository.findAllFields(uuid, Limit.of(batchSize));
     }
 
     @Override
->>>>>>> dfc1a6ed
     public EntityType getEntityType() {
         return EntityType.ASSET;
     }
