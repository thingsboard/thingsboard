/**
 * Copyright © 2016-2023 The Thingsboard Authors
 *
 * Licensed under the Apache License, Version 2.0 (the "License");
 * you may not use this file except in compliance with the License.
 * You may obtain a copy of the License at
 *
 *     http://www.apache.org/licenses/LICENSE-2.0
 *
 * Unless required by applicable law or agreed to in writing, software
 * distributed under the License is distributed on an "AS IS" BASIS,
 * WITHOUT WARRANTIES OR CONDITIONS OF ANY KIND, either express or implied.
 * See the License for the specific language governing permissions and
 * limitations under the License.
 */
package org.thingsboard.server.dao.model;

import com.datastax.oss.driver.api.core.uuid.Uuids;
import org.apache.commons.lang3.ArrayUtils;
import org.thingsboard.server.common.data.id.TenantId;
import org.thingsboard.server.common.data.kv.Aggregation;

import java.util.UUID;

public class ModelConstants {

    private ModelConstants() {
    }

    public static final UUID NULL_UUID = Uuids.startOf(0);
    public static final TenantId SYSTEM_TENANT = TenantId.fromUUID(ModelConstants.NULL_UUID);

    // this is the difference between midnight October 15, 1582 UTC and midnight January 1, 1970 UTC as 100 nanosecond units
    public static final long EPOCH_DIFF = 122192928000000000L;

    /**
     * Generic constants.
     */
    public static final String ID_PROPERTY = "id";
    public static final String CREATED_TIME_PROPERTY = "created_time";
    public static final String USER_ID_PROPERTY = "user_id";
    public static final String TENANT_ID_PROPERTY = "tenant_id";
    public static final String CUSTOMER_ID_PROPERTY = "customer_id";
    public static final String ASSIGNEE_ID_PROPERTY = "assignee_id";
    public static final String DEVICE_ID_PROPERTY = "device_id";
    public static final String TITLE_PROPERTY = "title";
    public static final String NAME_PROPERTY = "name";
    public static final String ALIAS_PROPERTY = "alias";
    public static final String SEARCH_TEXT_PROPERTY = "search_text";
    public static final String ADDITIONAL_INFO_PROPERTY = "additional_info";
    public static final String ENTITY_ID_PROPERTY = "entity_id";
    public static final String ENTITY_TYPE_PROPERTY = "entity_type";

    public static final String ENTITY_TYPE_COLUMN = ENTITY_TYPE_PROPERTY;
    public static final String TENANT_ID_COLUMN = "tenant_id";
    public static final String ENTITY_ID_COLUMN = "entity_id";
    public static final String ATTRIBUTE_TYPE_COLUMN = "attribute_type";
    public static final String ATTRIBUTE_KEY_COLUMN = "attribute_key";
    public static final String LAST_UPDATE_TS_COLUMN = "last_update_ts";

    /**
     * Cassandra user constants.
     */
    public static final String USER_COLUMN_FAMILY_NAME = "user";
    public static final String USER_PG_HIBERNATE_COLUMN_FAMILY_NAME = "tb_user";
    public static final String USER_TENANT_ID_PROPERTY = TENANT_ID_PROPERTY;
    public static final String USER_CUSTOMER_ID_PROPERTY = CUSTOMER_ID_PROPERTY;
    public static final String USER_EMAIL_PROPERTY = "email";
    public static final String USER_AUTHORITY_PROPERTY = "authority";
    public static final String USER_FIRST_NAME_PROPERTY = "first_name";
    public static final String USER_LAST_NAME_PROPERTY = "last_name";
    public static final String USER_ADDITIONAL_INFO_PROPERTY = ADDITIONAL_INFO_PROPERTY;

    public static final String USER_BY_EMAIL_COLUMN_FAMILY_NAME = "user_by_email";
    public static final String USER_BY_TENANT_AND_SEARCH_TEXT_COLUMN_FAMILY_NAME = "user_by_tenant_and_search_text";
    public static final String USER_BY_CUSTOMER_AND_SEARCH_TEXT_COLUMN_FAMILY_NAME = "user_by_customer_and_search_text";

    /**
     * Cassandra user_credentials constants.
     */
    public static final String USER_CREDENTIALS_COLUMN_FAMILY_NAME = "user_credentials";
    public static final String USER_CREDENTIALS_USER_ID_PROPERTY = USER_ID_PROPERTY;
    public static final String USER_CREDENTIALS_ENABLED_PROPERTY = "enabled";
    public static final String USER_CREDENTIALS_PASSWORD_PROPERTY = "password"; //NOSONAR, the constant used to identify password column name (not password value itself)
    public static final String USER_CREDENTIALS_ACTIVATE_TOKEN_PROPERTY = "activate_token";
    public static final String USER_CREDENTIALS_RESET_TOKEN_PROPERTY = "reset_token";
    public static final String USER_CREDENTIALS_ADDITIONAL_PROPERTY = "additional_info";

    public static final String USER_CREDENTIALS_BY_USER_COLUMN_FAMILY_NAME = "user_credentials_by_user";
    public static final String USER_CREDENTIALS_BY_ACTIVATE_TOKEN_COLUMN_FAMILY_NAME = "user_credentials_by_activate_token";
    public static final String USER_CREDENTIALS_BY_RESET_TOKEN_COLUMN_FAMILY_NAME = "user_credentials_by_reset_token";

    /**
     * User settings constants.
     */
    public static final String USER_SETTINGS_COLUMN_FAMILY_NAME = "user_settings";
    public static final String USER_SETTINGS_USER_ID_PROPERTY = USER_ID_PROPERTY;
    public static final String USER_SETTINGS_SETTINGS = "settings";

    /**
     * Cassandra admin_settings constants.
     */
    public static final String ADMIN_SETTINGS_COLUMN_FAMILY_NAME = "admin_settings";

    public static final String ADMIN_SETTINGS_TENANT_ID_PROPERTY = TENANT_ID_PROPERTY;
    public static final String ADMIN_SETTINGS_KEY_PROPERTY = "key";
    public static final String ADMIN_SETTINGS_JSON_VALUE_PROPERTY = "json_value";

    public static final String ADMIN_SETTINGS_BY_KEY_COLUMN_FAMILY_NAME = "admin_settings_by_key";

    /**
     * Cassandra contact constants.
     */
    public static final String COUNTRY_PROPERTY = "country";
    public static final String STATE_PROPERTY = "state";
    public static final String CITY_PROPERTY = "city";
    public static final String ADDRESS_PROPERTY = "address";
    public static final String ADDRESS2_PROPERTY = "address2";
    public static final String ZIP_PROPERTY = "zip";
    public static final String PHONE_PROPERTY = "phone";
    public static final String EMAIL_PROPERTY = "email";

    /**
     * Cassandra tenant constants.
     */
    public static final String TENANT_COLUMN_FAMILY_NAME = "tenant";
    public static final String TENANT_TITLE_PROPERTY = TITLE_PROPERTY;
    public static final String TENANT_REGION_PROPERTY = "region";
    public static final String TENANT_ADDITIONAL_INFO_PROPERTY = ADDITIONAL_INFO_PROPERTY;
    public static final String TENANT_TENANT_PROFILE_ID_PROPERTY = "tenant_profile_id";

    public static final String TENANT_BY_REGION_AND_SEARCH_TEXT_COLUMN_FAMILY_NAME = "tenant_by_region_and_search_text";

    /**
     * Tenant profile constants.
     */
    public static final String TENANT_PROFILE_COLUMN_FAMILY_NAME = "tenant_profile";
    public static final String TENANT_PROFILE_NAME_PROPERTY = "name";
    public static final String TENANT_PROFILE_PROFILE_DATA_PROPERTY = "profile_data";
    public static final String TENANT_PROFILE_DESCRIPTION_PROPERTY = "description";
    public static final String TENANT_PROFILE_IS_DEFAULT_PROPERTY = "is_default";
    public static final String TENANT_PROFILE_ISOLATED_TB_CORE = "isolated_tb_core";
    public static final String TENANT_PROFILE_ISOLATED_TB_RULE_ENGINE = "isolated_tb_rule_engine";

    /**
     * Cassandra customer constants.
     */
    public static final String CUSTOMER_COLUMN_FAMILY_NAME = "customer";
    public static final String CUSTOMER_TENANT_ID_PROPERTY = TENANT_ID_PROPERTY;
    public static final String CUSTOMER_TITLE_PROPERTY = TITLE_PROPERTY;
    public static final String CUSTOMER_ADDITIONAL_INFO_PROPERTY = ADDITIONAL_INFO_PROPERTY;

    public static final String CUSTOMER_BY_TENANT_AND_SEARCH_TEXT_COLUMN_FAMILY_NAME = "customer_by_tenant_and_search_text";
    public static final String CUSTOMER_BY_TENANT_AND_TITLE_VIEW_NAME = "customer_by_tenant_and_title";

    /**
     * Cassandra device constants.
     */
    public static final String DEVICE_COLUMN_FAMILY_NAME = "device";
    public static final String DEVICE_FAMILY_NAME = "device";
    public static final String DEVICE_TENANT_ID_PROPERTY = TENANT_ID_PROPERTY;
    public static final String DEVICE_CUSTOMER_ID_PROPERTY = CUSTOMER_ID_PROPERTY;
    public static final String DEVICE_NAME_PROPERTY = "name";
    public static final String DEVICE_TYPE_PROPERTY = "type";
    public static final String DEVICE_LABEL_PROPERTY = "label";
    public static final String DEVICE_ADDITIONAL_INFO_PROPERTY = ADDITIONAL_INFO_PROPERTY;
    public static final String DEVICE_DEVICE_PROFILE_ID_PROPERTY = "device_profile_id";
    public static final String DEVICE_DEVICE_DATA_PROPERTY = "device_data";
    public static final String DEVICE_FIRMWARE_ID_PROPERTY = "firmware_id";
    public static final String DEVICE_SOFTWARE_ID_PROPERTY = "software_id";

    public static final String DEVICE_BY_TENANT_AND_SEARCH_TEXT_COLUMN_FAMILY_NAME = "device_by_tenant_and_search_text";
    public static final String DEVICE_BY_TENANT_BY_TYPE_AND_SEARCH_TEXT_COLUMN_FAMILY_NAME = "device_by_tenant_by_type_and_search_text";
    public static final String DEVICE_BY_CUSTOMER_AND_SEARCH_TEXT_COLUMN_FAMILY_NAME = "device_by_customer_and_search_text";
    public static final String DEVICE_BY_CUSTOMER_BY_TYPE_AND_SEARCH_TEXT_COLUMN_FAMILY_NAME = "device_by_customer_by_type_and_search_text";
    public static final String DEVICE_BY_TENANT_AND_NAME_VIEW_NAME = "device_by_tenant_and_name";
    public static final String DEVICE_TYPES_BY_TENANT_VIEW_NAME = "device_types_by_tenant";

    /**
     * Device profile constants.
     */
    public static final String DEVICE_PROFILE_COLUMN_FAMILY_NAME = "device_profile";
    public static final String DEVICE_PROFILE_TENANT_ID_PROPERTY = TENANT_ID_PROPERTY;
    public static final String DEVICE_PROFILE_NAME_PROPERTY = "name";
    public static final String DEVICE_PROFILE_TYPE_PROPERTY = "type";
    public static final String DEVICE_PROFILE_IMAGE_PROPERTY = "image";
    public static final String DEVICE_PROFILE_TRANSPORT_TYPE_PROPERTY = "transport_type";
    public static final String DEVICE_PROFILE_PROVISION_TYPE_PROPERTY = "provision_type";
    public static final String DEVICE_PROFILE_PROFILE_DATA_PROPERTY = "profile_data";
    public static final String DEVICE_PROFILE_DESCRIPTION_PROPERTY = "description";
    public static final String DEVICE_PROFILE_IS_DEFAULT_PROPERTY = "is_default";
    public static final String DEVICE_PROFILE_DEFAULT_RULE_CHAIN_ID_PROPERTY = "default_rule_chain_id";
    public static final String DEVICE_PROFILE_DEFAULT_DASHBOARD_ID_PROPERTY = "default_dashboard_id";
    public static final String DEVICE_PROFILE_DEFAULT_QUEUE_ID_PROPERTY = "default_queue_id";
    public static final String DEVICE_PROFILE_DEFAULT_QUEUE_NAME_PROPERTY = "default_queue_name";
    public static final String DEVICE_PROFILE_PROVISION_DEVICE_KEY = "provision_device_key";
    public static final String DEVICE_PROFILE_FIRMWARE_ID_PROPERTY = "firmware_id";
    public static final String DEVICE_PROFILE_SOFTWARE_ID_PROPERTY = "software_id";
    public static final String DEVICE_PROFILE_DEFAULT_EDGE_RULE_CHAIN_ID_PROPERTY = "default_edge_rule_chain_id";

    /**
     * Asset profile constants.
     */
    public static final String ASSET_PROFILE_COLUMN_FAMILY_NAME = "asset_profile";
    public static final String ASSET_PROFILE_TENANT_ID_PROPERTY = TENANT_ID_PROPERTY;
    public static final String ASSET_PROFILE_NAME_PROPERTY = "name";
    public static final String ASSET_PROFILE_IMAGE_PROPERTY = "image";
    public static final String ASSET_PROFILE_DESCRIPTION_PROPERTY = "description";
    public static final String ASSET_PROFILE_IS_DEFAULT_PROPERTY = "is_default";
    public static final String ASSET_PROFILE_DEFAULT_RULE_CHAIN_ID_PROPERTY = "default_rule_chain_id";
    public static final String ASSET_PROFILE_DEFAULT_DASHBOARD_ID_PROPERTY = "default_dashboard_id";
    public static final String ASSET_PROFILE_DEFAULT_QUEUE_NAME_PROPERTY = "default_queue_name";
    public static final String ASSET_PROFILE_DEFAULT_EDGE_RULE_CHAIN_ID_PROPERTY = "default_edge_rule_chain_id";

    /**
     * Cassandra entityView constants.
     */
    public static final String ENTITY_VIEW_TABLE_FAMILY_NAME = "entity_view";
    public static final String ENTITY_VIEW_ENTITY_ID_PROPERTY = ENTITY_ID_COLUMN;
    public static final String ENTITY_VIEW_TENANT_ID_PROPERTY = TENANT_ID_PROPERTY;
    public static final String ENTITY_VIEW_CUSTOMER_ID_PROPERTY = CUSTOMER_ID_PROPERTY;
    public static final String ENTITY_VIEW_NAME_PROPERTY = DEVICE_NAME_PROPERTY;
    public static final String ENTITY_VIEW_BY_TENANT_AND_CUSTOMER_CF = "entity_view_by_tenant_and_customer";
    public static final String ENTITY_VIEW_BY_TENANT_AND_CUSTOMER_AND_TYPE_CF = "entity_view_by_tenant_and_customer_and_type";
    public static final String ENTITY_VIEW_BY_TENANT_AND_ENTITY_ID_CF = "entity_view_by_tenant_and_entity_id";
    public static final String ENTITY_VIEW_KEYS_PROPERTY = "keys";
    public static final String ENTITY_VIEW_TYPE_PROPERTY = "type";
    public static final String ENTITY_VIEW_START_TS_PROPERTY = "start_ts";
    public static final String ENTITY_VIEW_END_TS_PROPERTY = "end_ts";
    public static final String ENTITY_VIEW_ADDITIONAL_INFO_PROPERTY = ADDITIONAL_INFO_PROPERTY;
    public static final String ENTITY_VIEW_BY_TENANT_AND_SEARCH_TEXT_CF = "entity_view_by_tenant_and_search_text";
    public static final String ENTITY_VIEW_BY_TENANT_BY_TYPE_AND_SEARCH_TEXT_CF = "entity_view_by_tenant_by_type_and_search_text";
    public static final String ENTITY_VIEW_BY_TENANT_AND_NAME = "entity_view_by_tenant_and_name";

    /**
     * Cassandra audit log constants.
     */
    public static final String AUDIT_LOG_COLUMN_FAMILY_NAME = "audit_log";

    public static final String AUDIT_LOG_BY_ENTITY_ID_CF = "audit_log_by_entity_id";
    public static final String AUDIT_LOG_BY_CUSTOMER_ID_CF = "audit_log_by_customer_id";
    public static final String AUDIT_LOG_BY_USER_ID_CF = "audit_log_by_user_id";
    public static final String AUDIT_LOG_BY_TENANT_ID_CF = "audit_log_by_tenant_id";
    public static final String AUDIT_LOG_BY_TENANT_ID_PARTITIONS_CF = "audit_log_by_tenant_id_partitions";

    public static final String AUDIT_LOG_ID_PROPERTY = ID_PROPERTY;
    public static final String AUDIT_LOG_TENANT_ID_PROPERTY = TENANT_ID_PROPERTY;
    public static final String AUDIT_LOG_CUSTOMER_ID_PROPERTY = CUSTOMER_ID_PROPERTY;
    public static final String AUDIT_LOG_ENTITY_TYPE_PROPERTY = ENTITY_TYPE_PROPERTY;
    public static final String AUDIT_LOG_ENTITY_ID_PROPERTY = ENTITY_ID_COLUMN;
    public static final String AUDIT_LOG_ENTITY_NAME_PROPERTY = "entity_name";
    public static final String AUDIT_LOG_USER_ID_PROPERTY = USER_ID_PROPERTY;
    public static final String AUDIT_LOG_PARTITION_PROPERTY = "partition";
    public static final String AUDIT_LOG_USER_NAME_PROPERTY = "user_name";
    public static final String AUDIT_LOG_ACTION_TYPE_PROPERTY = "action_type";
    public static final String AUDIT_LOG_ACTION_DATA_PROPERTY = "action_data";
    public static final String AUDIT_LOG_ACTION_STATUS_PROPERTY = "action_status";
    public static final String AUDIT_LOG_ACTION_FAILURE_DETAILS_PROPERTY = "action_failure_details";

    /**
     * Cassandra asset constants.
     */
    public static final String ASSET_COLUMN_FAMILY_NAME = "asset";
    public static final String ASSET_TENANT_ID_PROPERTY = TENANT_ID_PROPERTY;
    public static final String ASSET_CUSTOMER_ID_PROPERTY = CUSTOMER_ID_PROPERTY;
    public static final String ASSET_NAME_PROPERTY = "name";
    public static final String ASSET_TYPE_PROPERTY = "type";
    public static final String ASSET_LABEL_PROPERTY = "label";
    public static final String ASSET_ADDITIONAL_INFO_PROPERTY = ADDITIONAL_INFO_PROPERTY;

    public static final String ASSET_ASSET_PROFILE_ID_PROPERTY = "asset_profile_id";

    public static final String ASSET_BY_TENANT_AND_SEARCH_TEXT_COLUMN_FAMILY_NAME = "asset_by_tenant_and_search_text";
    public static final String ASSET_BY_TENANT_BY_TYPE_AND_SEARCH_TEXT_COLUMN_FAMILY_NAME = "asset_by_tenant_by_type_and_search_text";
    public static final String ASSET_BY_CUSTOMER_AND_SEARCH_TEXT_COLUMN_FAMILY_NAME = "asset_by_customer_and_search_text";
    public static final String ASSET_BY_CUSTOMER_BY_TYPE_AND_SEARCH_TEXT_COLUMN_FAMILY_NAME = "asset_by_customer_by_type_and_search_text";
    public static final String ASSET_BY_TENANT_AND_NAME_VIEW_NAME = "asset_by_tenant_and_name";
    public static final String ASSET_TYPES_BY_TENANT_VIEW_NAME = "asset_types_by_tenant";

    /**
     * Cassandra entity_subtype constants.
     */
    public static final String ENTITY_SUBTYPE_COLUMN_FAMILY_NAME = "entity_subtype";
    public static final String ENTITY_SUBTYPE_TENANT_ID_PROPERTY = TENANT_ID_PROPERTY;
    public static final String ENTITY_SUBTYPE_ENTITY_TYPE_PROPERTY = ENTITY_TYPE_PROPERTY;
    public static final String ENTITY_SUBTYPE_TYPE_PROPERTY = "type";

    /**
     * Cassandra alarm constants.
     */
    public static final String ENTITY_ALARM_COLUMN_FAMILY_NAME = "entity_alarm";
    public static final String ALARM_COLUMN_FAMILY_NAME = "alarm";
    public static final String ALARM_VIEW_NAME = "alarm_info";
    public static final String ALARM_TENANT_ID_PROPERTY = TENANT_ID_PROPERTY;
    public static final String ALARM_CUSTOMER_ID_PROPERTY = CUSTOMER_ID_PROPERTY;
    public static final String ALARM_TYPE_PROPERTY = "type";
    public static final String ALARM_DETAILS_PROPERTY = ADDITIONAL_INFO_PROPERTY;
    public static final String ALARM_STATUS_PROPERTY = "status";
    public static final String ALARM_ORIGINATOR_ID_PROPERTY = "originator_id";
    public static final String ALARM_ORIGINATOR_NAME_PROPERTY = "originator_name";
    public static final String ALARM_ORIGINATOR_LABEL_PROPERTY = "originator_label";
    public static final String ALARM_ORIGINATOR_TYPE_PROPERTY = "originator_type";
    public static final String ALARM_SEVERITY_PROPERTY = "severity";
    public static final String ALARM_ASSIGNEE_ID_PROPERTY = "assignee_id";
    public static final String ALARM_ASSIGNEE_FIRST_NAME_PROPERTY = "assignee_first_name";
    public static final String ALARM_ASSIGNEE_LAST_NAME_PROPERTY = "assignee_last_name";
    public static final String ALARM_ASSIGNEE_EMAIL_PROPERTY = "assignee_email";
    public static final String ALARM_START_TS_PROPERTY = "start_ts";
    public static final String ALARM_END_TS_PROPERTY = "end_ts";
    public static final String ALARM_ACKNOWLEDGED_PROPERTY = "acknowledged";
    public static final String ALARM_ACK_TS_PROPERTY = "ack_ts";
    public static final String ALARM_CLEARED_PROPERTY = "cleared";
    public static final String ALARM_CLEAR_TS_PROPERTY = "clear_ts";
    public static final String ALARM_ASSIGN_TS_PROPERTY = "assign_ts";
    public static final String ALARM_PROPAGATE_PROPERTY = "propagate";
    public static final String ALARM_PROPAGATE_TO_OWNER_PROPERTY = "propagate_to_owner";
    public static final String ALARM_PROPAGATE_TO_TENANT_PROPERTY = "propagate_to_tenant";
    public static final String ALARM_PROPAGATE_RELATION_TYPES = "propagate_relation_types";

    public static final String ALARM_OPERATION_RESULT_PROPERTY = "operation_result";

    public static final String ALARM_BY_ID_VIEW_NAME = "alarm_by_id";

    public static final String ALARM_COMMENT_TENANT_ID_PROPERTY = TENANT_ID_PROPERTY;
    public static final String ALARM_COMMENT_CUSTOMER_ID_PROPERTY = CUSTOMER_ID_PROPERTY;
    public static final String ALARM_COMMENT_COLUMN_FAMILY_NAME = "alarm_comment";
    public static final String ALARM_COMMENT_ALARM_ID = "alarm_id";
    public static final String ALARM_COMMENT_USER_ID = USER_ID_PROPERTY;
    public static final String ALARM_COMMENT_TYPE = "type";
    public static final String ALARM_COMMENT_COMMENT = "comment";

    /**
     * Cassandra entity relation constants.
     */
    public static final String RELATION_COLUMN_FAMILY_NAME = "relation";
    public static final String RELATION_FROM_ID_PROPERTY = "from_id";
    public static final String RELATION_FROM_TYPE_PROPERTY = "from_type";
    public static final String RELATION_TO_ID_PROPERTY = "to_id";
    public static final String RELATION_TO_TYPE_PROPERTY = "to_type";
    public static final String RELATION_TYPE_PROPERTY = "relation_type";
    public static final String RELATION_TYPE_GROUP_PROPERTY = "relation_type_group";

    public static final String RELATION_BY_TYPE_AND_CHILD_TYPE_VIEW_NAME = "relation_by_type_and_child_type";
    public static final String RELATION_REVERSE_VIEW_NAME = "reverse_relation";


    /**
     * Cassandra device_credentials constants.
     */
    public static final String DEVICE_CREDENTIALS_COLUMN_FAMILY_NAME = "device_credentials";
    public static final String DEVICE_CREDENTIALS_DEVICE_ID_PROPERTY = DEVICE_ID_PROPERTY;
    public static final String DEVICE_CREDENTIALS_CREDENTIALS_TYPE_PROPERTY = "credentials_type";
    public static final String DEVICE_CREDENTIALS_CREDENTIALS_ID_PROPERTY = "credentials_id";
    public static final String DEVICE_CREDENTIALS_CREDENTIALS_VALUE_PROPERTY = "credentials_value";

    public static final String DEVICE_CREDENTIALS_BY_DEVICE_COLUMN_FAMILY_NAME = "device_credentials_by_device";
    public static final String DEVICE_CREDENTIALS_BY_CREDENTIALS_ID_COLUMN_FAMILY_NAME = "device_credentials_by_credentials_id";

    /**
     * Cassandra widgets_bundle constants.
     */
    public static final String WIDGETS_BUNDLE_COLUMN_FAMILY_NAME = "widgets_bundle";
    public static final String WIDGETS_BUNDLE_TENANT_ID_PROPERTY = TENANT_ID_PROPERTY;
    public static final String WIDGETS_BUNDLE_ALIAS_PROPERTY = ALIAS_PROPERTY;
    public static final String WIDGETS_BUNDLE_TITLE_PROPERTY = TITLE_PROPERTY;
    public static final String WIDGETS_BUNDLE_IMAGE_PROPERTY = "image";
    public static final String WIDGETS_BUNDLE_DESCRIPTION = "description";

    public static final String WIDGETS_BUNDLE_BY_TENANT_AND_SEARCH_TEXT_COLUMN_FAMILY_NAME = "widgets_bundle_by_tenant_and_search_text";
    public static final String WIDGETS_BUNDLE_BY_TENANT_AND_ALIAS_COLUMN_FAMILY_NAME = "widgets_bundle_by_tenant_and_alias";

    /**
     * Cassandra widget_type constants.
     */
    public static final String WIDGET_TYPE_COLUMN_FAMILY_NAME = "widget_type";
    public static final String WIDGET_TYPE_TENANT_ID_PROPERTY = TENANT_ID_PROPERTY;
    public static final String WIDGET_TYPE_BUNDLE_ALIAS_PROPERTY = "bundle_alias";
    public static final String WIDGET_TYPE_ALIAS_PROPERTY = ALIAS_PROPERTY;
    public static final String WIDGET_TYPE_NAME_PROPERTY = "name";
    public static final String WIDGET_TYPE_IMAGE_PROPERTY = "image";
    public static final String WIDGET_TYPE_DESCRIPTION_PROPERTY = "description";
    public static final String WIDGET_TYPE_DESCRIPTOR_PROPERTY = "descriptor";

    public static final String WIDGET_TYPE_BY_TENANT_AND_ALIASES_COLUMN_FAMILY_NAME = "widget_type_by_tenant_and_aliases";

    /**
     * Cassandra dashboard constants.
     */
    public static final String DASHBOARD_COLUMN_FAMILY_NAME = "dashboard";
    public static final String DASHBOARD_TENANT_ID_PROPERTY = TENANT_ID_PROPERTY;
    public static final String DASHBOARD_TITLE_PROPERTY = TITLE_PROPERTY;
    public static final String DASHBOARD_IMAGE_PROPERTY = "image";
    public static final String DASHBOARD_CONFIGURATION_PROPERTY = "configuration";
    public static final String DASHBOARD_ASSIGNED_CUSTOMERS_PROPERTY = "assigned_customers";
    public static final String DASHBOARD_MOBILE_HIDE_PROPERTY = "mobile_hide";
    public static final String DASHBOARD_MOBILE_ORDER_PROPERTY = "mobile_order";

    public static final String DASHBOARD_BY_TENANT_AND_SEARCH_TEXT_COLUMN_FAMILY_NAME = "dashboard_by_tenant_and_search_text";

    /**
     * Cassandra plugin component metadata constants.
     */
    public static final String COMPONENT_DESCRIPTOR_COLUMN_FAMILY_NAME = "component_descriptor";
    public static final String COMPONENT_DESCRIPTOR_TYPE_PROPERTY = "type";
    public static final String COMPONENT_DESCRIPTOR_SCOPE_PROPERTY = "scope";
    public static final String COMPONENT_DESCRIPTOR_NAME_PROPERTY = "name";
    public static final String COMPONENT_DESCRIPTOR_CLASS_PROPERTY = "clazz";
    public static final String COMPONENT_DESCRIPTOR_CONFIGURATION_DESCRIPTOR_PROPERTY = "configuration_descriptor";
    public static final String COMPONENT_DESCRIPTOR_ACTIONS_PROPERTY = "actions";

    public static final String COMPONENT_DESCRIPTOR_BY_TYPE_AND_SEARCH_TEXT_COLUMN_FAMILY_NAME = "component_desc_by_type_search_text";
    public static final String COMPONENT_DESCRIPTOR_BY_SCOPE_TYPE_AND_SEARCH_TEXT_COLUMN_FAMILY_NAME = "component_desc_by_scope_type_search_text";
    public static final String COMPONENT_DESCRIPTOR_BY_ID = "component_desc_by_id";

    /**
     * Cassandra event constants.
     */
    public static final String ERROR_EVENT_TABLE_NAME = "error_event";
    public static final String LC_EVENT_TABLE_NAME = "lc_event";
    public static final String STATS_EVENT_TABLE_NAME = "stats_event";
    public static final String RULE_NODE_DEBUG_EVENT_TABLE_NAME = "rule_node_debug_event";
    public static final String RULE_CHAIN_DEBUG_EVENT_TABLE_NAME = "rule_chain_debug_event";

    public static final String EVENT_TENANT_ID_PROPERTY = TENANT_ID_PROPERTY;
    public static final String EVENT_SERVICE_ID_PROPERTY = "service_id";
    public static final String EVENT_ENTITY_ID_PROPERTY = "entity_id";
    public static final String EVENT_BODY_PROPERTY = "body";

    public static final String EVENT_MESSAGES_PROCESSED_COLUMN_NAME = "e_messages_processed";
    public static final String EVENT_ERRORS_OCCURRED_COLUMN_NAME = "e_errors_occurred";

    public static final String EVENT_METHOD_COLUMN_NAME = "e_method";

    public static final String EVENT_TYPE_COLUMN_NAME = "e_type";
    public static final String EVENT_ERROR_COLUMN_NAME = "e_error";
    public static final String EVENT_SUCCESS_COLUMN_NAME = "e_success";

    public static final String EVENT_ENTITY_ID_COLUMN_NAME = "e_entity_id";
    public static final String EVENT_ENTITY_TYPE_COLUMN_NAME = "e_entity_type";
    public static final String EVENT_MSG_ID_COLUMN_NAME = "e_msg_id";
    public static final String EVENT_MSG_TYPE_COLUMN_NAME = "e_msg_type";
    public static final String EVENT_DATA_TYPE_COLUMN_NAME = "e_data_type";
    public static final String EVENT_RELATION_TYPE_COLUMN_NAME = "e_relation_type";
    public static final String EVENT_DATA_COLUMN_NAME = "e_data";
    public static final String EVENT_METADATA_COLUMN_NAME = "e_metadata";
    public static final String EVENT_MESSAGE_COLUMN_NAME = "e_message";

    public static final String DEBUG_MODE = "debug_mode";

    /**
     * Cassandra rule chain constants.
     */
    public static final String RULE_CHAIN_COLUMN_FAMILY_NAME = "rule_chain";
    public static final String RULE_CHAIN_TENANT_ID_PROPERTY = TENANT_ID_PROPERTY;
    public static final String RULE_CHAIN_NAME_PROPERTY = "name";
    public static final String RULE_CHAIN_TYPE_PROPERTY = "type";
    public static final String RULE_CHAIN_FIRST_RULE_NODE_ID_PROPERTY = "first_rule_node_id";
    public static final String RULE_CHAIN_ROOT_PROPERTY = "root";
    public static final String RULE_CHAIN_CONFIGURATION_PROPERTY = "configuration";

    public static final String RULE_CHAIN_BY_TENANT_AND_SEARCH_TEXT_COLUMN_FAMILY_NAME = "rule_chain_by_tenant_and_search_text";
    public static final String RULE_CHAIN_BY_TENANT_BY_TYPE_AND_SEARCH_TEXT_COLUMN_FAMILY_NAME = "rule_chain_by_tenant_by_type_and_search_text";

    /**
     * Cassandra rule node constants.
     */
    public static final String RULE_NODE_COLUMN_FAMILY_NAME = "rule_node";
    public static final String RULE_NODE_CHAIN_ID_PROPERTY = "rule_chain_id";
    public static final String RULE_NODE_TYPE_PROPERTY = "type";
    public static final String RULE_NODE_NAME_PROPERTY = "name";
    public static final String RULE_NODE_CONFIGURATION_PROPERTY = "configuration";

    /**
     * Rule node state constants.
     */
    public static final String RULE_NODE_STATE_TABLE_NAME = "rule_node_state";
    public static final String RULE_NODE_STATE_NODE_ID_PROPERTY = "rule_node_id";
    public static final String RULE_NODE_STATE_ENTITY_TYPE_PROPERTY = "entity_type";
    public static final String RULE_NODE_STATE_ENTITY_ID_PROPERTY = "entity_id";
    public static final String RULE_NODE_STATE_DATA_PROPERTY = "state_data";

    /**
     * OAuth2 client registration constants.
     */

    public static final String OAUTH2_PARAMS_COLUMN_FAMILY_NAME = "oauth2_params";
    public static final String OAUTH2_PARAMS_ENABLED_PROPERTY = "enabled";
    public static final String OAUTH2_PARAMS_TENANT_ID_PROPERTY = TENANT_ID_PROPERTY;

    public static final String OAUTH2_REGISTRATION_COLUMN_FAMILY_NAME = "oauth2_registration";
    public static final String OAUTH2_DOMAIN_COLUMN_FAMILY_NAME = "oauth2_domain";
    public static final String OAUTH2_MOBILE_COLUMN_FAMILY_NAME = "oauth2_mobile";
    public static final String OAUTH2_PARAMS_ID_PROPERTY = "oauth2_params_id";
    public static final String OAUTH2_PKG_NAME_PROPERTY = "pkg_name";
    public static final String OAUTH2_APP_SECRET_PROPERTY = "app_secret";

    public static final String OAUTH2_CLIENT_REGISTRATION_INFO_COLUMN_FAMILY_NAME = "oauth2_client_registration_info";
    public static final String OAUTH2_CLIENT_REGISTRATION_COLUMN_FAMILY_NAME = "oauth2_client_registration";
    public static final String OAUTH2_CLIENT_REGISTRATION_TEMPLATE_COLUMN_FAMILY_NAME = "oauth2_client_registration_template";
    public static final String OAUTH2_ENABLED_PROPERTY = "enabled";
    public static final String OAUTH2_TEMPLATE_PROVIDER_ID_PROPERTY = "provider_id";
    public static final String OAUTH2_CLIENT_REGISTRATION_INFO_ID_PROPERTY = "client_registration_info_id";
    public static final String OAUTH2_DOMAIN_NAME_PROPERTY = "domain_name";
    public static final String OAUTH2_DOMAIN_SCHEME_PROPERTY = "domain_scheme";
    public static final String OAUTH2_CLIENT_ID_PROPERTY = "client_id";
    public static final String OAUTH2_CLIENT_SECRET_PROPERTY = "client_secret";
    public static final String OAUTH2_AUTHORIZATION_URI_PROPERTY = "authorization_uri";
    public static final String OAUTH2_TOKEN_URI_PROPERTY = "token_uri";
    public static final String OAUTH2_SCOPE_PROPERTY = "scope";
    public static final String OAUTH2_PLATFORMS_PROPERTY = "platforms";
    public static final String OAUTH2_USER_INFO_URI_PROPERTY = "user_info_uri";
    public static final String OAUTH2_USER_NAME_ATTRIBUTE_NAME_PROPERTY = "user_name_attribute_name";
    public static final String OAUTH2_JWK_SET_URI_PROPERTY = "jwk_set_uri";
    public static final String OAUTH2_CLIENT_AUTHENTICATION_METHOD_PROPERTY = "client_authentication_method";
    public static final String OAUTH2_LOGIN_BUTTON_LABEL_PROPERTY = "login_button_label";
    public static final String OAUTH2_LOGIN_BUTTON_ICON_PROPERTY = "login_button_icon";
    public static final String OAUTH2_ALLOW_USER_CREATION_PROPERTY = "allow_user_creation";
    public static final String OAUTH2_ACTIVATE_USER_PROPERTY = "activate_user";
    public static final String OAUTH2_MAPPER_TYPE_PROPERTY = "type";
    public static final String OAUTH2_EMAIL_ATTRIBUTE_KEY_PROPERTY = "basic_email_attribute_key";
    public static final String OAUTH2_FIRST_NAME_ATTRIBUTE_KEY_PROPERTY = "basic_first_name_attribute_key";
    public static final String OAUTH2_LAST_NAME_ATTRIBUTE_KEY_PROPERTY = "basic_last_name_attribute_key";
    public static final String OAUTH2_TENANT_NAME_STRATEGY_PROPERTY = "basic_tenant_name_strategy";
    public static final String OAUTH2_TENANT_NAME_PATTERN_PROPERTY = "basic_tenant_name_pattern";
    public static final String OAUTH2_CUSTOMER_NAME_PATTERN_PROPERTY = "basic_customer_name_pattern";
    public static final String OAUTH2_DEFAULT_DASHBOARD_NAME_PROPERTY = "basic_default_dashboard_name";
    public static final String OAUTH2_ALWAYS_FULL_SCREEN_PROPERTY = "basic_always_full_screen";
    public static final String OAUTH2_MAPPER_URL_PROPERTY = "custom_url";
    public static final String OAUTH2_MAPPER_USERNAME_PROPERTY = "custom_username";
    public static final String OAUTH2_MAPPER_PASSWORD_PROPERTY = "custom_password";
    public static final String OAUTH2_MAPPER_SEND_TOKEN_PROPERTY = "custom_send_token";
    public static final String OAUTH2_TEMPLATE_COMMENT_PROPERTY = "comment";
    public static final String OAUTH2_ADDITIONAL_INFO_PROPERTY = ADDITIONAL_INFO_PROPERTY;
    public static final String OAUTH2_TEMPLATE_ADDITIONAL_INFO_PROPERTY = ADDITIONAL_INFO_PROPERTY;
    public static final String OAUTH2_TEMPLATE_LOGIN_BUTTON_ICON_PROPERTY = OAUTH2_LOGIN_BUTTON_ICON_PROPERTY;
    public static final String OAUTH2_TEMPLATE_LOGIN_BUTTON_LABEL_PROPERTY = OAUTH2_LOGIN_BUTTON_LABEL_PROPERTY;
    public static final String OAUTH2_TEMPLATE_HELP_LINK_PROPERTY = "help_link";

    /**
     * Usage Record constants.
     */
    public static final String API_USAGE_STATE_TABLE_NAME = "api_usage_state";
    public static final String API_USAGE_STATE_TENANT_ID_COLUMN = TENANT_ID_PROPERTY;
    public static final String API_USAGE_STATE_ENTITY_TYPE_COLUMN = ENTITY_TYPE_COLUMN;
    public static final String API_USAGE_STATE_ENTITY_ID_COLUMN = ENTITY_ID_COLUMN;
    public static final String API_USAGE_STATE_TRANSPORT_COLUMN = "transport";
    public static final String API_USAGE_STATE_DB_STORAGE_COLUMN = "db_storage";
    public static final String API_USAGE_STATE_RE_EXEC_COLUMN = "re_exec";
    public static final String API_USAGE_STATE_JS_EXEC_COLUMN = "js_exec";
    public static final String API_USAGE_STATE_EMAIL_EXEC_COLUMN = "email_exec";
    public static final String API_USAGE_STATE_SMS_EXEC_COLUMN = "sms_exec";
    public static final String API_USAGE_STATE_ALARM_EXEC_COLUMN = "alarm_exec";

    /**
     * Resource constants.
     */
    public static final String RESOURCE_TABLE_NAME = "resource";
    public static final String RESOURCE_TENANT_ID_COLUMN = TENANT_ID_COLUMN;
    public static final String RESOURCE_TYPE_COLUMN = "resource_type";
    public static final String RESOURCE_KEY_COLUMN = "resource_key";
    public static final String RESOURCE_TITLE_COLUMN = TITLE_PROPERTY;
    public static final String RESOURCE_FILE_NAME_COLUMN = "file_name";
    public static final String RESOURCE_DATA_COLUMN = "data";

    /**
     * Ota Package constants.
     */
    public static final String OTA_PACKAGE_TABLE_NAME = "ota_package";
    public static final String OTA_PACKAGE_TENANT_ID_COLUMN = TENANT_ID_COLUMN;
    public static final String OTA_PACKAGE_DEVICE_PROFILE_ID_COLUMN = "device_profile_id";
    public static final String OTA_PACKAGE_TYPE_COLUMN = "type";
    public static final String OTA_PACKAGE_TILE_COLUMN = TITLE_PROPERTY;
    public static final String OTA_PACKAGE_VERSION_COLUMN = "version";
    public static final String OTA_PACKAGE_TAG_COLUMN = "tag";
    public static final String OTA_PACKAGE_URL_COLUMN = "url";
    public static final String OTA_PACKAGE_FILE_NAME_COLUMN = "file_name";
    public static final String OTA_PACKAGE_CONTENT_TYPE_COLUMN = "content_type";
    public static final String OTA_PACKAGE_CHECKSUM_ALGORITHM_COLUMN = "checksum_algorithm";
    public static final String OTA_PACKAGE_CHECKSUM_COLUMN = "checksum";
    public static final String OTA_PACKAGE_DATA_COLUMN = "data";
    public static final String OTA_PACKAGE_DATA_SIZE_COLUMN = "data_size";
    public static final String OTA_PACKAGE_ADDITIONAL_INFO_COLUMN = ADDITIONAL_INFO_PROPERTY;

    /**
     * Persisted RPC constants.
     */
    public static final String RPC_TABLE_NAME = "rpc";
    public static final String RPC_TENANT_ID_COLUMN = TENANT_ID_COLUMN;
    public static final String RPC_DEVICE_ID = "device_id";
    public static final String RPC_EXPIRATION_TIME = "expiration_time";
    public static final String RPC_REQUEST = "request";
    public static final String RPC_RESPONSE = "response";
    public static final String RPC_STATUS = "status";
    public static final String RPC_ADDITIONAL_INFO = ADDITIONAL_INFO_PROPERTY;

    /**
     * Edge constants.
     */
    public static final String EDGE_COLUMN_FAMILY_NAME = "edge";
    public static final String EDGE_TENANT_ID_PROPERTY = TENANT_ID_PROPERTY;
    public static final String EDGE_CUSTOMER_ID_PROPERTY = CUSTOMER_ID_PROPERTY;
    public static final String EDGE_ROOT_RULE_CHAIN_ID_PROPERTY = "root_rule_chain_id";
    public static final String EDGE_NAME_PROPERTY = "name";
    public static final String EDGE_LABEL_PROPERTY = "label";
    public static final String EDGE_TYPE_PROPERTY = "type";
    public static final String EDGE_ADDITIONAL_INFO_PROPERTY = ADDITIONAL_INFO_PROPERTY;
    public static final String EDGE_BY_TENANT_AND_SEARCH_TEXT_COLUMN_FAMILY_NAME = "edge_by_tenant_and_search_text";
    public static final String EDGE_BY_TENANT_BY_TYPE_AND_SEARCH_TEXT_COLUMN_FAMILY_NAME = "edge_by_tenant_by_type_and_search_text";
    public static final String EDGE_BY_CUSTOMER_AND_SEARCH_TEXT_COLUMN_FAMILY_NAME = "edge_by_customer_and_search_text";
    public static final String EDGE_BY_CUSTOMER_BY_TYPE_AND_SEARCH_TEXT_COLUMN_FAMILY_NAME = "edge_by_customer_by_type_and_search_text";
    public static final String EDGE_BY_TENANT_AND_NAME_VIEW_NAME = "edge_by_tenant_and_name";
    public static final String EDGE_BY_ROUTING_KEY_VIEW_NAME = "edge_by_routing_key";

    public static final String EDGE_ROUTING_KEY_PROPERTY = "routing_key";
    public static final String EDGE_SECRET_PROPERTY = "secret";

    /**
     * Edge queue constants.
     */
    public static final String EDGE_EVENT_COLUMN_FAMILY_NAME = "edge_event";
    public static final String EDGE_EVENT_TENANT_ID_PROPERTY = TENANT_ID_PROPERTY;
    public static final String EDGE_EVENT_EDGE_ID_PROPERTY = "edge_id";
    public static final String EDGE_EVENT_TYPE_PROPERTY = "edge_event_type";
    public static final String EDGE_EVENT_ACTION_PROPERTY = "edge_event_action";
    public static final String EDGE_EVENT_UID_PROPERTY = "edge_event_uid";
    public static final String EDGE_EVENT_ENTITY_ID_PROPERTY = "entity_id";
    public static final String EDGE_EVENT_BODY_PROPERTY = "body";

    public static final String EDGE_EVENT_BY_ID_VIEW_NAME = "edge_event_by_id";

    public static final String EXTERNAL_ID_PROPERTY = "external_id";

    /**
     * User auth settings constants.
     * */
    public static final String USER_AUTH_SETTINGS_COLUMN_FAMILY_NAME = "user_auth_settings";
    public static final String USER_AUTH_SETTINGS_USER_ID_PROPERTY = USER_ID_PROPERTY;
    public static final String USER_AUTH_SETTINGS_TWO_FA_SETTINGS = "two_fa_settings";

    /**
     * Cassandra attributes and timeseries constants.
     */
    public static final String ATTRIBUTES_KV_CF = "attributes_kv_cf";
    public static final String TS_KV_CF = "ts_kv_cf";
    public static final String TS_KV_PARTITIONS_CF = "ts_kv_partitions_cf";
    public static final String TS_KV_LATEST_CF = "ts_kv_latest_cf";

    public static final String PARTITION_COLUMN = "partition";
    public static final String KEY_COLUMN = "key";
    public static final String KEY_ID_COLUMN = "key_id";
    public static final String TS_COLUMN = "ts";

    /**
     * Main names of cassandra key-value columns storage.
     */
    public static final String BOOLEAN_VALUE_COLUMN = "bool_v";
    public static final String STRING_VALUE_COLUMN = "str_v";
    public static final String LONG_VALUE_COLUMN = "long_v";
    public static final String DOUBLE_VALUE_COLUMN = "dbl_v";
    public static final String JSON_VALUE_COLUMN = "json_v";

    /**
     * Queue constants.
     */

    public static final String QUEUE_TENANT_ID_PROPERTY = TENANT_ID_PROPERTY;
    public static final String QUEUE_NAME_PROPERTY = "name";
    public static final String QUEUE_TOPIC_PROPERTY = "topic";
    public static final String QUEUE_POLL_INTERVAL_PROPERTY = "poll_interval";
    public static final String QUEUE_PARTITIONS_PROPERTY = "partitions";
    public static final String QUEUE_CONSUMER_PER_PARTITION = "consumer_per_partition";
    public static final String QUEUE_PACK_PROCESSING_TIMEOUT_PROPERTY = "pack_processing_timeout";
    public static final String QUEUE_SUBMIT_STRATEGY_PROPERTY = "submit_strategy";
    public static final String QUEUE_PROCESSING_STRATEGY_PROPERTY = "processing_strategy";
    public static final String QUEUE_COLUMN_FAMILY_NAME = "queue";
    public static final String QUEUE_ADDITIONAL_INFO_PROPERTY = ADDITIONAL_INFO_PROPERTY;


    /**
<<<<<<< HEAD
     * Entity statistics constants
     */
    public static final String ENTITY_STATISTICS_COLUMN_FAMILY_NAME = "entity_statistics";
    public static final String ENTITY_STATISTICS_LATEST_VALUE_PROPERTY = "latest_value";
    public static final String ENTITY_STATISTICS_TS_PROPERTY = "ts";
=======
     * Notification constants
     * */

    public static final String NOTIFICATION_TARGET_TABLE_NAME = "notification_target";
    public static final String NOTIFICATION_TARGET_CONFIGURATION_PROPERTY = "configuration";

    public static final String NOTIFICATION_TABLE_NAME = "notification";
    public static final String NOTIFICATION_REQUEST_ID_PROPERTY = "request_id";
    public static final String NOTIFICATION_RECIPIENT_ID_PROPERTY = "recipient_id";
    public static final String NOTIFICATION_TYPE_PROPERTY = "type";
    public static final String NOTIFICATION_SUBJECT_PROPERTY = "subject";
    public static final String NOTIFICATION_TEXT_PROPERTY = "body";
    public static final String NOTIFICATION_ADDITIONAL_CONFIG_PROPERTY = "additional_config";
    public static final String NOTIFICATION_STATUS_PROPERTY = "status";

    public static final String NOTIFICATION_REQUEST_TABLE_NAME = "notification_request";
    public static final String NOTIFICATION_REQUEST_TARGETS_PROPERTY = "targets";
    public static final String NOTIFICATION_REQUEST_TEMPLATE_ID_PROPERTY = "template_id";
    public static final String NOTIFICATION_REQUEST_TEMPLATE_PROPERTY = "template";
    public static final String NOTIFICATION_REQUEST_INFO_PROPERTY = "info";
    public static final String NOTIFICATION_REQUEST_ORIGINATOR_ENTITY_ID_PROPERTY = "originator_entity_id";
    public static final String NOTIFICATION_REQUEST_ORIGINATOR_ENTITY_TYPE_PROPERTY = "originator_entity_type";
    public static final String NOTIFICATION_REQUEST_ADDITIONAL_CONFIG_PROPERTY = "additional_config";
    public static final String NOTIFICATION_REQUEST_STATUS_PROPERTY = "status";
    public static final String NOTIFICATION_REQUEST_RULE_ID_PROPERTY = "rule_id";
    public static final String NOTIFICATION_REQUEST_STATS_PROPERTY = "stats";

    public static final String NOTIFICATION_RULE_TABLE_NAME = "notification_rule";
    public static final String NOTIFICATION_RULE_TEMPLATE_ID_PROPERTY = "template_id";
    public static final String NOTIFICATION_RULE_TRIGGER_TYPE_PROPERTY = "trigger_type";
    public static final String NOTIFICATION_RULE_TRIGGER_CONFIG_PROPERTY = "trigger_config";
    public static final String NOTIFICATION_RULE_RECIPIENTS_CONFIG_PROPERTY = "recipients_config";
    public static final String NOTIFICATION_RULE_ADDITIONAL_CONFIG_PROPERTY = "additional_config";

    public static final String NOTIFICATION_TEMPLATE_TABLE_NAME = "notification_template";
    public static final String NOTIFICATION_TEMPLATE_NOTIFICATION_TYPE_PROPERTY = "notification_type";
    public static final String NOTIFICATION_TEMPLATE_CONFIGURATION_PROPERTY = "configuration";
>>>>>>> d102e894

    protected static final String[] NONE_AGGREGATION_COLUMNS = new String[]{LONG_VALUE_COLUMN, DOUBLE_VALUE_COLUMN, BOOLEAN_VALUE_COLUMN, STRING_VALUE_COLUMN, JSON_VALUE_COLUMN, KEY_COLUMN, TS_COLUMN};

    protected static final String[] COUNT_AGGREGATION_COLUMNS = new String[]{count(LONG_VALUE_COLUMN), count(DOUBLE_VALUE_COLUMN), count(BOOLEAN_VALUE_COLUMN), count(STRING_VALUE_COLUMN), count(JSON_VALUE_COLUMN), max(TS_COLUMN)};

    protected static final String[] MIN_AGGREGATION_COLUMNS =
            ArrayUtils.addAll(COUNT_AGGREGATION_COLUMNS, new String[]{min(LONG_VALUE_COLUMN), min(DOUBLE_VALUE_COLUMN), min(BOOLEAN_VALUE_COLUMN), min(STRING_VALUE_COLUMN), min(JSON_VALUE_COLUMN)});
    protected static final String[] MAX_AGGREGATION_COLUMNS =
            ArrayUtils.addAll(COUNT_AGGREGATION_COLUMNS, new String[]{max(LONG_VALUE_COLUMN), max(DOUBLE_VALUE_COLUMN), max(BOOLEAN_VALUE_COLUMN), max(STRING_VALUE_COLUMN), max(JSON_VALUE_COLUMN)});
    protected static final String[] SUM_AGGREGATION_COLUMNS =
            ArrayUtils.addAll(COUNT_AGGREGATION_COLUMNS, new String[]{sum(LONG_VALUE_COLUMN), sum(DOUBLE_VALUE_COLUMN)});
    protected static final String[] AVG_AGGREGATION_COLUMNS = SUM_AGGREGATION_COLUMNS;

    public static String min(String s) {
        return "min(" + s + ")";
    }

    public static String max(String s) {
        return "max(" + s + ")";
    }

    public static String sum(String s) {
        return "sum(" + s + ")";
    }

    public static String count(String s) {
        return "count(" + s + ")";
    }

    public static String[] getFetchColumnNames(Aggregation aggregation) {
        switch (aggregation) {
            case NONE:
                return NONE_AGGREGATION_COLUMNS;
            case MIN:
                return MIN_AGGREGATION_COLUMNS;
            case MAX:
                return MAX_AGGREGATION_COLUMNS;
            case SUM:
                return SUM_AGGREGATION_COLUMNS;
            case COUNT:
                return COUNT_AGGREGATION_COLUMNS;
            case AVG:
                return AVG_AGGREGATION_COLUMNS;
            default:
                throw new RuntimeException("Aggregation type: " + aggregation + " is not supported!");
        }
    }

}<|MERGE_RESOLUTION|>--- conflicted
+++ resolved
@@ -675,15 +675,14 @@
     public static final String QUEUE_COLUMN_FAMILY_NAME = "queue";
     public static final String QUEUE_ADDITIONAL_INFO_PROPERTY = ADDITIONAL_INFO_PROPERTY;
 
-
-    /**
-<<<<<<< HEAD
+    /**
      * Entity statistics constants
      */
     public static final String ENTITY_STATISTICS_COLUMN_FAMILY_NAME = "entity_statistics";
     public static final String ENTITY_STATISTICS_LATEST_VALUE_PROPERTY = "latest_value";
     public static final String ENTITY_STATISTICS_TS_PROPERTY = "ts";
-=======
+
+    /**
      * Notification constants
      * */
 
@@ -721,7 +720,6 @@
     public static final String NOTIFICATION_TEMPLATE_TABLE_NAME = "notification_template";
     public static final String NOTIFICATION_TEMPLATE_NOTIFICATION_TYPE_PROPERTY = "notification_type";
     public static final String NOTIFICATION_TEMPLATE_CONFIGURATION_PROPERTY = "configuration";
->>>>>>> d102e894
 
     protected static final String[] NONE_AGGREGATION_COLUMNS = new String[]{LONG_VALUE_COLUMN, DOUBLE_VALUE_COLUMN, BOOLEAN_VALUE_COLUMN, STRING_VALUE_COLUMN, JSON_VALUE_COLUMN, KEY_COLUMN, TS_COLUMN};
 
