--- conflicted
+++ resolved
@@ -606,7 +606,14 @@
     public static final String QUEUE_ADDITIONAL_INFO_PROPERTY = ADDITIONAL_INFO_PROPERTY;
 
     /**
-<<<<<<< HEAD
+     * Tenant queue stats constants.
+     */
+    public static final String QUEUE_STATS_TABLE_NAME = "queue_stats";
+    public static final String QUEUE_STATS_TENANT_ID_PROPERTY = TENANT_ID_PROPERTY;
+    public static final String QUEUE_STATS_QUEUE_NAME_PROPERTY = "queue_name";
+    public static final String QUEUE_STATS_SERVICE_ID_PROPERTY = "service_id";
+
+    /**
      * Alarm rule constants.
      */
     public static final String ALARM_RULE_COLUMN_FAMILY_NAME = "alarm_rule";
@@ -616,14 +623,6 @@
     public static final String ALARM_RULE_ENABLED_PROPERTY = "enabled";
     public static final String ALARM_RULE_CONFIGURATION_PROPERTY = "configuration";
     public static final String ALARM_RULE_DESCRIPTION_PROPERTY = "description";
-=======
-     * Tenant queue stats constants.
-     */
-    public static final String QUEUE_STATS_TABLE_NAME = "queue_stats";
-    public static final String QUEUE_STATS_TENANT_ID_PROPERTY = TENANT_ID_PROPERTY;
-    public static final String QUEUE_STATS_QUEUE_NAME_PROPERTY = "queue_name";
-    public static final String QUEUE_STATS_SERVICE_ID_PROPERTY = "service_id";
->>>>>>> 9b9988a4
 
     /**
      * Notification constants
