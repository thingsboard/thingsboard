/**
 * Copyright © 2016-2023 The Thingsboard Authors
 *
 * Licensed under the Apache License, Version 2.0 (the "License");
 * you may not use this file except in compliance with the License.
 * You may obtain a copy of the License at
 *
 *     http://www.apache.org/licenses/LICENSE-2.0
 *
 * Unless required by applicable law or agreed to in writing, software
 * distributed under the License is distributed on an "AS IS" BASIS,
 * WITHOUT WARRANTIES OR CONDITIONS OF ANY KIND, either express or implied.
 * See the License for the specific language governing permissions and
 * limitations under the License.
 */
package org.thingsboard.server.dao.model;

import com.datastax.oss.driver.api.core.uuid.Uuids;
import org.apache.commons.lang3.ArrayUtils;
import org.thingsboard.server.common.data.id.TenantId;
import org.thingsboard.server.common.data.kv.Aggregation;

import java.util.UUID;

public class ModelConstants {

    private ModelConstants() {
    }

    public static final UUID NULL_UUID = Uuids.startOf(0);
    public static final TenantId SYSTEM_TENANT = TenantId.fromUUID(ModelConstants.NULL_UUID);

    // this is the difference between midnight October 15, 1582 UTC and midnight January 1, 1970 UTC as 100 nanosecond units
    public static final long EPOCH_DIFF = 122192928000000000L;

    /**
     * Generic constants.
     */
    public static final String ID_PROPERTY = "id";
    public static final String CREATED_TIME_PROPERTY = "created_time";
    public static final String USER_ID_PROPERTY = "user_id";
    public static final String TENANT_ID_PROPERTY = "tenant_id";
    public static final String CUSTOMER_ID_PROPERTY = "customer_id";
    public static final String ASSIGNEE_ID_PROPERTY = "assignee_id";
    public static final String DEVICE_ID_PROPERTY = "device_id";
    public static final String TITLE_PROPERTY = "title";
    public static final String NAME_PROPERTY = "name";
    public static final String ALIAS_PROPERTY = "alias";
    public static final String SEARCH_TEXT_PROPERTY = "search_text";
    public static final String ADDITIONAL_INFO_PROPERTY = "additional_info";
    public static final String ENTITY_TYPE_PROPERTY = "entity_type";

    public static final String ENTITY_TYPE_COLUMN = ENTITY_TYPE_PROPERTY;
    public static final String TENANT_ID_COLUMN = "tenant_id";
    public static final String ENTITY_ID_COLUMN = "entity_id";
    public static final String ATTRIBUTE_TYPE_COLUMN = "attribute_type";
    public static final String ATTRIBUTE_KEY_COLUMN = "attribute_key";
    public static final String LAST_UPDATE_TS_COLUMN = "last_update_ts";

    /**
     * User constants.
     */
    public static final String USER_PG_HIBERNATE_TABLE_NAME = "tb_user";
    public static final String USER_TENANT_ID_PROPERTY = TENANT_ID_PROPERTY;
    public static final String USER_CUSTOMER_ID_PROPERTY = CUSTOMER_ID_PROPERTY;
    public static final String USER_EMAIL_PROPERTY = "email";
    public static final String USER_AUTHORITY_PROPERTY = "authority";
    public static final String USER_FIRST_NAME_PROPERTY = "first_name";
    public static final String USER_LAST_NAME_PROPERTY = "last_name";
    public static final String USER_ADDITIONAL_INFO_PROPERTY = ADDITIONAL_INFO_PROPERTY;

    /**
     * User_credentials constants.
     */
    public static final String USER_CREDENTIALS_TABLE_NAME = "user_credentials";
    public static final String USER_CREDENTIALS_USER_ID_PROPERTY = USER_ID_PROPERTY;
    public static final String USER_CREDENTIALS_ENABLED_PROPERTY = "enabled";
    public static final String USER_CREDENTIALS_PASSWORD_PROPERTY = "password"; //NOSONAR, the constant used to identify password column name (not password value itself)
    public static final String USER_CREDENTIALS_ACTIVATE_TOKEN_PROPERTY = "activate_token";
    public static final String USER_CREDENTIALS_RESET_TOKEN_PROPERTY = "reset_token";
    public static final String USER_CREDENTIALS_ADDITIONAL_PROPERTY = "additional_info";

    /**
     * User settings constants.
     */
    public static final String USER_SETTINGS_TABLE_NAME = "user_settings";
    public static final String USER_SETTINGS_USER_ID_PROPERTY = USER_ID_PROPERTY;
    public static final String USER_SETTINGS_TYPE_PROPERTY = "type";
    public static final String USER_SETTINGS_SETTINGS = "settings";

    /**
     * Admin_settings constants.
     */
    public static final String ADMIN_SETTINGS_TABLE_NAME = "admin_settings";

    public static final String ADMIN_SETTINGS_TENANT_ID_PROPERTY = TENANT_ID_PROPERTY;
    public static final String ADMIN_SETTINGS_KEY_PROPERTY = "key";
    public static final String ADMIN_SETTINGS_JSON_VALUE_PROPERTY = "json_value";

<<<<<<< HEAD
    public static final String ADMIN_SETTINGS_BY_KEY_COLUMN_FAMILY_NAME = "admin_settings_by_key";


    /**
     * Mail config constants.
     */

    public static final String MAIL_CONFIG_TEMPLATE_COLUMN_FAMILY_NAME = "mail_config_template";
    public static final String MAIL_CONFIG_PROVIDER_ID_PROPERTY = "provider_id";
    public static final String MAIL_CONFIG_SMTP_PROTOCOL_PROPERTY = "smtp_protocol";
    public static final String MAIL_CONFIG_SMTP_HOST_PROPERTY = "smtp_host";
    public static final String MAIL_CONFIG_SMTP_PORT_PROPERTY = "smtp_port";
    public static final String MAIL_CONFIG_SMTP_TIMEOUT_PROPERTY = "timeout";
    public static final String MAIL_CONFIG_TLS_ENABLED_PROPERTY = "tls_enabled";
    public static final String MAIL_CONFIG_TLS_VERSION_PROPERTY = "tls_version";
    public static final String MAIL_CONFIG_AUTHORIZATION_URI_PROPERTY = "authorization_uri";
    public static final String MAIL_CONFIG_TOKEN_URI_PROPERTY = "token_uri";
    public static final String MAIL_CONFIG_SCOPE_PROPERTY = "scope";
    public static final String MAIL_CONFIG_HELP_LINK_PROPERTY = "help_link";

=======
>>>>>>> f4c63bad
    /**
     * Contact constants.
     */
    public static final String COUNTRY_PROPERTY = "country";
    public static final String STATE_PROPERTY = "state";
    public static final String CITY_PROPERTY = "city";
    public static final String ADDRESS_PROPERTY = "address";
    public static final String ADDRESS2_PROPERTY = "address2";
    public static final String ZIP_PROPERTY = "zip";
    public static final String PHONE_PROPERTY = "phone";
    public static final String EMAIL_PROPERTY = "email";

    /**
     * Tenant constants.
     */
    public static final String TENANT_TABLE_NAME = "tenant";
    public static final String TENANT_TITLE_PROPERTY = TITLE_PROPERTY;
    public static final String TENANT_REGION_PROPERTY = "region";
    public static final String TENANT_ADDITIONAL_INFO_PROPERTY = ADDITIONAL_INFO_PROPERTY;
    public static final String TENANT_TENANT_PROFILE_ID_PROPERTY = "tenant_profile_id";

    /**
     * Tenant profile constants.
     */
    public static final String TENANT_PROFILE_TABLE_NAME = "tenant_profile";
    public static final String TENANT_PROFILE_NAME_PROPERTY = "name";
    public static final String TENANT_PROFILE_PROFILE_DATA_PROPERTY = "profile_data";
    public static final String TENANT_PROFILE_DESCRIPTION_PROPERTY = "description";
    public static final String TENANT_PROFILE_IS_DEFAULT_PROPERTY = "is_default";
    public static final String TENANT_PROFILE_ISOLATED_TB_RULE_ENGINE = "isolated_tb_rule_engine";

    /**
     * Customer constants.
     */
    public static final String CUSTOMER_TABLE_NAME = "customer";
    public static final String CUSTOMER_TENANT_ID_PROPERTY = TENANT_ID_PROPERTY;
    public static final String CUSTOMER_TITLE_PROPERTY = TITLE_PROPERTY;
    public static final String CUSTOMER_ADDITIONAL_INFO_PROPERTY = ADDITIONAL_INFO_PROPERTY;

    /**
     * Device constants.
     */
    public static final String DEVICE_TABLE_NAME = "device";
    public static final String DEVICE_TENANT_ID_PROPERTY = TENANT_ID_PROPERTY;
    public static final String DEVICE_CUSTOMER_ID_PROPERTY = CUSTOMER_ID_PROPERTY;
    public static final String DEVICE_NAME_PROPERTY = "name";
    public static final String DEVICE_TYPE_PROPERTY = "type";
    public static final String DEVICE_LABEL_PROPERTY = "label";
    public static final String DEVICE_ADDITIONAL_INFO_PROPERTY = ADDITIONAL_INFO_PROPERTY;
    public static final String DEVICE_DEVICE_PROFILE_ID_PROPERTY = "device_profile_id";
    public static final String DEVICE_DEVICE_DATA_PROPERTY = "device_data";
    public static final String DEVICE_FIRMWARE_ID_PROPERTY = "firmware_id";
    public static final String DEVICE_SOFTWARE_ID_PROPERTY = "software_id";

    public static final String DEVICE_CUSTOMER_TITLE_PROPERTY = "customer_title";
    public static final String DEVICE_CUSTOMER_IS_PUBLIC_PROPERTY = "customer_is_public";
    public static final String DEVICE_DEVICE_PROFILE_NAME_PROPERTY = "device_profile_name";
    public static final String DEVICE_ACTIVE_PROPERTY = "active";

    public static final String DEVICE_INFO_VIEW_TABLE_NAME = "device_info_view";

    /**
     * Device profile constants.
     */
    public static final String DEVICE_PROFILE_TABLE_NAME = "device_profile";
    public static final String DEVICE_PROFILE_TENANT_ID_PROPERTY = TENANT_ID_PROPERTY;
    public static final String DEVICE_PROFILE_NAME_PROPERTY = "name";
    public static final String DEVICE_PROFILE_TYPE_PROPERTY = "type";
    public static final String DEVICE_PROFILE_IMAGE_PROPERTY = "image";
    public static final String DEVICE_PROFILE_TRANSPORT_TYPE_PROPERTY = "transport_type";
    public static final String DEVICE_PROFILE_PROVISION_TYPE_PROPERTY = "provision_type";
    public static final String DEVICE_PROFILE_PROFILE_DATA_PROPERTY = "profile_data";
    public static final String DEVICE_PROFILE_DESCRIPTION_PROPERTY = "description";
    public static final String DEVICE_PROFILE_IS_DEFAULT_PROPERTY = "is_default";
    public static final String DEVICE_PROFILE_DEFAULT_RULE_CHAIN_ID_PROPERTY = "default_rule_chain_id";
    public static final String DEVICE_PROFILE_DEFAULT_DASHBOARD_ID_PROPERTY = "default_dashboard_id";
    public static final String DEVICE_PROFILE_DEFAULT_QUEUE_NAME_PROPERTY = "default_queue_name";
    public static final String DEVICE_PROFILE_PROVISION_DEVICE_KEY = "provision_device_key";
    public static final String DEVICE_PROFILE_FIRMWARE_ID_PROPERTY = "firmware_id";
    public static final String DEVICE_PROFILE_SOFTWARE_ID_PROPERTY = "software_id";
    public static final String DEVICE_PROFILE_DEFAULT_EDGE_RULE_CHAIN_ID_PROPERTY = "default_edge_rule_chain_id";

    /**
     * Asset profile constants.
     */
    public static final String ASSET_PROFILE_TABLE_NAME = "asset_profile";
    public static final String ASSET_PROFILE_TENANT_ID_PROPERTY = TENANT_ID_PROPERTY;
    public static final String ASSET_PROFILE_NAME_PROPERTY = "name";
    public static final String ASSET_PROFILE_IMAGE_PROPERTY = "image";
    public static final String ASSET_PROFILE_DESCRIPTION_PROPERTY = "description";
    public static final String ASSET_PROFILE_IS_DEFAULT_PROPERTY = "is_default";
    public static final String ASSET_PROFILE_DEFAULT_RULE_CHAIN_ID_PROPERTY = "default_rule_chain_id";
    public static final String ASSET_PROFILE_DEFAULT_DASHBOARD_ID_PROPERTY = "default_dashboard_id";
    public static final String ASSET_PROFILE_DEFAULT_QUEUE_NAME_PROPERTY = "default_queue_name";
    public static final String ASSET_PROFILE_DEFAULT_EDGE_RULE_CHAIN_ID_PROPERTY = "default_edge_rule_chain_id";

    /**
     * Entity view constants.
     */
    public static final String ENTITY_VIEW_TABLE_NAME = "entity_view";
    public static final String ENTITY_VIEW_ENTITY_ID_PROPERTY = ENTITY_ID_COLUMN;
    public static final String ENTITY_VIEW_TENANT_ID_PROPERTY = TENANT_ID_PROPERTY;
    public static final String ENTITY_VIEW_CUSTOMER_ID_PROPERTY = CUSTOMER_ID_PROPERTY;
    public static final String ENTITY_VIEW_NAME_PROPERTY = DEVICE_NAME_PROPERTY;
    public static final String ENTITY_VIEW_KEYS_PROPERTY = "keys";
    public static final String ENTITY_VIEW_START_TS_PROPERTY = "start_ts";
    public static final String ENTITY_VIEW_END_TS_PROPERTY = "end_ts";
    public static final String ENTITY_VIEW_ADDITIONAL_INFO_PROPERTY = ADDITIONAL_INFO_PROPERTY;

    /**
     * Audit log constants.
     */
    public static final String AUDIT_LOG_TABLE_NAME = "audit_log";
    public static final String AUDIT_LOG_TENANT_ID_PROPERTY = TENANT_ID_PROPERTY;
    public static final String AUDIT_LOG_CUSTOMER_ID_PROPERTY = CUSTOMER_ID_PROPERTY;
    public static final String AUDIT_LOG_ENTITY_TYPE_PROPERTY = ENTITY_TYPE_PROPERTY;
    public static final String AUDIT_LOG_ENTITY_ID_PROPERTY = ENTITY_ID_COLUMN;
    public static final String AUDIT_LOG_ENTITY_NAME_PROPERTY = "entity_name";
    public static final String AUDIT_LOG_USER_ID_PROPERTY = USER_ID_PROPERTY;
    public static final String AUDIT_LOG_USER_NAME_PROPERTY = "user_name";
    public static final String AUDIT_LOG_ACTION_TYPE_PROPERTY = "action_type";
    public static final String AUDIT_LOG_ACTION_DATA_PROPERTY = "action_data";
    public static final String AUDIT_LOG_ACTION_STATUS_PROPERTY = "action_status";
    public static final String AUDIT_LOG_ACTION_FAILURE_DETAILS_PROPERTY = "action_failure_details";

    /**
     * Asset constants.
     */
    public static final String ASSET_TABLE_NAME = "asset";
    public static final String ASSET_TENANT_ID_PROPERTY = TENANT_ID_PROPERTY;
    public static final String ASSET_CUSTOMER_ID_PROPERTY = CUSTOMER_ID_PROPERTY;
    public static final String ASSET_NAME_PROPERTY = "name";
    public static final String ASSET_TYPE_PROPERTY = "type";
    public static final String ASSET_LABEL_PROPERTY = "label";
    public static final String ASSET_ADDITIONAL_INFO_PROPERTY = ADDITIONAL_INFO_PROPERTY;

    public static final String ASSET_ASSET_PROFILE_ID_PROPERTY = "asset_profile_id";

    /**
     * Alarm constants.
     */
    public static final String ENTITY_ALARM_TABLE_NAME = "entity_alarm";
    public static final String ALARM_TABLE_NAME = "alarm";
    public static final String ALARM_VIEW_NAME = "alarm_info";
    public static final String ALARM_TENANT_ID_PROPERTY = TENANT_ID_PROPERTY;
    public static final String ALARM_CUSTOMER_ID_PROPERTY = CUSTOMER_ID_PROPERTY;
    public static final String ALARM_TYPE_PROPERTY = "type";
    public static final String ALARM_DETAILS_PROPERTY = ADDITIONAL_INFO_PROPERTY;
    public static final String ALARM_STATUS_PROPERTY = "status";
    public static final String ALARM_ORIGINATOR_ID_PROPERTY = "originator_id";
    public static final String ALARM_ORIGINATOR_NAME_PROPERTY = "originator_name";
    public static final String ALARM_ORIGINATOR_LABEL_PROPERTY = "originator_label";
    public static final String ALARM_ORIGINATOR_TYPE_PROPERTY = "originator_type";
    public static final String ALARM_SEVERITY_PROPERTY = "severity";
    public static final String ALARM_ASSIGNEE_ID_PROPERTY = "assignee_id";
    public static final String ALARM_ASSIGNEE_FIRST_NAME_PROPERTY = "assignee_first_name";
    public static final String ALARM_ASSIGNEE_LAST_NAME_PROPERTY = "assignee_last_name";
    public static final String ALARM_ASSIGNEE_EMAIL_PROPERTY = "assignee_email";
    public static final String ALARM_START_TS_PROPERTY = "start_ts";
    public static final String ALARM_END_TS_PROPERTY = "end_ts";
    public static final String ALARM_ACKNOWLEDGED_PROPERTY = "acknowledged";
    public static final String ALARM_ACK_TS_PROPERTY = "ack_ts";
    public static final String ALARM_CLEARED_PROPERTY = "cleared";
    public static final String ALARM_CLEAR_TS_PROPERTY = "clear_ts";
    public static final String ALARM_ASSIGN_TS_PROPERTY = "assign_ts";
    public static final String ALARM_PROPAGATE_PROPERTY = "propagate";
    public static final String ALARM_PROPAGATE_TO_OWNER_PROPERTY = "propagate_to_owner";
    public static final String ALARM_PROPAGATE_TO_TENANT_PROPERTY = "propagate_to_tenant";
    public static final String ALARM_PROPAGATE_RELATION_TYPES = "propagate_relation_types";

    public static final String ALARM_COMMENT_TABLE_NAME = "alarm_comment";
    public static final String ALARM_COMMENT_ALARM_ID = "alarm_id";
    public static final String ALARM_COMMENT_USER_ID = USER_ID_PROPERTY;
    public static final String ALARM_COMMENT_TYPE = "type";
    public static final String ALARM_COMMENT_COMMENT = "comment";

    /**
     * Entity relation constants.
     */
    public static final String RELATION_TABLE_NAME = "relation";
    public static final String RELATION_FROM_ID_PROPERTY = "from_id";
    public static final String RELATION_FROM_TYPE_PROPERTY = "from_type";
    public static final String RELATION_TO_ID_PROPERTY = "to_id";
    public static final String RELATION_TO_TYPE_PROPERTY = "to_type";
    public static final String RELATION_TYPE_PROPERTY = "relation_type";
    public static final String RELATION_TYPE_GROUP_PROPERTY = "relation_type_group";

    /**
     * Device_credentials constants.
     */
    public static final String DEVICE_CREDENTIALS_TABLE_NAME = "device_credentials";
    public static final String DEVICE_CREDENTIALS_DEVICE_ID_PROPERTY = DEVICE_ID_PROPERTY;
    public static final String DEVICE_CREDENTIALS_CREDENTIALS_TYPE_PROPERTY = "credentials_type";
    public static final String DEVICE_CREDENTIALS_CREDENTIALS_ID_PROPERTY = "credentials_id";
    public static final String DEVICE_CREDENTIALS_CREDENTIALS_VALUE_PROPERTY = "credentials_value";

    /**
     * Widgets_bundle constants.
     */
    public static final String WIDGETS_BUNDLE_TABLE_NAME = "widgets_bundle";
    public static final String WIDGETS_BUNDLE_TENANT_ID_PROPERTY = TENANT_ID_PROPERTY;
    public static final String WIDGETS_BUNDLE_ALIAS_PROPERTY = ALIAS_PROPERTY;
    public static final String WIDGETS_BUNDLE_TITLE_PROPERTY = TITLE_PROPERTY;
    public static final String WIDGETS_BUNDLE_IMAGE_PROPERTY = "image";
    public static final String WIDGETS_BUNDLE_DESCRIPTION = "description";

    /**
     * Widget_type constants.
     */
    public static final String WIDGET_TYPE_TABLE_NAME = "widget_type";
    public static final String WIDGET_TYPE_TENANT_ID_PROPERTY = TENANT_ID_PROPERTY;
    public static final String WIDGET_TYPE_BUNDLE_ALIAS_PROPERTY = "bundle_alias";
    public static final String WIDGET_TYPE_ALIAS_PROPERTY = ALIAS_PROPERTY;
    public static final String WIDGET_TYPE_NAME_PROPERTY = "name";
    public static final String WIDGET_TYPE_IMAGE_PROPERTY = "image";
    public static final String WIDGET_TYPE_DESCRIPTION_PROPERTY = "description";
    public static final String WIDGET_TYPE_DESCRIPTOR_PROPERTY = "descriptor";

    /**
     * Dashboard constants.
     */
    public static final String DASHBOARD_TABLE_NAME = "dashboard";
    public static final String DASHBOARD_TENANT_ID_PROPERTY = TENANT_ID_PROPERTY;
    public static final String DASHBOARD_TITLE_PROPERTY = TITLE_PROPERTY;
    public static final String DASHBOARD_IMAGE_PROPERTY = "image";
    public static final String DASHBOARD_CONFIGURATION_PROPERTY = "configuration";
    public static final String DASHBOARD_ASSIGNED_CUSTOMERS_PROPERTY = "assigned_customers";
    public static final String DASHBOARD_MOBILE_HIDE_PROPERTY = "mobile_hide";
    public static final String DASHBOARD_MOBILE_ORDER_PROPERTY = "mobile_order";

    /**
     * Plugin component metadata constants.
     */
    public static final String COMPONENT_DESCRIPTOR_TABLE_NAME = "component_descriptor";
    public static final String COMPONENT_DESCRIPTOR_TYPE_PROPERTY = "type";
    public static final String COMPONENT_DESCRIPTOR_SCOPE_PROPERTY = "scope";
    public static final String COMPONENT_DESCRIPTOR_CLUSTERING_MODE_PROPERTY = "clustering_mode";
    public static final String COMPONENT_DESCRIPTOR_NAME_PROPERTY = "name";
    public static final String COMPONENT_DESCRIPTOR_CLASS_PROPERTY = "clazz";
    public static final String COMPONENT_DESCRIPTOR_CONFIGURATION_DESCRIPTOR_PROPERTY = "configuration_descriptor";
    public static final String COMPONENT_DESCRIPTOR_ACTIONS_PROPERTY = "actions";

    /**
     * Event constants.
     */
    public static final String ERROR_EVENT_TABLE_NAME = "error_event";
    public static final String LC_EVENT_TABLE_NAME = "lc_event";
    public static final String STATS_EVENT_TABLE_NAME = "stats_event";
    public static final String RULE_NODE_DEBUG_EVENT_TABLE_NAME = "rule_node_debug_event";
    public static final String RULE_CHAIN_DEBUG_EVENT_TABLE_NAME = "rule_chain_debug_event";

    public static final String EVENT_TENANT_ID_PROPERTY = TENANT_ID_PROPERTY;
    public static final String EVENT_SERVICE_ID_PROPERTY = "service_id";
    public static final String EVENT_ENTITY_ID_PROPERTY = "entity_id";

    public static final String EVENT_MESSAGES_PROCESSED_COLUMN_NAME = "e_messages_processed";
    public static final String EVENT_ERRORS_OCCURRED_COLUMN_NAME = "e_errors_occurred";

    public static final String EVENT_METHOD_COLUMN_NAME = "e_method";

    public static final String EVENT_TYPE_COLUMN_NAME = "e_type";
    public static final String EVENT_ERROR_COLUMN_NAME = "e_error";
    public static final String EVENT_SUCCESS_COLUMN_NAME = "e_success";

    public static final String EVENT_ENTITY_ID_COLUMN_NAME = "e_entity_id";
    public static final String EVENT_ENTITY_TYPE_COLUMN_NAME = "e_entity_type";
    public static final String EVENT_MSG_ID_COLUMN_NAME = "e_msg_id";
    public static final String EVENT_MSG_TYPE_COLUMN_NAME = "e_msg_type";
    public static final String EVENT_DATA_TYPE_COLUMN_NAME = "e_data_type";
    public static final String EVENT_RELATION_TYPE_COLUMN_NAME = "e_relation_type";
    public static final String EVENT_DATA_COLUMN_NAME = "e_data";
    public static final String EVENT_METADATA_COLUMN_NAME = "e_metadata";
    public static final String EVENT_MESSAGE_COLUMN_NAME = "e_message";

    public static final String DEBUG_MODE = "debug_mode";
    public static final String SINGLETON_MODE = "singleton_mode";

    /**
     * Rule chain constants.
     */
    public static final String RULE_CHAIN_TABLE_NAME = "rule_chain";
    public static final String RULE_CHAIN_TENANT_ID_PROPERTY = TENANT_ID_PROPERTY;
    public static final String RULE_CHAIN_NAME_PROPERTY = "name";
    public static final String RULE_CHAIN_TYPE_PROPERTY = "type";
    public static final String RULE_CHAIN_FIRST_RULE_NODE_ID_PROPERTY = "first_rule_node_id";
    public static final String RULE_CHAIN_ROOT_PROPERTY = "root";
    public static final String RULE_CHAIN_CONFIGURATION_PROPERTY = "configuration";

    /**
     * Rule node constants.
     */
    public static final String RULE_NODE_TABLE_NAME = "rule_node";
    public static final String RULE_NODE_CHAIN_ID_PROPERTY = "rule_chain_id";
    public static final String RULE_NODE_TYPE_PROPERTY = "type";
    public static final String RULE_NODE_NAME_PROPERTY = "name";
    public static final String RULE_NODE_CONFIGURATION_PROPERTY = "configuration";

    /**
     * Node state constants.
     */
    public static final String RULE_NODE_STATE_TABLE_NAME = "rule_node_state";
    public static final String RULE_NODE_STATE_NODE_ID_PROPERTY = "rule_node_id";
    public static final String RULE_NODE_STATE_ENTITY_TYPE_PROPERTY = "entity_type";
    public static final String RULE_NODE_STATE_ENTITY_ID_PROPERTY = "entity_id";
    public static final String RULE_NODE_STATE_DATA_PROPERTY = "state_data";

    /**
     * OAuth2 client registration constants.
     */
    public static final String OAUTH2_PARAMS_TABLE_NAME = "oauth2_params";
    public static final String OAUTH2_PARAMS_ENABLED_PROPERTY = "enabled";
    public static final String OAUTH2_PARAMS_TENANT_ID_PROPERTY = TENANT_ID_PROPERTY;

    public static final String OAUTH2_REGISTRATION_TABLE_NAME = "oauth2_registration";
    public static final String OAUTH2_DOMAIN_TABLE_NAME = "oauth2_domain";
    public static final String OAUTH2_MOBILE_TABLE_NAME = "oauth2_mobile";
    public static final String OAUTH2_PARAMS_ID_PROPERTY = "oauth2_params_id";
    public static final String OAUTH2_PKG_NAME_PROPERTY = "pkg_name";
    public static final String OAUTH2_APP_SECRET_PROPERTY = "app_secret";

    public static final String OAUTH2_CLIENT_REGISTRATION_TEMPLATE_TABLE_NAME = "oauth2_client_registration_template";
    public static final String OAUTH2_TEMPLATE_PROVIDER_ID_PROPERTY = "provider_id";
    public static final String OAUTH2_DOMAIN_NAME_PROPERTY = "domain_name";
    public static final String OAUTH2_DOMAIN_SCHEME_PROPERTY = "domain_scheme";
    public static final String OAUTH2_CLIENT_ID_PROPERTY = "client_id";
    public static final String OAUTH2_CLIENT_SECRET_PROPERTY = "client_secret";
    public static final String OAUTH2_AUTHORIZATION_URI_PROPERTY = "authorization_uri";
    public static final String OAUTH2_TOKEN_URI_PROPERTY = "token_uri";
    public static final String OAUTH2_SCOPE_PROPERTY = "scope";
    public static final String OAUTH2_PLATFORMS_PROPERTY = "platforms";
    public static final String OAUTH2_USER_INFO_URI_PROPERTY = "user_info_uri";
    public static final String OAUTH2_USER_NAME_ATTRIBUTE_NAME_PROPERTY = "user_name_attribute_name";
    public static final String OAUTH2_JWK_SET_URI_PROPERTY = "jwk_set_uri";
    public static final String OAUTH2_CLIENT_AUTHENTICATION_METHOD_PROPERTY = "client_authentication_method";
    public static final String OAUTH2_LOGIN_BUTTON_LABEL_PROPERTY = "login_button_label";
    public static final String OAUTH2_LOGIN_BUTTON_ICON_PROPERTY = "login_button_icon";
    public static final String OAUTH2_ALLOW_USER_CREATION_PROPERTY = "allow_user_creation";
    public static final String OAUTH2_ACTIVATE_USER_PROPERTY = "activate_user";
    public static final String OAUTH2_MAPPER_TYPE_PROPERTY = "type";
    public static final String OAUTH2_EMAIL_ATTRIBUTE_KEY_PROPERTY = "basic_email_attribute_key";
    public static final String OAUTH2_FIRST_NAME_ATTRIBUTE_KEY_PROPERTY = "basic_first_name_attribute_key";
    public static final String OAUTH2_LAST_NAME_ATTRIBUTE_KEY_PROPERTY = "basic_last_name_attribute_key";
    public static final String OAUTH2_TENANT_NAME_STRATEGY_PROPERTY = "basic_tenant_name_strategy";
    public static final String OAUTH2_TENANT_NAME_PATTERN_PROPERTY = "basic_tenant_name_pattern";
    public static final String OAUTH2_CUSTOMER_NAME_PATTERN_PROPERTY = "basic_customer_name_pattern";
    public static final String OAUTH2_DEFAULT_DASHBOARD_NAME_PROPERTY = "basic_default_dashboard_name";
    public static final String OAUTH2_ALWAYS_FULL_SCREEN_PROPERTY = "basic_always_full_screen";
    public static final String OAUTH2_MAPPER_URL_PROPERTY = "custom_url";
    public static final String OAUTH2_MAPPER_USERNAME_PROPERTY = "custom_username";
    public static final String OAUTH2_MAPPER_PASSWORD_PROPERTY = "custom_password";
    public static final String OAUTH2_MAPPER_SEND_TOKEN_PROPERTY = "custom_send_token";
    public static final String OAUTH2_TEMPLATE_COMMENT_PROPERTY = "comment";
    public static final String OAUTH2_ADDITIONAL_INFO_PROPERTY = ADDITIONAL_INFO_PROPERTY;
    public static final String OAUTH2_TEMPLATE_ADDITIONAL_INFO_PROPERTY = ADDITIONAL_INFO_PROPERTY;
    public static final String OAUTH2_TEMPLATE_LOGIN_BUTTON_ICON_PROPERTY = OAUTH2_LOGIN_BUTTON_ICON_PROPERTY;
    public static final String OAUTH2_TEMPLATE_LOGIN_BUTTON_LABEL_PROPERTY = OAUTH2_LOGIN_BUTTON_LABEL_PROPERTY;
    public static final String OAUTH2_TEMPLATE_HELP_LINK_PROPERTY = "help_link";

    /**
     * Usage Record constants.
     */
    public static final String API_USAGE_STATE_TABLE_NAME = "api_usage_state";
    public static final String API_USAGE_STATE_TENANT_ID_COLUMN = TENANT_ID_PROPERTY;
    public static final String API_USAGE_STATE_ENTITY_TYPE_COLUMN = ENTITY_TYPE_COLUMN;
    public static final String API_USAGE_STATE_ENTITY_ID_COLUMN = ENTITY_ID_COLUMN;
    public static final String API_USAGE_STATE_TRANSPORT_COLUMN = "transport";
    public static final String API_USAGE_STATE_DB_STORAGE_COLUMN = "db_storage";
    public static final String API_USAGE_STATE_RE_EXEC_COLUMN = "re_exec";
    public static final String API_USAGE_STATE_JS_EXEC_COLUMN = "js_exec";
    public static final String API_USAGE_STATE_EMAIL_EXEC_COLUMN = "email_exec";
    public static final String API_USAGE_STATE_SMS_EXEC_COLUMN = "sms_exec";
    public static final String API_USAGE_STATE_ALARM_EXEC_COLUMN = "alarm_exec";

    /**
     * Resource constants.
     */
    public static final String RESOURCE_TABLE_NAME = "resource";
    public static final String RESOURCE_TENANT_ID_COLUMN = TENANT_ID_COLUMN;
    public static final String RESOURCE_TYPE_COLUMN = "resource_type";
    public static final String RESOURCE_KEY_COLUMN = "resource_key";
    public static final String RESOURCE_TITLE_COLUMN = TITLE_PROPERTY;
    public static final String RESOURCE_FILE_NAME_COLUMN = "file_name";
    public static final String RESOURCE_DATA_COLUMN = "data";

    /**
     * Ota Package constants.
     */
    public static final String OTA_PACKAGE_TABLE_NAME = "ota_package";
    public static final String OTA_PACKAGE_TENANT_ID_COLUMN = TENANT_ID_COLUMN;
    public static final String OTA_PACKAGE_DEVICE_PROFILE_ID_COLUMN = "device_profile_id";
    public static final String OTA_PACKAGE_TYPE_COLUMN = "type";
    public static final String OTA_PACKAGE_TILE_COLUMN = TITLE_PROPERTY;
    public static final String OTA_PACKAGE_VERSION_COLUMN = "version";
    public static final String OTA_PACKAGE_TAG_COLUMN = "tag";
    public static final String OTA_PACKAGE_URL_COLUMN = "url";
    public static final String OTA_PACKAGE_FILE_NAME_COLUMN = "file_name";
    public static final String OTA_PACKAGE_CONTENT_TYPE_COLUMN = "content_type";
    public static final String OTA_PACKAGE_CHECKSUM_ALGORITHM_COLUMN = "checksum_algorithm";
    public static final String OTA_PACKAGE_CHECKSUM_COLUMN = "checksum";
    public static final String OTA_PACKAGE_DATA_COLUMN = "data";
    public static final String OTA_PACKAGE_DATA_SIZE_COLUMN = "data_size";
    public static final String OTA_PACKAGE_ADDITIONAL_INFO_COLUMN = ADDITIONAL_INFO_PROPERTY;

    /**
     * Persisted RPC constants.
     */
    public static final String RPC_TABLE_NAME = "rpc";
    public static final String RPC_TENANT_ID_COLUMN = TENANT_ID_COLUMN;
    public static final String RPC_DEVICE_ID = "device_id";
    public static final String RPC_EXPIRATION_TIME = "expiration_time";
    public static final String RPC_REQUEST = "request";
    public static final String RPC_RESPONSE = "response";
    public static final String RPC_STATUS = "status";
    public static final String RPC_ADDITIONAL_INFO = ADDITIONAL_INFO_PROPERTY;

    /**
     * Edge constants.
     */
    public static final String EDGE_TABLE_NAME = "edge";
    public static final String EDGE_TENANT_ID_PROPERTY = TENANT_ID_PROPERTY;
    public static final String EDGE_CUSTOMER_ID_PROPERTY = CUSTOMER_ID_PROPERTY;
    public static final String EDGE_ROOT_RULE_CHAIN_ID_PROPERTY = "root_rule_chain_id";
    public static final String EDGE_NAME_PROPERTY = "name";
    public static final String EDGE_LABEL_PROPERTY = "label";
    public static final String EDGE_TYPE_PROPERTY = "type";
    public static final String EDGE_ADDITIONAL_INFO_PROPERTY = ADDITIONAL_INFO_PROPERTY;

    public static final String EDGE_ROUTING_KEY_PROPERTY = "routing_key";
    public static final String EDGE_SECRET_PROPERTY = "secret";

    /**
     * Edge queue constants.
     */
    public static final String EDGE_EVENT_TABLE_NAME = "edge_event";
    public static final String EDGE_EVENT_TENANT_ID_PROPERTY = TENANT_ID_PROPERTY;
    public static final String EDGE_EVENT_EDGE_ID_PROPERTY = "edge_id";
    public static final String EDGE_EVENT_TYPE_PROPERTY = "edge_event_type";
    public static final String EDGE_EVENT_ACTION_PROPERTY = "edge_event_action";
    public static final String EDGE_EVENT_UID_PROPERTY = "edge_event_uid";
    public static final String EDGE_EVENT_ENTITY_ID_PROPERTY = "entity_id";
    public static final String EDGE_EVENT_BODY_PROPERTY = "body";

    public static final String EXTERNAL_ID_PROPERTY = "external_id";

    /**
     * User auth settings constants.
     */
    public static final String USER_AUTH_SETTINGS_TABLE_NAME = "user_auth_settings";
    public static final String USER_AUTH_SETTINGS_USER_ID_PROPERTY = USER_ID_PROPERTY;
    public static final String USER_AUTH_SETTINGS_TWO_FA_SETTINGS = "two_fa_settings";

    /**
     * Cassandra attributes and timeseries constants.
     */
    public static final String TS_KV_CF = "ts_kv_cf";
    public static final String TS_KV_PARTITIONS_CF = "ts_kv_partitions_cf";
    public static final String TS_KV_LATEST_CF = "ts_kv_latest_cf";

    public static final String PARTITION_COLUMN = "partition";
    public static final String KEY_COLUMN = "key";
    public static final String KEY_ID_COLUMN = "key_id";
    public static final String TS_COLUMN = "ts";

    /**
     * Main names of cassandra key-value columns storage.
     */
    public static final String BOOLEAN_VALUE_COLUMN = "bool_v";
    public static final String STRING_VALUE_COLUMN = "str_v";
    public static final String LONG_VALUE_COLUMN = "long_v";
    public static final String DOUBLE_VALUE_COLUMN = "dbl_v";
    public static final String JSON_VALUE_COLUMN = "json_v";

    /**
     * Queue constants.
     */
    public static final String QUEUE_TENANT_ID_PROPERTY = TENANT_ID_PROPERTY;
    public static final String QUEUE_NAME_PROPERTY = "name";
    public static final String QUEUE_TOPIC_PROPERTY = "topic";
    public static final String QUEUE_POLL_INTERVAL_PROPERTY = "poll_interval";
    public static final String QUEUE_PARTITIONS_PROPERTY = "partitions";
    public static final String QUEUE_CONSUMER_PER_PARTITION = "consumer_per_partition";
    public static final String QUEUE_PACK_PROCESSING_TIMEOUT_PROPERTY = "pack_processing_timeout";
    public static final String QUEUE_SUBMIT_STRATEGY_PROPERTY = "submit_strategy";
    public static final String QUEUE_PROCESSING_STRATEGY_PROPERTY = "processing_strategy";
    public static final String QUEUE_TABLE_NAME = "queue";
    public static final String QUEUE_ADDITIONAL_INFO_PROPERTY = ADDITIONAL_INFO_PROPERTY;

    /**
     * Notification constants
     */
    public static final String NOTIFICATION_TARGET_TABLE_NAME = "notification_target";
    public static final String NOTIFICATION_TARGET_CONFIGURATION_PROPERTY = "configuration";

    public static final String NOTIFICATION_TABLE_NAME = "notification";
    public static final String NOTIFICATION_REQUEST_ID_PROPERTY = "request_id";
    public static final String NOTIFICATION_RECIPIENT_ID_PROPERTY = "recipient_id";
    public static final String NOTIFICATION_TYPE_PROPERTY = "type";
    public static final String NOTIFICATION_SUBJECT_PROPERTY = "subject";
    public static final String NOTIFICATION_TEXT_PROPERTY = "body";
    public static final String NOTIFICATION_ADDITIONAL_CONFIG_PROPERTY = "additional_config";
    public static final String NOTIFICATION_STATUS_PROPERTY = "status";

    public static final String NOTIFICATION_REQUEST_TABLE_NAME = "notification_request";
    public static final String NOTIFICATION_REQUEST_TARGETS_PROPERTY = "targets";
    public static final String NOTIFICATION_REQUEST_TEMPLATE_ID_PROPERTY = "template_id";
    public static final String NOTIFICATION_REQUEST_TEMPLATE_PROPERTY = "template";
    public static final String NOTIFICATION_REQUEST_INFO_PROPERTY = "info";
    public static final String NOTIFICATION_REQUEST_ORIGINATOR_ENTITY_ID_PROPERTY = "originator_entity_id";
    public static final String NOTIFICATION_REQUEST_ORIGINATOR_ENTITY_TYPE_PROPERTY = "originator_entity_type";
    public static final String NOTIFICATION_REQUEST_ADDITIONAL_CONFIG_PROPERTY = "additional_config";
    public static final String NOTIFICATION_REQUEST_STATUS_PROPERTY = "status";
    public static final String NOTIFICATION_REQUEST_RULE_ID_PROPERTY = "rule_id";
    public static final String NOTIFICATION_REQUEST_STATS_PROPERTY = "stats";

    public static final String NOTIFICATION_RULE_TABLE_NAME = "notification_rule";
    public static final String NOTIFICATION_RULE_ENABLED_PROPERTY = "enabled";
    public static final String NOTIFICATION_RULE_TEMPLATE_ID_PROPERTY = "template_id";
    public static final String NOTIFICATION_RULE_TRIGGER_TYPE_PROPERTY = "trigger_type";
    public static final String NOTIFICATION_RULE_TRIGGER_CONFIG_PROPERTY = "trigger_config";
    public static final String NOTIFICATION_RULE_RECIPIENTS_CONFIG_PROPERTY = "recipients_config";
    public static final String NOTIFICATION_RULE_ADDITIONAL_CONFIG_PROPERTY = "additional_config";

    public static final String NOTIFICATION_TEMPLATE_TABLE_NAME = "notification_template";
    public static final String NOTIFICATION_TEMPLATE_NOTIFICATION_TYPE_PROPERTY = "notification_type";
    public static final String NOTIFICATION_TEMPLATE_CONFIGURATION_PROPERTY = "configuration";

    protected static final String[] NONE_AGGREGATION_COLUMNS = new String[]{LONG_VALUE_COLUMN, DOUBLE_VALUE_COLUMN, BOOLEAN_VALUE_COLUMN, STRING_VALUE_COLUMN, JSON_VALUE_COLUMN, KEY_COLUMN, TS_COLUMN};

    protected static final String[] COUNT_AGGREGATION_COLUMNS = new String[]{count(LONG_VALUE_COLUMN), count(DOUBLE_VALUE_COLUMN), count(BOOLEAN_VALUE_COLUMN), count(STRING_VALUE_COLUMN), count(JSON_VALUE_COLUMN), max(TS_COLUMN)};

    protected static final String[] MIN_AGGREGATION_COLUMNS =
            ArrayUtils.addAll(COUNT_AGGREGATION_COLUMNS, new String[]{min(LONG_VALUE_COLUMN), min(DOUBLE_VALUE_COLUMN), min(BOOLEAN_VALUE_COLUMN), min(STRING_VALUE_COLUMN), min(JSON_VALUE_COLUMN)});
    protected static final String[] MAX_AGGREGATION_COLUMNS =
            ArrayUtils.addAll(COUNT_AGGREGATION_COLUMNS, new String[]{max(LONG_VALUE_COLUMN), max(DOUBLE_VALUE_COLUMN), max(BOOLEAN_VALUE_COLUMN), max(STRING_VALUE_COLUMN), max(JSON_VALUE_COLUMN)});
    protected static final String[] SUM_AGGREGATION_COLUMNS =
            ArrayUtils.addAll(COUNT_AGGREGATION_COLUMNS, new String[]{sum(LONG_VALUE_COLUMN), sum(DOUBLE_VALUE_COLUMN)});
    protected static final String[] AVG_AGGREGATION_COLUMNS = SUM_AGGREGATION_COLUMNS;

    public static String min(String s) {
        return "min(" + s + ")";
    }

    public static String max(String s) {
        return "max(" + s + ")";
    }

    public static String sum(String s) {
        return "sum(" + s + ")";
    }

    public static String count(String s) {
        return "count(" + s + ")";
    }

    public static String[] getFetchColumnNames(Aggregation aggregation) {
        switch (aggregation) {
            case NONE:
                return NONE_AGGREGATION_COLUMNS;
            case MIN:
                return MIN_AGGREGATION_COLUMNS;
            case MAX:
                return MAX_AGGREGATION_COLUMNS;
            case SUM:
                return SUM_AGGREGATION_COLUMNS;
            case COUNT:
                return COUNT_AGGREGATION_COLUMNS;
            case AVG:
                return AVG_AGGREGATION_COLUMNS;
            default:
                throw new RuntimeException("Aggregation type: " + aggregation + " is not supported!");
        }
    }

}<|MERGE_RESOLUTION|>--- conflicted
+++ resolved
@@ -97,9 +97,7 @@
     public static final String ADMIN_SETTINGS_KEY_PROPERTY = "key";
     public static final String ADMIN_SETTINGS_JSON_VALUE_PROPERTY = "json_value";
 
-<<<<<<< HEAD
     public static final String ADMIN_SETTINGS_BY_KEY_COLUMN_FAMILY_NAME = "admin_settings_by_key";
-
 
     /**
      * Mail config constants.
@@ -118,8 +116,6 @@
     public static final String MAIL_CONFIG_SCOPE_PROPERTY = "scope";
     public static final String MAIL_CONFIG_HELP_LINK_PROPERTY = "help_link";
 
-=======
->>>>>>> f4c63bad
     /**
      * Contact constants.
      */
