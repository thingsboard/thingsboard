--- conflicted
+++ resolved
@@ -25,106 +25,25 @@
 import javax.persistence.Table;
 
 import static org.thingsboard.server.dao.model.ModelConstants.ASSET_COLUMN_FAMILY_NAME;
-<<<<<<< HEAD
-=======
-import static org.thingsboard.server.dao.model.ModelConstants.ASSET_CUSTOMER_ID_PROPERTY;
-import static org.thingsboard.server.dao.model.ModelConstants.ASSET_NAME_PROPERTY;
-import static org.thingsboard.server.dao.model.ModelConstants.ASSET_TENANT_ID_PROPERTY;
-import static org.thingsboard.server.dao.model.ModelConstants.ASSET_TYPE_PROPERTY;
-import static org.thingsboard.server.dao.model.ModelConstants.ASSET_LABEL_PROPERTY;
-import static org.thingsboard.server.dao.model.ModelConstants.SEARCH_TEXT_PROPERTY;
->>>>>>> 9f0871af
 
 @Data
 @EqualsAndHashCode(callSuper = true)
 @Entity
 @TypeDef(name = "json", typeClass = JsonStringType.class)
 @Table(name = ASSET_COLUMN_FAMILY_NAME)
-<<<<<<< HEAD
 public final class AssetEntity extends AbstractAssetEntity<Asset> {
-=======
-public final class AssetEntity extends BaseSqlEntity<Asset> implements SearchTextEntity<Asset> {
-
-    @Column(name = ASSET_TENANT_ID_PROPERTY)
-    private String tenantId;
-
-    @Column(name = ASSET_CUSTOMER_ID_PROPERTY)
-    private String customerId;
-
-    @Column(name = ASSET_NAME_PROPERTY)
-    private String name;
-
-    @Column(name = ASSET_TYPE_PROPERTY)
-    private String type;
-
-    @Column(name = ASSET_LABEL_PROPERTY)
-    private String label;
-
-    @Column(name = SEARCH_TEXT_PROPERTY)
-    private String searchText;
-
-    @Type(type = "json")
-    @Column(name = ModelConstants.ASSET_ADDITIONAL_INFO_PROPERTY)
-    private JsonNode additionalInfo;
->>>>>>> 9f0871af
 
     public AssetEntity() {
         super();
     }
 
     public AssetEntity(Asset asset) {
-<<<<<<< HEAD
         super(asset);
-=======
-        if (asset.getId() != null) {
-            this.setId(asset.getId().getId());
-        }
-        if (asset.getTenantId() != null) {
-            this.tenantId = UUIDConverter.fromTimeUUID(asset.getTenantId().getId());
-        }
-        if (asset.getCustomerId() != null) {
-            this.customerId = UUIDConverter.fromTimeUUID(asset.getCustomerId().getId());
-        }
-        this.name = asset.getName();
-        this.type = asset.getType();
-        this.label = asset.getLabel();
-        this.additionalInfo = asset.getAdditionalInfo();
-    }
-
-    @Override
-    public String getSearchTextSource() {
-        return name;
-    }
-
-    @Override
-    public void setSearchText(String searchText) {
-        this.searchText = searchText;
-    }
-
-    public String getSearchText() {
-        return searchText;
->>>>>>> 9f0871af
     }
 
     @Override
     public Asset toData() {
-<<<<<<< HEAD
         return super.toAsset();
-=======
-        Asset asset = new Asset(new AssetId(UUIDConverter.fromString(id)));
-        asset.setCreatedTime(UUIDs.unixTimestamp(UUIDConverter.fromString(id)));
-        if (tenantId != null) {
-            asset.setTenantId(new TenantId(UUIDConverter.fromString(tenantId)));
-        }
-        if (customerId != null) {
-            asset.setCustomerId(new CustomerId(UUIDConverter.fromString(customerId)));
-        }
-        asset.setName(name);
-        asset.setType(type);
-        asset.setLabel(label);
-        asset.setAdditionalInfo(additionalInfo);
-        return asset;
->>>>>>> 9f0871af
     }
 
 }