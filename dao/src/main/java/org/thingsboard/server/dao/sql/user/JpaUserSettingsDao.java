/**
 * Copyright © 2016-2025 The Thingsboard Authors
 *
 * Licensed under the Apache License, Version 2.0 (the "License");
 * you may not use this file except in compliance with the License.
 * You may obtain a copy of the License at
 *
 *     http://www.apache.org/licenses/LICENSE-2.0
 *
 * Unless required by applicable law or agreed to in writing, software
 * distributed under the License is distributed on an "AS IS" BASIS,
 * WITHOUT WARRANTIES OR CONDITIONS OF ANY KIND, either express or implied.
 * See the License for the specific language governing permissions and
 * limitations under the License.
 */
package org.thingsboard.server.dao.sql.user;

import lombok.extern.slf4j.Slf4j;
import org.springframework.beans.factory.annotation.Autowired;
import org.springframework.stereotype.Component;
import org.thingsboard.server.common.data.ObjectType;
import org.thingsboard.server.common.data.id.TenantId;
import org.thingsboard.server.common.data.id.UserId;
import org.thingsboard.server.common.data.page.PageData;
import org.thingsboard.server.common.data.page.PageLink;
import org.thingsboard.server.common.data.settings.UserSettings;
import org.thingsboard.server.common.data.settings.UserSettingsCompositeKey;
import org.thingsboard.server.common.data.settings.UserSettingsType;
import org.thingsboard.server.dao.DaoUtil;
import org.thingsboard.server.dao.TenantEntityDao;
import org.thingsboard.server.dao.model.sql.UserSettingsEntity;
import org.thingsboard.server.dao.user.UserSettingsDao;
import org.thingsboard.server.dao.util.SqlDao;

import java.util.List;

@Slf4j
@Component
@SqlDao
public class JpaUserSettingsDao implements UserSettingsDao, TenantEntityDao<UserSettings> {

    @Autowired
    private UserSettingsRepository userSettingsRepository;

    @Override
    public UserSettings save(TenantId tenantId, UserSettings userSettings) {
        log.trace("save [{}][{}]", tenantId, userSettings);
        return DaoUtil.getData(userSettingsRepository.save(new UserSettingsEntity(userSettings)));
    }

    @Override
    public UserSettings findById(TenantId tenantId, UserSettingsCompositeKey id) {
        return DaoUtil.getData(userSettingsRepository.findById(id));
    }

    @Override
    public void removeById(TenantId tenantId, UserSettingsCompositeKey id) {
        userSettingsRepository.deleteById(id);
    }

    @Override
    public void removeByUserId(TenantId tenantId, UserId userId) {
        userSettingsRepository.deleteByUserId(userId.getId());
    }

    @Override
    public List<UserSettings> findByTypeAndPath(TenantId tenantId, UserSettingsType type, String... path) {
        log.trace("findByTypeAndPath [{}][{}][{}]", tenantId, type, path);
        return DaoUtil.convertDataList(userSettingsRepository.findByTypeAndPathExisting(type.name(), path));
    }

    @Override
    public PageData<UserSettings> findAllByTenantId(TenantId tenantId, PageLink pageLink) {
        return DaoUtil.toPageData(userSettingsRepository.findByTenantId(tenantId.getId(), DaoUtil.toPageable(pageLink)));
    }

<<<<<<< HEAD
    @Override
    public ObjectType getType() {
        return ObjectType.USER_SETTINGS;
    }

=======
>>>>>>> dfc1a6ed
}<|MERGE_RESOLUTION|>--- conflicted
+++ resolved
@@ -74,12 +74,9 @@
         return DaoUtil.toPageData(userSettingsRepository.findByTenantId(tenantId.getId(), DaoUtil.toPageable(pageLink)));
     }
 
-<<<<<<< HEAD
     @Override
     public ObjectType getType() {
         return ObjectType.USER_SETTINGS;
     }
 
-=======
->>>>>>> dfc1a6ed
 }