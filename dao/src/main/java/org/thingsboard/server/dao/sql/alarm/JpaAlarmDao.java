/**
 * Copyright © 2016-2023 The Thingsboard Authors
 *
 * Licensed under the Apache License, Version 2.0 (the "License");
 * you may not use this file except in compliance with the License.
 * You may obtain a copy of the License at
 *
 *     http://www.apache.org/licenses/LICENSE-2.0
 *
 * Unless required by applicable law or agreed to in writing, software
 * distributed under the License is distributed on an "AS IS" BASIS,
 * WITHOUT WARRANTIES OR CONDITIONS OF ANY KIND, either express or implied.
 * See the License for the specific language governing permissions and
 * limitations under the License.
 */
package org.thingsboard.server.dao.sql.alarm;

import com.fasterxml.jackson.databind.JsonNode;
import com.google.common.util.concurrent.ListenableFuture;
import lombok.extern.slf4j.Slf4j;
import org.springframework.beans.factory.annotation.Autowired;
import org.springframework.data.domain.PageRequest;
import org.springframework.data.jpa.repository.JpaRepository;
import org.springframework.stereotype.Component;
import org.springframework.util.CollectionUtils;
import org.thingsboard.common.util.JacksonUtil;
import org.thingsboard.server.common.data.EntityType;
import org.thingsboard.server.common.data.StringUtils;
import org.thingsboard.server.common.data.alarm.Alarm;
import org.thingsboard.server.common.data.alarm.AlarmAssignee;
import org.thingsboard.server.common.data.alarm.AlarmCreateOrUpdateActiveRequest;
import org.thingsboard.server.common.data.alarm.AlarmInfo;
import org.thingsboard.server.common.data.alarm.AlarmPropagationInfo;
import org.thingsboard.server.common.data.alarm.AlarmQuery;
import org.thingsboard.server.common.data.alarm.AlarmSeverity;
import org.thingsboard.server.common.data.alarm.AlarmStatusFilter;
import org.thingsboard.server.common.data.alarm.AlarmUpdateRequest;
import org.thingsboard.server.common.data.alarm.EntityAlarm;
import org.thingsboard.server.common.data.id.AlarmId;
import org.thingsboard.server.common.data.id.CustomerId;
import org.thingsboard.server.common.data.id.EntityId;
import org.thingsboard.server.common.data.id.EntityIdFactory;
import org.thingsboard.server.common.data.id.TenantId;
import org.thingsboard.server.common.data.id.UserId;
import org.thingsboard.server.common.data.page.PageData;
import org.thingsboard.server.common.data.page.PageLink;
import org.thingsboard.server.common.data.query.AlarmCountQuery;
import org.thingsboard.server.common.data.query.AlarmData;
import org.thingsboard.server.common.data.query.AlarmDataQuery;
import org.thingsboard.server.dao.DaoUtil;
import org.thingsboard.server.common.data.alarm.AlarmApiCallResult;
import org.thingsboard.server.dao.alarm.AlarmDao;
import org.thingsboard.server.dao.model.ModelConstants;
import org.thingsboard.server.dao.model.sql.AlarmEntity;
import org.thingsboard.server.dao.model.sql.EntityAlarmEntity;
import org.thingsboard.server.dao.sql.JpaAbstractDao;
import org.thingsboard.server.dao.sql.query.AlarmQueryRepository;
import org.thingsboard.server.dao.util.SqlDao;

import java.util.Arrays;
import java.util.Collection;
import java.util.Collections;
import java.util.List;
import java.util.Objects;
import java.util.Optional;
import java.util.Set;
import java.util.UUID;

/**
 * Created by Valerii Sosliuk on 5/19/2017.
 */
@Slf4j
@Component
@SqlDao
public class JpaAlarmDao extends JpaAbstractDao<AlarmEntity, Alarm> implements AlarmDao {

    @Autowired
    private AlarmRepository alarmRepository;

    @Autowired
    private AlarmQueryRepository alarmQueryRepository;

    @Autowired
    private EntityAlarmRepository entityAlarmRepository;

    @Override
    protected Class<AlarmEntity> getEntityClass() {
        return AlarmEntity.class;
    }

    @Override
    protected JpaRepository<AlarmEntity, UUID> getRepository() {
        return alarmRepository;
    }

    @Override
    public Alarm findLatestByOriginatorAndType(TenantId tenantId, EntityId originator, String type) {
        List<AlarmEntity> latest = alarmRepository.findLatestByOriginatorAndType(
                originator.getId(),
                type,
                PageRequest.of(0, 1));
        return latest.isEmpty() ? null : DaoUtil.getData(latest.get(0));
    }

    @Override
    public Alarm findLatestActiveByOriginatorAndType(TenantId tenantId, EntityId originator, String type) {
        List<AlarmEntity> latest = alarmRepository.findLatestActiveByOriginatorAndType(
                originator.getId(),
                type,
                PageRequest.of(0, 1));
        return latest.isEmpty() ? null : DaoUtil.getData(latest.get(0));
    }

    @Override
    public ListenableFuture<Alarm> findLatestByOriginatorAndTypeAsync(TenantId tenantId, EntityId originator, String type) {
        return service.submit(() -> findLatestByOriginatorAndType(tenantId, originator, type));
    }

    @Override
    public Alarm findAlarmById(TenantId tenantId, UUID key) {
        return findById(tenantId, key);
    }

    @Override
    public AlarmInfo findAlarmInfoById(TenantId tenantId, UUID key) {
        return DaoUtil.getData(alarmRepository.findAlarmInfoById(tenantId.getId(), key));
    }

    @Override
    public ListenableFuture<Alarm> findAlarmByIdAsync(TenantId tenantId, UUID key) {
        return findByIdAsync(tenantId, key);
    }

    @Override
    public PageData<AlarmInfo> findAlarms(TenantId tenantId, AlarmQuery query) {
        log.trace("Try to find alarms by entity [{}], status [{}] and pageLink [{}]", query.getAffectedEntityId(), query.getStatus(), query.getPageLink());
        EntityId affectedEntity = query.getAffectedEntityId();
        AlarmStatusFilter asf = AlarmStatusFilter.from(query);
        String assigneeId = null;
        if (query.getAssigneeId() != null) {
            assigneeId = query.getAssigneeId().toString();
        }
        if (affectedEntity != null) {
            return DaoUtil.toPageData(
                    alarmRepository.findAlarms(
                            tenantId.getId(),
                            affectedEntity.getId(),
                            affectedEntity.getEntityType().name(),
                            query.getPageLink().getStartTime(),
                            query.getPageLink().getEndTime(),
                            asf.hasClearFilter(),
                            asf.hasClearFilter() && asf.getClearFilter(),
                            asf.hasAckFilter(),
                            asf.hasAckFilter() && asf.getAckFilter(),
                            assigneeId,
                            Objects.toString(query.getPageLink().getTextSearch(), ""),
                            DaoUtil.toPageable(query.getPageLink())
                    )
            );
        } else {
            return DaoUtil.toPageData(
                    alarmRepository.findAllAlarms(
                            tenantId.getId(),
                            query.getPageLink().getStartTime(),
                            query.getPageLink().getEndTime(),
                            asf.hasClearFilter(),
                            asf.hasClearFilter() && asf.getClearFilter(),
                            asf.hasAckFilter(),
                            asf.hasAckFilter() && asf.getAckFilter(),
                            assigneeId,
                            Objects.toString(query.getPageLink().getTextSearch(), ""),
                            DaoUtil.toPageable(query.getPageLink())
                    )
            );
        }
    }

    @Override
    public PageData<AlarmInfo> findCustomerAlarms(TenantId tenantId, CustomerId customerId, AlarmQuery query) {
        log.trace("Try to find customer alarms by status [{}] and pageLink [{}]", query.getStatus(), query.getPageLink());
        AlarmStatusFilter asf = AlarmStatusFilter.from(query);
        String assigneeId = null;
        if (query.getAssigneeId() != null) {
            assigneeId = query.getAssigneeId().toString();
        }
        return DaoUtil.toPageData(
                alarmRepository.findCustomerAlarms(
                        tenantId.getId(),
                        customerId.getId(),
                        query.getPageLink().getStartTime(),
                        query.getPageLink().getEndTime(),
                        asf.hasClearFilter(),
                        asf.hasClearFilter() && asf.getClearFilter(),
                        asf.hasAckFilter(),
                        asf.hasAckFilter() && asf.getAckFilter(),
                        assigneeId,
                        Objects.toString(query.getPageLink().getTextSearch(), ""),
                        DaoUtil.toPageable(query.getPageLink())
                )
        );
    }

    @Override
    public PageData<AlarmData> findAlarmDataByQueryForEntities(TenantId tenantId, AlarmDataQuery query, Collection<EntityId> orderedEntityIds) {
        return alarmQueryRepository.findAlarmDataByQueryForEntities(tenantId, query, orderedEntityIds);
    }

    @Override
    public Set<AlarmSeverity> findAlarmSeverities(TenantId tenantId, EntityId entityId, AlarmStatusFilter asf, String assigneeId) {
        return alarmRepository.findAlarmSeverities(tenantId.getId(), entityId.getId(), entityId.getEntityType().name(),
                asf.hasClearFilter(),
                asf.hasClearFilter() && asf.getClearFilter(),
                asf.hasAckFilter(),
                asf.hasAckFilter() && asf.getAckFilter(),
                assigneeId);
    }

    @Override
    public PageData<AlarmId> findAlarmsIdsByEndTsBeforeAndTenantId(Long time, TenantId tenantId, PageLink pageLink) {
        return DaoUtil.pageToPageData(alarmRepository.findAlarmsIdsByEndTsBeforeAndTenantId(time, tenantId.getId(), DaoUtil.toPageable(pageLink)))
                .mapData(AlarmId::new);
    }

    @Override
    public void createEntityAlarmRecord(EntityAlarm entityAlarm) {
        log.debug("Saving entity {}", entityAlarm);
        entityAlarmRepository.save(new EntityAlarmEntity(entityAlarm));
    }

    @Override
    public List<EntityAlarm> findEntityAlarmRecords(TenantId tenantId, AlarmId id) {
        log.trace("[{}] Try to find entity alarm records using [{}]", tenantId, id);
        return DaoUtil.convertDataList(entityAlarmRepository.findAllByAlarmId(id.getId()));
    }

    @Override
    public void deleteEntityAlarmRecords(TenantId tenantId, EntityId entityId) {
        log.trace("[{}] Try to delete entity alarm records using [{}]", tenantId, entityId);
        entityAlarmRepository.deleteByEntityId(entityId.getId());
    }

    @Override
    public AlarmApiCallResult createOrUpdateActiveAlarm(AlarmCreateOrUpdateActiveRequest request, boolean alarmCreationEnabled) {
        AlarmPropagationInfo ap = getSafePropagationInfo(request.getPropagation());
        return toAlarmApiResult(alarmRepository.createOrUpdateActiveAlarm(
                request.getTenantId().getId(),
                request.getCustomerId() != null ? request.getCustomerId().getId() : CustomerId.NULL_UUID,
                request.getEdgeAlarmId() != null ? request.getEdgeAlarmId().getId() : UUID.randomUUID(),
                System.currentTimeMillis(),
                request.getOriginator().getId(),
                request.getOriginator().getEntityType().ordinal(),
                request.getType(),
                request.getSeverity().name(),
                request.getStartTs(), request.getEndTs(),
                getDetailsAsString(request.getDetails()),
                ap.isPropagate(),
                ap.isPropagateToOwner(),
                ap.isPropagateToTenant(),
                getPropagationTypes(ap),
                alarmCreationEnabled
        ));
    }

    @Override
    public AlarmApiCallResult updateAlarm(AlarmUpdateRequest request) {
        AlarmPropagationInfo ap = getSafePropagationInfo(request.getPropagation());
        return toAlarmApiResult(alarmRepository.updateAlarm(
                request.getTenantId().getId(),
                request.getAlarmId().getId(),
                request.getSeverity().name(),
                request.getStartTs(), request.getEndTs(),
                getDetailsAsString(request.getDetails()),
                ap.isPropagate(),
                ap.isPropagateToOwner(),
                ap.isPropagateToTenant(),
                getPropagationTypes(ap)
        ));
    }

    @Override
    public AlarmApiCallResult acknowledgeAlarm(TenantId tenantId, AlarmId id, long ackTs) {
        return toAlarmApiResult(alarmRepository.acknowledgeAlarm(tenantId.getId(), id.getId(), ackTs));
    }

    @Override
    public AlarmApiCallResult clearAlarm(TenantId tenantId, AlarmId id, long clearTs, JsonNode details) {
        return toAlarmApiResult(alarmRepository.clearAlarm(tenantId.getId(), id.getId(), clearTs, getDetailsAsString(details)));
    }

    @Override
    public AlarmApiCallResult assignAlarm(TenantId tenantId, AlarmId id, UserId assigneeId, long assignTime) {
        return toAlarmApiResult(alarmRepository.assignAlarm(tenantId.getId(), id.getId(), assigneeId.getId(), assignTime));
    }

    @Override
    public AlarmApiCallResult unassignAlarm(TenantId tenantId, AlarmId id, long unassignTime) {
        return toAlarmApiResult(alarmRepository.unassignAlarm(tenantId.getId(), id.getId(), unassignTime));
    }

<<<<<<< HEAD
=======
    @Override
    public long countAlarmsByQuery(TenantId tenantId, CustomerId customerId, AlarmCountQuery query) {
        return alarmQueryRepository.countAlarmsByQuery(tenantId, customerId, query);
    }

    @NotNull
>>>>>>> eb9cd79c
    private static String getPropagationTypes(AlarmPropagationInfo ap) {
        String propagateRelationTypes;
        if (!CollectionUtils.isEmpty(ap.getPropagateRelationTypes())) {
            propagateRelationTypes = String.join(",", ap.getPropagateRelationTypes());
        } else {
            propagateRelationTypes = "";
        }
        return propagateRelationTypes;
    }

    private static AlarmPropagationInfo getSafePropagationInfo(AlarmPropagationInfo ap) {
        return ap != null ? ap : AlarmPropagationInfo.EMPTY;
    }

    private static String getDetailsAsString(JsonNode details) {
        var detailsStr = JacksonUtil.toString(details);
        if (StringUtils.isEmpty(detailsStr)) {
            detailsStr = "{}";
        }
        return detailsStr;
    }

    private AlarmApiCallResult toAlarmApiResult(String str) {
        var json = JacksonUtil.toJsonNode(str);
        var result = AlarmApiCallResult.builder();
        boolean success = json.get("success").asBoolean();
        result.successful(success);
        if (success) {
            boolean modified = false;
            boolean created = false;
            boolean cleared = false;
            if (json.has("modified")) {
                modified = json.get("modified").asBoolean();
            }

            if (json.has("created")) {
                created = json.get("created").asBoolean();
            }

            if (json.has("cleared")) {
                cleared = json.get("cleared").asBoolean();
            }
            result.created(created);
            result.cleared(cleared);
            result.modified(created || cleared || modified);
            if (json.has("alarm") && !json.get("alarm").isNull()) {
                result.alarm(toAlarmInfo(json.get("alarm")));
            }
            if (json.has("old") && !json.get("old").isNull()) {
                result.old(toAlarm(json.get("old")));
            }
        }
        return result.build();
    }

    private AlarmInfo toAlarmInfo(JsonNode json) {
        AlarmInfo alarmInfo = new AlarmInfo(toAlarm(json));
        getSafe(json, ModelConstants.ALARM_ORIGINATOR_NAME_PROPERTY).ifPresent(alarmInfo::setOriginatorName);
        getSafe(json, ModelConstants.ALARM_ORIGINATOR_LABEL_PROPERTY).ifPresent(alarmInfo::setOriginatorLabel);
        if (alarmInfo.getAssigneeId() != null) {
            var assigneeBuilder = AlarmAssignee.builder().id(alarmInfo.getAssigneeId());
            getSafe(json, ModelConstants.ALARM_ASSIGNEE_FIRST_NAME_PROPERTY).ifPresent(assigneeBuilder::firstName);
            getSafe(json, ModelConstants.ALARM_ASSIGNEE_LAST_NAME_PROPERTY).ifPresent(assigneeBuilder::lastName);
            getSafe(json, ModelConstants.ALARM_ASSIGNEE_EMAIL_PROPERTY).ifPresent(assigneeBuilder::email);
            alarmInfo.setAssignee(assigneeBuilder.build());
        }
        return alarmInfo;
    }

    private Alarm toAlarm(JsonNode json) {
        Alarm alarm = new Alarm(new AlarmId(UUID.fromString(json.get(ModelConstants.ID_PROPERTY).asText())));
        alarm.setCreatedTime(json.get(ModelConstants.CREATED_TIME_PROPERTY).asLong());
        getSafe(json, ModelConstants.TENANT_ID_COLUMN).ifPresent(s -> alarm.setTenantId(TenantId.fromUUID(UUID.fromString(s))));
        getSafe(json, ModelConstants.CUSTOMER_ID_PROPERTY).ifPresent(s -> alarm.setCustomerId(new CustomerId(UUID.fromString(s))));
        getSafe(json, ModelConstants.ASSIGNEE_ID_PROPERTY).ifPresent(s -> alarm.setAssigneeId(new UserId(UUID.fromString(s))));
        alarm.setOriginator(EntityIdFactory.getByTypeAndUuid(
                json.get(ModelConstants.ALARM_ORIGINATOR_TYPE_PROPERTY).asInt(),
                json.get(ModelConstants.ALARM_ORIGINATOR_ID_PROPERTY).asText()));
        getSafe(json, ModelConstants.ALARM_TYPE_PROPERTY).ifPresent(alarm::setType);
        getSafe(json, ModelConstants.ALARM_SEVERITY_PROPERTY).map(AlarmSeverity::valueOf).ifPresent(alarm::setSeverity);
        alarm.setAcknowledged(json.get(ModelConstants.ALARM_ACKNOWLEDGED_PROPERTY).asBoolean());
        alarm.setCleared(json.get(ModelConstants.ALARM_CLEARED_PROPERTY).asBoolean());
        alarm.setPropagate(json.get(ModelConstants.ALARM_PROPAGATE_PROPERTY).asBoolean());
        alarm.setPropagateToOwner(json.get(ModelConstants.ALARM_PROPAGATE_TO_OWNER_PROPERTY).asBoolean());
        alarm.setPropagateToTenant(json.get(ModelConstants.ALARM_PROPAGATE_TO_TENANT_PROPERTY).asBoolean());
        alarm.setStartTs(json.get(ModelConstants.ALARM_START_TS_PROPERTY).asLong());
        alarm.setEndTs(json.get(ModelConstants.ALARM_END_TS_PROPERTY).asLong());
        alarm.setAckTs(json.get(ModelConstants.ALARM_ACK_TS_PROPERTY).asLong());
        alarm.setClearTs(json.get(ModelConstants.ALARM_CLEAR_TS_PROPERTY).asLong());
        alarm.setAssignTs(json.get(ModelConstants.ALARM_ASSIGN_TS_PROPERTY).asLong());
        getSafe(json, ModelConstants.ALARM_DETAILS_PROPERTY).map(JacksonUtil::toJsonNode).ifPresent(alarm::setDetails);
        alarm.setPropagateRelationTypes(getSafe(json, ModelConstants.ALARM_PROPAGATE_RELATION_TYPES).filter(StringUtils::isNoneEmpty)
                .map(s -> Arrays.asList(s.split(","))).orElse(Collections.emptyList()));
        return alarm;
    }

    private static Optional<String> getSafe(JsonNode json, String fieldName) {
        if (json.has(fieldName)) {
            var element = json.get(fieldName);
            if (element.isNull() || !element.isTextual()) {
                return Optional.empty();
            } else {
                return Optional.of(element.asText());
            }
        } else {
            return Optional.empty();
        }
    }

    @Override
    public EntityType getEntityType() {
        return EntityType.ALARM;
    }

}<|MERGE_RESOLUTION|>--- conflicted
+++ resolved
@@ -297,15 +297,11 @@
         return toAlarmApiResult(alarmRepository.unassignAlarm(tenantId.getId(), id.getId(), unassignTime));
     }
 
-<<<<<<< HEAD
-=======
     @Override
     public long countAlarmsByQuery(TenantId tenantId, CustomerId customerId, AlarmCountQuery query) {
         return alarmQueryRepository.countAlarmsByQuery(tenantId, customerId, query);
     }
 
-    @NotNull
->>>>>>> eb9cd79c
     private static String getPropagationTypes(AlarmPropagationInfo ap) {
         String propagateRelationTypes;
         if (!CollectionUtils.isEmpty(ap.getPropagateRelationTypes())) {
