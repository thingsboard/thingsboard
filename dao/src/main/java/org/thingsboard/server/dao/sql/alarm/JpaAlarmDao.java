--- conflicted
+++ resolved
@@ -381,8 +381,6 @@
         return alarmQueryRepository.countAlarmsByQuery(tenantId, customerId, query);
     }
 
-<<<<<<< HEAD
-=======
     @Override
     public PageData<EntitySubtype> findTenantAlarmTypes(UUID tenantId, PageLink pageLink) {
         Page<String> page = alarmRepository.findTenantAlarmTypes(tenantId, Objects.toString(pageLink.getTextSearch(), ""), toPageable(pageLink));
@@ -399,7 +397,6 @@
         return alarmRepository.deleteTypeIfNoAlarmsExist(tenantId, types) > 0;
     }
 
->>>>>>> e733a092
     private static String getPropagationTypes(AlarmPropagationInfo ap) {
         String propagateRelationTypes;
         if (!CollectionUtils.isEmpty(ap.getPropagateRelationTypes())) {
