--- conflicted
+++ resolved
@@ -57,69 +57,42 @@
         jdbcTemplate.batchUpdate(INSERT_OR_UPDATE, new BatchPreparedStatementSetter() {
             @Override
             public void setValues(PreparedStatement ps, int i) throws SQLException {
-<<<<<<< HEAD
-                ps.setString(1, entities.get(i).getTenantId());
-                ps.setString(2, entities.get(i).getEntityId());
-                ps.setString(3, entities.get(i).getKey());
-                ps.setLong(4, entities.get(i).getTs());
+                TimescaleTsKvEntity timescaleTsKvEntity = entities.get(i);
+                ps.setString(1, timescaleTsKvEntity.getTenantId());
+                ps.setString(2, timescaleTsKvEntity.getEntityId());
+                ps.setString(3, timescaleTsKvEntity.getKey());
+                ps.setLong(4, timescaleTsKvEntity.getTs());
 
-                if (entities.get(i).getBooleanValue() != null) {
-                    ps.setBoolean(5, entities.get(i).getBooleanValue());
-                    ps.setBoolean(10, entities.get(i).getBooleanValue());
-=======
-                TimescaleTsKvEntity tsKvEntity = entities.get(i);
-                ps.setString(1, tsKvEntity.getTenantId());
-                ps.setString(2, tsKvEntity.getEntityId());
-                ps.setString(3, tsKvEntity.getKey());
-                ps.setLong(4, tsKvEntity.getTs());
-
-                if (tsKvEntity.getBooleanValue() != null) {
-                    ps.setBoolean(5, tsKvEntity.getBooleanValue());
-                    ps.setBoolean(9, tsKvEntity.getBooleanValue());
->>>>>>> a2cc9748
+                if (timescaleTsKvEntity.getBooleanValue() != null) {
+                    ps.setBoolean(5, timescaleTsKvEntity.getBooleanValue());
+                    ps.setBoolean(10, timescaleTsKvEntity.getBooleanValue());
                 } else {
                     ps.setNull(5, Types.BOOLEAN);
                     ps.setNull(10, Types.BOOLEAN);
                 }
 
-<<<<<<< HEAD
-                ps.setString(6, replaceNullChars(entities.get(i).getStrValue()));
-                ps.setString(11, replaceNullChars(entities.get(i).getStrValue()));
+                ps.setString(6, replaceNullChars(timescaleTsKvEntity.getStrValue()));
+                ps.setString(11, replaceNullChars(timescaleTsKvEntity.getStrValue()));
 
 
-                if (entities.get(i).getLongValue() != null) {
-                    ps.setLong(7, entities.get(i).getLongValue());
-                    ps.setLong(12, entities.get(i).getLongValue());
-=======
-                ps.setString(6, replaceNullChars(tsKvEntity.getStrValue()));
-                ps.setString(10, replaceNullChars(tsKvEntity.getStrValue()));
-
-
-                if (tsKvEntity.getLongValue() != null) {
-                    ps.setLong(7, tsKvEntity.getLongValue());
-                    ps.setLong(11, tsKvEntity.getLongValue());
->>>>>>> a2cc9748
+                if (timescaleTsKvEntity.getLongValue() != null) {
+                    ps.setLong(7, timescaleTsKvEntity.getLongValue());
+                    ps.setLong(12, timescaleTsKvEntity.getLongValue());
                 } else {
                     ps.setNull(7, Types.BIGINT);
                     ps.setNull(12, Types.BIGINT);
                 }
 
-<<<<<<< HEAD
-                if (entities.get(i).getDoubleValue() != null) {
-                    ps.setDouble(8, entities.get(i).getDoubleValue());
-                    ps.setDouble(13, entities.get(i).getDoubleValue());
-=======
-                if (tsKvEntity.getDoubleValue() != null) {
-                    ps.setDouble(8, tsKvEntity.getDoubleValue());
-                    ps.setDouble(12, tsKvEntity.getDoubleValue());
->>>>>>> a2cc9748
+                if (timescaleTsKvEntity.getDoubleValue() != null) {
+                    ps.setDouble(8, timescaleTsKvEntity.getDoubleValue());
+                    ps.setDouble(13, timescaleTsKvEntity.getDoubleValue());
                 } else {
                     ps.setNull(8, Types.DOUBLE);
                     ps.setNull(13, Types.DOUBLE);
                 }
 
-                ps.setString(9, replaceNullChars(entities.get(i).getJsonValue()));
-                ps.setString(14, replaceNullChars(entities.get(i).getJsonValue()));
+                ps.setString(9, replaceNullChars(timescaleTsKvEntity.getJsonValue()));
+                ps.setString(14, replaceNullChars(timescaleTsKvEntity.getJsonValue()));
             }
 
             @Override
