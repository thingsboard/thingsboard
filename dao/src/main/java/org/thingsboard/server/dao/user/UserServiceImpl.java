/**
 * Copyright © 2016-2025 The Thingsboard Authors
 *
 * Licensed under the Apache License, Version 2.0 (the "License");
 * you may not use this file except in compliance with the License.
 * You may obtain a copy of the License at
 *
 *     http://www.apache.org/licenses/LICENSE-2.0
 *
 * Unless required by applicable law or agreed to in writing, software
 * distributed under the License is distributed on an "AS IS" BASIS,
 * WITHOUT WARRANTIES OR CONDITIONS OF ANY KIND, either express or implied.
 * See the License for the specific language governing permissions and
 * limitations under the License.
 */
package org.thingsboard.server.dao.user;

import com.fasterxml.jackson.core.type.TypeReference;
import com.fasterxml.jackson.databind.JsonNode;
import com.fasterxml.jackson.databind.node.ObjectNode;
import com.google.common.util.concurrent.FluentFuture;
import com.google.common.util.concurrent.ListenableFuture;
import lombok.RequiredArgsConstructor;
import lombok.extern.slf4j.Slf4j;
import org.springframework.beans.factory.annotation.Value;
import org.springframework.context.ApplicationEventPublisher;
import org.springframework.security.authentication.DisabledException;
import org.springframework.security.core.userdetails.UsernameNotFoundException;
import org.springframework.stereotype.Service;
import org.springframework.transaction.annotation.Transactional;
import org.springframework.transaction.event.TransactionalEventListener;
import org.thingsboard.common.util.JacksonUtil;
import org.thingsboard.server.cache.user.UserCacheEvictEvent;
import org.thingsboard.server.cache.user.UserCacheKey;
import org.thingsboard.server.common.data.EntityType;
import org.thingsboard.server.common.data.StringUtils;
import org.thingsboard.server.common.data.User;
import org.thingsboard.server.common.data.UserAuthDetails;
import org.thingsboard.server.common.data.audit.ActionType;
import org.thingsboard.server.common.data.id.CustomerId;
import org.thingsboard.server.common.data.id.EntityId;
import org.thingsboard.server.common.data.id.HasId;
import org.thingsboard.server.common.data.id.TenantId;
import org.thingsboard.server.common.data.id.TenantProfileId;
import org.thingsboard.server.common.data.id.UserCredentialsId;
import org.thingsboard.server.common.data.id.UserId;
import org.thingsboard.server.common.data.mobile.MobileSessionInfo;
import org.thingsboard.server.common.data.mobile.UserMobileSessionInfo;
import org.thingsboard.server.common.data.notification.targets.platform.CustomerUsersFilter;
import org.thingsboard.server.common.data.notification.targets.platform.SystemLevelUsersFilter;
import org.thingsboard.server.common.data.notification.targets.platform.TenantAdministratorsFilter;
import org.thingsboard.server.common.data.notification.targets.platform.UserListFilter;
import org.thingsboard.server.common.data.notification.targets.platform.UsersFilter;
import org.thingsboard.server.common.data.page.PageData;
import org.thingsboard.server.common.data.page.PageLink;
import org.thingsboard.server.common.data.security.Authority;
import org.thingsboard.server.common.data.security.UserCredentials;
import org.thingsboard.server.common.data.security.event.UserCredentialsInvalidationEvent;
import org.thingsboard.server.common.data.settings.UserSettings;
import org.thingsboard.server.common.data.settings.UserSettingsType;
import org.thingsboard.server.dao.entity.AbstractCachedEntityService;
import org.thingsboard.server.dao.entity.EntityCountService;
import org.thingsboard.server.dao.eventsourcing.ActionCause;
import org.thingsboard.server.dao.eventsourcing.ActionEntityEvent;
import org.thingsboard.server.dao.eventsourcing.DeleteEntityEvent;
import org.thingsboard.server.dao.eventsourcing.SaveEntityEvent;
import org.thingsboard.server.dao.exception.IncorrectParameterException;
import org.thingsboard.server.dao.pat.ApiKeyService;
import org.thingsboard.server.dao.service.DataValidator;
import org.thingsboard.server.dao.service.PaginatedRemover;
import org.thingsboard.server.dao.settings.SecuritySettingsService;
import org.thingsboard.server.dao.sql.JpaExecutorService;
import org.thingsboard.server.dao.tenant.TbTenantProfileCache;

import java.util.ArrayList;
import java.util.Collections;
import java.util.HashMap;
import java.util.List;
import java.util.Map;
import java.util.Objects;
import java.util.Optional;
import java.util.concurrent.TimeUnit;
import java.util.stream.Collectors;

import static com.google.common.util.concurrent.MoreExecutors.directExecutor;
import static org.apache.commons.collections4.CollectionUtils.isNotEmpty;
import static org.thingsboard.server.common.data.StringUtils.generateSafeToken;
import static org.thingsboard.server.dao.service.Validator.validateId;
import static org.thingsboard.server.dao.service.Validator.validatePageLink;
import static org.thingsboard.server.dao.service.Validator.validateString;

@Service("UserDaoService")
@Slf4j
@RequiredArgsConstructor
public class UserServiceImpl extends AbstractCachedEntityService<UserCacheKey, User, UserCacheEvictEvent> implements UserService {

    public static final String USER_PASSWORD_HISTORY = "userPasswordHistory";

    private static final int DEFAULT_TOKEN_LENGTH = 30;
    public static final String INCORRECT_USER_ID = "Incorrect userId ";
    public static final String INCORRECT_TENANT_ID = "Incorrect tenantId ";

    @Value("${security.user_login_case_sensitive:true}")
    private boolean userLoginCaseSensitive;

    private final UserDao userDao;
    private final UserCredentialsDao userCredentialsDao;
    private final UserAuthSettingsDao userAuthSettingsDao;
    private final UserSettingsService userSettingsService;
    private final UserSettingsDao userSettingsDao;
    private final ApiKeyService apiKeyService;
    private final SecuritySettingsService securitySettingsService;
    private final TbTenantProfileCache tenantProfileCache;
    private final DataValidator<User> userValidator;
    private final DataValidator<UserCredentials> userCredentialsValidator;
    private final ApplicationEventPublisher eventPublisher;
    private final EntityCountService countService;
    private final JpaExecutorService executor;

    @Override
    @TransactionalEventListener
    public void handleEvictEvent(UserCacheEvictEvent event) {
        List<UserCacheKey> keys = new ArrayList<>(2);
        keys.add(new UserCacheKey(event.tenantId(), event.newEmail()));
        if (StringUtils.isNotEmpty(event.oldEmail()) && !event.oldEmail().equals(event.newEmail())) {
            keys.add(new UserCacheKey(event.tenantId(), event.oldEmail()));
        }
        cache.evict(keys);
    }

    @Override
    public User findUserByEmail(TenantId tenantId, String email) {
        log.trace("Executing findUserByEmail [{}]", email);
        validateString(email, e -> "Incorrect email " + e);
        if (userLoginCaseSensitive) {
            return userDao.findByEmail(tenantId, email);
        } else {
            return userDao.findByEmail(tenantId, email.toLowerCase());
        }
    }

    @Override
    public User findUserByTenantIdAndEmail(TenantId tenantId, String email) {
        log.trace("Executing findUserByTenantIdAndEmail [{}][{}]", tenantId, email);
        validateId(tenantId, id -> INCORRECT_TENANT_ID + id);
        validateString(email, e -> "Incorrect email " + e);
        return cache.getAndPutInTransaction(new UserCacheKey(tenantId, email),
                () -> userDao.findByTenantIdAndEmail(tenantId, email), true);
    }

    @Override
    public ListenableFuture<User> findUserByTenantIdAndEmailAsync(TenantId tenantId, String email) {
        log.trace("Executing findUserByTenantIdAndEmailAsync [{}][{}]", tenantId, email);
        validateId(tenantId, id -> INCORRECT_TENANT_ID + id);
        validateString(email, e -> "Incorrect email " + e);
        return executor.submit(() -> findUserByTenantIdAndEmail(tenantId, email));
    }

    @Override
    public User findUserById(TenantId tenantId, UserId userId) {
        log.trace("Executing findUserById [{}]", userId);
        validateId(userId, id -> INCORRECT_USER_ID + id);
        return userDao.findById(tenantId, userId.getId());
    }

    @Override
    public ListenableFuture<User> findUserByIdAsync(TenantId tenantId, UserId userId) {
        log.trace("Executing findUserByIdAsync [{}]", userId);
        validateId(userId, id -> INCORRECT_USER_ID + id);
        return userDao.findByIdAsync(tenantId, userId.getId());
    }

    @Override
    @Transactional
    public User saveUser(TenantId tenantId, User user) {
        log.trace("Executing saveUser [{}]", user);
        User oldUser = userValidator.validate(user, User::getTenantId);
        if (!userLoginCaseSensitive) {
            user.setEmail(user.getEmail().toLowerCase());
        }
        var evictEvent = new UserCacheEvictEvent(user.getTenantId(), user.getEmail(), oldUser != null ? oldUser.getEmail() : null);
        User savedUser;
        try {
            savedUser = userDao.saveAndFlush(user.getTenantId(), user);
            publishEvictEvent(evictEvent);
            if (user.getId() == null) {
                countService.publishCountEntityEvictEvent(savedUser.getTenantId(), EntityType.USER);
                UserCredentials userCredentials = new UserCredentials();
                userCredentials.setEnabled(false);
                userCredentials.setUserId(new UserId(savedUser.getUuidId()));
                userCredentials.setAdditionalInfo(JacksonUtil.newObjectNode());
                userCredentials = generateUserActivationToken(userCredentials);
                userCredentialsDao.save(user.getTenantId(), userCredentials);
            }
            eventPublisher.publishEvent(SaveEntityEvent.builder()
                    .tenantId(savedUser.getTenantId())
                    .entity(savedUser)
                    .oldEntity(oldUser)
                    .entityId(savedUser.getId())
                    .created(user.getId() == null).build());
        } catch (Exception t) {
            handleEvictEvent(evictEvent);
            checkConstraintViolation(t, "tb_user_email_key", "User with email '" + user.getEmail() + "' already present in database!");
            throw t;
        }
        return savedUser;
    }

    @Override
    public UserCredentials findUserCredentialsByUserId(TenantId tenantId, UserId userId) {
        log.trace("Executing findUserCredentialsByUserId [{}]", userId);
        validateId(userId, id -> INCORRECT_USER_ID + id);
        return userCredentialsDao.findByUserId(tenantId, userId.getId());
    }

    @Override
    public UserCredentials findUserCredentialsByActivateToken(TenantId tenantId, String activateToken) {
        log.trace("Executing findUserCredentialsByActivateToken [{}]", activateToken);
        validateString(activateToken, t -> "Incorrect activateToken " + t);
        return userCredentialsDao.findByActivateToken(tenantId, activateToken);
    }

    @Override
    public UserCredentials findUserCredentialsByResetToken(TenantId tenantId, String resetToken) {
        log.trace("Executing findUserCredentialsByResetToken [{}]", resetToken);
        validateString(resetToken, t -> "Incorrect resetToken " + t);
        return userCredentialsDao.findByResetToken(tenantId, resetToken);
    }

    @Override
    public UserCredentials saveUserCredentials(TenantId tenantId, UserCredentials userCredentials) {
        log.trace("Executing saveUserCredentials [{}]", userCredentials);
        userCredentialsValidator.validate(userCredentials, data -> tenantId);
        UserCredentials result = userCredentialsDao.save(tenantId, userCredentials);
        eventPublisher.publishEvent(ActionEntityEvent.builder()
                .tenantId(tenantId)
                .entityId(userCredentials.getUserId())
                .actionType(ActionType.CREDENTIALS_UPDATED).build());
        return result;
    }

    @Override
    public UserCredentials activateUserCredentials(TenantId tenantId, String activateToken, String password) {
        log.trace("Executing activateUserCredentials activateToken [{}], password [{}]", activateToken, password);
        validateString(activateToken, t -> "Incorrect activateToken " + t);
        validateString(password, p -> "Incorrect password " + p);
        UserCredentials userCredentials = userCredentialsDao.findByActivateToken(tenantId, activateToken);
        if (userCredentials == null) {
            throw new IncorrectParameterException(String.format("Unable to find user credentials by activateToken [%s]", activateToken));
        }
        if (userCredentials.isEnabled()) {
            throw new IncorrectParameterException("User credentials already activated");
        }
        if (userCredentials.isActivationTokenExpired()) {
            throw new IncorrectParameterException("Activation token expired");
        }
        userCredentials.setEnabled(true);
        userCredentials.setActivateToken(null);
        userCredentials.setActivateTokenExpTime(null);
        userCredentials.setPassword(password);
        if (userCredentials.getPassword() != null) {
            updatePasswordHistory(userCredentials);
        }
        return saveUserCredentials(tenantId, userCredentials);
    }

    @Override
    public UserCredentials requestPasswordReset(TenantId tenantId, String email) {
        log.trace("Executing requestPasswordReset email [{}]", email);
        DataValidator.validateEmail(email);
        User user = findUserByEmail(tenantId, email);
        if (user == null) {
            throw new UsernameNotFoundException(String.format("Unable to find user by email [%s]", email));
        }
        UserCredentials userCredentials = userCredentialsDao.findByUserId(tenantId, user.getUuidId());
        if (!userCredentials.isEnabled()) {
            throw new DisabledException(String.format("User credentials not enabled [%s]", email));
        }
        userCredentials = generatePasswordResetToken(userCredentials);
        return saveUserCredentials(tenantId, userCredentials);
    }

    @Override
    public UserCredentials requestExpiredPasswordReset(TenantId tenantId, UserCredentialsId userCredentialsId) {
        UserCredentials userCredentials = userCredentialsDao.findById(tenantId, userCredentialsId.getId());
        if (!userCredentials.isEnabled()) {
            throw new IncorrectParameterException("Unable to reset password for inactive user");
        }
        userCredentials = generatePasswordResetToken(userCredentials);
        return saveUserCredentials(tenantId, userCredentials);
    }

    @Override
    public UserCredentials generatePasswordResetToken(UserCredentials userCredentials) {
        userCredentials.setResetToken(generateSafeToken(DEFAULT_TOKEN_LENGTH));
        int ttlHours = securitySettingsService.getSecuritySettings().getPasswordResetTokenTtl();
        userCredentials.setResetTokenExpTime(System.currentTimeMillis() + TimeUnit.HOURS.toMillis(ttlHours));
        return userCredentials;
    }

    @Override
    public UserCredentials generateUserActivationToken(UserCredentials userCredentials) {
        userCredentials.setActivateToken(generateSafeToken(DEFAULT_TOKEN_LENGTH));
        int ttlHours = securitySettingsService.getSecuritySettings().getUserActivationTokenTtl();
        userCredentials.setActivateTokenExpTime(System.currentTimeMillis() + TimeUnit.HOURS.toMillis(ttlHours));
        return userCredentials;
    }

    @Override
    public UserCredentials checkUserActivationToken(TenantId tenantId, UserCredentials userCredentials) {
        if (userCredentials.getActivationTokenTtl() < TimeUnit.MINUTES.toMillis(15)) { // renew a link if less than 15 minutes before expiration
            userCredentials = generateUserActivationToken(userCredentials);
            userCredentials = saveUserCredentials(tenantId, userCredentials);
            log.debug("[{}][{}] Regenerated expired user activation token", tenantId, userCredentials.getUserId());
        }
        return userCredentials;
    }

    @Override
    public UserCredentials replaceUserCredentials(TenantId tenantId, UserCredentials userCredentials) {
        log.trace("Executing replaceUserCredentials [{}]", userCredentials);
        userCredentialsValidator.validate(userCredentials, data -> tenantId);
        userCredentialsDao.removeById(tenantId, userCredentials.getUuidId());
        userCredentials.setId(null);
        if (userCredentials.getPassword() != null) {
            updatePasswordHistory(userCredentials);
        }
        UserCredentials result = userCredentialsDao.save(tenantId, userCredentials);
        eventPublisher.publishEvent(ActionEntityEvent.builder()
                .tenantId(tenantId)
                .entityId(userCredentials.getUserId())
                .actionType(ActionType.CREDENTIALS_UPDATED).build());
        return result;
    }

    @Override
    @Transactional
    public void deleteUser(TenantId tenantId, User user) {
        deleteUser(tenantId, user, null);
    }

    private void deleteUser(TenantId tenantId, User user, ActionCause cause) {
        Objects.requireNonNull(user, "User is null");
        UserId userId = user.getId();
        log.trace("[{}] Executing deleteUser [{}]", tenantId, userId);
        validateId(userId, id -> INCORRECT_USER_ID + id);
        userCredentialsDao.removeByUserId(tenantId, userId);
        userAuthSettingsDao.removeByUserId(userId);
        apiKeyService.deleteByUserId(tenantId, userId);
        publishEvictEvent(new UserCacheEvictEvent(user.getTenantId(), user.getEmail(), null));
        userSettingsDao.removeByUserId(tenantId, userId);
        userDao.removeById(tenantId, userId.getId());
        eventPublisher.publishEvent(new UserCredentialsInvalidationEvent(userId));
        countService.publishCountEntityEvictEvent(tenantId, EntityType.USER);
        eventPublisher.publishEvent(DeleteEntityEvent.builder()
                .tenantId(user.getTenantId())
                .entityId(userId)
                .entity(user)
                .cause(cause)
                .build());
    }

    @Override
    public PageData<User> findUsersByTenantId(TenantId tenantId, PageLink pageLink) {
        log.trace("Executing findUsersByTenantId, tenantId [{}], pageLink [{}]", tenantId, pageLink);
        validateId(tenantId, id -> INCORRECT_TENANT_ID + id);
        validatePageLink(pageLink);
        return userDao.findByTenantId(tenantId.getId(), pageLink);
    }

    @Override
    public PageData<User> findTenantAdmins(TenantId tenantId, PageLink pageLink) {
        log.trace("Executing findTenantAdmins, tenantId [{}], pageLink [{}]", tenantId, pageLink);
        validateId(tenantId, id -> INCORRECT_TENANT_ID + id);
        validatePageLink(pageLink);
        return userDao.findTenantAdmins(tenantId.getId(), pageLink);
    }

    @Override
    public PageData<User> findSysAdmins(PageLink pageLink) {
        return userDao.findAllByAuthority(Authority.SYS_ADMIN, pageLink);
    }

    @Override
    public PageData<User> findAllTenantAdmins(PageLink pageLink) {
        return userDao.findAllByAuthority(Authority.TENANT_ADMIN, pageLink);
    }

    @Override
    public PageData<User> findTenantAdminsByTenantsIds(List<TenantId> tenantsIds, PageLink pageLink) {
        return userDao.findByAuthorityAndTenantsIds(Authority.TENANT_ADMIN, tenantsIds, pageLink);
    }

    @Override
    public PageData<User> findTenantAdminsByTenantProfilesIds(List<TenantProfileId> tenantProfilesIds, PageLink pageLink) {
        return userDao.findByAuthorityAndTenantProfilesIds(Authority.TENANT_ADMIN, tenantProfilesIds, pageLink);
    }

    @Override
    public PageData<User> findAllUsers(PageLink pageLink) {
        return userDao.findAll(pageLink);
    }

    @Override
    public void deleteTenantAdmins(TenantId tenantId) {
        log.trace("Executing deleteTenantAdmins, tenantId [{}]", tenantId);
        validateId(tenantId, id -> INCORRECT_TENANT_ID + id);
        tenantAdminsRemover.removeEntities(tenantId, tenantId);
    }

    @Override
    public void deleteAllByTenantId(TenantId tenantId) {
        log.trace("Executing deleteByTenantId, tenantId [{}]", tenantId);
        usersRemover.removeEntities(tenantId, tenantId);
    }

    @Override
    public void deleteByTenantId(TenantId tenantId) {
        deleteAllByTenantId(tenantId);
    }

    @Override
    public PageData<User> findCustomerUsers(TenantId tenantId, CustomerId customerId, PageLink pageLink) {
        log.trace("Executing findCustomerUsers, tenantId [{}], customerId [{}], pageLink [{}]", tenantId, customerId, pageLink);
        validateId(tenantId, id -> INCORRECT_TENANT_ID + id);
        validateId(customerId, id -> "Incorrect customerId " + id);
        validatePageLink(pageLink);
        return userDao.findCustomerUsers(tenantId.getId(), customerId.getId(), pageLink);
    }

    @Override
    public PageData<User> findUsersByCustomerIds(TenantId tenantId, List<CustomerId> customerIds, PageLink pageLink) {
        log.trace("Executing findTenantAndCustomerUsers, tenantId [{}], customerIds [{}], pageLink [{}]", tenantId, customerIds, pageLink);
        validateId(tenantId, id -> INCORRECT_TENANT_ID + id);
        validatePageLink(pageLink);
        customerIds.forEach(customerId -> validateId(customerId, id -> "Incorrect customerId " + id));
        return userDao.findUsersByCustomerIds(tenantId.getId(), customerIds, pageLink);
    }

    @Override
    public void deleteCustomerUsers(TenantId tenantId, CustomerId customerId) {
        log.trace("Executing deleteCustomerUsers, customerId [{}]", customerId);
        validateId(tenantId, id -> INCORRECT_TENANT_ID + id);
        validateId(customerId, id -> "Incorrect customerId " + id);
        customerUsersRemover.removeEntities(tenantId, customerId);
    }

    @Transactional
    @Override
    public void setUserCredentialsEnabled(TenantId tenantId, UserId userId, boolean enabled) {
        log.trace("Executing setUserCredentialsEnabled [{}], [{}]", userId, enabled);
        validateId(userId, id -> INCORRECT_USER_ID + id);
        UserCredentials userCredentials = userCredentialsDao.findByUserId(tenantId, userId.getId());
        userCredentials.setEnabled(enabled);
        if (enabled) {
            userCredentials.setFailedLoginAttempts(0);
        }
        saveUserCredentials(tenantId, userCredentials);
    }

    @Override
    public void resetFailedLoginAttempts(TenantId tenantId, UserId userId) {
        log.trace("Executing resetFailedLoginAttempts [{}]", userId);
        userCredentialsDao.setFailedLoginAttempts(tenantId, userId, 0);
    }

    @Override
    public void updateLastLoginTs(TenantId tenantId, UserId userId) {
        userCredentialsDao.setLastLoginTs(tenantId, userId, System.currentTimeMillis());
    }

    @Override
    public void saveMobileSession(TenantId tenantId, UserId userId, String mobileToken, MobileSessionInfo sessionInfo) {
        removeMobileSession(tenantId, mobileToken); // unassigning fcm token from other users, in case we didn't clean up it on log out or mobile app uninstall

        UserMobileSessionInfo mobileInfo = findMobileSessionInfo(tenantId, userId).orElseGet(() -> {
            UserMobileSessionInfo newMobileInfo = new UserMobileSessionInfo();
            newMobileInfo.setSessions(new HashMap<>());
            return newMobileInfo;
        });
        mobileInfo.getSessions().put(mobileToken, sessionInfo);
        userSettingsService.updateUserSettings(tenantId, userId, UserSettingsType.MOBILE, JacksonUtil.valueToTree(mobileInfo));
    }

    @Override
    public Map<String, MobileSessionInfo> findMobileSessions(TenantId tenantId, UserId userId) {
        return findMobileSessionInfo(tenantId, userId).map(UserMobileSessionInfo::getSessions).orElse(Collections.emptyMap());
    }

    @Override
    public MobileSessionInfo findMobileSession(TenantId tenantId, UserId userId, String mobileToken) {
        return findMobileSessionInfo(tenantId, userId).map(mobileInfo -> mobileInfo.getSessions().get(mobileToken)).orElse(null);
    }

    @Override
    public void removeMobileSession(TenantId tenantId, String mobileToken) {
        for (UserSettings userSettings : userSettingsDao.findByTypeAndPath(tenantId, UserSettingsType.MOBILE, "sessions", mobileToken)) {
            ((ObjectNode) userSettings.getSettings().get("sessions")).remove(mobileToken);
            userSettingsService.saveUserSettings(tenantId, userSettings);
        }
    }

    @Override
<<<<<<< HEAD
    public UserAuthDetails findUserAuthDetailsByUserId(TenantId tenantId, UserId userId) {
        log.trace("Executing findUserEnabled [{}]", userId);
        validateId(userId, id -> INCORRECT_USER_ID + id);
        return userDao.findUserAuthDetailsByUserId(tenantId.getId(), userId.getId());
=======
    public int countTenantAdmins(TenantId tenantId) {
        return userDao.countTenantAdmins(tenantId.getId());
>>>>>>> 7b7a91df
    }

    private Optional<UserMobileSessionInfo> findMobileSessionInfo(TenantId tenantId, UserId userId) {
        return Optional.ofNullable(userSettingsService.findUserSettings(tenantId, userId, UserSettingsType.MOBILE))
                .map(UserSettings::getSettings).map(settings -> JacksonUtil.treeToValue(settings, UserMobileSessionInfo.class));
    }

    @Override
    public int increaseFailedLoginAttempts(TenantId tenantId, UserId userId) {
        log.trace("Executing increaseFailedLoginAttempts [{}]", userId);
        return userCredentialsDao.incrementFailedLoginAttempts(tenantId, userId);
    }

    @Override
    public PageData<User> findUsersByFilter(TenantId tenantId, UsersFilter filter, PageLink pageLink) {
        switch (filter.getType()) {
            case USER_LIST -> {
                List<User> users = ((UserListFilter) filter).getUsersIds().stream()
                        .limit(pageLink.getPageSize())
                        .map(UserId::new).map(userId -> findUserById(tenantId, userId))
                        .filter(Objects::nonNull).collect(Collectors.toList());
                return new PageData<>(users, 1, users.size(), false);
            }
            case CUSTOMER_USERS -> {
                if (tenantId.equals(TenantId.SYS_TENANT_ID)) {
                    throw new IllegalArgumentException("Customer users target is not supported for system administrator");
                }
                CustomerUsersFilter customerUsersFilter = (CustomerUsersFilter) filter;
                return findCustomerUsers(tenantId, new CustomerId(customerUsersFilter.getCustomerId()), pageLink);
            }
            case TENANT_ADMINISTRATORS -> {
                TenantAdministratorsFilter tenantAdministratorsFilter = (TenantAdministratorsFilter) filter;
                if (!tenantId.equals(TenantId.SYS_TENANT_ID)) {
                    return findTenantAdmins(tenantId, pageLink);
                } else {
                    if (isNotEmpty(tenantAdministratorsFilter.getTenantsIds())) {
                        return findTenantAdminsByTenantsIds(tenantAdministratorsFilter.getTenantsIds().stream()
                                .map(TenantId::fromUUID).collect(Collectors.toList()), pageLink);
                    } else if (isNotEmpty(tenantAdministratorsFilter.getTenantProfilesIds())) {
                        return findTenantAdminsByTenantProfilesIds(tenantAdministratorsFilter.getTenantProfilesIds().stream()
                                .map(TenantProfileId::new).collect(Collectors.toList()), pageLink);
                    } else {
                        return findAllTenantAdmins(pageLink);
                    }
                }
            }
            case SYSTEM_ADMINISTRATORS -> {
                return findSysAdmins(pageLink);
            }
            case ALL_USERS -> {
                if (!tenantId.equals(TenantId.SYS_TENANT_ID)) {
                    return findUsersByTenantId(tenantId, pageLink);
                } else {
                    return findAllUsers(pageLink);
                }
            }
            default -> throw new IllegalArgumentException("Recipient type not supported");
        }
    }

    @Override
    public boolean matchesFilter(TenantId tenantId, SystemLevelUsersFilter filter, User user) {
        switch (filter.getType()) {
            case TENANT_ADMINISTRATORS -> {
                if (user.isSystemAdmin() || user.isCustomerUser()) {
                    return false;
                }
                TenantAdministratorsFilter tenantAdministratorsFilter = (TenantAdministratorsFilter) filter;
                if (isNotEmpty(tenantAdministratorsFilter.getTenantsIds())) {
                    return tenantAdministratorsFilter.getTenantsIds().contains(user.getTenantId().getId());
                } else if (isNotEmpty(tenantAdministratorsFilter.getTenantProfilesIds())) {
                    return tenantAdministratorsFilter.getTenantProfilesIds().contains(tenantProfileCache.get(user.getTenantId()).getUuidId());
                } else {
                    return user.getAuthority() == Authority.TENANT_ADMIN;
                }
            }
            case SYSTEM_ADMINISTRATORS -> {
                return user.getAuthority() == Authority.SYS_ADMIN;
            }
            case ALL_USERS -> {
                return true;
            }
            default -> throw new IllegalArgumentException("Recipient type not supported");
        }

    }

    private void updatePasswordHistory(UserCredentials userCredentials) {
        JsonNode additionalInfo = userCredentials.getAdditionalInfo();
        if (!(additionalInfo instanceof ObjectNode)) {
            additionalInfo = JacksonUtil.newObjectNode();
        }
        Map<String, String> userPasswordHistoryMap = null;
        JsonNode userPasswordHistoryJson;
        if (additionalInfo.has(USER_PASSWORD_HISTORY)) {
            userPasswordHistoryJson = additionalInfo.get(USER_PASSWORD_HISTORY);
            userPasswordHistoryMap = JacksonUtil.convertValue(userPasswordHistoryJson, new TypeReference<>() {
            });
        }
        if (userPasswordHistoryMap != null) {
            userPasswordHistoryMap.put(Long.toString(System.currentTimeMillis()), userCredentials.getPassword());
            userPasswordHistoryJson = JacksonUtil.valueToTree(userPasswordHistoryMap);
            ((ObjectNode) additionalInfo).replace(USER_PASSWORD_HISTORY, userPasswordHistoryJson);
        } else {
            userPasswordHistoryMap = new HashMap<>();
            userPasswordHistoryMap.put(Long.toString(System.currentTimeMillis()), userCredentials.getPassword());
            userPasswordHistoryJson = JacksonUtil.valueToTree(userPasswordHistoryMap);
            ((ObjectNode) additionalInfo).set(USER_PASSWORD_HISTORY, userPasswordHistoryJson);
        }
        userCredentials.setAdditionalInfo(additionalInfo);
    }

    private final PaginatedRemover<TenantId, User> tenantAdminsRemover = new PaginatedRemover<>() {
        @Override
        protected PageData<User> findEntities(TenantId tenantId, TenantId id, PageLink pageLink) {
            return userDao.findTenantAdmins(id.getId(), pageLink);
        }

        @Override
        protected void removeEntity(TenantId tenantId, User user) {
            deleteUser(tenantId, user);
        }
    };

    private final PaginatedRemover<CustomerId, User> customerUsersRemover = new PaginatedRemover<>() {
        @Override
        protected PageData<User> findEntities(TenantId tenantId, CustomerId id, PageLink pageLink) {
            return userDao.findCustomerUsers(tenantId.getId(), id.getId(), pageLink);

        }

        @Override
        protected void removeEntity(TenantId tenantId, User entity) {
            deleteUser(tenantId, entity);
        }
    };

    private final PaginatedRemover<TenantId, User> usersRemover = new PaginatedRemover<>() {
        @Override
        protected PageData<User> findEntities(TenantId tenantId, TenantId id, PageLink pageLink) {
            return findUsersByTenantId(tenantId, pageLink);
        }

        @Override
        protected void removeEntity(TenantId tenantId, User user) {
            deleteUser(tenantId, user, ActionCause.TENANT_DELETION);
        }
    };

    @Override
    public Optional<HasId<?>> findEntity(TenantId tenantId, EntityId entityId) {
        return Optional.ofNullable(findUserById(tenantId, new UserId(entityId.getId())));
    }

    @Override
    public FluentFuture<Optional<HasId<?>>> findEntityAsync(TenantId tenantId, EntityId entityId) {
        return FluentFuture.from(findUserByIdAsync(tenantId, new UserId(entityId.getId())))
                .transform(Optional::ofNullable, directExecutor());
    }

    @Override
    public long countByTenantId(TenantId tenantId) {
        return userDao.countByTenantId(tenantId);
    }

    @Override
    public EntityType getEntityType() {
        return EntityType.USER;
    }

}<|MERGE_RESOLUTION|>--- conflicted
+++ resolved
@@ -501,15 +501,15 @@
     }
 
     @Override
-<<<<<<< HEAD
+    public int countTenantAdmins(TenantId tenantId) {
+        return userDao.countTenantAdmins(tenantId.getId());
+    }
+
+    @Override
     public UserAuthDetails findUserAuthDetailsByUserId(TenantId tenantId, UserId userId) {
         log.trace("Executing findUserEnabled [{}]", userId);
         validateId(userId, id -> INCORRECT_USER_ID + id);
         return userDao.findUserAuthDetailsByUserId(tenantId.getId(), userId.getId());
-=======
-    public int countTenantAdmins(TenantId tenantId) {
-        return userDao.countTenantAdmins(tenantId.getId());
->>>>>>> 7b7a91df
     }
 
     private Optional<UserMobileSessionInfo> findMobileSessionInfo(TenantId tenantId, UserId userId) {
