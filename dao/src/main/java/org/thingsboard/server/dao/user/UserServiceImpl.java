--- conflicted
+++ resolved
@@ -127,16 +127,10 @@
     @Override
     public User findUserByTenantIdAndEmail(TenantId tenantId, String email) {
         log.trace("Executing findUserByTenantIdAndEmail [{}][{}]", tenantId, email);
-<<<<<<< HEAD
-        validateId(tenantId, INCORRECT_TENANT_ID + tenantId);
-        validateString(email, "Incorrect email " + email);
+        validateId(tenantId, id -> INCORRECT_TENANT_ID + id);
+        validateString(email, e -> "Incorrect email " + e);
         return cache.getAndPutInTransaction(new UserCacheKey(tenantId, email),
                 () -> userDao.findByTenantIdAndEmail(tenantId, email), true);
-=======
-        validateId(tenantId, id -> INCORRECT_TENANT_ID + id);
-        validateString(email, e -> "Incorrect email " + e);
-        return userDao.findByTenantIdAndEmail(tenantId, email);
->>>>>>> a88b1ef3
     }
 
     @Override
