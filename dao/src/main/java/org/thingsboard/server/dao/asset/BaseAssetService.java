--- conflicted
+++ resolved
@@ -302,11 +302,7 @@
             return Futures.successfulAsList(futures);
         }, MoreExecutors.directExecutor());
         assets = Futures.transform(assets, assetList ->
-<<<<<<< HEAD
-            assetList == null ? Collections.emptyList() : assetList.stream().filter(asset -> query.getAssetTypes().contains(asset.getType())).collect(Collectors.toList()), MoreExecutors.directExecutor()
-=======
                 assetList == null ? Collections.emptyList() : assetList.stream().filter(asset -> query.getAssetTypes().contains(asset.getType())).collect(Collectors.toList()), MoreExecutors.directExecutor()
->>>>>>> 76113d11
         );
         return assets;
     }
