--- conflicted
+++ resolved
@@ -178,13 +178,8 @@
             asset.setType(assetProfile.getName());
             savedAsset = assetDao.saveAndFlush(asset.getTenantId(), asset);
             publishEvictEvent(evictEvent);
-<<<<<<< HEAD
-            eventPublisher.publishEvent(SaveEntityEvent.builder().tenantId(savedAsset.getTenantId())
-                    .entityId(savedAsset.getId()).entity(savedAsset).created(asset.getId() == null).build());
-=======
             eventPublisher.publishEvent(SaveEntityEvent.builder().tenantId(savedAsset.getTenantId()).entityId(savedAsset.getId())
                     .entity(savedAsset).oldEntity(oldAsset).created(asset.getId() == null).build());
->>>>>>> 441940c4
             if (asset.getId() == null) {
                 countService.publishCountEntityEvictEvent(savedAsset.getTenantId(), EntityType.ASSET);
             }
