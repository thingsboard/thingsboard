--- conflicted
+++ resolved
@@ -151,22 +151,15 @@
 
     @Override
     public Asset saveAsset(Asset asset, NameConflictStrategy nameConflictStrategy) {
-        return saveAsset(asset, true, nameConflictStrategy);
+        return saveEntity(asset, () -> saveAsset(asset, true, NameConflictStrategy.DEFAULT));
     }
 
     @Override
     public Asset saveAsset(Asset asset, boolean doValidate) {
-<<<<<<< HEAD
-        return saveEntity(asset, () -> doSaveAsset(asset, doValidate));
-    }
-
-    private Asset doSaveAsset(Asset asset, boolean doValidate) {
-=======
-        return saveAsset(asset, doValidate, NameConflictStrategy.DEFAULT);
+        return saveEntity(asset, () -> saveAsset(asset, doValidate, NameConflictStrategy.DEFAULT));
     }
 
     private Asset saveAsset(Asset asset, boolean doValidate, NameConflictStrategy nameConflictStrategy) {
->>>>>>> de194700
         log.trace("Executing saveAsset [{}]", asset);
         Asset oldAsset = (asset.getId() != null) ? assetDao.findById(asset.getTenantId(), asset.getId().getId()) : null;
         if (nameConflictStrategy.policy() == NameConflictPolicy.UNIQUIFY && (oldAsset == null || !oldAsset.getName().equals(asset.getName()))) {
