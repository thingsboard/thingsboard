--- conflicted
+++ resolved
@@ -102,10 +102,8 @@
 
     PageData<User> findByAuthorityAndTenantProfilesIds(Authority authority, List<TenantProfileId> tenantProfilesIds, PageLink pageLink);
 
-<<<<<<< HEAD
+    int countTenantAdmins(UUID tenantId);
+
     UserAuthDetails findUserAuthDetailsByUserId(UUID tenantId, UUID userId);
 
-=======
-    int countTenantAdmins(UUID tenantId);
->>>>>>> 7b7a91df
 }