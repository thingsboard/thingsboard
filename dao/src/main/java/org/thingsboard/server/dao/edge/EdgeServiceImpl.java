--- conflicted
+++ resolved
@@ -475,11 +475,7 @@
             return Collections.singletonList(new EdgeId(entityId.getId()));
         }
         PageDataIterableByTenantIdEntityId<EdgeId> relatedEdgeIdsIterator =
-<<<<<<< HEAD
-                new PageDataIterableByTenantIdEntityId<>(this::findRelatedEdgeIdsByEntityId, tenantId, entityId, 1024);
-=======
                 new PageDataIterableByTenantIdEntityId<>(this::findRelatedEdgeIdsByEntityId, tenantId, entityId, RELATED_EDGES_CACHE_ITEMS);
->>>>>>> 02d33827
         List<EdgeId> result = new ArrayList<>();
         for (EdgeId edgeId : relatedEdgeIdsIterator) {
             result.add(edgeId);
