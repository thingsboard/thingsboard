--- conflicted
+++ resolved
@@ -30,7 +30,7 @@
 import org.springframework.transaction.annotation.Transactional;
 import org.springframework.transaction.event.TransactionalEventListener;
 import org.thingsboard.common.util.JacksonUtil;
-import org.thingsboard.server.common.data.DataConstants;
+import org.thingsboard.server.common.data.AttributeScope;
 import org.thingsboard.server.common.data.EntitySubtype;
 import org.thingsboard.server.common.data.EntityType;
 import org.thingsboard.server.common.data.StringUtils;
@@ -71,10 +71,6 @@
 import org.thingsboard.server.dao.timeseries.TimeseriesService;
 import org.thingsboard.server.dao.user.UserService;
 
-<<<<<<< HEAD
-=======
-import jakarta.annotation.Nullable;
->>>>>>> 442f2a58
 import java.util.ArrayList;
 import java.util.Collections;
 import java.util.Comparator;
@@ -337,7 +333,7 @@
         log.trace("Executing unassignCustomerEdges, tenantId [{}], customerId [{}]", tenantId, customerId);
         validateId(tenantId, INCORRECT_TENANT_ID + tenantId);
         validateId(customerId, INCORRECT_CUSTOMER_ID + customerId);
-        customerEdgeUnassigner.removeEntities(tenantId, customerId);
+        customerEdgeRemover.removeEntities(tenantId, customerId);
     }
 
     @Override
@@ -400,7 +396,7 @@
         return edgeDao.findEdgesByTenantProfileId(tenantProfileId.getId(), pageLink);
     }
 
-    private PaginatedRemover<TenantId, Edge> tenantEdgesRemover =
+    private final PaginatedRemover<TenantId, Edge> tenantEdgesRemover =
             new PaginatedRemover<>() {
 
                 @Override
@@ -414,7 +410,7 @@
                 }
             };
 
-    private PaginatedRemover<CustomerId, Edge> customerEdgeUnassigner = new PaginatedRemover<>() {
+    private final PaginatedRemover<CustomerId, Edge> customerEdgeRemover = new PaginatedRemover<>() {
 
         @Override
         protected PageData<Edge> findEntities(TenantId tenantId, CustomerId id, PageLink pageLink) {
@@ -500,7 +496,7 @@
     @Override
     public String findMissingToRelatedRuleChains(TenantId tenantId, EdgeId edgeId, String tbRuleChainInputNodeClassName) {
         List<RuleChain> edgeRuleChains = findEdgeRuleChains(tenantId, edgeId);
-        List<RuleChainId> edgeRuleChainIds = edgeRuleChains.stream().map(IdBased::getId).collect(Collectors.toList());
+        List<RuleChainId> edgeRuleChainIds = edgeRuleChains.stream().map(IdBased::getId).toList();
         ObjectNode result = JacksonUtil.newObjectNode();
         for (RuleChain edgeRuleChain : edgeRuleChains) {
             List<RuleNode> ruleNodes =
@@ -509,8 +505,7 @@
                 List<RuleChainId> connectedRuleChains =
                         ruleNodes.stream()
                                 .filter(rn -> rn.getType().equals(tbRuleChainInputNodeClassName))
-                                .map(rn -> new RuleChainId(UUID.fromString(rn.getConfiguration().get("ruleChainId").asText())))
-                                .collect(Collectors.toList());
+                                .map(rn -> new RuleChainId(UUID.fromString(rn.getConfiguration().get("ruleChainId").asText()))).toList();
                 List<String> missingRuleChains = new ArrayList<>();
                 for (RuleChainId connectedRuleChain : connectedRuleChains) {
                     if (!edgeRuleChainIds.contains(connectedRuleChain)) {
@@ -547,7 +542,7 @@
         if (persistToTelemetry) {
             futureKvEntry = timeseriesService.findLatest(tenantId, edgeId, key);
         } else {
-            futureKvEntry = attributesService.find(tenantId, edgeId, DataConstants.SERVER_SCOPE, key);
+            futureKvEntry = attributesService.find(tenantId, edgeId, AttributeScope.SERVER_SCOPE, key);
         }
         return Futures.transformAsync(futureKvEntry, kvEntryOpt ->
                 Futures.immediateFuture(kvEntryOpt.flatMap(KvEntry::getBooleanValue).orElse(false)), MoreExecutors.directExecutor());
