--- conflicted
+++ resolved
@@ -56,10 +56,7 @@
             "AND entity_id in (SELECT id FROM device WHERE tenant_id = :tenantId limit 100) ORDER BY attribute_key", nativeQuery = true)
     List<String> findAllKeysByTenantId(@Param("tenantId") UUID tenantId);
 
-<<<<<<< HEAD
-=======
     @Query(value = "SELECT DISTINCT attribute_key FROM attribute_kv WHERE entity_type = :entityType " +
             "AND entity_id in :entityIds ORDER BY attribute_key", nativeQuery = true)
     List<String> findAllKeysByEntityIds(@Param("entityType") String entityType, @Param("entityIds") List<UUID> entityIds);
->>>>>>> 8d3e30e8
 }
