--- conflicted
+++ resolved
@@ -79,7 +79,8 @@
     public static final String PHONE = "phone";
     public static final String ADDITIONAL_INFO = "additionalInfo";
     public static final String RELATED_PARENT_ID = "parentId";
-<<<<<<< HEAD
+    public static final String QUEUE_NAME = "queueName";
+    public static final String SERVICE_ID = "serviceId";
     public static final String OWNER_NAME = "ownerName";
     public static final String OWNER_TYPE = "ownerType";
     public static final String OWNER_NAME_SELECT_QUERY = "case when e.customer_id = '" + NULL_UUID + "' " +
@@ -92,10 +93,6 @@
             OWNER_NAME, OWNER_NAME_SELECT_QUERY,
             OWNER_TYPE, OWNER_TYPE_SELECT_QUERY
     );
-=======
-    public static final String QUEUE_NAME = "queueName";
-    public static final String SERVICE_ID = "serviceId";
->>>>>>> eb7653f7
 
     public static final List<String> typedEntityFields = Arrays.asList(CREATED_TIME, ENTITY_TYPE, NAME, TYPE, ADDITIONAL_INFO);
     public static final List<String> widgetEntityFields = Arrays.asList(CREATED_TIME, ENTITY_TYPE, NAME);
