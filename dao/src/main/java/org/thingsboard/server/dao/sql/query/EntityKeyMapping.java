--- conflicted
+++ resolved
@@ -101,11 +101,8 @@
         allowedEntityFieldMap.put(EntityType.RULE_NODE, new HashSet<>(commonEntityFields));
         allowedEntityFieldMap.put(EntityType.WIDGET_TYPE, new HashSet<>(widgetEntityFields));
         allowedEntityFieldMap.put(EntityType.WIDGETS_BUNDLE, new HashSet<>(widgetEntityFields));
-<<<<<<< HEAD
+        allowedEntityFieldMap.put(EntityType.API_USAGE_STATE, apiUsageStateEntityFields);
         allowedEntityFieldMap.put(EntityType.QUEUE_STATS, new HashSet<>(queueEntityFields));
-=======
-        allowedEntityFieldMap.put(EntityType.API_USAGE_STATE, apiUsageStateEntityFields);
->>>>>>> 92f088b5
 
         entityFieldColumnMap.put(CREATED_TIME, ModelConstants.CREATED_TIME_PROPERTY);
         entityFieldColumnMap.put(ENTITY_TYPE, ModelConstants.ENTITY_TYPE_PROPERTY);
