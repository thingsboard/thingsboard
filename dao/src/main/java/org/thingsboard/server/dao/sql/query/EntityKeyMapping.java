--- conflicted
+++ resolved
@@ -122,11 +122,7 @@
         String join = hasFilter() ? "left join" : "left outer join";
         ctx.addStringParameter(alias + "_key_id", entityKey.getKey());
         if (entityKey.getType().equals(EntityKeyType.TIME_SERIES)) {
-<<<<<<< HEAD
             return String.format("%s ts_kv_latest %s ON %s.entity_id=entities.id AND %s.key = (select key_id from ts_kv_dictionary where key = :%s_key_id)",
-=======
-            return String.format("%s ts_kv_latest %s ON %s.entity_id=to_uuid(entities.id) AND %s.key = (select key_id from ts_kv_dictionary where key = :%s_key_id)",
->>>>>>> fa181db5
                     join, alias, alias, alias, alias);
         } else {
             String query = String.format("%s attribute_kv %s ON %s.entity_id=entities.id AND %s.entity_type=%s AND %s.attribute_key=:%s_key_id",
