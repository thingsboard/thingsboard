/**
 * Copyright © 2016-2021 The Thingsboard Authors
 *
 * Licensed under the Apache License, Version 2.0 (the "License");
 * you may not use this file except in compliance with the License.
 * You may obtain a copy of the License at
 *
 *     http://www.apache.org/licenses/LICENSE-2.0
 *
 * Unless required by applicable law or agreed to in writing, software
 * distributed under the License is distributed on an "AS IS" BASIS,
 * WITHOUT WARRANTIES OR CONDITIONS OF ANY KIND, either express or implied.
 * See the License for the specific language governing permissions and
 * limitations under the License.
 */
package org.thingsboard.server.dao.sqlts.latest;

import org.springframework.data.jpa.repository.Query;
import org.springframework.data.repository.CrudRepository;
import org.springframework.data.repository.query.Param;
import org.thingsboard.server.dao.model.sqlts.latest.TsKvLatestCompositeKey;
import org.thingsboard.server.dao.model.sqlts.latest.TsKvLatestEntity;

import java.util.List;
import java.util.UUID;

public interface TsKvLatestRepository extends CrudRepository<TsKvLatestEntity, TsKvLatestCompositeKey> {

    @Query(value = "SELECT DISTINCT ts_kv_dictionary.key AS strKey FROM ts_kv_latest " +
            "INNER JOIN ts_kv_dictionary ON ts_kv_latest.key = ts_kv_dictionary.key_id " +
            "WHERE ts_kv_latest.entity_id IN (SELECT id FROM device WHERE device_profile_id = :device_profile_id AND tenant_id = :tenant_id limit 100) ORDER BY ts_kv_dictionary.key", nativeQuery = true)
    List<String> getKeysByDeviceProfileId(@Param("tenant_id") UUID tenantId, @Param("device_profile_id") UUID deviceProfileId);

    @Query(value = "SELECT DISTINCT ts_kv_dictionary.key AS strKey FROM ts_kv_latest " +
            "INNER JOIN ts_kv_dictionary ON ts_kv_latest.key = ts_kv_dictionary.key_id " +
            "WHERE ts_kv_latest.entity_id IN (SELECT id FROM device WHERE tenant_id = :tenant_id limit 100) ORDER BY ts_kv_dictionary.key", nativeQuery = true)
    List<String> getKeysByTenantId(@Param("tenant_id") UUID tenantId);

<<<<<<< HEAD
=======
    @Query(value = "SELECT DISTINCT ts_kv_dictionary.key AS strKey FROM ts_kv_latest " +
            "INNER JOIN ts_kv_dictionary ON ts_kv_latest.key = ts_kv_dictionary.key_id " +
            "WHERE ts_kv_latest.entity_id IN :entityIds ORDER BY ts_kv_dictionary.key", nativeQuery = true)
    List<String> findAllKeysByEntityIds(@Param("entityIds") List<UUID> entityIds);

>>>>>>> 8d3e30e8
}<|MERGE_RESOLUTION|>--- conflicted
+++ resolved
@@ -36,12 +36,9 @@
             "WHERE ts_kv_latest.entity_id IN (SELECT id FROM device WHERE tenant_id = :tenant_id limit 100) ORDER BY ts_kv_dictionary.key", nativeQuery = true)
     List<String> getKeysByTenantId(@Param("tenant_id") UUID tenantId);
 
-<<<<<<< HEAD
-=======
     @Query(value = "SELECT DISTINCT ts_kv_dictionary.key AS strKey FROM ts_kv_latest " +
             "INNER JOIN ts_kv_dictionary ON ts_kv_latest.key = ts_kv_dictionary.key_id " +
             "WHERE ts_kv_latest.entity_id IN :entityIds ORDER BY ts_kv_dictionary.key", nativeQuery = true)
     List<String> findAllKeysByEntityIds(@Param("entityIds") List<UUID> entityIds);
 
->>>>>>> 8d3e30e8
 }