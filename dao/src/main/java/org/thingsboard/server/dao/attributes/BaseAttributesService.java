--- conflicted
+++ resolved
@@ -21,10 +21,7 @@
 import org.springframework.boot.autoconfigure.condition.ConditionalOnProperty;
 import org.springframework.context.annotation.Primary;
 import org.springframework.stereotype.Service;
-<<<<<<< HEAD
-=======
 import org.thingsboard.server.common.data.EntityType;
->>>>>>> 8d3e30e8
 import org.thingsboard.server.common.data.id.DeviceProfileId;
 import org.thingsboard.server.common.data.id.EntityId;
 import org.thingsboard.server.common.data.id.TenantId;
@@ -75,20 +72,6 @@
     @Override
     public List<String> findAllKeysByDeviceProfileId(TenantId tenantId, DeviceProfileId deviceProfileId) {
         return attributesDao.findAllKeysByDeviceProfileId(tenantId, deviceProfileId);
-<<<<<<< HEAD
-    }
-
-    @Override
-    public ListenableFuture<List<Void>> save(TenantId tenantId, EntityId entityId, String scope, List<AttributeKvEntry> attributes) {
-        validate(entityId, scope);
-        attributes.forEach(attribute -> validate(attribute));
-        List<ListenableFuture<Void>> futures = Lists.newArrayListWithExpectedSize(attributes.size());
-        for (AttributeKvEntry attribute : attributes) {
-            futures.add(attributesDao.save(tenantId, entityId, scope, attribute));
-        }
-        return Futures.allAsList(futures);
-=======
->>>>>>> 8d3e30e8
     }
 
     @Override
