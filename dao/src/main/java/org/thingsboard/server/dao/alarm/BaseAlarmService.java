/**
 * Copyright © 2016-2022 The Thingsboard Authors
 *
 * Licensed under the Apache License, Version 2.0 (the "License");
 * you may not use this file except in compliance with the License.
 * You may obtain a copy of the License at
 *
 *     http://www.apache.org/licenses/LICENSE-2.0
 *
 * Unless required by applicable law or agreed to in writing, software
 * distributed under the License is distributed on an "AS IS" BASIS,
 * WITHOUT WARRANTIES OR CONDITIONS OF ANY KIND, either express or implied.
 * See the License for the specific language governing permissions and
 * limitations under the License.
 */
package org.thingsboard.server.dao.alarm;


import com.fasterxml.jackson.databind.JsonNode;
import com.google.common.base.Function;
import com.google.common.util.concurrent.Futures;
import com.google.common.util.concurrent.ListenableFuture;
import com.google.common.util.concurrent.MoreExecutors;
import lombok.extern.slf4j.Slf4j;
import org.springframework.beans.factory.annotation.Autowired;
import org.springframework.stereotype.Service;
import org.springframework.transaction.annotation.Transactional;
import org.springframework.util.CollectionUtils;
import org.thingsboard.common.util.ThingsBoardThreadFactory;
import org.thingsboard.server.common.data.User;
import org.thingsboard.server.common.data.alarm.Alarm;
import org.thingsboard.server.common.data.alarm.AlarmInfo;
import org.thingsboard.server.common.data.alarm.AlarmQuery;
import org.thingsboard.server.common.data.alarm.AlarmSearchStatus;
import org.thingsboard.server.common.data.alarm.AlarmSeverity;
import org.thingsboard.server.common.data.alarm.AlarmStatus;
import org.thingsboard.server.common.data.alarm.EntityAlarm;
import org.thingsboard.server.common.data.exception.ApiUsageLimitsExceededException;
import org.thingsboard.server.common.data.id.AlarmId;
import org.thingsboard.server.common.data.id.CustomerId;
import org.thingsboard.server.common.data.id.EntityId;
import org.thingsboard.server.common.data.id.HasId;
import org.thingsboard.server.common.data.id.TenantId;
import org.thingsboard.server.common.data.id.UserId;
import org.thingsboard.server.common.data.page.PageData;
import org.thingsboard.server.common.data.query.AlarmData;
import org.thingsboard.server.common.data.query.AlarmDataQuery;
import org.thingsboard.server.common.data.relation.EntityRelation;
import org.thingsboard.server.common.data.relation.EntityRelationsQuery;
import org.thingsboard.server.common.data.relation.EntitySearchDirection;
import org.thingsboard.server.common.data.relation.RelationsSearchParameters;
import org.thingsboard.server.dao.entity.AbstractEntityService;
import org.thingsboard.server.dao.entity.EntityService;
import org.thingsboard.server.dao.service.DataValidator;
import org.thingsboard.server.dao.user.UserService;

import javax.annotation.Nullable;
import javax.annotation.PostConstruct;
import javax.annotation.PreDestroy;
import java.util.ArrayList;
import java.util.Collection;
import java.util.Collections;
import java.util.LinkedHashSet;
import java.util.List;
import java.util.Optional;
import java.util.Set;
import java.util.concurrent.ExecutionException;
import java.util.concurrent.ExecutorService;
import java.util.concurrent.Executors;
import java.util.stream.Collectors;
import java.util.stream.Stream;

import static org.thingsboard.server.dao.service.Validator.validateEntityDataPageLink;
import static org.thingsboard.server.dao.service.Validator.validateId;

@Service("AlarmDaoService")
@Slf4j
public class BaseAlarmService extends AbstractEntityService implements AlarmService {

    public static final String INCORRECT_TENANT_ID = "Incorrect tenantId ";
    public static final String INCORRECT_CUSTOMER_ID = "Incorrect customerId ";

    @Autowired
    private AlarmDao alarmDao;

    @Autowired
    private EntityService entityService;

    @Autowired
    private UserService userService;

    @Autowired
    private DataValidator<Alarm> alarmDataValidator;

    protected ExecutorService readResultsProcessingExecutor;

    @PostConstruct
    public void startExecutor() {
        readResultsProcessingExecutor = Executors.newCachedThreadPool(ThingsBoardThreadFactory.forName("alarm-service"));
    }

    @PreDestroy
    public void stopExecutor() {
        if (readResultsProcessingExecutor != null) {
            readResultsProcessingExecutor.shutdownNow();
        }
    }

    @Override
    public AlarmOperationResult createOrUpdateAlarm(Alarm alarm) {
        return createOrUpdateAlarm(alarm, true);
    }

    @Override
    public AlarmOperationResult createOrUpdateAlarm(Alarm alarm, boolean alarmCreationEnabled) {
        alarmDataValidator.validate(alarm, Alarm::getTenantId);
        try {
            if (alarm.getStartTs() == 0L) {
                alarm.setStartTs(System.currentTimeMillis());
            }
            if (alarm.getEndTs() == 0L) {
                alarm.setEndTs(alarm.getStartTs());
            }
            alarm.setCustomerId(entityService.fetchEntityCustomerId(alarm.getTenantId(), alarm.getOriginator()));
            if (alarm.getId() == null) {
                Alarm existing = alarmDao.findLatestByOriginatorAndType(alarm.getTenantId(), alarm.getOriginator(), alarm.getType());
                if (existing == null || existing.getStatus().isCleared()) {
                    if (!alarmCreationEnabled) {
                        throw new ApiUsageLimitsExceededException("Alarms creation is disabled");
                    }
                    return createAlarm(alarm);
                } else {
                    return updateAlarm(existing, alarm);
                }
            } else {
                return updateAlarm(alarm);
            }
        } catch (ExecutionException | InterruptedException e) {
            throw new RuntimeException(e);
        }
    }

    public ListenableFuture<Alarm> findLatestByOriginatorAndType(TenantId tenantId, EntityId originator, String type) {
        return alarmDao.findLatestByOriginatorAndTypeAsync(tenantId, originator, type);
    }

    @Override
    public PageData<AlarmData> findAlarmDataByQueryForEntities(TenantId tenantId,
                                                               AlarmDataQuery query, Collection<EntityId> orderedEntityIds) {
        validateId(tenantId, INCORRECT_TENANT_ID + tenantId);
        validateEntityDataPageLink(query.getPageLink());
        return alarmDao.findAlarmDataByQueryForEntities(tenantId, query, orderedEntityIds);
    }

    @Override
    @Transactional
    public AlarmOperationResult deleteAlarm(TenantId tenantId, AlarmId alarmId) {
        log.debug("Deleting Alarm Id: {}", alarmId);
        Alarm alarm = alarmDao.findAlarmById(tenantId, alarmId.getId());
        if (alarm == null) {
            return new AlarmOperationResult(alarm, false);
        }
        AlarmInfo alarmInfo = getAlarmInfo(tenantId, alarm);
        AlarmOperationResult result = new AlarmOperationResult(alarmInfo, true, new ArrayList<>(getPropagationEntityIds(alarm)));
        deleteEntityRelations(tenantId, alarm.getId());
        alarmDao.removeById(tenantId, alarm.getUuidId());
        return result;
    }

    private AlarmOperationResult createAlarm(Alarm alarm) throws InterruptedException, ExecutionException {
        log.debug("New Alarm : {}", alarm);
        Alarm saved = alarmDao.save(alarm.getTenantId(), alarm);
        List<EntityId> propagatedEntitiesList = createEntityAlarmRecords(saved);
        AlarmInfo alarmInfo = getAlarmInfo(alarm.getTenantId(), alarm);
        return new AlarmOperationResult(alarmInfo, true, true, propagatedEntitiesList);
    }

    private List<EntityId> createEntityAlarmRecords(Alarm alarm) throws InterruptedException, ExecutionException {
        Set<EntityId> propagatedEntitiesSet = new LinkedHashSet<>();
        propagatedEntitiesSet.add(alarm.getOriginator());
        if (alarm.isPropagate()) {
            propagatedEntitiesSet.addAll(getRelatedEntities(alarm));
        }
        if (alarm.isPropagateToOwner()) {
            propagatedEntitiesSet.add(alarm.getCustomerId() != null ? alarm.getCustomerId() : alarm.getTenantId());
        }
        if (alarm.isPropagateToTenant()) {
            propagatedEntitiesSet.add(alarm.getTenantId());
        }
        for (EntityId entityId : propagatedEntitiesSet) {
            createEntityAlarmRecord(alarm.getTenantId(), entityId, alarm);
        }
        return new ArrayList<>(propagatedEntitiesSet);
    }

    private Set<EntityId> getRelatedEntities(Alarm alarm) throws InterruptedException, ExecutionException {
        EntityRelationsQuery query = new EntityRelationsQuery();
        RelationsSearchParameters parameters = new RelationsSearchParameters(alarm.getOriginator(), EntitySearchDirection.TO, Integer.MAX_VALUE, false);
        query.setParameters(parameters);
        List<String> propagateRelationTypes = alarm.getPropagateRelationTypes();
        Stream<EntityRelation> relations = relationService.findByQuery(alarm.getTenantId(), query).get().stream();
        if (!CollectionUtils.isEmpty(propagateRelationTypes)) {
            relations = relations.filter(entityRelation -> propagateRelationTypes.contains(entityRelation.getType()));
        }
        return relations.map(EntityRelation::getFrom).collect(Collectors.toCollection(LinkedHashSet::new));
    }

    private AlarmOperationResult updateAlarm(Alarm update) {
        alarmDataValidator.validate(update, Alarm::getTenantId);
        return getAndUpdate(update.getTenantId(), update.getId(),
                (alarm) -> alarm == null ? null : updateAlarm(alarm, update));
    }

    private AlarmOperationResult updateAlarm(Alarm oldAlarm, Alarm newAlarm) {
        boolean propagationEnabled = !oldAlarm.isPropagate() && newAlarm.isPropagate();
        boolean propagationToOwnerEnabled = !oldAlarm.isPropagateToOwner() && newAlarm.isPropagateToOwner();
        boolean propagationToTenantEnabled = !oldAlarm.isPropagateToTenant() && newAlarm.isPropagateToTenant();
        Alarm result = alarmDao.save(newAlarm.getTenantId(), merge(oldAlarm, newAlarm));
        List<EntityId> propagatedEntitiesList;
        if (propagationEnabled || propagationToOwnerEnabled || propagationToTenantEnabled) {
            try {
                propagatedEntitiesList = createEntityAlarmRecords(result);
            } catch (InterruptedException | ExecutionException e) {
                log.warn("Failed to update alarm relations [{}]", result, e);
                throw new RuntimeException(e);
            }
        } else {
            propagatedEntitiesList = new ArrayList<>(getPropagationEntityIds(result));
        }
        AlarmInfo alarmInfo = getAlarmInfo(newAlarm.getTenantId(), newAlarm);
        return new AlarmOperationResult(alarmInfo, true, propagatedEntitiesList);
    }

    @Override
    public ListenableFuture<AlarmOperationResult> ackAlarm(TenantId tenantId, AlarmId alarmId, long ackTime) {
        return getAndUpdateAsync(tenantId, alarmId, new Function<Alarm, AlarmOperationResult>() {
            @Nullable
            @Override
            public AlarmOperationResult apply(@Nullable Alarm alarm) {
                if (alarm == null || alarm.getStatus().isAck()) {
                    return new AlarmOperationResult(alarm, false);
                } else {
                    AlarmStatus oldStatus = alarm.getStatus();
                    AlarmStatus newStatus = oldStatus.isCleared() ? AlarmStatus.CLEARED_ACK : AlarmStatus.ACTIVE_ACK;
                    alarm.setStatus(newStatus);
                    alarm.setAckTs(ackTime);
                    alarm = alarmDao.save(alarm.getTenantId(), alarm);
                    AlarmInfo alarmInfo = getAlarmInfo(tenantId, alarm);
                    return new AlarmOperationResult(alarmInfo, true, new ArrayList<>(getPropagationEntityIds(alarm)));
                }
            }
        });
    }

    @Override
    public ListenableFuture<AlarmOperationResult> clearAlarm(TenantId tenantId, AlarmId alarmId, JsonNode details, long clearTime) {
        return getAndUpdateAsync(tenantId, alarmId, new Function<Alarm, AlarmOperationResult>() {
            @Nullable
            @Override
            public AlarmOperationResult apply(@Nullable Alarm alarm) {
                if (alarm == null || alarm.getStatus().isCleared()) {
                    return new AlarmOperationResult(alarm, false);
                } else {
                    AlarmStatus oldStatus = alarm.getStatus();
                    AlarmStatus newStatus = oldStatus.isAck() ? AlarmStatus.CLEARED_ACK : AlarmStatus.CLEARED_UNACK;
                    alarm.setStatus(newStatus);
                    alarm.setClearTs(clearTime);
                    if (details != null) {
                        alarm.setDetails(details);
                    }
                    alarm = alarmDao.save(alarm.getTenantId(), alarm);
                    AlarmInfo alarmInfo = getAlarmInfo(tenantId, alarm);
                    return new AlarmOperationResult(alarmInfo, true, new ArrayList<>(getPropagationEntityIds(alarm)));
                }
            }
        });
    }

    @Override
    public ListenableFuture<AlarmOperationResult> assignAlarm(TenantId tenantId, AlarmId alarmId, UserId assigneeId, long assignTime) {
        return getAndUpdateAsync(tenantId, alarmId, new Function<Alarm, AlarmOperationResult>() {
            @Nullable
            @Override
            public AlarmOperationResult apply(@Nullable Alarm alarm) {
                if (alarm == null || assigneeId.equals(alarm.getAssigneeId())) {
                    return new AlarmOperationResult(alarm, false);
                } else {
                    alarm.setAssigneeId(assigneeId);
                    alarm.setAssignTs(assignTime);
                    alarm = alarmDao.save(alarm.getTenantId(), alarm);
                    AlarmInfo alarmInfo = getAlarmInfo(tenantId, alarm);
                    return new AlarmOperationResult(alarmInfo, true, new ArrayList<>(getPropagationEntityIds(alarm)));
                }
            }
        });
    }

    @Override
    public ListenableFuture<AlarmOperationResult> unassignAlarm(TenantId tenantId, AlarmId alarmId, long assignTime) {
        return getAndUpdateAsync(tenantId, alarmId, new Function<Alarm, AlarmOperationResult>() {
            @Nullable
            @Override
            public AlarmOperationResult apply(@Nullable Alarm alarm) {
                if (alarm == null || alarm.getAssigneeId() == null) {
                    return new AlarmOperationResult(alarm, false);
                } else {
                    alarm.setAssigneeId(null);
                    alarm.setAssignTs(assignTime);
                    alarm = alarmDao.save(alarm.getTenantId(), alarm);
                    AlarmInfo alarmInfo = getAlarmInfo(tenantId, alarm);
                    return new AlarmOperationResult(alarmInfo, true, new ArrayList<>(getPropagationEntityIds(alarm)));
                }
            }
        });
    }

    @Override
    public Alarm findAlarmById(TenantId tenantId, AlarmId alarmId) {
        log.trace("Executing findAlarmById [{}]", alarmId);
        validateId(alarmId, "Incorrect alarmId " + alarmId);
        return alarmDao.findAlarmById(tenantId, alarmId.getId());
    }

    @Override
    public ListenableFuture<Alarm> findAlarmByIdAsync(TenantId tenantId, AlarmId alarmId) {
        log.trace("Executing findAlarmByIdAsync [{}]", alarmId);
        validateId(alarmId, "Incorrect alarmId " + alarmId);
        return alarmDao.findAlarmByIdAsync(tenantId, alarmId.getId());
    }

    @Override
    public ListenableFuture<AlarmInfo> findAlarmInfoByIdAsync(TenantId tenantId, AlarmId alarmId) {
        log.trace("Executing findAlarmInfoByIdAsync [{}]", alarmId);
        validateId(alarmId, "Incorrect alarmId " + alarmId);
        return Futures.transform(alarmDao.findAlarmByIdAsync(tenantId, alarmId.getId()),
<<<<<<< HEAD
                a -> getAlarmInfo(tenantId, a), MoreExecutors.directExecutor());
=======
                a -> {
                    AlarmInfo alarmInfo = new AlarmInfo(a);
                    Optional<String> originatorNameOpt = entityService.fetchEntityName(tenantId, alarmInfo.getOriginator());
                    alarmInfo.setOriginatorName(originatorNameOpt.isEmpty() ? "N/A" : originatorNameOpt.get());
                    return alarmInfo;
                }, MoreExecutors.directExecutor());
>>>>>>> aadc2e35
    }

    @Override
    public ListenableFuture<PageData<AlarmInfo>> findAlarms(TenantId tenantId, AlarmQuery query) {
        PageData<AlarmInfo> alarms = alarmDao.findAlarms(tenantId, query);
        if (query.getFetchOriginator() != null && query.getFetchOriginator().booleanValue()) {
            return fetchAlarmsOriginators(tenantId, alarms);
        }
        return Futures.immediateFuture(alarms);
    }

    @Override
    public ListenableFuture<PageData<AlarmInfo>> findCustomerAlarms(TenantId tenantId, CustomerId customerId, AlarmQuery query) {
        PageData<AlarmInfo> alarms = alarmDao.findCustomerAlarms(tenantId, customerId, query);
        if (query.getFetchOriginator() != null && query.getFetchOriginator().booleanValue()) {
            return fetchAlarmsOriginators(tenantId, alarms);
        }
        return Futures.immediateFuture(alarms);
    }

    private ListenableFuture<PageData<AlarmInfo>> fetchAlarmsOriginators(TenantId tenantId, PageData<AlarmInfo> alarms) {
        List<ListenableFuture<AlarmInfo>> alarmFutures = new ArrayList<>(alarms.getData().size());
        for (AlarmInfo alarmInfo : alarms.getData()) {
            Optional<String> originatorNameOpt = entityService.fetchEntityName(tenantId, alarmInfo.getOriginator());
            alarmInfo.setOriginatorName(originatorNameOpt.isEmpty() ? "Deleted" : originatorNameOpt.get());
            alarmFutures.add(Futures.immediateFuture(alarmInfo));
        }
        return Futures.transform(Futures.successfulAsList(alarmFutures),
                alarmInfos -> new PageData<>(alarmInfos, alarms.getTotalPages(), alarms.getTotalElements(),
                        alarms.hasNext()), MoreExecutors.directExecutor());
    }

    @Override
    public AlarmSeverity findHighestAlarmSeverity(TenantId tenantId, EntityId entityId, AlarmSearchStatus alarmSearchStatus,
                                                  AlarmStatus alarmStatus, UserId assigneeUserId) {
        Set<AlarmStatus> statusList = null;
        if (alarmSearchStatus != null) {
            statusList = alarmSearchStatus.getStatuses();
        } else if (alarmStatus != null) {
            statusList = Collections.singleton(alarmStatus);
        }

        Set<AlarmSeverity> alarmSeverities = alarmDao.findAlarmSeverities(tenantId, entityId, statusList, assigneeUserId);

        return alarmSeverities.stream().min(AlarmSeverity::compareTo).orElse(null);
    }

    @Override
    public void deleteEntityAlarmRelations(TenantId tenantId, EntityId entityId) {
        alarmDao.deleteEntityAlarmRecords(tenantId, entityId);
    }

    private Alarm merge(Alarm existing, Alarm alarm) {
        if (alarm.getStartTs() > existing.getEndTs()) {
            existing.setEndTs(alarm.getStartTs());
        }
        if (alarm.getEndTs() > existing.getEndTs()) {
            existing.setEndTs(alarm.getEndTs());
        }
        if (alarm.getClearTs() > existing.getClearTs()) {
            existing.setClearTs(alarm.getClearTs());
        }
        if (alarm.getAckTs() > existing.getAckTs()) {
            existing.setAckTs(alarm.getAckTs());
        }
        if (alarm.getAssignTs() > existing.getAssignTs()) {
            existing.setAssignTs(alarm.getAssignTs());
        }
        existing.setStatus(alarm.getStatus());
        existing.setSeverity(alarm.getSeverity());
        existing.setDetails(alarm.getDetails());
        existing.setCustomerId(alarm.getCustomerId());
        existing.setAssigneeId(alarm.getAssigneeId());
        existing.setPropagate(existing.isPropagate() || alarm.isPropagate());
        existing.setPropagateToOwner(existing.isPropagateToOwner() || alarm.isPropagateToOwner());
        existing.setPropagateToTenant(existing.isPropagateToTenant() || alarm.isPropagateToTenant());
        List<String> existingPropagateRelationTypes = existing.getPropagateRelationTypes();
        List<String> newRelationTypes = alarm.getPropagateRelationTypes();
        if (!CollectionUtils.isEmpty(newRelationTypes)) {
            if (!CollectionUtils.isEmpty(existingPropagateRelationTypes)) {
                existing.setPropagateRelationTypes(Stream.concat(existingPropagateRelationTypes.stream(), newRelationTypes.stream())
                        .distinct()
                        .collect(Collectors.toList()));
            } else {
                existing.setPropagateRelationTypes(newRelationTypes);
            }
        }
        return existing;
    }

    private Set<EntityId> getPropagationEntityIds(Alarm alarm) {
        if (alarm.isPropagate() || alarm.isPropagateToOwner() || alarm.isPropagateToTenant()) {
            List<EntityAlarm> entityAlarms = alarmDao.findEntityAlarmRecords(alarm.getTenantId(), alarm.getId());
            return entityAlarms.stream().map(EntityAlarm::getEntityId).collect(Collectors.toSet());
        } else {
            return Collections.singleton(alarm.getOriginator());
        }
    }

    private void createEntityAlarmRecord(TenantId tenantId, EntityId entityId, Alarm alarm) {
        // TODO Add ability to automatically assign created alarm to some user
        EntityAlarm entityAlarm = new EntityAlarm(tenantId, entityId, alarm.getCreatedTime(), alarm.getType(), alarm.getCustomerId(), null, alarm.getId());
        try {
            alarmDao.createEntityAlarmRecord(entityAlarm);
        } catch (Exception e) {
            log.warn("[{}] Failed to create entity alarm record: {}", tenantId, entityAlarm, e);
        }
    }

    private <T> ListenableFuture<T> getAndUpdateAsync(TenantId tenantId, AlarmId alarmId, Function<Alarm, T> function) {
        validateId(alarmId, "Alarm id should be specified!");
        ListenableFuture<Alarm> entity = alarmDao.findAlarmByIdAsync(tenantId, alarmId.getId());
        return Futures.transform(entity, function, readResultsProcessingExecutor);
    }

    private <T> T getAndUpdate(TenantId tenantId, AlarmId alarmId, Function<Alarm, T> function) {
        validateId(alarmId, "Alarm id should be specified!");
        Alarm entity = alarmDao.findAlarmById(tenantId, alarmId.getId());
        return function.apply(entity);
    }

<<<<<<< HEAD
    private AlarmInfo getAlarmInfo(TenantId tenantId, Alarm alarm) {
        String originatorName = null;
        String originatorLabel = null;
        String assigneeFirstName = null;
        String assigneeLastName = null;
        String assigneeEmail = null;

        originatorName = entityService.fetchEntityName(tenantId, alarm.getOriginator());
        originatorLabel = entityService.fetchEntityLabel(tenantId, alarm.getOriginator());

        if (alarm.getAssigneeId() != null) {
            User assignedUser = userService.findUserById(tenantId, alarm.getAssigneeId());
            assigneeFirstName = assignedUser.getFirstName();
            assigneeLastName = assignedUser.getLastName();
            assigneeEmail = assignedUser.getEmail();
        }
        return new AlarmInfo(alarm, originatorName, originatorLabel, assigneeFirstName, assigneeLastName, assigneeEmail);
    }
=======
    @Override
    public Optional<HasId<?>> fetchEntity(TenantId tenantId, EntityId entityId) {
        return Optional.ofNullable(findAlarmById(tenantId, new AlarmId(entityId.getId())));
    }

>>>>>>> aadc2e35
}<|MERGE_RESOLUTION|>--- conflicted
+++ resolved
@@ -333,16 +333,7 @@
         log.trace("Executing findAlarmInfoByIdAsync [{}]", alarmId);
         validateId(alarmId, "Incorrect alarmId " + alarmId);
         return Futures.transform(alarmDao.findAlarmByIdAsync(tenantId, alarmId.getId()),
-<<<<<<< HEAD
                 a -> getAlarmInfo(tenantId, a), MoreExecutors.directExecutor());
-=======
-                a -> {
-                    AlarmInfo alarmInfo = new AlarmInfo(a);
-                    Optional<String> originatorNameOpt = entityService.fetchEntityName(tenantId, alarmInfo.getOriginator());
-                    alarmInfo.setOriginatorName(originatorNameOpt.isEmpty() ? "N/A" : originatorNameOpt.get());
-                    return alarmInfo;
-                }, MoreExecutors.directExecutor());
->>>>>>> aadc2e35
     }
 
     @Override
@@ -464,16 +455,15 @@
         return function.apply(entity);
     }
 
-<<<<<<< HEAD
     private AlarmInfo getAlarmInfo(TenantId tenantId, Alarm alarm) {
-        String originatorName = null;
-        String originatorLabel = null;
+        String originatorName;
+        String originatorLabel;
         String assigneeFirstName = null;
         String assigneeLastName = null;
         String assigneeEmail = null;
 
-        originatorName = entityService.fetchEntityName(tenantId, alarm.getOriginator());
-        originatorLabel = entityService.fetchEntityLabel(tenantId, alarm.getOriginator());
+        originatorName = entityService.fetchEntityName(tenantId, alarm.getOriginator()).orElse("Deleted");
+        originatorLabel = entityService.fetchEntityLabel(tenantId, alarm.getOriginator()).orElse(null);
 
         if (alarm.getAssigneeId() != null) {
             User assignedUser = userService.findUserById(tenantId, alarm.getAssigneeId());
@@ -483,11 +473,10 @@
         }
         return new AlarmInfo(alarm, originatorName, originatorLabel, assigneeFirstName, assigneeLastName, assigneeEmail);
     }
-=======
+
     @Override
     public Optional<HasId<?>> fetchEntity(TenantId tenantId, EntityId entityId) {
         return Optional.ofNullable(findAlarmById(tenantId, new AlarmId(entityId.getId())));
     }
 
->>>>>>> aadc2e35
 }