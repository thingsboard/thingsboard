/**
 * Copyright © 2016-2022 The Thingsboard Authors
 *
 * Licensed under the Apache License, Version 2.0 (the "License");
 * you may not use this file except in compliance with the License.
 * You may obtain a copy of the License at
 *
 *     http://www.apache.org/licenses/LICENSE-2.0
 *
 * Unless required by applicable law or agreed to in writing, software
 * distributed under the License is distributed on an "AS IS" BASIS,
 * WITHOUT WARRANTIES OR CONDITIONS OF ANY KIND, either express or implied.
 * See the License for the specific language governing permissions and
 * limitations under the License.
 */
package org.thingsboard.server.dao.alarm;


import com.fasterxml.jackson.databind.JsonNode;
import com.google.common.base.Function;
import com.google.common.util.concurrent.Futures;
import com.google.common.util.concurrent.ListenableFuture;
import com.google.common.util.concurrent.MoreExecutors;
import lombok.extern.slf4j.Slf4j;
import org.springframework.beans.factory.annotation.Autowired;
import org.springframework.stereotype.Service;
import org.springframework.transaction.annotation.Transactional;
import org.springframework.util.CollectionUtils;
import org.thingsboard.common.util.ThingsBoardThreadFactory;
import org.thingsboard.server.common.data.EntityType;
import org.thingsboard.server.common.data.User;
import org.thingsboard.server.common.data.alarm.Alarm;
import org.thingsboard.server.common.data.alarm.AlarmInfo;
import org.thingsboard.server.common.data.alarm.AlarmQuery;
import org.thingsboard.server.common.data.alarm.AlarmSearchStatus;
import org.thingsboard.server.common.data.alarm.AlarmSeverity;
import org.thingsboard.server.common.data.alarm.AlarmStatus;
import org.thingsboard.server.common.data.alarm.EntityAlarm;
import org.thingsboard.server.common.data.exception.ApiUsageLimitsExceededException;
import org.thingsboard.server.common.data.id.AlarmId;
import org.thingsboard.server.common.data.id.CustomerId;
import org.thingsboard.server.common.data.id.EntityId;
import org.thingsboard.server.common.data.id.HasId;
import org.thingsboard.server.common.data.id.TenantId;
import org.thingsboard.server.common.data.id.UserId;
import org.thingsboard.server.common.data.page.PageData;
import org.thingsboard.server.common.data.query.AlarmData;
import org.thingsboard.server.common.data.query.AlarmDataQuery;
import org.thingsboard.server.common.data.relation.EntityRelation;
import org.thingsboard.server.common.data.relation.EntityRelationsQuery;
import org.thingsboard.server.common.data.relation.EntitySearchDirection;
import org.thingsboard.server.common.data.relation.RelationsSearchParameters;
import org.thingsboard.server.dao.entity.AbstractEntityService;
import org.thingsboard.server.dao.entity.EntityService;
import org.thingsboard.server.dao.service.DataValidator;
import org.thingsboard.server.dao.user.UserService;

import javax.annotation.Nullable;
import javax.annotation.PostConstruct;
import javax.annotation.PreDestroy;
import java.util.ArrayList;
import java.util.Collection;
import java.util.Collections;
import java.util.LinkedHashSet;
import java.util.List;
import java.util.Optional;
import java.util.Set;
import java.util.concurrent.ExecutionException;
import java.util.concurrent.ExecutorService;
import java.util.concurrent.Executors;
import java.util.stream.Collectors;
import java.util.stream.Stream;

import static org.thingsboard.server.dao.service.Validator.validateEntityDataPageLink;
import static org.thingsboard.server.dao.service.Validator.validateId;

@Service("AlarmDaoService")
@Slf4j
public class BaseAlarmService extends AbstractEntityService implements AlarmService {

    public static final String INCORRECT_TENANT_ID = "Incorrect tenantId ";
    public static final String INCORRECT_CUSTOMER_ID = "Incorrect customerId ";

    @Autowired
    private AlarmDao alarmDao;

    @Autowired
    private EntityService entityService;

    @Autowired
    private UserService userService;

    @Autowired
    private DataValidator<Alarm> alarmDataValidator;

    protected ExecutorService readResultsProcessingExecutor;

    @PostConstruct
    public void startExecutor() {
        readResultsProcessingExecutor = Executors.newCachedThreadPool(ThingsBoardThreadFactory.forName("alarm-service"));
    }

    @PreDestroy
    public void stopExecutor() {
        if (readResultsProcessingExecutor != null) {
            readResultsProcessingExecutor.shutdownNow();
        }
    }

    @Override
    public AlarmOperationResult createOrUpdateAlarm(Alarm alarm) {
        return createOrUpdateAlarm(alarm, true);
    }

    @Override
    public AlarmOperationResult createOrUpdateAlarm(Alarm alarm, boolean alarmCreationEnabled) {
        alarmDataValidator.validate(alarm, Alarm::getTenantId);
        try {
            if (alarm.getStartTs() == 0L) {
                alarm.setStartTs(System.currentTimeMillis());
            }
            if (alarm.getEndTs() == 0L) {
                alarm.setEndTs(alarm.getStartTs());
            }
            alarm.setCustomerId(entityService.fetchEntityCustomerId(alarm.getTenantId(), alarm.getOriginator()).orElse(null));
            if (alarm.getId() == null) {
                Alarm existing = alarmDao.findLatestByOriginatorAndType(alarm.getTenantId(), alarm.getOriginator(), alarm.getType());
                if (existing == null || existing.getStatus().isCleared()) {
                    if (!alarmCreationEnabled) {
                        throw new ApiUsageLimitsExceededException("Alarms creation is disabled");
                    }
                    return createAlarm(alarm);
                } else {
                    return updateAlarm(existing, alarm);
                }
            } else {
                return updateAlarm(alarm);
            }
        } catch (ExecutionException | InterruptedException e) {
            throw new RuntimeException(e);
        }
    }

    public ListenableFuture<Alarm> findLatestByOriginatorAndType(TenantId tenantId, EntityId originator, String type) {
        return alarmDao.findLatestByOriginatorAndTypeAsync(tenantId, originator, type);
    }

    @Override
    public PageData<AlarmData> findAlarmDataByQueryForEntities(TenantId tenantId,
                                                               AlarmDataQuery query, Collection<EntityId> orderedEntityIds) {
        validateId(tenantId, INCORRECT_TENANT_ID + tenantId);
        validateEntityDataPageLink(query.getPageLink());
        return alarmDao.findAlarmDataByQueryForEntities(tenantId, query, orderedEntityIds);
    }

    @Override
    @Transactional
    public AlarmOperationResult deleteAlarm(TenantId tenantId, AlarmId alarmId) {
        log.debug("Deleting Alarm Id: {}", alarmId);
        Alarm alarm = alarmDao.findAlarmById(tenantId, alarmId.getId());
        if (alarm == null) {
            return new AlarmOperationResult(alarm, false);
        }
        AlarmInfo alarmInfo = getAlarmInfo(tenantId, alarm);
        AlarmOperationResult result = new AlarmOperationResult(alarmInfo, true, new ArrayList<>(getPropagationEntityIds(alarm)));
        deleteEntityRelations(tenantId, alarm.getId());
        alarmDao.removeById(tenantId, alarm.getUuidId());
        return result;
    }

    private AlarmOperationResult createAlarm(Alarm alarm) throws InterruptedException, ExecutionException {
        log.debug("New Alarm : {}", alarm);
        Alarm saved = alarmDao.save(alarm.getTenantId(), alarm);
        List<EntityId> propagatedEntitiesList = createEntityAlarmRecords(saved);
<<<<<<< HEAD
        AlarmInfo alarmInfo = getAlarmInfo(alarm.getTenantId(), saved);
        return new AlarmOperationResult(alarmInfo, true, true, propagatedEntitiesList);
=======
        return new AlarmOperationResult(saved, true, true, null, propagatedEntitiesList);
>>>>>>> a190ef3c
    }

    private List<EntityId> createEntityAlarmRecords(Alarm alarm) throws InterruptedException, ExecutionException {
        Set<EntityId> propagatedEntitiesSet = new LinkedHashSet<>();
        propagatedEntitiesSet.add(alarm.getOriginator());
        if (alarm.isPropagate()) {
            propagatedEntitiesSet.addAll(getRelatedEntities(alarm));
        }
        if (alarm.isPropagateToOwner()) {
            propagatedEntitiesSet.add(alarm.getCustomerId() != null ? alarm.getCustomerId() : alarm.getTenantId());
        }
        if (alarm.isPropagateToTenant()) {
            propagatedEntitiesSet.add(alarm.getTenantId());
        }
        for (EntityId entityId : propagatedEntitiesSet) {
            createEntityAlarmRecord(alarm.getTenantId(), entityId, alarm);
        }
        return new ArrayList<>(propagatedEntitiesSet);
    }

    private Set<EntityId> getRelatedEntities(Alarm alarm) throws InterruptedException, ExecutionException {
        EntityRelationsQuery query = new EntityRelationsQuery();
        RelationsSearchParameters parameters = new RelationsSearchParameters(alarm.getOriginator(), EntitySearchDirection.TO, Integer.MAX_VALUE, false);
        query.setParameters(parameters);
        List<String> propagateRelationTypes = alarm.getPropagateRelationTypes();
        Stream<EntityRelation> relations = relationService.findByQuery(alarm.getTenantId(), query).get().stream();
        if (!CollectionUtils.isEmpty(propagateRelationTypes)) {
            relations = relations.filter(entityRelation -> propagateRelationTypes.contains(entityRelation.getType()));
        }
        return relations.map(EntityRelation::getFrom).collect(Collectors.toCollection(LinkedHashSet::new));
    }

    private AlarmOperationResult updateAlarm(Alarm update) {
        alarmDataValidator.validate(update, Alarm::getTenantId);
        return getAndUpdate(update.getTenantId(), update.getId(),
                (alarm) -> alarm == null ? null : updateAlarm(alarm, update));
    }

    private AlarmOperationResult updateAlarm(Alarm oldAlarm, Alarm newAlarm) {
        boolean propagationEnabled = !oldAlarm.isPropagate() && newAlarm.isPropagate();
        boolean propagationToOwnerEnabled = !oldAlarm.isPropagateToOwner() && newAlarm.isPropagateToOwner();
        boolean propagationToTenantEnabled = !oldAlarm.isPropagateToTenant() && newAlarm.isPropagateToTenant();
        AlarmSeverity oldAlarmSeverity = oldAlarm.getSeverity();
        Alarm result = alarmDao.save(newAlarm.getTenantId(), merge(oldAlarm, newAlarm));
        List<EntityId> propagatedEntitiesList;
        if (propagationEnabled || propagationToOwnerEnabled || propagationToTenantEnabled) {
            try {
                propagatedEntitiesList = createEntityAlarmRecords(result);
            } catch (InterruptedException | ExecutionException e) {
                log.warn("Failed to update alarm relations [{}]", result, e);
                throw new RuntimeException(e);
            }
        } else {
            propagatedEntitiesList = new ArrayList<>(getPropagationEntityIds(result));
        }
<<<<<<< HEAD
        AlarmInfo alarmInfo = getAlarmInfo(newAlarm.getTenantId(), newAlarm);
        return new AlarmOperationResult(alarmInfo, true, propagatedEntitiesList);
=======
        return new AlarmOperationResult(result, true, false, oldAlarmSeverity, propagatedEntitiesList);
>>>>>>> a190ef3c
    }

    @Override
    public ListenableFuture<AlarmOperationResult> ackAlarm(TenantId tenantId, AlarmId alarmId, long ackTime) {
        return getAndUpdateAsync(tenantId, alarmId, new Function<Alarm, AlarmOperationResult>() {
            @Nullable
            @Override
            public AlarmOperationResult apply(@Nullable Alarm alarm) {
                if (alarm == null || alarm.getStatus().isAck()) {
                    return new AlarmOperationResult(alarm, false);
                } else {
                    AlarmStatus oldStatus = alarm.getStatus();
                    AlarmStatus newStatus = oldStatus.isCleared() ? AlarmStatus.CLEARED_ACK : AlarmStatus.ACTIVE_ACK;
                    alarm.setStatus(newStatus);
                    alarm.setAckTs(ackTime);
                    alarm = alarmDao.save(alarm.getTenantId(), alarm);
                    AlarmInfo alarmInfo = getAlarmInfo(tenantId, alarm);
                    return new AlarmOperationResult(alarmInfo, true, new ArrayList<>(getPropagationEntityIds(alarm)));
                }
            }
        });
    }

    @Override
    public ListenableFuture<AlarmOperationResult> clearAlarm(TenantId tenantId, AlarmId alarmId, JsonNode details, long clearTime) {
        return getAndUpdateAsync(tenantId, alarmId, new Function<Alarm, AlarmOperationResult>() {
            @Nullable
            @Override
            public AlarmOperationResult apply(@Nullable Alarm alarm) {
                if (alarm == null || alarm.getStatus().isCleared()) {
                    return new AlarmOperationResult(alarm, false);
                } else {
                    AlarmStatus oldStatus = alarm.getStatus();
                    AlarmStatus newStatus = oldStatus.isAck() ? AlarmStatus.CLEARED_ACK : AlarmStatus.CLEARED_UNACK;
                    alarm.setStatus(newStatus);
                    alarm.setClearTs(clearTime);
                    if (details != null) {
                        alarm.setDetails(details);
                    }
                    alarm = alarmDao.save(alarm.getTenantId(), alarm);
                    AlarmInfo alarmInfo = getAlarmInfo(tenantId, alarm);
                    return new AlarmOperationResult(alarmInfo, true, new ArrayList<>(getPropagationEntityIds(alarm)));
                }
            }
        });
    }

    @Override
    public ListenableFuture<AlarmOperationResult> assignAlarm(TenantId tenantId, AlarmId alarmId, UserId assigneeId, long assignTime) {
        return getAndUpdateAsync(tenantId, alarmId, new Function<Alarm, AlarmOperationResult>() {
            @Nullable
            @Override
            public AlarmOperationResult apply(@Nullable Alarm alarm) {
                if (alarm == null || assigneeId.equals(alarm.getAssigneeId())) {
                    return new AlarmOperationResult(alarm, false);
                } else {
                    alarm.setAssigneeId(assigneeId);
                    alarm.setAssignTs(assignTime);
                    alarm = alarmDao.save(alarm.getTenantId(), alarm);
                    AlarmInfo alarmInfo = getAlarmInfo(tenantId, alarm);
                    return new AlarmOperationResult(alarmInfo, true, new ArrayList<>(getPropagationEntityIds(alarm)));
                }
            }
        });
    }

    @Override
    public ListenableFuture<AlarmOperationResult> unassignAlarm(TenantId tenantId, AlarmId alarmId, long assignTime) {
        return getAndUpdateAsync(tenantId, alarmId, new Function<Alarm, AlarmOperationResult>() {
            @Nullable
            @Override
            public AlarmOperationResult apply(@Nullable Alarm alarm) {
                if (alarm == null || alarm.getAssigneeId() == null) {
                    return new AlarmOperationResult(alarm, false);
                } else {
                    alarm.setAssigneeId(null);
                    alarm.setAssignTs(assignTime);
                    alarm = alarmDao.save(alarm.getTenantId(), alarm);
                    AlarmInfo alarmInfo = getAlarmInfo(tenantId, alarm);
                    return new AlarmOperationResult(alarmInfo, true, new ArrayList<>(getPropagationEntityIds(alarm)));
                }
            }
        });
    }

    @Override
    public Alarm findAlarmById(TenantId tenantId, AlarmId alarmId) {
        log.trace("Executing findAlarmById [{}]", alarmId);
        validateId(alarmId, "Incorrect alarmId " + alarmId);
        return alarmDao.findAlarmById(tenantId, alarmId.getId());
    }

    @Override
    public ListenableFuture<Alarm> findAlarmByIdAsync(TenantId tenantId, AlarmId alarmId) {
        log.trace("Executing findAlarmByIdAsync [{}]", alarmId);
        validateId(alarmId, "Incorrect alarmId " + alarmId);
        return alarmDao.findAlarmByIdAsync(tenantId, alarmId.getId());
    }

    @Override
    public ListenableFuture<AlarmInfo> findAlarmInfoByIdAsync(TenantId tenantId, AlarmId alarmId) {
        log.trace("Executing findAlarmInfoByIdAsync [{}]", alarmId);
        validateId(alarmId, "Incorrect alarmId " + alarmId);
        return Futures.transform(alarmDao.findAlarmByIdAsync(tenantId, alarmId.getId()),
                a -> getAlarmInfo(tenantId, a), MoreExecutors.directExecutor());
    }

    @Override
    public ListenableFuture<PageData<AlarmInfo>> findAlarms(TenantId tenantId, AlarmQuery query) {
        PageData<AlarmInfo> alarms = alarmDao.findAlarms(tenantId, query);
        if (query.getFetchOriginator() != null && query.getFetchOriginator().booleanValue()) {
            return fetchAlarmsOriginators(tenantId, alarms);
        }
        return Futures.immediateFuture(alarms);
    }

    @Override
    public ListenableFuture<PageData<AlarmInfo>> findCustomerAlarms(TenantId tenantId, CustomerId customerId, AlarmQuery query) {
        PageData<AlarmInfo> alarms = alarmDao.findCustomerAlarms(tenantId, customerId, query);
        if (query.getFetchOriginator() != null && query.getFetchOriginator().booleanValue()) {
            return fetchAlarmsOriginators(tenantId, alarms);
        }
        return Futures.immediateFuture(alarms);
    }

    private ListenableFuture<PageData<AlarmInfo>> fetchAlarmsOriginators(TenantId tenantId, PageData<AlarmInfo> alarms) {
        List<ListenableFuture<AlarmInfo>> alarmFutures = new ArrayList<>(alarms.getData().size());
        for (AlarmInfo alarmInfo : alarms.getData()) {
            alarmInfo.setOriginatorName(
                    entityService.fetchEntityName(tenantId, alarmInfo.getOriginator()).orElse("Deleted"));
            alarmInfo.setOriginatorLabel(
                    entityService.fetchEntityLabel(tenantId, alarmInfo.getOriginator()).orElse(null));
            alarmFutures.add(Futures.immediateFuture(alarmInfo));
        }
        return Futures.transform(Futures.successfulAsList(alarmFutures),
                alarmInfos -> new PageData<>(alarmInfos, alarms.getTotalPages(), alarms.getTotalElements(),
                        alarms.hasNext()), MoreExecutors.directExecutor());
    }

    @Override
    public AlarmSeverity findHighestAlarmSeverity(TenantId tenantId, EntityId entityId, AlarmSearchStatus alarmSearchStatus,
                                                  AlarmStatus alarmStatus, String assigneeId) {
        Set<AlarmStatus> statusList = null;
        if (alarmSearchStatus != null) {
            statusList = alarmSearchStatus.getStatuses();
        } else if (alarmStatus != null) {
            statusList = Collections.singleton(alarmStatus);
        }

        Set<AlarmSeverity> alarmSeverities = alarmDao.findAlarmSeverities(tenantId, entityId, statusList, assigneeId);

        return alarmSeverities.stream().min(AlarmSeverity::compareTo).orElse(null);
    }

    @Override
    public void deleteEntityAlarmRelations(TenantId tenantId, EntityId entityId) {
        alarmDao.deleteEntityAlarmRecords(tenantId, entityId);
    }

    private Alarm merge(Alarm existing, Alarm alarm) {
        if (alarm.getStartTs() > existing.getEndTs()) {
            existing.setEndTs(alarm.getStartTs());
        }
        if (alarm.getEndTs() > existing.getEndTs()) {
            existing.setEndTs(alarm.getEndTs());
        }
        if (alarm.getClearTs() > existing.getClearTs()) {
            existing.setClearTs(alarm.getClearTs());
        }
        if (alarm.getAckTs() > existing.getAckTs()) {
            existing.setAckTs(alarm.getAckTs());
        }
        if (alarm.getAssignTs() > existing.getAssignTs()) {
            existing.setAssignTs(alarm.getAssignTs());
        }
        existing.setStatus(alarm.getStatus());
        existing.setSeverity(alarm.getSeverity());
        existing.setDetails(alarm.getDetails());
        existing.setCustomerId(alarm.getCustomerId());
        existing.setAssigneeId(alarm.getAssigneeId());
        existing.setPropagate(existing.isPropagate() || alarm.isPropagate());
        existing.setPropagateToOwner(existing.isPropagateToOwner() || alarm.isPropagateToOwner());
        existing.setPropagateToTenant(existing.isPropagateToTenant() || alarm.isPropagateToTenant());
        List<String> existingPropagateRelationTypes = existing.getPropagateRelationTypes();
        List<String> newRelationTypes = alarm.getPropagateRelationTypes();
        if (!CollectionUtils.isEmpty(newRelationTypes)) {
            if (!CollectionUtils.isEmpty(existingPropagateRelationTypes)) {
                existing.setPropagateRelationTypes(Stream.concat(existingPropagateRelationTypes.stream(), newRelationTypes.stream())
                        .distinct()
                        .collect(Collectors.toList()));
            } else {
                existing.setPropagateRelationTypes(newRelationTypes);
            }
        }
        return existing;
    }

    private Set<EntityId> getPropagationEntityIds(Alarm alarm) {
        if (alarm.isPropagate() || alarm.isPropagateToOwner() || alarm.isPropagateToTenant()) {
            List<EntityAlarm> entityAlarms = alarmDao.findEntityAlarmRecords(alarm.getTenantId(), alarm.getId());
            return entityAlarms.stream().map(EntityAlarm::getEntityId).collect(Collectors.toSet());
        } else {
            return Collections.singleton(alarm.getOriginator());
        }
    }

    private void createEntityAlarmRecord(TenantId tenantId, EntityId entityId, Alarm alarm) {
        EntityAlarm entityAlarm = new EntityAlarm(tenantId, entityId, alarm.getCreatedTime(), alarm.getType(), alarm.getCustomerId(), null, alarm.getId());
        try {
            alarmDao.createEntityAlarmRecord(entityAlarm);
        } catch (Exception e) {
            log.warn("[{}] Failed to create entity alarm record: {}", tenantId, entityAlarm, e);
        }
    }

    private <T> ListenableFuture<T> getAndUpdateAsync(TenantId tenantId, AlarmId alarmId, Function<Alarm, T> function) {
        validateId(alarmId, "Alarm id should be specified!");
        ListenableFuture<Alarm> entity = alarmDao.findAlarmByIdAsync(tenantId, alarmId.getId());
        return Futures.transform(entity, function, readResultsProcessingExecutor);
    }

    private <T> T getAndUpdate(TenantId tenantId, AlarmId alarmId, Function<Alarm, T> function) {
        validateId(alarmId, "Alarm id should be specified!");
        Alarm entity = alarmDao.findAlarmById(tenantId, alarmId.getId());
        return function.apply(entity);
    }

    private AlarmInfo getAlarmInfo(TenantId tenantId, Alarm alarm) {
        String originatorName;
        String originatorLabel;
        String assigneeFirstName = null;
        String assigneeLastName = null;
        String assigneeEmail = null;

        originatorName = entityService.fetchEntityName(tenantId, alarm.getOriginator()).orElse("Deleted");
        originatorLabel = entityService.fetchEntityLabel(tenantId, alarm.getOriginator()).orElse(null);

        if (alarm.getAssigneeId() != null) {
            User assignedUser = userService.findUserById(tenantId, alarm.getAssigneeId());
            assigneeFirstName = assignedUser.getFirstName();
            assigneeLastName = assignedUser.getLastName();
            assigneeEmail = assignedUser.getEmail();
        }
        return new AlarmInfo(alarm, originatorName, originatorLabel, assigneeFirstName, assigneeLastName, assigneeEmail);
    }

    @Override
    public Optional<HasId<?>> findEntity(TenantId tenantId, EntityId entityId) {
        return Optional.ofNullable(findAlarmById(tenantId, new AlarmId(entityId.getId())));
    }

    @Override
    public EntityType getEntityType() {
        return EntityType.ALARM;
    }

}<|MERGE_RESOLUTION|>--- conflicted
+++ resolved
@@ -172,12 +172,8 @@
         log.debug("New Alarm : {}", alarm);
         Alarm saved = alarmDao.save(alarm.getTenantId(), alarm);
         List<EntityId> propagatedEntitiesList = createEntityAlarmRecords(saved);
-<<<<<<< HEAD
         AlarmInfo alarmInfo = getAlarmInfo(alarm.getTenantId(), saved);
         return new AlarmOperationResult(alarmInfo, true, true, propagatedEntitiesList);
-=======
-        return new AlarmOperationResult(saved, true, true, null, propagatedEntitiesList);
->>>>>>> a190ef3c
     }
 
     private List<EntityId> createEntityAlarmRecords(Alarm alarm) throws InterruptedException, ExecutionException {
@@ -233,12 +229,10 @@
         } else {
             propagatedEntitiesList = new ArrayList<>(getPropagationEntityIds(result));
         }
-<<<<<<< HEAD
+        // TODO oldAlarmSeverity
         AlarmInfo alarmInfo = getAlarmInfo(newAlarm.getTenantId(), newAlarm);
         return new AlarmOperationResult(alarmInfo, true, propagatedEntitiesList);
-=======
         return new AlarmOperationResult(result, true, false, oldAlarmSeverity, propagatedEntitiesList);
->>>>>>> a190ef3c
     }
 
     @Override
