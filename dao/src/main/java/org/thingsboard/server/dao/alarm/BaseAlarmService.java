/**
 * Copyright © 2016-2020 The Thingsboard Authors
 *
 * Licensed under the Apache License, Version 2.0 (the "License");
 * you may not use this file except in compliance with the License.
 * You may obtain a copy of the License at
 *
 *     http://www.apache.org/licenses/LICENSE-2.0
 *
 * Unless required by applicable law or agreed to in writing, software
 * distributed under the License is distributed on an "AS IS" BASIS,
 * WITHOUT WARRANTIES OR CONDITIONS OF ANY KIND, either express or implied.
 * See the License for the specific language governing permissions and
 * limitations under the License.
 */
package org.thingsboard.server.dao.alarm;


import com.fasterxml.jackson.databind.JsonNode;
import com.google.common.base.Function;
import com.google.common.util.concurrent.Futures;
import com.google.common.util.concurrent.ListenableFuture;
import com.google.common.util.concurrent.MoreExecutors;
import lombok.extern.slf4j.Slf4j;
import org.springframework.beans.factory.annotation.Autowired;
import org.springframework.stereotype.Service;
import org.springframework.util.CollectionUtils;
import org.springframework.util.StringUtils;
import org.thingsboard.common.util.ThingsBoardThreadFactory;
import org.thingsboard.server.common.data.Tenant;
import org.thingsboard.server.common.data.alarm.Alarm;
import org.thingsboard.server.common.data.alarm.AlarmId;
import org.thingsboard.server.common.data.alarm.AlarmInfo;
import org.thingsboard.server.common.data.alarm.AlarmQuery;
import org.thingsboard.server.common.data.alarm.AlarmSearchStatus;
import org.thingsboard.server.common.data.alarm.AlarmSeverity;
import org.thingsboard.server.common.data.alarm.AlarmStatus;
import org.thingsboard.server.common.data.id.EntityId;
import org.thingsboard.server.common.data.id.TenantId;
import org.thingsboard.server.common.data.page.PageData;
import org.thingsboard.server.common.data.page.TimePageLink;
import org.thingsboard.server.common.data.relation.EntityRelation;
import org.thingsboard.server.common.data.relation.EntityRelationsQuery;
import org.thingsboard.server.common.data.relation.EntitySearchDirection;
import org.thingsboard.server.common.data.relation.RelationTypeGroup;
import org.thingsboard.server.common.data.relation.RelationsSearchParameters;
import org.thingsboard.server.dao.entity.AbstractEntityService;
import org.thingsboard.server.dao.entity.EntityService;
import org.thingsboard.server.dao.exception.DataValidationException;
import org.thingsboard.server.dao.service.DataValidator;
import org.thingsboard.server.dao.tenant.TenantDao;

import javax.annotation.Nullable;
import javax.annotation.PostConstruct;
import javax.annotation.PreDestroy;
import java.util.ArrayList;
import java.util.Comparator;
import java.util.List;
import java.util.Set;
import java.util.concurrent.ExecutionException;
import java.util.concurrent.ExecutorService;
import java.util.concurrent.Executors;
import java.util.stream.Collectors;
import java.util.stream.Stream;

import static org.thingsboard.server.dao.service.Validator.validateId;

@Service
@Slf4j
public class BaseAlarmService extends AbstractEntityService implements AlarmService {

    public static final String ALARM_RELATION_PREFIX = "ALARM_";

    @Autowired
    private AlarmDao alarmDao;

    @Autowired
    private TenantDao tenantDao;

    @Autowired
    private EntityService entityService;

    protected ExecutorService readResultsProcessingExecutor;

    @PostConstruct
    public void startExecutor() {
        readResultsProcessingExecutor = Executors.newCachedThreadPool(ThingsBoardThreadFactory.forName("alarm-service"));
    }

    @PreDestroy
    public void stopExecutor() {
        if (readResultsProcessingExecutor != null) {
            readResultsProcessingExecutor.shutdownNow();
        }
    }

    @Override
    public Alarm createOrUpdateAlarm(Alarm alarm) {
        alarmDataValidator.validate(alarm, Alarm::getTenantId);
        try {
            if (alarm.getStartTs() == 0L) {
                alarm.setStartTs(System.currentTimeMillis());
            }
            if (alarm.getEndTs() == 0L) {
                alarm.setEndTs(alarm.getStartTs());
            }
            if (alarm.getId() == null) {
                Alarm existing = alarmDao.findLatestByOriginatorAndType(alarm.getTenantId(), alarm.getOriginator(), alarm.getType()).get();
                if (existing == null || existing.getStatus().isCleared()) {
                    return createAlarm(alarm);
                } else {
                    return updateAlarm(existing, alarm);
                }
            } else {
                return updateAlarm(alarm).get();
            }
        } catch (ExecutionException | InterruptedException e) {
            throw new RuntimeException(e);
        }
    }

    public ListenableFuture<Alarm> findLatestByOriginatorAndType(TenantId tenantId, EntityId originator, String type) {
        return alarmDao.findLatestByOriginatorAndType(tenantId, originator, type);
    }

    @Override
    public Boolean deleteAlarm(TenantId tenantId, AlarmId alarmId) {
        try {
            log.debug("Deleting Alarm Id: {}", alarmId);
            Alarm alarm = alarmDao.findAlarmByIdAsync(tenantId, alarmId.getId()).get();
            if (alarm == null) {
                return false;
            }
            deleteEntityRelations(tenantId, alarm.getId());
            return alarmDao.deleteAlarm(tenantId, alarm);
        } catch (ExecutionException | InterruptedException e) {
            throw new RuntimeException(e);
        }
    }

    private Alarm createAlarm(Alarm alarm) throws InterruptedException, ExecutionException {
        log.debug("New Alarm : {}", alarm);
        Alarm saved = alarmDao.save(alarm.getTenantId(), alarm);
        createAlarmRelations(saved);
        return saved;
    }

    private void createAlarmRelations(Alarm alarm) throws InterruptedException, ExecutionException {
        if (alarm.isPropagate()) {
            List<EntityId> parentEntities = getParentEntities(alarm);
            for (EntityId parentId : parentEntities) {
                createAlarmRelation(alarm.getTenantId(), parentId, alarm.getId(), alarm.getStatus(), true);
            }
        }
        createAlarmRelation(alarm.getTenantId(), alarm.getOriginator(), alarm.getId(), alarm.getStatus(), true);
    }

    private List<EntityId> getParentEntities(Alarm alarm) throws InterruptedException, ExecutionException {
        EntityRelationsQuery query = new EntityRelationsQuery();
        RelationsSearchParameters parameters = new RelationsSearchParameters(alarm.getOriginator(), EntitySearchDirection.TO, Integer.MAX_VALUE, false);
        query.setParameters(parameters);
        List<String> propagateRelationTypes = alarm.getPropagateRelationTypes();
        Stream<EntityRelation> relations = relationService.findByQuery(alarm.getTenantId(), query).get().stream();
        if (!CollectionUtils.isEmpty(propagateRelationTypes)) {
            relations = relations.filter(entityRelation -> propagateRelationTypes.contains(entityRelation.getType()));
        }
        return relations.map(EntityRelation::getFrom).collect(Collectors.toList());
    }

    private ListenableFuture<Alarm> updateAlarm(Alarm update) {
        alarmDataValidator.validate(update, Alarm::getTenantId);
        return getAndUpdate(update.getTenantId(), update.getId(), new Function<Alarm, Alarm>() {
            @Nullable
            @Override
            public Alarm apply(@Nullable Alarm alarm) {
                if (alarm == null) {
                    return null;
                } else {
                    return updateAlarm(alarm, update);
                }
            }
        });
    }

    private Alarm updateAlarm(Alarm oldAlarm, Alarm newAlarm) {
        AlarmStatus oldStatus = oldAlarm.getStatus();
        AlarmStatus newStatus = newAlarm.getStatus();
        boolean oldPropagate = oldAlarm.isPropagate();
        boolean newPropagate = newAlarm.isPropagate();
        Alarm result = alarmDao.save(newAlarm.getTenantId(), merge(oldAlarm, newAlarm));
        if (!oldPropagate && newPropagate) {
            try {
                createAlarmRelations(result);
            } catch (InterruptedException | ExecutionException e) {
                log.warn("Failed to update alarm relations [{}]", result, e);
                throw new RuntimeException(e);
            }
        } else if (oldStatus != newStatus) {
            updateRelations(oldAlarm, oldStatus, newStatus);
        }
        return result;
    }

    @Override
    public ListenableFuture<Boolean> ackAlarm(TenantId tenantId, AlarmId alarmId, long ackTime) {
        return getAndUpdate(tenantId, alarmId, new Function<Alarm, Boolean>() {
            @Nullable
            @Override
            public Boolean apply(@Nullable Alarm alarm) {
                if (alarm == null || alarm.getStatus().isAck()) {
                    return false;
                } else {
                    AlarmStatus oldStatus = alarm.getStatus();
                    AlarmStatus newStatus = oldStatus.isCleared() ? AlarmStatus.CLEARED_ACK : AlarmStatus.ACTIVE_ACK;
                    alarm.setStatus(newStatus);
                    alarm.setAckTs(ackTime);
                    alarmDao.save(alarm.getTenantId(), alarm);
                    updateRelations(alarm, oldStatus, newStatus);
                    return true;
                }
            }
        });
    }

    @Override
    public ListenableFuture<Boolean> clearAlarm(TenantId tenantId, AlarmId alarmId, JsonNode details, long clearTime) {
        return getAndUpdate(tenantId, alarmId, new Function<Alarm, Boolean>() {
            @Nullable
            @Override
            public Boolean apply(@Nullable Alarm alarm) {
                if (alarm == null || alarm.getStatus().isCleared()) {
                    return false;
                } else {
                    AlarmStatus oldStatus = alarm.getStatus();
                    AlarmStatus newStatus = oldStatus.isAck() ? AlarmStatus.CLEARED_ACK : AlarmStatus.CLEARED_UNACK;
                    alarm.setStatus(newStatus);
                    alarm.setClearTs(clearTime);
                    if (details != null) {
                        alarm.setDetails(details);
                    }
                    alarmDao.save(alarm.getTenantId(), alarm);
                    updateRelations(alarm, oldStatus, newStatus);
                    return true;
                }
            }
        });
    }

    @Override
    public ListenableFuture<Alarm> findAlarmByIdAsync(TenantId tenantId, AlarmId alarmId) {
        log.trace("Executing findAlarmById [{}]", alarmId);
        validateId(alarmId, "Incorrect alarmId " + alarmId);
        return alarmDao.findAlarmByIdAsync(tenantId, alarmId.getId());
    }

    @Override
    public ListenableFuture<AlarmInfo> findAlarmInfoByIdAsync(TenantId tenantId, AlarmId alarmId) {
        log.trace("Executing findAlarmInfoByIdAsync [{}]", alarmId);
        validateId(alarmId, "Incorrect alarmId " + alarmId);
        return Futures.transformAsync(alarmDao.findAlarmByIdAsync(tenantId, alarmId.getId()),
                a -> {
                    AlarmInfo alarmInfo = new AlarmInfo(a);
                    return Futures.transform(
                            entityService.fetchEntityNameAsync(tenantId, alarmInfo.getOriginator()), originatorName -> {
                                alarmInfo.setOriginatorName(originatorName);
                                return alarmInfo;
<<<<<<< HEAD
                            }, MoreExecutors.directExecutor()
                    );
=======
                            }, MoreExecutors.directExecutor());
>>>>>>> 76113d11
                }, MoreExecutors.directExecutor());
    }

    @Override
    public ListenableFuture<PageData<AlarmInfo>> findAlarms(TenantId tenantId, AlarmQuery query) {
        PageData<AlarmInfo> alarms = alarmDao.findAlarms(tenantId, query);
        if (query.getFetchOriginator() != null && query.getFetchOriginator().booleanValue()) {
            List<ListenableFuture<AlarmInfo>> alarmFutures = new ArrayList<>(alarms.getData().size());
            for (AlarmInfo alarmInfo : alarms.getData()) {
                alarmFutures.add(Futures.transform(
                        entityService.fetchEntityNameAsync(tenantId, alarmInfo.getOriginator()), originatorName -> {
                            if (originatorName == null) {
                                originatorName = "Deleted";
                            }
                            alarmInfo.setOriginatorName(originatorName);
                            return alarmInfo;
                        }, MoreExecutors.directExecutor()
                ));
            }
<<<<<<< HEAD
            return Futures.transform(Futures.successfulAsList(alarmFutures), alarmInfos -> {
                return new PageData(alarmInfos, alarms.getTotalPages(), alarms.getTotalElements(), alarms.hasNext());
            }, MoreExecutors.directExecutor());
=======
            return Futures.transform(Futures.successfulAsList(alarmFutures),
                    alarmInfos -> new PageData(alarmInfos, alarms.getTotalPages(), alarms.getTotalElements(),
                            alarms.hasNext()), MoreExecutors.directExecutor());
>>>>>>> 76113d11
        }
        return Futures.immediateFuture(alarms);
    }

    @Override
    public AlarmSeverity findHighestAlarmSeverity(TenantId tenantId, EntityId entityId, AlarmSearchStatus alarmSearchStatus,
                                                  AlarmStatus alarmStatus) {
        TimePageLink nextPageLink = new TimePageLink(100);
        boolean hasNext = true;
        AlarmSeverity highestSeverity = null;
        AlarmQuery query;
        while (hasNext && AlarmSeverity.CRITICAL != highestSeverity) {
            query = new AlarmQuery(entityId, nextPageLink, alarmSearchStatus, alarmStatus, false, null);
            PageData<AlarmInfo> alarms = alarmDao.findAlarms(tenantId, query);
            if (alarms.hasNext()) {
                nextPageLink = nextPageLink.nextPageLink();
            }
            AlarmSeverity severity = detectHighestSeverity(alarms.getData());
            if (severity == null) {
                continue;
            }
            if (severity == AlarmSeverity.CRITICAL || highestSeverity == null) {
                highestSeverity = severity;
            } else {
                highestSeverity = highestSeverity.compareTo(severity) < 0 ? highestSeverity : severity;
            }
        }
        return highestSeverity;
    }

    private AlarmSeverity detectHighestSeverity(List<AlarmInfo> alarms) {
        if (!alarms.isEmpty()) {
            List<AlarmInfo> sorted = new ArrayList(alarms);
            sorted.sort(Comparator.comparing(Alarm::getSeverity));
            return sorted.get(0).getSeverity();
        } else {
            return null;
        }
    }

    private void deleteRelation(TenantId tenantId, EntityRelation alarmRelation) {
        log.debug("Deleting Alarm relation: {}", alarmRelation);
        relationService.deleteRelation(tenantId, alarmRelation);
    }

    private void createRelation(TenantId tenantId, EntityRelation alarmRelation) {
        log.debug("Creating Alarm relation: {}", alarmRelation);
        relationService.saveRelation(tenantId, alarmRelation);
    }

    private Alarm merge(Alarm existing, Alarm alarm) {
        if (alarm.getStartTs() > existing.getEndTs()) {
            existing.setEndTs(alarm.getStartTs());
        }
        if (alarm.getEndTs() > existing.getEndTs()) {
            existing.setEndTs(alarm.getEndTs());
        }
        if (alarm.getClearTs() > existing.getClearTs()) {
            existing.setClearTs(alarm.getClearTs());
        }
        if (alarm.getAckTs() > existing.getAckTs()) {
            existing.setAckTs(alarm.getAckTs());
        }
        existing.setStatus(alarm.getStatus());
        existing.setSeverity(alarm.getSeverity());
        existing.setDetails(alarm.getDetails());
        existing.setPropagate(existing.isPropagate() || alarm.isPropagate());
        List<String> existingPropagateRelationTypes = existing.getPropagateRelationTypes();
        List<String> newRelationTypes = alarm.getPropagateRelationTypes();
        if (!CollectionUtils.isEmpty(newRelationTypes)) {
            if (!CollectionUtils.isEmpty(existingPropagateRelationTypes)) {
                existing.setPropagateRelationTypes(Stream.concat(existingPropagateRelationTypes.stream(), newRelationTypes.stream())
                        .distinct()
                        .collect(Collectors.toList()));
            } else {
                existing.setPropagateRelationTypes(newRelationTypes);
            }
        }
        return existing;
    }

    private void updateRelations(Alarm alarm, AlarmStatus oldStatus, AlarmStatus newStatus) {
        try {
            List<EntityRelation> relations = relationService.findByToAsync(alarm.getTenantId(), alarm.getId(), RelationTypeGroup.ALARM).get();
            Set<EntityId> parents = relations.stream().map(EntityRelation::getFrom).collect(Collectors.toSet());
            for (EntityId parentId : parents) {
                updateAlarmRelation(alarm.getTenantId(), parentId, alarm.getId(), oldStatus, newStatus);
            }
        } catch (ExecutionException | InterruptedException e) {
            log.warn("[{}] Failed to update relations. Old status: [{}], New status: [{}]", alarm.getId(), oldStatus, newStatus);
            throw new RuntimeException(e);
        }
    }

    private void createAlarmRelation(TenantId tenantId, EntityId entityId, EntityId alarmId, AlarmStatus status, boolean createAnyRelation) {
        if (createAnyRelation) {
            createRelation(tenantId, new EntityRelation(entityId, alarmId, ALARM_RELATION_PREFIX + AlarmSearchStatus.ANY.name(), RelationTypeGroup.ALARM));
        }
        createRelation(tenantId, new EntityRelation(entityId, alarmId, ALARM_RELATION_PREFIX + status.name(), RelationTypeGroup.ALARM));
        createRelation(tenantId, new EntityRelation(entityId, alarmId, ALARM_RELATION_PREFIX + status.getClearSearchStatus().name(), RelationTypeGroup.ALARM));
        createRelation(tenantId, new EntityRelation(entityId, alarmId, ALARM_RELATION_PREFIX + status.getAckSearchStatus().name(), RelationTypeGroup.ALARM));
    }

    private void deleteAlarmRelation(TenantId tenantId, EntityId entityId, EntityId alarmId, AlarmStatus status) {
        deleteRelation(tenantId, new EntityRelation(entityId, alarmId, ALARM_RELATION_PREFIX + status.name(), RelationTypeGroup.ALARM));
        deleteRelation(tenantId, new EntityRelation(entityId, alarmId, ALARM_RELATION_PREFIX + status.getClearSearchStatus().name(), RelationTypeGroup.ALARM));
        deleteRelation(tenantId, new EntityRelation(entityId, alarmId, ALARM_RELATION_PREFIX + status.getAckSearchStatus().name(), RelationTypeGroup.ALARM));
    }

    private void updateAlarmRelation(TenantId tenantId, EntityId entityId, EntityId alarmId, AlarmStatus oldStatus, AlarmStatus newStatus) {
        deleteAlarmRelation(tenantId, entityId, alarmId, oldStatus);
        createAlarmRelation(tenantId, entityId, alarmId, newStatus, false);
    }

    private <T> ListenableFuture<T> getAndUpdate(TenantId tenantId, AlarmId alarmId, Function<Alarm, T> function) {
        validateId(alarmId, "Alarm id should be specified!");
        ListenableFuture<Alarm> entity = alarmDao.findAlarmByIdAsync(tenantId, alarmId.getId());
        return Futures.transform(entity, function, readResultsProcessingExecutor);
    }

    private DataValidator<Alarm> alarmDataValidator =
            new DataValidator<Alarm>() {

                @Override
                protected void validateDataImpl(TenantId tenantId, Alarm alarm) {
                    if (StringUtils.isEmpty(alarm.getType())) {
                        throw new DataValidationException("Alarm type should be specified!");
                    }
                    if (alarm.getOriginator() == null) {
                        throw new DataValidationException("Alarm originator should be specified!");
                    }
                    if (alarm.getSeverity() == null) {
                        throw new DataValidationException("Alarm severity should be specified!");
                    }
                    if (alarm.getStatus() == null) {
                        throw new DataValidationException("Alarm status should be specified!");
                    }
                    if (alarm.getTenantId() == null) {
                        throw new DataValidationException("Alarm should be assigned to tenant!");
                    } else {
                        Tenant tenant = tenantDao.findById(alarm.getTenantId(), alarm.getTenantId().getId());
                        if (tenant == null) {
                            throw new DataValidationException("Alarm is referencing to non-existent tenant!");
                        }
                    }
                }
            };
}<|MERGE_RESOLUTION|>--- conflicted
+++ resolved
@@ -54,6 +54,7 @@
 import javax.annotation.PostConstruct;
 import javax.annotation.PreDestroy;
 import java.util.ArrayList;
+import java.util.Collections;
 import java.util.Comparator;
 import java.util.List;
 import java.util.Set;
@@ -264,12 +265,7 @@
                             entityService.fetchEntityNameAsync(tenantId, alarmInfo.getOriginator()), originatorName -> {
                                 alarmInfo.setOriginatorName(originatorName);
                                 return alarmInfo;
-<<<<<<< HEAD
-                            }, MoreExecutors.directExecutor()
-                    );
-=======
                             }, MoreExecutors.directExecutor());
->>>>>>> 76113d11
                 }, MoreExecutors.directExecutor());
     }
 
@@ -289,15 +285,9 @@
                         }, MoreExecutors.directExecutor()
                 ));
             }
-<<<<<<< HEAD
-            return Futures.transform(Futures.successfulAsList(alarmFutures), alarmInfos -> {
-                return new PageData(alarmInfos, alarms.getTotalPages(), alarms.getTotalElements(), alarms.hasNext());
-            }, MoreExecutors.directExecutor());
-=======
             return Futures.transform(Futures.successfulAsList(alarmFutures),
                     alarmInfos -> new PageData(alarmInfos, alarms.getTotalPages(), alarms.getTotalElements(),
                             alarms.hasNext()), MoreExecutors.directExecutor());
->>>>>>> 76113d11
         }
         return Futures.immediateFuture(alarms);
     }
