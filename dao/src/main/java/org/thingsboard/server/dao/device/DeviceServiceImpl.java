/**
 * Copyright © 2016-2025 The Thingsboard Authors
 *
 * Licensed under the Apache License, Version 2.0 (the "License");
 * you may not use this file except in compliance with the License.
 * You may obtain a copy of the License at
 *
 *     http://www.apache.org/licenses/LICENSE-2.0
 *
 * Unless required by applicable law or agreed to in writing, software
 * distributed under the License is distributed on an "AS IS" BASIS,
 * WITHOUT WARRANTIES OR CONDITIONS OF ANY KIND, either express or implied.
 * See the License for the specific language governing permissions and
 * limitations under the License.
 */
package org.thingsboard.server.dao.device;

import com.fasterxml.jackson.databind.node.ObjectNode;
import com.google.common.util.concurrent.FluentFuture;
import com.google.common.util.concurrent.Futures;
import com.google.common.util.concurrent.ListenableFuture;
import com.google.common.util.concurrent.MoreExecutors;
import lombok.RequiredArgsConstructor;
import lombok.extern.slf4j.Slf4j;
import org.springframework.stereotype.Service;
import org.springframework.transaction.annotation.Transactional;
import org.springframework.transaction.event.TransactionalEventListener;
import org.springframework.util.CollectionUtils;
import org.thingsboard.common.util.JacksonUtil;
import org.thingsboard.server.cache.device.DeviceCacheEvictEvent;
import org.thingsboard.server.cache.device.DeviceCacheKey;
import org.thingsboard.server.common.data.DataConstants;
import org.thingsboard.server.common.data.Device;
import org.thingsboard.server.common.data.DeviceIdInfo;
import org.thingsboard.server.common.data.DeviceInfo;
import org.thingsboard.server.common.data.DeviceInfoFilter;
import org.thingsboard.server.common.data.DeviceProfile;
import org.thingsboard.server.common.data.DeviceProfileType;
import org.thingsboard.server.common.data.DeviceTransportType;
import org.thingsboard.server.common.data.EntitySubtype;
import org.thingsboard.server.common.data.EntityType;
import org.thingsboard.server.common.data.EntityView;
import org.thingsboard.server.common.data.NameConflictPolicy;
import org.thingsboard.server.common.data.NameConflictStrategy;
import org.thingsboard.server.common.data.ProfileEntityIdInfo;
import org.thingsboard.server.common.data.StringUtils;
import org.thingsboard.server.common.data.Tenant;
import org.thingsboard.server.common.data.audit.ActionType;
import org.thingsboard.server.common.data.device.DeviceSearchQuery;
import org.thingsboard.server.common.data.device.credentials.BasicMqttCredentials;
import org.thingsboard.server.common.data.device.data.CoapDeviceTransportConfiguration;
import org.thingsboard.server.common.data.device.data.DefaultDeviceConfiguration;
import org.thingsboard.server.common.data.device.data.DefaultDeviceTransportConfiguration;
import org.thingsboard.server.common.data.device.data.DeviceData;
import org.thingsboard.server.common.data.device.data.Lwm2mDeviceTransportConfiguration;
import org.thingsboard.server.common.data.device.data.MqttDeviceTransportConfiguration;
import org.thingsboard.server.common.data.device.data.SnmpDeviceTransportConfiguration;
import org.thingsboard.server.common.data.edge.Edge;
import org.thingsboard.server.common.data.id.CustomerId;
import org.thingsboard.server.common.data.id.DeviceId;
import org.thingsboard.server.common.data.id.DeviceProfileId;
import org.thingsboard.server.common.data.id.EdgeId;
import org.thingsboard.server.common.data.id.EntityId;
import org.thingsboard.server.common.data.id.HasId;
import org.thingsboard.server.common.data.id.TenantId;
import org.thingsboard.server.common.data.ota.OtaPackageType;
import org.thingsboard.server.common.data.page.PageData;
import org.thingsboard.server.common.data.page.PageLink;
import org.thingsboard.server.common.data.relation.EntityRelation;
import org.thingsboard.server.common.data.relation.EntitySearchDirection;
import org.thingsboard.server.common.data.relation.RelationTypeGroup;
import org.thingsboard.server.common.data.security.DeviceCredentials;
import org.thingsboard.server.common.data.security.DeviceCredentialsType;
import org.thingsboard.server.dao.device.provision.ProvisionFailedException;
import org.thingsboard.server.dao.device.provision.ProvisionRequest;
import org.thingsboard.server.dao.device.provision.ProvisionResponseStatus;
import org.thingsboard.server.dao.entity.CachedVersionedEntityService;
import org.thingsboard.server.dao.entity.EntityCountService;
import org.thingsboard.server.dao.event.EventService;
import org.thingsboard.server.dao.eventsourcing.ActionEntityEvent;
import org.thingsboard.server.dao.eventsourcing.DeleteEntityEvent;
import org.thingsboard.server.dao.eventsourcing.SaveEntityEvent;
import org.thingsboard.server.dao.exception.DataValidationException;
import org.thingsboard.server.dao.exception.IncorrectParameterException;
import org.thingsboard.server.dao.service.PaginatedRemover;
import org.thingsboard.server.dao.service.validator.DeviceDataValidator;
import org.thingsboard.server.dao.sql.JpaExecutorService;
import org.thingsboard.server.dao.tenant.TenantService;

import java.util.ArrayList;
import java.util.List;
import java.util.Optional;
import java.util.UUID;

import static com.google.common.util.concurrent.MoreExecutors.directExecutor;
import static org.thingsboard.server.dao.DaoUtil.toUUIDs;
import static org.thingsboard.server.dao.service.Validator.validateId;
import static org.thingsboard.server.dao.service.Validator.validateIds;
import static org.thingsboard.server.dao.service.Validator.validatePageLink;
import static org.thingsboard.server.dao.service.Validator.validateString;

@Service("DeviceDaoService")
@Slf4j
@RequiredArgsConstructor
public class DeviceServiceImpl extends CachedVersionedEntityService<DeviceCacheKey, Device, DeviceCacheEvictEvent> implements DeviceService {

    public static final String INCORRECT_TENANT_ID = "Incorrect tenantId ";
    public static final String INCORRECT_DEVICE_PROFILE_ID = "Incorrect deviceProfileId ";
    public static final String INCORRECT_CUSTOMER_ID = "Incorrect customerId ";
    public static final String INCORRECT_DEVICE_ID = "Incorrect deviceId ";
    public static final String INCORRECT_EDGE_ID = "Incorrect edgeId ";

    private final DeviceDao deviceDao;
    private final DeviceCredentialsService deviceCredentialsService;
    private final DeviceProfileService deviceProfileService;
    private final EventService eventService;
    private final TenantService tenantService;
    private final DeviceDataValidator deviceValidator;
    private final EntityCountService countService;
    private final JpaExecutorService executor;

    @Override
    public DeviceInfo findDeviceInfoById(TenantId tenantId, DeviceId deviceId) {
        log.trace("Executing findDeviceInfoById [{}]", deviceId);
        validateId(deviceId, id -> INCORRECT_DEVICE_ID + id);
        return deviceDao.findDeviceInfoById(tenantId, deviceId.getId());
    }

    @Override
    public Device findDeviceById(TenantId tenantId, DeviceId deviceId) {
        log.trace("Executing findDeviceById [{}]", deviceId);
        validateId(deviceId, id -> INCORRECT_DEVICE_ID + id);
        return findDeviceByIdInternal(tenantId, deviceId);
    }

    @Override
    public ListenableFuture<Device> findDeviceByIdAsync(TenantId tenantId, DeviceId deviceId) {
        log.trace("Executing findDeviceByIdAsync [{}]", deviceId);
        validateId(deviceId, id -> INCORRECT_DEVICE_ID + id);
        return executor.submit(() -> findDeviceByIdInternal(tenantId, deviceId));
    }

    private Device findDeviceByIdInternal(TenantId tenantId, DeviceId deviceId) {
        if (TenantId.SYS_TENANT_ID.equals(tenantId)) {
            return cache.get(new DeviceCacheKey(deviceId), () -> deviceDao.findById(tenantId, deviceId.getId()));
        } else {
            return cache.get(new DeviceCacheKey(tenantId, deviceId), () -> deviceDao.findDeviceByTenantIdAndId(tenantId, deviceId.getId()));
        }
    }

    @Override
    public Device findDeviceByTenantIdAndName(TenantId tenantId, String name) {
        log.trace("Executing findDeviceByTenantIdAndName [{}][{}]", tenantId, name);
        validateId(tenantId, id -> INCORRECT_TENANT_ID + id);
        return cache.getAndPutInTransaction(new DeviceCacheKey(tenantId, name),
                () -> deviceDao.findDeviceByTenantIdAndName(tenantId.getId(), name).orElse(null), true);
    }

    @Override
    public ListenableFuture<Device> findDeviceByTenantIdAndNameAsync(TenantId tenantId, String name) {
        log.trace("Executing findDeviceByTenantIdAndNameAsync [{}][{}]", tenantId, name);
        validateId(tenantId, id -> INCORRECT_TENANT_ID + id);
        return executor.submit(() -> findDeviceByTenantIdAndName(tenantId, name));
    }

    @Transactional
    @Override
    public Device saveDeviceWithAccessToken(Device device, String accessToken) {
        return doSaveDevice(device, accessToken, true);
    }

    @Transactional
    @Override
    public Device saveDeviceWithAccessToken(Device device, String accessToken, NameConflictStrategy nameConflictStrategy) {
        return doSaveDevice(device, accessToken, true, nameConflictStrategy);
    }

    @Override
    public Device saveDevice(Device device, boolean doValidate) {
        return doSaveDevice(device, null, doValidate);
    }

    @Transactional
    @Override
    public Device saveDevice(Device device) {
        return doSaveDevice(device, null, true);
    }

    @Transactional
    @Override
    public Device saveDeviceWithCredentials(Device device, DeviceCredentials deviceCredentials) {
        return this.saveDeviceWithCredentials(device, deviceCredentials, NameConflictStrategy.DEFAULT);
    }

    @Transactional
    @Override
    public Device saveDeviceWithCredentials(Device device, DeviceCredentials deviceCredentials, NameConflictStrategy nameConflictStrategy) {
        Device savedDevice = this.saveDeviceWithoutCredentials(device, true, nameConflictStrategy);
        deviceCredentials.setDeviceId(savedDevice.getId());
        if (device.getId() == null) {
            deviceCredentialsService.createDeviceCredentials(savedDevice.getTenantId(), deviceCredentials);
        } else {
            DeviceCredentials foundDeviceCredentials = deviceCredentialsService.findDeviceCredentialsByDeviceId(device.getTenantId(), savedDevice.getId());
            if (foundDeviceCredentials == null) {
                deviceCredentialsService.createDeviceCredentials(savedDevice.getTenantId(), deviceCredentials);
            } else {
                deviceCredentials.setId(foundDeviceCredentials.getId());
                deviceCredentialsService.updateDeviceCredentials(device.getTenantId(), deviceCredentials);
            }
        }
        return savedDevice;
    }

    private Device doSaveDevice(Device device, String accessToken, boolean doValidate) {
        return doSaveDevice(device, accessToken, doValidate, NameConflictStrategy.DEFAULT);
    }

    private Device doSaveDevice(Device device, String accessToken, boolean doValidate, NameConflictStrategy nameConflictStrategy) {
        Device savedDevice = this.saveDeviceWithoutCredentials(device, doValidate, nameConflictStrategy);
        if (device.getId() == null) {
            DeviceCredentials deviceCredentials = new DeviceCredentials();
            deviceCredentials.setDeviceId(new DeviceId(savedDevice.getUuidId()));
            deviceCredentials.setCredentialsType(DeviceCredentialsType.ACCESS_TOKEN);
            deviceCredentials.setCredentialsId(!StringUtils.isEmpty(accessToken) ? accessToken : StringUtils.randomAlphanumeric(20));
            deviceCredentialsService.createDeviceCredentials(savedDevice.getTenantId(), deviceCredentials);
        }
        return savedDevice;
    }

<<<<<<< HEAD
    private Device saveDeviceWithoutCredentials(Device device, boolean doValidate) {
        return saveEntity(device, () -> doSaveDeviceWithoutCredentials(device, doValidate));
    }

    private Device doSaveDeviceWithoutCredentials(Device device, boolean doValidate) {
=======
    private Device saveDeviceWithoutCredentials(Device device, boolean doValidate, NameConflictStrategy nameConflictStrategy) {
>>>>>>> de194700
        log.trace("Executing saveDevice [{}]", device);
        Device oldDevice = (device.getId() != null) ? deviceDao.findById(device.getTenantId(), device.getId().getId()) : null;
        if (nameConflictStrategy.policy() == NameConflictPolicy.UNIQUIFY && (oldDevice == null || !oldDevice.getName().equals(device.getName()))) {
            uniquifyEntityName(device, oldDevice, device::setName, EntityType.DEVICE, nameConflictStrategy);
        }
        if (doValidate) {
            deviceValidator.validate(device, Device::getTenantId);
        }
        DeviceCacheEvictEvent deviceCacheEvictEvent = new DeviceCacheEvictEvent(device.getTenantId(), device.getId(), device.getName(), oldDevice != null ? oldDevice.getName() : null);
        try {
            DeviceProfile deviceProfile;
            if (device.getDeviceProfileId() == null) {
                if (!StringUtils.isEmpty(device.getType())) {
                    deviceProfile = this.deviceProfileService.findOrCreateDeviceProfile(device.getTenantId(), device.getType());
                } else {
                    deviceProfile = this.deviceProfileService.findDefaultDeviceProfile(device.getTenantId());
                }
                device.setDeviceProfileId(new DeviceProfileId(deviceProfile.getId().getId()));
            } else {
                deviceProfile = this.deviceProfileService.findDeviceProfileById(device.getTenantId(), device.getDeviceProfileId(), false);
                if (deviceProfile == null) {
                    throw new DataValidationException("Device is referencing non existing device profile!");
                }
                if (!deviceProfile.getTenantId().equals(device.getTenantId())) {
                    throw new DataValidationException("Device can`t be referencing to device profile from different tenant!");
                }
            }
            device.setType(deviceProfile.getName());
            device.setDeviceData(syncDeviceData(deviceProfile, device.getDeviceData()));
            Device savedDevice = deviceDao.saveAndFlush(device.getTenantId(), device);
            deviceCacheEvictEvent.setSavedDevice(savedDevice);
            publishEvictEvent(deviceCacheEvictEvent);
            if (device.getId() == null) {
                countService.publishCountEntityEvictEvent(savedDevice.getTenantId(), EntityType.DEVICE);
            }
            eventPublisher.publishEvent(SaveEntityEvent.builder().tenantId(savedDevice.getTenantId()).entityId(savedDevice.getId())
                    .entity(savedDevice).oldEntity(oldDevice).created(device.getId() == null).build());
            return savedDevice;
        } catch (Exception t) {
            handleEvictEvent(deviceCacheEvictEvent);
            checkConstraintViolation(t,
                    "device_name_unq_key", "Device with such name already exists!",
                    "device_external_id_unq_key", "Device with such external id already exists!");
            throw t;
        }
    }

    @Override
    @TransactionalEventListener
    public void handleEvictEvent(DeviceCacheEvictEvent event) {
        List<DeviceCacheKey> toEvict = new ArrayList<>(3);
        toEvict.add(new DeviceCacheKey(event.getTenantId(), event.getNewName()));
        if (StringUtils.isNotEmpty(event.getOldName()) && !event.getOldName().equals(event.getNewName())) {
            toEvict.add(new DeviceCacheKey(event.getTenantId(), event.getOldName()));
        }
        Device savedDevice = event.getSavedDevice();
        if (savedDevice != null) {
            cache.put(new DeviceCacheKey(event.getDeviceId()), savedDevice);
            cache.put(new DeviceCacheKey(event.getTenantId(), event.getDeviceId()), savedDevice);
        } else {
            toEvict.add(new DeviceCacheKey(event.getDeviceId()));
            toEvict.add(new DeviceCacheKey(event.getTenantId(), event.getDeviceId()));
        }
        cache.evict(toEvict);
    }

    private DeviceData syncDeviceData(DeviceProfile deviceProfile, DeviceData deviceData) {
        if (deviceData == null) {
            deviceData = new DeviceData();
        }
        if (deviceData.getConfiguration() == null || !deviceProfile.getType().equals(deviceData.getConfiguration().getType())) {
            if (deviceProfile.getType() == DeviceProfileType.DEFAULT) {
                deviceData.setConfiguration(new DefaultDeviceConfiguration());
            }
        }
        if (deviceData.getTransportConfiguration() == null || !deviceProfile.getTransportType().equals(deviceData.getTransportConfiguration().getType())) {
            switch (deviceProfile.getTransportType()) {
                case DEFAULT:
                    deviceData.setTransportConfiguration(new DefaultDeviceTransportConfiguration());
                    break;
                case MQTT:
                    deviceData.setTransportConfiguration(new MqttDeviceTransportConfiguration());
                    break;
                case COAP:
                    deviceData.setTransportConfiguration(new CoapDeviceTransportConfiguration());
                    break;
                case LWM2M:
                    deviceData.setTransportConfiguration(new Lwm2mDeviceTransportConfiguration());
                    break;
                case SNMP:
                    deviceData.setTransportConfiguration(new SnmpDeviceTransportConfiguration());
                    break;
            }
        }
        return deviceData;
    }

    @Transactional
    @Override
    public Device assignDeviceToCustomer(TenantId tenantId, DeviceId deviceId, CustomerId customerId) {
        Device device = findDeviceById(tenantId, deviceId);
        if (customerId.equals(device.getCustomerId())) {
            return device;
        }
        device.setCustomerId(customerId);
        return saveDevice(device);
    }

    @Transactional
    @Override
    public Device unassignDeviceFromCustomer(TenantId tenantId, DeviceId deviceId) {
        Device device = findDeviceById(tenantId, deviceId);
        if (device.getCustomerId() == null) {
            return device;
        }
        device.setCustomerId(null);
        return saveDevice(device);
    }

    @Transactional
    @Override
    public void deleteDevice(final TenantId tenantId, final DeviceId deviceId) {
        validateId(deviceId, id -> INCORRECT_DEVICE_ID + id);
        deleteEntity(tenantId, deviceId, false);
    }

    @Override
    @Transactional
    public void deleteEntity(TenantId tenantId, EntityId id, boolean force) {
        if (!force && (entityViewService.existsByTenantIdAndEntityId(tenantId, id) || calculatedFieldService.referencedInAnyCalculatedField(tenantId, id))) {
            throw new DataValidationException("Can't delete device that has entity views or is referenced in calculated fields!");
        }

        Device device = deviceDao.findById(tenantId, id.getId());
        if (device == null) {
            return;
        }
        deleteDevice(tenantId, device);
    }

    private void deleteDevice(TenantId tenantId, Device device) {
        log.trace("Executing deleteDevice [{}]", device.getId());
        deviceCredentialsService.deleteDeviceCredentialsByDeviceId(tenantId, device.getId());
        deviceDao.removeById(tenantId, device.getUuidId());

        DeviceCacheEvictEvent deviceCacheEvictEvent = new DeviceCacheEvictEvent(device.getTenantId(), device.getId(), device.getName(), null);
        publishEvictEvent(deviceCacheEvictEvent);
        countService.publishCountEntityEvictEvent(tenantId, EntityType.DEVICE);
        eventPublisher.publishEvent(DeleteEntityEvent.builder().tenantId(tenantId).entityId(device.getId()).entity(device).build());
    }

    @Override
    public PageData<Device> findDevicesByTenantId(TenantId tenantId, PageLink pageLink) {
        log.trace("Executing findDevicesByTenantId, tenantId [{}], pageLink [{}]", tenantId, pageLink);
        validateId(tenantId, id -> INCORRECT_TENANT_ID + id);
        validatePageLink(pageLink);
        return deviceDao.findDevicesByTenantId(tenantId.getId(), pageLink);
    }

    @Override
    public PageData<DeviceInfo> findDeviceInfosByFilter(DeviceInfoFilter filter, PageLink pageLink) {
        log.trace("Executing findDeviceInfosByFilter, filter [{}], pageLink [{}]", filter, pageLink);
        if (filter == null) {
            throw new IncorrectParameterException("Filter is empty!");
        }
        validateId(filter.getTenantId(), id -> INCORRECT_TENANT_ID + id);
        validatePageLink(pageLink);
        return deviceDao.findDeviceInfosByFilter(filter, pageLink);

    }

    @Override
    public PageData<DeviceIdInfo> findDeviceIdInfos(PageLink pageLink) {
        log.trace("Executing findTenantDeviceIdPairs, pageLink [{}]", pageLink);
        validatePageLink(pageLink);
        return deviceDao.findDeviceIdInfos(pageLink);
    }

    @Override
    public PageData<ProfileEntityIdInfo> findProfileEntityIdInfos(PageLink pageLink) {
        log.trace("Executing findProfileEntityIdInfos, pageLink [{}]", pageLink);
        validatePageLink(pageLink);
        return deviceDao.findProfileEntityIdInfos(pageLink);
    }

    @Override
    public PageData<ProfileEntityIdInfo> findProfileEntityIdInfosByTenantId(TenantId tenantId, PageLink pageLink) {
        log.trace("Executing findProfileEntityIdInfosByTenantId, tenantId[{}], pageLink [{}]", tenantId, pageLink);
        validateId(tenantId, id -> INCORRECT_TENANT_ID + id);
        validatePageLink(pageLink);
        return deviceDao.findProfileEntityIdInfosByTenantId(tenantId.getId(), pageLink);
    }

    @Override
    public PageData<Device> findDevicesByTenantIdAndType(TenantId tenantId, String type, PageLink pageLink) {
        log.trace("Executing findDevicesByTenantIdAndType, tenantId [{}], type [{}], pageLink [{}]", tenantId, type, pageLink);
        validateId(tenantId, id -> INCORRECT_TENANT_ID + id);
        validateString(type, t -> "Incorrect type " + t);
        validatePageLink(pageLink);
        return deviceDao.findDevicesByTenantIdAndType(tenantId.getId(), type, pageLink);
    }

    @Override
    public PageData<DeviceId> findDeviceIdsByTenantIdAndDeviceProfileId(TenantId tenantId, DeviceProfileId deviceProfileId, PageLink pageLink) {
        log.trace("Executing findDeviceIdsByTenantIdAndType, tenantId [{}], deviceProfileId [{}], pageLink [{}]", tenantId, deviceProfileId, pageLink);
        validateId(tenantId, id -> INCORRECT_TENANT_ID + id);
        validateId(deviceProfileId, id -> INCORRECT_DEVICE_PROFILE_ID + id);
        validatePageLink(pageLink);
        return deviceDao.findDeviceIdsByTenantIdAndDeviceProfileId(tenantId.getId(), deviceProfileId.getId(), pageLink);
    }

    @Override
    public PageData<Device> findDevicesByTenantIdAndTypeAndEmptyOtaPackage(TenantId tenantId,
                                                                           DeviceProfileId deviceProfileId,
                                                                           OtaPackageType type,
                                                                           PageLink pageLink) {
        log.trace("Executing findDevicesByTenantIdAndTypeAndEmptyOtaPackage, tenantId [{}], deviceProfileId [{}], type [{}], pageLink [{}]",
                tenantId, deviceProfileId, type, pageLink);
        validateId(tenantId, id -> INCORRECT_TENANT_ID + id);
        validateId(deviceProfileId, id -> INCORRECT_DEVICE_PROFILE_ID + id);
        validatePageLink(pageLink);
        return deviceDao.findDevicesByTenantIdAndTypeAndEmptyOtaPackage(tenantId.getId(), deviceProfileId.getId(), type, pageLink);
    }

    @Override
    public long countDevicesByTenantIdAndDeviceProfileIdAndEmptyOtaPackage(TenantId tenantId, DeviceProfileId deviceProfileId, OtaPackageType type) {
        log.trace("Executing countDevicesByTenantIdAndDeviceProfileIdAndEmptyOtaPackage, tenantId [{}], deviceProfileId [{}], type [{}]", tenantId, deviceProfileId, type);
        validateId(tenantId, id -> INCORRECT_TENANT_ID + id);
        validateId(deviceProfileId, id -> INCORRECT_DEVICE_PROFILE_ID + id);
        return deviceDao.countDevicesByTenantIdAndDeviceProfileIdAndEmptyOtaPackage(tenantId.getId(), deviceProfileId.getId(), type);
    }

    @Override
    public ListenableFuture<List<Device>> findDevicesByTenantIdAndIdsAsync(TenantId tenantId, List<DeviceId> deviceIds) {
        log.trace("Executing findDevicesByTenantIdAndIdsAsync, tenantId [{}], deviceIds [{}]", tenantId, deviceIds);
        validateId(tenantId, id -> INCORRECT_TENANT_ID + id);
        validateIds(deviceIds, ids -> "Incorrect deviceIds " + ids);
        return deviceDao.findDevicesByTenantIdAndIdsAsync(tenantId.getId(), toUUIDs(deviceIds));
    }

    @Override
    public List<Device> findDevicesByIds(List<DeviceId> deviceIds) {
        log.trace("Executing findDevicesByIdsAsync, deviceIds [{}]", deviceIds);
        validateIds(deviceIds, ids -> "Incorrect deviceIds " + ids);
        return deviceDao.findDevicesByIds(toUUIDs(deviceIds));
    }

    @Override
    public ListenableFuture<List<Device>> findDevicesByIdsAsync(List<DeviceId> deviceIds) {
        log.trace("Executing findDevicesByIdsAsync, deviceIds [{}]", deviceIds);
        validateIds(deviceIds, ids -> "Incorrect deviceIds " + ids);
        return deviceDao.findDevicesByIdsAsync(toUUIDs(deviceIds));
    }

    @Transactional
    @Override
    public void deleteDevicesByTenantId(TenantId tenantId) {
        log.trace("Executing deleteDevicesByTenantId, tenantId [{}]", tenantId);
        validateId(tenantId, id -> INCORRECT_TENANT_ID + id);
        tenantDevicesRemover.removeEntities(tenantId, tenantId);
    }

    @Transactional
    @Override
    public void deleteByTenantId(TenantId tenantId) {
        deleteDevicesByTenantId(tenantId);
    }

    @Override
    public PageData<Device> findDevicesByTenantIdAndCustomerId(TenantId tenantId, CustomerId customerId, PageLink pageLink) {
        log.trace("Executing findDevicesByTenantIdAndCustomerId, tenantId [{}], customerId [{}], pageLink [{}]", tenantId, customerId, pageLink);
        validateId(tenantId, id -> INCORRECT_TENANT_ID + id);
        validateId(customerId, id -> INCORRECT_CUSTOMER_ID + id);
        validatePageLink(pageLink);
        return deviceDao.findDevicesByTenantIdAndCustomerId(tenantId.getId(), customerId.getId(), pageLink);
    }

    @Override
    public PageData<Device> findDevicesByTenantIdAndCustomerIdAndType(TenantId tenantId, CustomerId customerId, String type, PageLink pageLink) {
        log.trace("Executing findDevicesByTenantIdAndCustomerIdAndType, tenantId [{}], customerId [{}], type [{}], pageLink [{}]", tenantId, customerId, type, pageLink);
        validateId(tenantId, id -> INCORRECT_TENANT_ID + id);
        validateId(customerId, id -> INCORRECT_CUSTOMER_ID + id);
        validateString(type, t -> "Incorrect type " + t);
        validatePageLink(pageLink);
        return deviceDao.findDevicesByTenantIdAndCustomerIdAndType(tenantId.getId(), customerId.getId(), type, pageLink);
    }

    @Override
    public ListenableFuture<List<Device>> findDevicesByTenantIdCustomerIdAndIdsAsync(TenantId tenantId, CustomerId customerId, List<DeviceId> deviceIds) {
        log.trace("Executing findDevicesByTenantIdCustomerIdAndIdsAsync, tenantId [{}], customerId [{}], deviceIds [{}]", tenantId, customerId, deviceIds);
        validateId(tenantId, id -> INCORRECT_TENANT_ID + id);
        validateId(customerId, id -> INCORRECT_CUSTOMER_ID + id);
        validateIds(deviceIds, ids -> "Incorrect deviceIds " + ids);
        return deviceDao.findDevicesByTenantIdCustomerIdAndIdsAsync(tenantId.getId(),
                customerId.getId(), toUUIDs(deviceIds));
    }

    @Override
    public void unassignCustomerDevices(TenantId tenantId, CustomerId customerId) {
        log.trace("Executing unassignCustomerDevices, tenantId [{}], customerId [{}]", tenantId, customerId);
        validateId(tenantId, id -> INCORRECT_TENANT_ID + id);
        validateId(customerId, id -> INCORRECT_CUSTOMER_ID + id);
        customerDevicesRemover.removeEntities(tenantId, customerId);
    }

    @Override
    public ListenableFuture<List<Device>> findDevicesByQuery(TenantId tenantId, DeviceSearchQuery query) {
        ListenableFuture<List<EntityRelation>> relations = relationService.findByQuery(tenantId, query.toEntitySearchQuery());
        return Futures.transform(relations, r -> {
            EntitySearchDirection direction = query.toEntitySearchQuery().getParameters().getDirection();
            List<Device> devices = new ArrayList<>();
            for (EntityRelation relation : r) {
                EntityId entityId = direction == EntitySearchDirection.FROM ? relation.getTo() : relation.getFrom();
                if (entityId.getEntityType() == EntityType.DEVICE) {
                    Device device = findDeviceById(tenantId, new DeviceId(entityId.getId()));
                    if (query.getDeviceTypes().contains(device.getType())) {
                        devices.add(device);
                    }
                }
            }
            return devices;
        }, MoreExecutors.directExecutor());
    }

    @Override
    public ListenableFuture<List<EntitySubtype>> findDeviceTypesByTenantId(TenantId tenantId) {
        log.trace("Executing findDeviceTypesByTenantId, tenantId [{}]", tenantId);
        validateId(tenantId, id -> INCORRECT_TENANT_ID + id);
        return deviceDao.findTenantDeviceTypesAsync(tenantId.getId());
    }

    @Transactional
    @Override
    public Device assignDeviceToTenant(TenantId tenantId, Device device) {
        log.trace("Executing assignDeviceToTenant [{}][{}]", tenantId, device);
        TenantId oldTenantId = device.getTenantId();
        Tenant oldTenant = tenantService.findTenantById(oldTenantId);
        List<EntityView> entityViews = entityViewService.findEntityViewsByTenantIdAndEntityId(oldTenantId, device.getId());
        if (!CollectionUtils.isEmpty(entityViews)) {
            throw new DataValidationException("Can't assign device that has entity views to another tenant!");
        }

        eventService.removeEvents(oldTenantId, device.getId());

        relationService.removeRelations(oldTenantId, device.getId());

        device.setTenantId(tenantId);
        device.setCustomerId(null);
        device.setDeviceProfileId(null);
        Device savedDevice = doSaveDevice(device, null, true);

        DeviceCacheEvictEvent oldTenantEvent = new DeviceCacheEvictEvent(oldTenantId, device.getId(), device.getName(), null);
        DeviceCacheEvictEvent newTenantEvent = new DeviceCacheEvictEvent(savedDevice.getTenantId(), device.getId(), device.getName(), null);

        // explicitly remove device with previous tenant id from cache
        // result device object will have different tenant id and will not remove entity from cache
        publishEvictEvent(oldTenantEvent);
        publishEvictEvent(newTenantEvent);

        eventPublisher.publishEvent(ActionEntityEvent.builder().tenantId(tenantId).entity(savedDevice)
                .entityId(savedDevice.getId()).body(JacksonUtil.toString(oldTenant)).actionType(ActionType.ASSIGNED_TO_TENANT).build());

        return savedDevice;
    }

    @Override
    @Transactional
    public Device saveDevice(ProvisionRequest provisionRequest, DeviceProfile profile) {
        Device device = new Device();
        device.setName(provisionRequest.getDeviceName());
        device.setType(profile.getName());
        device.setTenantId(profile.getTenantId());
        if (provisionRequest.getGateway() != null && provisionRequest.getGateway()) {
            ObjectNode additionalInfoNode = JacksonUtil.newObjectNode();
            additionalInfoNode.put(DataConstants.GATEWAY_PARAMETER, true);
            device.setAdditionalInfo(additionalInfoNode);
        }
        Device savedDevice = saveDevice(device);
        if (!StringUtils.isEmpty(provisionRequest.getCredentialsData().getToken()) ||
                !StringUtils.isEmpty(provisionRequest.getCredentialsData().getX509CertHash()) ||
                !StringUtils.isEmpty(provisionRequest.getCredentialsData().getUsername()) ||
                !StringUtils.isEmpty(provisionRequest.getCredentialsData().getPassword()) ||
                !StringUtils.isEmpty(provisionRequest.getCredentialsData().getClientId())) {
            DeviceCredentials deviceCredentials = deviceCredentialsService.findDeviceCredentialsByDeviceId(savedDevice.getTenantId(), savedDevice.getId());
            if (deviceCredentials == null) {
                deviceCredentials = new DeviceCredentials();
            }
            deviceCredentials.setDeviceId(savedDevice.getId());
            deviceCredentials.setCredentialsType(provisionRequest.getCredentialsType());
            switch (provisionRequest.getCredentialsType()) {
                case ACCESS_TOKEN:
                    deviceCredentials.setCredentialsId(provisionRequest.getCredentialsData().getToken());
                    break;
                case MQTT_BASIC:
                    BasicMqttCredentials mqttCredentials = new BasicMqttCredentials();
                    mqttCredentials.setClientId(provisionRequest.getCredentialsData().getClientId());
                    mqttCredentials.setUserName(provisionRequest.getCredentialsData().getUsername());
                    mqttCredentials.setPassword(provisionRequest.getCredentialsData().getPassword());
                    deviceCredentials.setCredentialsValue(JacksonUtil.toString(mqttCredentials));
                    break;
                case X509_CERTIFICATE:
                    deviceCredentials.setCredentialsValue(provisionRequest.getCredentialsData().getX509CertHash());
                    break;
                case LWM2M_CREDENTIALS:
                    break;
            }
            try {
                deviceCredentialsService.updateDeviceCredentials(savedDevice.getTenantId(), deviceCredentials);
            } catch (Exception e) {
                throw new ProvisionFailedException(ProvisionResponseStatus.FAILURE.name());
            }
        }

        publishEvictEvent(new DeviceCacheEvictEvent(savedDevice.getTenantId(), savedDevice.getId(), provisionRequest.getDeviceName(), null));
        countService.publishCountEntityEvictEvent(savedDevice.getTenantId(), EntityType.DEVICE);
        return savedDevice;
    }

    @Override
    public PageData<UUID> findDevicesIdsByDeviceProfileTransportType(DeviceTransportType transportType, PageLink pageLink) {
        return deviceDao.findDevicesIdsByDeviceProfileTransportType(transportType, pageLink);
    }

    @Override
    public Device assignDeviceToEdge(TenantId tenantId, DeviceId deviceId, EdgeId edgeId) {
        Device device = findDeviceById(tenantId, deviceId);
        Edge edge = edgeService.findEdgeById(tenantId, edgeId);
        if (edge == null) {
            throw new DataValidationException("Can't assign device to non-existent edge!");
        }
        if (!edge.getTenantId().getId().equals(device.getTenantId().getId())) {
            throw new DataValidationException("Can't assign device to edge from different tenant!");
        }
        try {
            createRelation(tenantId, new EntityRelation(edgeId, deviceId, EntityRelation.CONTAINS_TYPE, RelationTypeGroup.EDGE));
        } catch (Exception e) {
            log.warn("[{}] Failed to create device relation. Edge Id: [{}]", deviceId, edgeId);
            throw new RuntimeException(e);
        }
        eventPublisher.publishEvent(ActionEntityEvent.builder().tenantId(tenantId).edgeId(edgeId).entityId(deviceId)
                .actionType(ActionType.ASSIGNED_TO_EDGE).build());
        return device;
    }

    @Override
    public Device unassignDeviceFromEdge(TenantId tenantId, DeviceId deviceId, EdgeId edgeId) {
        Device device = findDeviceById(tenantId, deviceId);
        Edge edge = edgeService.findEdgeById(tenantId, edgeId);
        if (edge == null) {
            throw new DataValidationException("Can't unassign device from non-existent edge!");
        }

        checkAssignedEntityViewsToEdge(tenantId, deviceId, edgeId);

        try {
            deleteRelation(tenantId, new EntityRelation(edgeId, deviceId, EntityRelation.CONTAINS_TYPE, RelationTypeGroup.EDGE));
        } catch (Exception e) {
            log.warn("[{}] Failed to delete device relation. Edge Id: [{}]", deviceId, edgeId);
            throw new RuntimeException(e);
        }
        eventPublisher.publishEvent(ActionEntityEvent.builder().tenantId(tenantId).edgeId(edgeId).entityId(deviceId)
                .actionType(ActionType.UNASSIGNED_FROM_EDGE).build());
        return device;
    }

    @Override
    public PageData<Device> findDevicesByTenantIdAndEdgeId(TenantId tenantId, EdgeId edgeId, PageLink pageLink) {
        log.trace("Executing findDevicesByTenantIdAndEdgeId, tenantId [{}], edgeId [{}], pageLink [{}]", tenantId, edgeId, pageLink);
        validateId(tenantId, id -> INCORRECT_TENANT_ID + id);
        validateId(edgeId, id -> INCORRECT_EDGE_ID + id);
        validatePageLink(pageLink);
        return deviceDao.findDevicesByTenantIdAndEdgeId(tenantId.getId(), edgeId.getId(), pageLink);
    }

    @Override
    public PageData<Device> findDevicesByTenantIdAndEdgeIdAndType(TenantId tenantId, EdgeId edgeId, String type, PageLink pageLink) {
        log.trace("Executing findDevicesByTenantIdAndEdgeIdAndType, tenantId [{}], edgeId [{}], type [{}] pageLink [{}]", tenantId, edgeId, type, pageLink);
        validateId(tenantId, id -> INCORRECT_TENANT_ID + id);
        validateId(edgeId, id -> INCORRECT_EDGE_ID + id);
        validateString(type, t -> "Incorrect type " + t);
        validatePageLink(pageLink);
        return deviceDao.findDevicesByTenantIdAndEdgeIdAndType(tenantId.getId(), edgeId.getId(), type, pageLink);
    }

    @Override
    public long countByTenantId(TenantId tenantId) {
        return deviceDao.countByTenantId(tenantId);
    }

    private final PaginatedRemover<TenantId, Device> tenantDevicesRemover = new PaginatedRemover<>() {

        @Override
        protected PageData<Device> findEntities(TenantId tenantId, TenantId id, PageLink pageLink) {
            return deviceDao.findDevicesByTenantId(id.getId(), pageLink);
        }

        @Override
        protected void removeEntity(TenantId tenantId, Device device) {
            deleteDevice(tenantId, device);
        }
    };

    private final PaginatedRemover<CustomerId, Device> customerDevicesRemover = new PaginatedRemover<>() {

        @Override
        protected PageData<Device> findEntities(TenantId tenantId, CustomerId id, PageLink pageLink) {
            return deviceDao.findDevicesByTenantIdAndCustomerId(tenantId.getId(), id.getId(), pageLink);
        }

        @Override
        protected void removeEntity(TenantId tenantId, Device entity) {
            unassignDeviceFromCustomer(tenantId, new DeviceId(entity.getUuidId()));
        }
    };

    @Override
    public Optional<HasId<?>> findEntity(TenantId tenantId, EntityId entityId) {
        return Optional.ofNullable(findDeviceById(tenantId, new DeviceId(entityId.getId())));
    }

    @Override
    public FluentFuture<Optional<HasId<?>>> findEntityAsync(TenantId tenantId, EntityId entityId) {
        return FluentFuture.from(findDeviceByIdAsync(tenantId, new DeviceId(entityId.getId())))
                .transform(Optional::ofNullable, directExecutor());
    }

    @Override
    public EntityType getEntityType() {
        return EntityType.DEVICE;
    }

}<|MERGE_RESOLUTION|>--- conflicted
+++ resolved
@@ -227,15 +227,11 @@
         return savedDevice;
     }
 
-<<<<<<< HEAD
-    private Device saveDeviceWithoutCredentials(Device device, boolean doValidate) {
-        return saveEntity(device, () -> doSaveDeviceWithoutCredentials(device, doValidate));
-    }
-
-    private Device doSaveDeviceWithoutCredentials(Device device, boolean doValidate) {
-=======
     private Device saveDeviceWithoutCredentials(Device device, boolean doValidate, NameConflictStrategy nameConflictStrategy) {
->>>>>>> de194700
+        return saveEntity(device, () -> doSaveDeviceWithoutCredentials(device, doValidate, nameConflictStrategy));
+    }
+
+    private Device doSaveDeviceWithoutCredentials(Device device, boolean doValidate, NameConflictStrategy nameConflictStrategy) {
         log.trace("Executing saveDevice [{}]", device);
         Device oldDevice = (device.getId() != null) ? deviceDao.findById(device.getTenantId(), device.getId().getId()) : null;
         if (nameConflictStrategy.policy() == NameConflictPolicy.UNIQUIFY && (oldDevice == null || !oldDevice.getName().equals(device.getName()))) {
