/**
 * Copyright © 2016-2020 The Thingsboard Authors
 *
 * Licensed under the Apache License, Version 2.0 (the "License");
 * you may not use this file except in compliance with the License.
 * You may obtain a copy of the License at
 *
 *     http://www.apache.org/licenses/LICENSE-2.0
 *
 * Unless required by applicable law or agreed to in writing, software
 * distributed under the License is distributed on an "AS IS" BASIS,
 * WITHOUT WARRANTIES OR CONDITIONS OF ANY KIND, either express or implied.
 * See the License for the specific language governing permissions and
 * limitations under the License.
 */
package org.thingsboard.server.dao.device;

import com.google.common.base.Function;
import com.google.common.util.concurrent.Futures;
import com.google.common.util.concurrent.ListenableFuture;
import com.google.common.util.concurrent.MoreExecutors;
import lombok.extern.slf4j.Slf4j;
import org.apache.commons.lang3.RandomStringUtils;
import org.hibernate.exception.ConstraintViolationException;
import org.springframework.beans.factory.annotation.Autowired;
import org.springframework.cache.Cache;
import org.springframework.cache.CacheManager;
import org.springframework.cache.annotation.CacheEvict;
import org.springframework.cache.annotation.Cacheable;
import org.springframework.stereotype.Service;
import org.springframework.util.StringUtils;
<<<<<<< HEAD
import org.thingsboard.server.common.data.*;
=======
import org.thingsboard.server.common.data.Customer;
import org.thingsboard.server.common.data.Device;
import org.thingsboard.server.common.data.DeviceInfo;
import org.thingsboard.server.common.data.EntitySubtype;
import org.thingsboard.server.common.data.EntityType;
import org.thingsboard.server.common.data.EntityView;
import org.thingsboard.server.common.data.Tenant;
>>>>>>> 76113d11
import org.thingsboard.server.common.data.device.DeviceSearchQuery;
import org.thingsboard.server.common.data.id.CustomerId;
import org.thingsboard.server.common.data.id.DeviceId;
import org.thingsboard.server.common.data.id.EntityId;
import org.thingsboard.server.common.data.id.TenantId;
import org.thingsboard.server.common.data.page.PageData;
import org.thingsboard.server.common.data.page.PageLink;
import org.thingsboard.server.common.data.relation.EntityRelation;
import org.thingsboard.server.common.data.relation.EntitySearchDirection;
import org.thingsboard.server.common.data.security.DeviceCredentials;
import org.thingsboard.server.common.data.security.DeviceCredentialsType;
import org.thingsboard.server.dao.customer.CustomerDao;
import org.thingsboard.server.dao.entity.AbstractEntityService;
import org.thingsboard.server.dao.entityview.EntityViewService;
import org.thingsboard.server.dao.exception.DataValidationException;
import org.thingsboard.server.dao.service.DataValidator;
import org.thingsboard.server.dao.service.PaginatedRemover;
import org.thingsboard.server.dao.tenant.TenantDao;

import javax.annotation.Nullable;
import java.util.ArrayList;
import java.util.Collections;
import java.util.Comparator;
import java.util.List;
import java.util.Optional;
import java.util.concurrent.ExecutionException;
import java.util.stream.Collectors;

import static org.thingsboard.server.common.data.CacheConstants.DEVICE_CACHE;
import static org.thingsboard.server.dao.DaoUtil.toUUIDs;
import static org.thingsboard.server.dao.model.ModelConstants.NULL_UUID;
import static org.thingsboard.server.dao.service.Validator.validateId;
import static org.thingsboard.server.dao.service.Validator.validateIds;
import static org.thingsboard.server.dao.service.Validator.validatePageLink;
import static org.thingsboard.server.dao.service.Validator.validateString;

@Service
@Slf4j
public class DeviceServiceImpl extends AbstractEntityService implements DeviceService {

    public static final String INCORRECT_TENANT_ID = "Incorrect tenantId ";
    public static final String INCORRECT_PAGE_LINK = "Incorrect page link ";
    public static final String INCORRECT_CUSTOMER_ID = "Incorrect customerId ";
    public static final String INCORRECT_DEVICE_ID = "Incorrect deviceId ";
    @Autowired
    private DeviceDao deviceDao;

    @Autowired
    private TenantDao tenantDao;

    @Autowired
    private CustomerDao customerDao;

    @Autowired
    private DeviceCredentialsService deviceCredentialsService;

    @Autowired
    private EntityViewService entityViewService;

    @Autowired
    private CacheManager cacheManager;

    @Override
    public DeviceInfo findDeviceInfoById(TenantId tenantId, DeviceId deviceId) {
        log.trace("Executing findDeviceInfoById [{}]", deviceId);
        validateId(deviceId, INCORRECT_DEVICE_ID + deviceId);
        return deviceDao.findDeviceInfoById(tenantId, deviceId.getId());
    }

    @Override
    public Device findDeviceById(TenantId tenantId, DeviceId deviceId) {
        log.trace("Executing findDeviceById [{}]", deviceId);
        validateId(deviceId, INCORRECT_DEVICE_ID + deviceId);
        return deviceDao.findById(tenantId, deviceId.getId());
    }

    @Override
    public ListenableFuture<Device> findDeviceByIdAsync(TenantId tenantId, DeviceId deviceId) {
        log.trace("Executing findDeviceById [{}]", deviceId);
        validateId(deviceId, INCORRECT_DEVICE_ID + deviceId);
        return deviceDao.findByIdAsync(tenantId, deviceId.getId());
    }

    @Cacheable(cacheNames = DEVICE_CACHE, key = "{#tenantId, #name}")
    @Override
    public Device findDeviceByTenantIdAndName(TenantId tenantId, String name) {
        log.trace("Executing findDeviceByTenantIdAndName [{}][{}]", tenantId, name);
        validateId(tenantId, INCORRECT_TENANT_ID + tenantId);
        Optional<Device> deviceOpt = deviceDao.findDeviceByTenantIdAndName(tenantId.getId(), name);
        return deviceOpt.orElse(null);
    }

    @CacheEvict(cacheNames = DEVICE_CACHE, key = "{#device.tenantId, #device.name}")
    @Override
    public Device saveDeviceWithAccessToken(Device device, String accessToken) {
        return doSaveDevice(device, accessToken);
    }

    @CacheEvict(cacheNames = DEVICE_CACHE, key = "{#device.tenantId, #device.name}")
    @Override
    public Device saveDevice(Device device) {
        return doSaveDevice(device, null);
    }

    private Device doSaveDevice(Device device, String accessToken) {
        log.trace("Executing saveDevice [{}]", device);
        deviceValidator.validate(device, Device::getTenantId);
        Device savedDevice;
        if (!sqlDatabaseUsed) {
            savedDevice = deviceDao.save(device.getTenantId(), device);
        } else {
            try {
                savedDevice = deviceDao.save(device.getTenantId(), device);
            } catch (Exception t) {
                ConstraintViolationException e = extractConstraintViolationException(t).orElse(null);
                if (e != null && e.getConstraintName() != null && e.getConstraintName().equalsIgnoreCase("device_name_unq_key")) {
                    throw new DataValidationException("Device with such name already exists!");
                } else {
                    throw t;
                }
            }
        }
        if (device.getId() == null) {
            DeviceCredentials deviceCredentials = new DeviceCredentials();
            deviceCredentials.setDeviceId(new DeviceId(savedDevice.getUuidId()));
            deviceCredentials.setCredentialsType(DeviceCredentialsType.ACCESS_TOKEN);
            deviceCredentials.setCredentialsId(!StringUtils.isEmpty(accessToken) ? accessToken : RandomStringUtils.randomAlphanumeric(20));
            deviceCredentialsService.createDeviceCredentials(device.getTenantId(), deviceCredentials);
        }
        return savedDevice;
    }

    @Override
    public Device assignDeviceToCustomer(TenantId tenantId, DeviceId deviceId, CustomerId customerId) {
        Device device = findDeviceById(tenantId, deviceId);
        device.setCustomerId(customerId);
        return saveDevice(device);
    }

    @Override
    public Device unassignDeviceFromCustomer(TenantId tenantId, DeviceId deviceId) {
        Device device = findDeviceById(tenantId, deviceId);
        device.setCustomerId(null);
        return saveDevice(device);
    }

    @Override
    public void deleteDevice(TenantId tenantId, DeviceId deviceId) {
        log.trace("Executing deleteDevice [{}]", deviceId);
        validateId(deviceId, INCORRECT_DEVICE_ID + deviceId);

        Device device = deviceDao.findById(tenantId, deviceId.getId());
        try {
            List<EntityView> entityViews = entityViewService.findEntityViewsByTenantIdAndEntityIdAsync(device.getTenantId(), deviceId).get();
            if (entityViews != null && !entityViews.isEmpty()) {
                throw new DataValidationException("Can't delete device that is assigned to entity views!");
            }
        } catch (ExecutionException | InterruptedException e) {
            log.error("Exception while finding entity views for deviceId [{}]", deviceId, e);
            throw new RuntimeException("Exception while finding entity views for deviceId [" + deviceId + "]", e);
        }

        DeviceCredentials deviceCredentials = deviceCredentialsService.findDeviceCredentialsByDeviceId(tenantId, deviceId);
        if (deviceCredentials != null) {
            deviceCredentialsService.deleteDeviceCredentials(tenantId, deviceCredentials);
        }
        deleteEntityRelations(tenantId, deviceId);

        List<Object> list = new ArrayList<>();
        list.add(device.getTenantId());
        list.add(device.getName());
        Cache cache = cacheManager.getCache(DEVICE_CACHE);
        cache.evict(list);

        deviceDao.removeById(tenantId, deviceId.getId());
    }

    @Override
    public PageData<Device> findDevicesByTenantId(TenantId tenantId, PageLink pageLink) {
        log.trace("Executing findDevicesByTenantId, tenantId [{}], pageLink [{}]", tenantId, pageLink);
        validateId(tenantId, INCORRECT_TENANT_ID + tenantId);
        validatePageLink(pageLink);
        return deviceDao.findDevicesByTenantId(tenantId.getId(), pageLink);
<<<<<<< HEAD
    }

    @Override
    public PageData<DeviceInfo> findDeviceInfosByTenantId(TenantId tenantId, PageLink pageLink) {
        log.trace("Executing findDeviceInfosByTenantId, tenantId [{}], pageLink [{}]", tenantId, pageLink);
        validateId(tenantId, INCORRECT_TENANT_ID + tenantId);
        validatePageLink(pageLink);
        return deviceDao.findDeviceInfosByTenantId(tenantId.getId(), pageLink);
    }

    @Override
=======
    }

    @Override
    public PageData<DeviceInfo> findDeviceInfosByTenantId(TenantId tenantId, PageLink pageLink) {
        log.trace("Executing findDeviceInfosByTenantId, tenantId [{}], pageLink [{}]", tenantId, pageLink);
        validateId(tenantId, INCORRECT_TENANT_ID + tenantId);
        validatePageLink(pageLink);
        return deviceDao.findDeviceInfosByTenantId(tenantId.getId(), pageLink);
    }

    @Override
>>>>>>> 76113d11
    public PageData<Device> findDevicesByTenantIdAndType(TenantId tenantId, String type, PageLink pageLink) {
        log.trace("Executing findDevicesByTenantIdAndType, tenantId [{}], type [{}], pageLink [{}]", tenantId, type, pageLink);
        validateId(tenantId, INCORRECT_TENANT_ID + tenantId);
        validateString(type, "Incorrect type " + type);
        validatePageLink(pageLink);
        return deviceDao.findDevicesByTenantIdAndType(tenantId.getId(), type, pageLink);
    }

    @Override
    public PageData<DeviceInfo> findDeviceInfosByTenantIdAndType(TenantId tenantId, String type, PageLink pageLink) {
        log.trace("Executing findDeviceInfosByTenantIdAndType, tenantId [{}], type [{}], pageLink [{}]", tenantId, type, pageLink);
        validateId(tenantId, INCORRECT_TENANT_ID + tenantId);
        validateString(type, "Incorrect type " + type);
        validatePageLink(pageLink);
        return deviceDao.findDeviceInfosByTenantIdAndType(tenantId.getId(), type, pageLink);
    }

    @Override
    public ListenableFuture<List<Device>> findDevicesByTenantIdAndIdsAsync(TenantId tenantId, List<DeviceId> deviceIds) {
        log.trace("Executing findDevicesByTenantIdAndIdsAsync, tenantId [{}], deviceIds [{}]", tenantId, deviceIds);
        validateId(tenantId, INCORRECT_TENANT_ID + tenantId);
        validateIds(deviceIds, "Incorrect deviceIds " + deviceIds);
        return deviceDao.findDevicesByTenantIdAndIdsAsync(tenantId.getId(), toUUIDs(deviceIds));
    }


    @Override
    public void deleteDevicesByTenantId(TenantId tenantId) {
        log.trace("Executing deleteDevicesByTenantId, tenantId [{}]", tenantId);
        validateId(tenantId, INCORRECT_TENANT_ID + tenantId);
        tenantDevicesRemover.removeEntities(tenantId, tenantId);
    }

    @Override
    public PageData<Device> findDevicesByTenantIdAndCustomerId(TenantId tenantId, CustomerId customerId, PageLink pageLink) {
        log.trace("Executing findDevicesByTenantIdAndCustomerId, tenantId [{}], customerId [{}], pageLink [{}]", tenantId, customerId, pageLink);
        validateId(tenantId, INCORRECT_TENANT_ID + tenantId);
        validateId(customerId, INCORRECT_CUSTOMER_ID + customerId);
        validatePageLink(pageLink);
        return deviceDao.findDevicesByTenantIdAndCustomerId(tenantId.getId(), customerId.getId(), pageLink);
<<<<<<< HEAD
    }

    @Override
    public PageData<DeviceInfo> findDeviceInfosByTenantIdAndCustomerId(TenantId tenantId, CustomerId customerId, PageLink pageLink) {
        log.trace("Executing findDeviceInfosByTenantIdAndCustomerId, tenantId [{}], customerId [{}], pageLink [{}]", tenantId, customerId, pageLink);
        validateId(tenantId, INCORRECT_TENANT_ID + tenantId);
        validateId(customerId, INCORRECT_CUSTOMER_ID + customerId);
        validatePageLink(pageLink);
        return deviceDao.findDeviceInfosByTenantIdAndCustomerId(tenantId.getId(), customerId.getId(), pageLink);
    }

    @Override
=======
    }

    @Override
    public PageData<DeviceInfo> findDeviceInfosByTenantIdAndCustomerId(TenantId tenantId, CustomerId customerId, PageLink pageLink) {
        log.trace("Executing findDeviceInfosByTenantIdAndCustomerId, tenantId [{}], customerId [{}], pageLink [{}]", tenantId, customerId, pageLink);
        validateId(tenantId, INCORRECT_TENANT_ID + tenantId);
        validateId(customerId, INCORRECT_CUSTOMER_ID + customerId);
        validatePageLink(pageLink);
        return deviceDao.findDeviceInfosByTenantIdAndCustomerId(tenantId.getId(), customerId.getId(), pageLink);
    }

    @Override
>>>>>>> 76113d11
    public PageData<Device> findDevicesByTenantIdAndCustomerIdAndType(TenantId tenantId, CustomerId customerId, String type, PageLink pageLink) {
        log.trace("Executing findDevicesByTenantIdAndCustomerIdAndType, tenantId [{}], customerId [{}], type [{}], pageLink [{}]", tenantId, customerId, type, pageLink);
        validateId(tenantId, INCORRECT_TENANT_ID + tenantId);
        validateId(customerId, INCORRECT_CUSTOMER_ID + customerId);
        validateString(type, "Incorrect type " + type);
        validatePageLink(pageLink);
        return deviceDao.findDevicesByTenantIdAndCustomerIdAndType(tenantId.getId(), customerId.getId(), type, pageLink);
    }

    @Override
    public PageData<DeviceInfo> findDeviceInfosByTenantIdAndCustomerIdAndType(TenantId tenantId, CustomerId customerId, String type, PageLink pageLink) {
        log.trace("Executing findDeviceInfosByTenantIdAndCustomerIdAndType, tenantId [{}], customerId [{}], type [{}], pageLink [{}]", tenantId, customerId, type, pageLink);
        validateId(tenantId, INCORRECT_TENANT_ID + tenantId);
        validateId(customerId, INCORRECT_CUSTOMER_ID + customerId);
        validateString(type, "Incorrect type " + type);
        validatePageLink(pageLink);
        return deviceDao.findDeviceInfosByTenantIdAndCustomerIdAndType(tenantId.getId(), customerId.getId(), type, pageLink);
    }

    @Override
    public ListenableFuture<List<Device>> findDevicesByTenantIdCustomerIdAndIdsAsync(TenantId tenantId, CustomerId customerId, List<DeviceId> deviceIds) {
        log.trace("Executing findDevicesByTenantIdCustomerIdAndIdsAsync, tenantId [{}], customerId [{}], deviceIds [{}]", tenantId, customerId, deviceIds);
        validateId(tenantId, INCORRECT_TENANT_ID + tenantId);
        validateId(customerId, INCORRECT_CUSTOMER_ID + customerId);
        validateIds(deviceIds, "Incorrect deviceIds " + deviceIds);
        return deviceDao.findDevicesByTenantIdCustomerIdAndIdsAsync(tenantId.getId(),
                customerId.getId(), toUUIDs(deviceIds));
    }

    @Override
    public void unassignCustomerDevices(TenantId tenantId, CustomerId customerId) {
        log.trace("Executing unassignCustomerDevices, tenantId [{}], customerId [{}]", tenantId, customerId);
        validateId(tenantId, INCORRECT_TENANT_ID + tenantId);
        validateId(customerId, INCORRECT_CUSTOMER_ID + customerId);
        customerDeviceUnasigner.removeEntities(tenantId, customerId);
    }

    @Override
    public ListenableFuture<List<Device>> findDevicesByQuery(TenantId tenantId, DeviceSearchQuery query) {
        ListenableFuture<List<EntityRelation>> relations = relationService.findByQuery(tenantId, query.toEntitySearchQuery());
        ListenableFuture<List<Device>> devices = Futures.transformAsync(relations, r -> {
            EntitySearchDirection direction = query.toEntitySearchQuery().getParameters().getDirection();
            List<ListenableFuture<Device>> futures = new ArrayList<>();
            for (EntityRelation relation : r) {
                EntityId entityId = direction == EntitySearchDirection.FROM ? relation.getTo() : relation.getFrom();
                if (entityId.getEntityType() == EntityType.DEVICE) {
                    futures.add(findDeviceByIdAsync(tenantId, new DeviceId(entityId.getId())));
                }
            }
            return Futures.successfulAsList(futures);
        }, MoreExecutors.directExecutor());

        devices = Futures.transform(devices, new Function<List<Device>, List<Device>>() {
            @Nullable
            @Override
            public List<Device> apply(@Nullable List<Device> deviceList) {
                return deviceList == null ? Collections.emptyList() : deviceList.stream().filter(device -> query.getDeviceTypes().contains(device.getType())).collect(Collectors.toList());
            }
        }, MoreExecutors.directExecutor());

        return devices;
    }

    @Override
    public ListenableFuture<List<EntitySubtype>> findDeviceTypesByTenantId(TenantId tenantId) {
        log.trace("Executing findDeviceTypesByTenantId, tenantId [{}]", tenantId);
        validateId(tenantId, INCORRECT_TENANT_ID + tenantId);
        ListenableFuture<List<EntitySubtype>> tenantDeviceTypes = deviceDao.findTenantDeviceTypesAsync(tenantId.getId());
        return Futures.transform(tenantDeviceTypes,
                deviceTypes -> {
                    deviceTypes.sort(Comparator.comparing(EntitySubtype::getType));
                    return deviceTypes;
                }, MoreExecutors.directExecutor());
    }

    private DataValidator<Device> deviceValidator =
            new DataValidator<Device>() {

                @Override
                protected void validateCreate(TenantId tenantId, Device device) {
                    if (!sqlDatabaseUsed) {
                        deviceDao.findDeviceByTenantIdAndName(device.getTenantId().getId(), device.getName()).ifPresent(
                                d -> {
                                    throw new DataValidationException("Device with such name already exists!");
                                }
                        );
                    }
                }

                @Override
                protected void validateUpdate(TenantId tenantId, Device device) {
                    if (!sqlDatabaseUsed) {
                        deviceDao.findDeviceByTenantIdAndName(device.getTenantId().getId(), device.getName()).ifPresent(
                                d -> {
                                    if (!d.getUuidId().equals(device.getUuidId())) {
                                        throw new DataValidationException("Device with such name already exists!");
                                    }
                                }
                        );
                    }
                }

                @Override
                protected void validateDataImpl(TenantId tenantId, Device device) {
                    if (StringUtils.isEmpty(device.getType())) {
                        throw new DataValidationException("Device type should be specified!");
                    }
                    if (StringUtils.isEmpty(device.getName())) {
                        throw new DataValidationException("Device name should be specified!");
                    }
                    if (device.getTenantId() == null) {
                        throw new DataValidationException("Device should be assigned to tenant!");
                    } else {
                        Tenant tenant = tenantDao.findById(device.getTenantId(), device.getTenantId().getId());
                        if (tenant == null) {
                            throw new DataValidationException("Device is referencing to non-existent tenant!");
                        }
                    }
                    if (device.getCustomerId() == null) {
                        device.setCustomerId(new CustomerId(NULL_UUID));
                    } else if (!device.getCustomerId().getId().equals(NULL_UUID)) {
                        Customer customer = customerDao.findById(device.getTenantId(), device.getCustomerId().getId());
                        if (customer == null) {
                            throw new DataValidationException("Can't assign device to non-existent customer!");
                        }
                        if (!customer.getTenantId().getId().equals(device.getTenantId().getId())) {
                            throw new DataValidationException("Can't assign device to customer from different tenant!");
                        }
                    }
                }
            };

    private PaginatedRemover<TenantId, Device> tenantDevicesRemover =
            new PaginatedRemover<TenantId, Device>() {

<<<<<<< HEAD
            @Override
            protected PageData<Device> findEntities(TenantId tenantId, TenantId id, PageLink pageLink) {
                return deviceDao.findDevicesByTenantId(id.getId(), pageLink);
            }
=======
                @Override
                protected PageData<Device> findEntities(TenantId tenantId, TenantId id, PageLink pageLink) {
                    return deviceDao.findDevicesByTenantId(id.getId(), pageLink);
                }
>>>>>>> 76113d11

                @Override
                protected void removeEntity(TenantId tenantId, Device entity) {
                    deleteDevice(tenantId, new DeviceId(entity.getUuidId()));
                }
            };

    private PaginatedRemover<CustomerId, Device> customerDeviceUnasigner = new PaginatedRemover<CustomerId, Device>() {

        @Override
        protected PageData<Device> findEntities(TenantId tenantId, CustomerId id, PageLink pageLink) {
            return deviceDao.findDevicesByTenantIdAndCustomerId(tenantId.getId(), id.getId(), pageLink);
        }

        @Override
        protected void removeEntity(TenantId tenantId, Device entity) {
            unassignDeviceFromCustomer(tenantId, new DeviceId(entity.getUuidId()));
        }
    };
}<|MERGE_RESOLUTION|>--- conflicted
+++ resolved
@@ -29,9 +29,6 @@
 import org.springframework.cache.annotation.Cacheable;
 import org.springframework.stereotype.Service;
 import org.springframework.util.StringUtils;
-<<<<<<< HEAD
-import org.thingsboard.server.common.data.*;
-=======
 import org.thingsboard.server.common.data.Customer;
 import org.thingsboard.server.common.data.Device;
 import org.thingsboard.server.common.data.DeviceInfo;
@@ -39,7 +36,6 @@
 import org.thingsboard.server.common.data.EntityType;
 import org.thingsboard.server.common.data.EntityView;
 import org.thingsboard.server.common.data.Tenant;
->>>>>>> 76113d11
 import org.thingsboard.server.common.data.device.DeviceSearchQuery;
 import org.thingsboard.server.common.data.id.CustomerId;
 import org.thingsboard.server.common.data.id.DeviceId;
@@ -223,7 +219,6 @@
         validateId(tenantId, INCORRECT_TENANT_ID + tenantId);
         validatePageLink(pageLink);
         return deviceDao.findDevicesByTenantId(tenantId.getId(), pageLink);
-<<<<<<< HEAD
     }
 
     @Override
@@ -235,19 +230,6 @@
     }
 
     @Override
-=======
-    }
-
-    @Override
-    public PageData<DeviceInfo> findDeviceInfosByTenantId(TenantId tenantId, PageLink pageLink) {
-        log.trace("Executing findDeviceInfosByTenantId, tenantId [{}], pageLink [{}]", tenantId, pageLink);
-        validateId(tenantId, INCORRECT_TENANT_ID + tenantId);
-        validatePageLink(pageLink);
-        return deviceDao.findDeviceInfosByTenantId(tenantId.getId(), pageLink);
-    }
-
-    @Override
->>>>>>> 76113d11
     public PageData<Device> findDevicesByTenantIdAndType(TenantId tenantId, String type, PageLink pageLink) {
         log.trace("Executing findDevicesByTenantIdAndType, tenantId [{}], type [{}], pageLink [{}]", tenantId, type, pageLink);
         validateId(tenantId, INCORRECT_TENANT_ID + tenantId);
@@ -288,7 +270,6 @@
         validateId(customerId, INCORRECT_CUSTOMER_ID + customerId);
         validatePageLink(pageLink);
         return deviceDao.findDevicesByTenantIdAndCustomerId(tenantId.getId(), customerId.getId(), pageLink);
-<<<<<<< HEAD
     }
 
     @Override
@@ -301,20 +282,6 @@
     }
 
     @Override
-=======
-    }
-
-    @Override
-    public PageData<DeviceInfo> findDeviceInfosByTenantIdAndCustomerId(TenantId tenantId, CustomerId customerId, PageLink pageLink) {
-        log.trace("Executing findDeviceInfosByTenantIdAndCustomerId, tenantId [{}], customerId [{}], pageLink [{}]", tenantId, customerId, pageLink);
-        validateId(tenantId, INCORRECT_TENANT_ID + tenantId);
-        validateId(customerId, INCORRECT_CUSTOMER_ID + customerId);
-        validatePageLink(pageLink);
-        return deviceDao.findDeviceInfosByTenantIdAndCustomerId(tenantId.getId(), customerId.getId(), pageLink);
-    }
-
-    @Override
->>>>>>> 76113d11
     public PageData<Device> findDevicesByTenantIdAndCustomerIdAndType(TenantId tenantId, CustomerId customerId, String type, PageLink pageLink) {
         log.trace("Executing findDevicesByTenantIdAndCustomerIdAndType, tenantId [{}], customerId [{}], type [{}], pageLink [{}]", tenantId, customerId, type, pageLink);
         validateId(tenantId, INCORRECT_TENANT_ID + tenantId);
@@ -450,17 +417,10 @@
     private PaginatedRemover<TenantId, Device> tenantDevicesRemover =
             new PaginatedRemover<TenantId, Device>() {
 
-<<<<<<< HEAD
-            @Override
-            protected PageData<Device> findEntities(TenantId tenantId, TenantId id, PageLink pageLink) {
-                return deviceDao.findDevicesByTenantId(id.getId(), pageLink);
-            }
-=======
                 @Override
                 protected PageData<Device> findEntities(TenantId tenantId, TenantId id, PageLink pageLink) {
                     return deviceDao.findDevicesByTenantId(id.getId(), pageLink);
                 }
->>>>>>> 76113d11
 
                 @Override
                 protected void removeEntity(TenantId tenantId, Device entity) {
