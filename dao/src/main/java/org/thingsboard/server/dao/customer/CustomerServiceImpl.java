--- conflicted
+++ resolved
@@ -115,15 +115,10 @@
     @Override
     public Optional<Customer> findCustomerByTenantIdAndTitle(TenantId tenantId, String title) {
         log.trace("Executing findCustomerByTenantIdAndTitle [{}] [{}]", tenantId, title);
-<<<<<<< HEAD
-        validateId(tenantId, INCORRECT_TENANT_ID + tenantId);
+        validateId(tenantId, id -> INCORRECT_TENANT_ID + id);
         return Optional.ofNullable(cache.getAndPutInTransaction(new CustomerCacheKey(tenantId, title),
                 () -> customerDao.findCustomerByTenantIdAndTitle(tenantId.getId(), title)
                         .orElse(null), true));
-=======
-        validateId(tenantId, id -> INCORRECT_TENANT_ID + id);
-        return customerDao.findCustomersByTenantIdAndTitle(tenantId.getId(), title);
->>>>>>> a88b1ef3
     }
 
     @Override
@@ -193,22 +188,17 @@
     @Override
     public Customer findOrCreatePublicCustomer(TenantId tenantId) {
         log.trace("Executing findOrCreatePublicCustomer, tenantId [{}]", tenantId);
-<<<<<<< HEAD
-        Validator.validateId(tenantId, INCORRECT_CUSTOMER_ID + tenantId);
+        Validator.validateId(tenantId, id -> INCORRECT_TENANT_ID + tenantId);
+        Optional<Customer> publicCustomerOpt = customerDao.findPublicCustomerByTenantId(tenantId.getId());
+        if (publicCustomerOpt.isPresent()) {
+            return publicCustomerOpt.get();
+        }
         synchronized (publicCustomerCreationLocks.computeIfAbsent(tenantId, k -> new Object())) {
-            Optional<Customer> publicCustomerOpt = customerDao.findPublicCustomerByTenantId(tenantId.getId());
+            publicCustomerOpt = customerDao.findPublicCustomerByTenantId(tenantId.getId());
             if (publicCustomerOpt.isPresent()) {
                 return publicCustomerOpt.get();
             }
             var publicCustomer = new Customer();
-=======
-        Validator.validateId(tenantId, id -> INCORRECT_CUSTOMER_ID + id);
-        Optional<Customer> publicCustomerOpt = customerDao.findCustomersByTenantIdAndTitle(tenantId.getId(), PUBLIC_CUSTOMER_TITLE);
-        if (publicCustomerOpt.isPresent()) {
-            return publicCustomerOpt.get();
-        } else {
-            Customer publicCustomer = new Customer();
->>>>>>> a88b1ef3
             publicCustomer.setTenantId(tenantId);
             publicCustomer.setTitle(PUBLIC_CUSTOMER_TITLE);
             try {
