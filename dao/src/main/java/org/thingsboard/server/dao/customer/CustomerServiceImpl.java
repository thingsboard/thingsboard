/**
 * Copyright © 2016-2025 The Thingsboard Authors
 *
 * Licensed under the Apache License, Version 2.0 (the "License");
 * you may not use this file except in compliance with the License.
 * You may obtain a copy of the License at
 *
 *     http://www.apache.org/licenses/LICENSE-2.0
 *
 * Unless required by applicable law or agreed to in writing, software
 * distributed under the License is distributed on an "AS IS" BASIS,
 * WITHOUT WARRANTIES OR CONDITIONS OF ANY KIND, either express or implied.
 * See the License for the specific language governing permissions and
 * limitations under the License.
 */
package org.thingsboard.server.dao.customer;

import com.fasterxml.jackson.databind.JsonNode;
import com.google.common.util.concurrent.FluentFuture;
import com.google.common.util.concurrent.ListenableFuture;
import lombok.extern.slf4j.Slf4j;
import org.springframework.beans.factory.annotation.Autowired;
import org.springframework.context.annotation.Lazy;
import org.springframework.stereotype.Service;
import org.springframework.transaction.annotation.Transactional;
import org.springframework.transaction.event.TransactionalEventListener;
import org.thingsboard.common.util.JacksonUtil;
import org.thingsboard.server.cache.customer.CustomerCacheEvictEvent;
import org.thingsboard.server.cache.customer.CustomerCacheKey;
import org.thingsboard.server.common.data.Customer;
import org.thingsboard.server.common.data.EntityType;
import org.thingsboard.server.common.data.NameConflictPolicy;
import org.thingsboard.server.common.data.NameConflictStrategy;
import org.thingsboard.server.common.data.StringUtils;
import org.thingsboard.server.common.data.id.CustomerId;
import org.thingsboard.server.common.data.id.EntityId;
import org.thingsboard.server.common.data.id.HasId;
import org.thingsboard.server.common.data.id.TenantId;
import org.thingsboard.server.common.data.page.PageData;
import org.thingsboard.server.common.data.page.PageLink;
import org.thingsboard.server.dao.asset.AssetService;
import org.thingsboard.server.dao.dashboard.DashboardService;
import org.thingsboard.server.dao.device.DeviceService;
import org.thingsboard.server.dao.entity.AbstractCachedEntityService;
import org.thingsboard.server.dao.entity.EntityCountService;
import org.thingsboard.server.dao.eventsourcing.DeleteEntityEvent;
import org.thingsboard.server.dao.eventsourcing.SaveEntityEvent;
import org.thingsboard.server.dao.exception.DataValidationException;
import org.thingsboard.server.dao.exception.IncorrectParameterException;
import org.thingsboard.server.dao.service.DataValidator;
import org.thingsboard.server.dao.service.PaginatedRemover;
import org.thingsboard.server.dao.service.Validator;
import org.thingsboard.server.dao.sql.JpaExecutorService;
import org.thingsboard.server.dao.usagerecord.ApiUsageStateService;
import org.thingsboard.server.dao.user.UserService;

import java.util.ArrayList;
import java.util.List;
import java.util.Optional;

import static com.google.common.util.concurrent.MoreExecutors.directExecutor;
import static org.thingsboard.server.dao.service.Validator.validateId;

@Service("CustomerDaoService")
@Slf4j
public class CustomerServiceImpl extends AbstractCachedEntityService<CustomerCacheKey, Customer, CustomerCacheEvictEvent> implements CustomerService {

    public static final String PUBLIC_CUSTOMER_TITLE = "Public";
    public static final String INCORRECT_CUSTOMER_ID = "Incorrect customerId ";
    public static final String INCORRECT_TENANT_ID = "Incorrect tenantId ";
    public static final JsonNode PUBLIC_CUSTOMER_ADDITIONAL_INFO_JSON = JacksonUtil.toJsonNode("{\"isPublic\":true}");
    public static final String CUSTOMER_UNIQUE_TITLE_EX_MSG = "Customer with such title already exists!";

    @Autowired
    private CustomerDao customerDao;

    @Autowired
    private UserService userService;

    @Autowired
    private AssetService assetService;

    @Autowired
    private DeviceService deviceService;

    @Autowired
    private DashboardService dashboardService;

    @Lazy
    @Autowired
    private ApiUsageStateService apiUsageStateService;

    @Autowired
    private DataValidator<Customer> customerValidator;

    @Autowired
    private EntityCountService countService;

    @Autowired
    private JpaExecutorService executor;

    @TransactionalEventListener(classes = CustomerCacheEvictEvent.class)
    @Override
    public void handleEvictEvent(CustomerCacheEvictEvent event) {
        List<CustomerCacheKey> keys = new ArrayList<>(2);
        keys.add(new CustomerCacheKey(event.tenantId(), event.newTitle()));
        if (StringUtils.isNotEmpty(event.oldTitle()) && !event.oldTitle().equals(event.newTitle())) {
            keys.add(new CustomerCacheKey(event.tenantId(), event.oldTitle()));
        }
        cache.evict(keys);
    }

    @Override
    public Customer findCustomerById(TenantId tenantId, CustomerId customerId) {
        log.trace("Executing findCustomerById [{}]", customerId);
        Validator.validateId(customerId, id -> INCORRECT_CUSTOMER_ID + id);
        return customerDao.findById(tenantId, customerId.getId());
    }

    @Override
    public Optional<Customer> findCustomerByTenantIdAndTitle(TenantId tenantId, String title) {
        log.trace("Executing findCustomerByTenantIdAndTitle [{}] [{}]", tenantId, title);
        validateId(tenantId, id -> INCORRECT_TENANT_ID + id);
        return Optional.ofNullable(cache.getAndPutInTransaction(new CustomerCacheKey(tenantId, title),
                () -> customerDao.findCustomerByTenantIdAndTitle(tenantId.getId(), title)
                        .orElse(null), true));
    }

    @Override
    public ListenableFuture<Optional<Customer>> findCustomerByTenantIdAndTitleAsync(TenantId tenantId, String title) {
        log.trace("Executing findCustomerByTenantIdAndTitleAsync [{}] [{}]", tenantId, title);
        validateId(tenantId, id -> INCORRECT_TENANT_ID + id);
        return executor.submit(() -> findCustomerByTenantIdAndTitle(tenantId, title));
    }

    @Override
    public ListenableFuture<Customer> findCustomerByIdAsync(TenantId tenantId, CustomerId customerId) {
        log.trace("Executing findCustomerByIdAsync [{}]", customerId);
        validateId(customerId, id -> INCORRECT_CUSTOMER_ID + id);
        return customerDao.findByIdAsync(tenantId, customerId.getId());
    }

    @Override
    @Transactional
    public Customer saveCustomer(Customer customer) {
<<<<<<< HEAD
        return saveEntity(customer, () -> saveCustomer(customer, true));
=======
        return saveCustomer(customer, true, NameConflictStrategy.DEFAULT);
    }

    @Override
    @Transactional
    public Customer saveCustomer(Customer customer, NameConflictStrategy nameConflictStrategy) {
        return saveCustomer(customer, true, nameConflictStrategy);
>>>>>>> de194700
    }

    private Customer saveCustomer(Customer customer, boolean doValidate) {
        return saveCustomer(customer, doValidate, NameConflictStrategy.DEFAULT);
    }

    private Customer saveCustomer(Customer customer, boolean doValidate, NameConflictStrategy nameConflictStrategy) {
        log.trace("Executing saveCustomer [{}]", customer);
        Customer oldCustomer = (customer.getId() != null) ? customerDao.findById(customer.getTenantId(), customer.getId().getId()) : null;
        if (nameConflictStrategy.policy() == NameConflictPolicy.UNIQUIFY && (oldCustomer == null || !oldCustomer.getTitle().equals(customer.getTitle()))) {
            uniquifyEntityName(customer, oldCustomer, customer::setTitle, EntityType.CUSTOMER, nameConflictStrategy);
        }
        if (doValidate) {
            customerValidator.validate(customer, Customer::getTenantId);
        }
        var evictEvent = new CustomerCacheEvictEvent(customer.getTenantId(), customer.getTitle(), oldCustomer != null ? oldCustomer.getTitle() : null);
        try {
            Customer savedCustomer = customerDao.saveAndFlush(customer.getTenantId(), customer);
            if (!savedCustomer.isPublic()) {
                dashboardService.updateCustomerDashboards(savedCustomer.getTenantId(), savedCustomer.getId());
            }
            if (customer.getId() == null) {
                countService.publishCountEntityEvictEvent(savedCustomer.getTenantId(), EntityType.CUSTOMER);
            }
            publishEvictEvent(evictEvent);
            eventPublisher.publishEvent(SaveEntityEvent.builder()
                    .tenantId(savedCustomer.getTenantId())
                    .entityId(savedCustomer.getId())
                    .entity(savedCustomer)
                    .oldEntity(oldCustomer)
                    .created(customer.getId() == null)
                    .build());
            return savedCustomer;
        } catch (Exception e) {
            handleEvictEvent(evictEvent);
            checkConstraintViolation(e,
                    "customer_title_unq_key", CUSTOMER_UNIQUE_TITLE_EX_MSG,
                    "customer_external_id_unq_key", "Customer with such external id already exists!");
            throw e;
        }
    }

    @Override
    @Transactional
    public void deleteCustomer(TenantId tenantId, CustomerId customerId) {
        log.trace("Executing deleteCustomer [{}]", customerId);
        Validator.validateId(customerId, id -> INCORRECT_CUSTOMER_ID + id);
        deleteEntity(tenantId, customerId, false);
    }

    @Transactional
    @Override
    public void deleteEntity(TenantId tenantId, EntityId id, boolean force) {
        if (!force && calculatedFieldService.referencedInAnyCalculatedField(tenantId, id)) {
            throw new DataValidationException("Can't delete customer that is referenced in calculated fields!");
        }

        CustomerId customerId = (CustomerId) id;
        Customer customer = findCustomerById(tenantId, customerId);
        if (customer == null) {
            if (force) {
                return;
            } else {
                throw new IncorrectParameterException("Unable to delete non-existent customer.");
            }
        }
        dashboardService.unassignCustomerDashboards(tenantId, customerId);
        entityViewService.unassignCustomerEntityViews(customer.getTenantId(), customerId);
        assetService.unassignCustomerAssets(customer.getTenantId(), customerId);
        deviceService.unassignCustomerDevices(customer.getTenantId(), customerId);
        edgeService.unassignCustomerEdges(customer.getTenantId(), customerId);
        userService.deleteCustomerUsers(customer.getTenantId(), customerId);
        apiUsageStateService.deleteApiUsageStateByEntityId(customerId);
        customerDao.removeById(tenantId, customerId.getId());
        publishEvictEvent(new CustomerCacheEvictEvent(customer.getTenantId(), customer.getTitle(), null));
        countService.publishCountEntityEvictEvent(tenantId, EntityType.CUSTOMER);
        eventPublisher.publishEvent(DeleteEntityEvent.builder().tenantId(tenantId).entityId(customerId).build());
    }

    @Override
    public Customer findOrCreatePublicCustomer(TenantId tenantId) {
        log.trace("Executing findOrCreatePublicCustomer, tenantId [{}]", tenantId);
        var publicCustomer = findPublicCustomer(tenantId);
        if (publicCustomer != null) {
            return publicCustomer;
        }
        publicCustomer = new Customer();
        publicCustomer.setTenantId(tenantId);
        publicCustomer.setTitle(PUBLIC_CUSTOMER_TITLE);
        try {
            publicCustomer.setAdditionalInfo(PUBLIC_CUSTOMER_ADDITIONAL_INFO_JSON);
        } catch (IllegalArgumentException e) {
            throw new IncorrectParameterException("Unable to create public customer.", e);
        }
        try {
            return saveCustomer(publicCustomer, false);
        } catch (DataValidationException e) {
            if (CUSTOMER_UNIQUE_TITLE_EX_MSG.equals(e.getMessage())) {
                Optional<Customer> publicCustomerOpt = customerDao.findPublicCustomerByTenantId(tenantId.getId());
                if (publicCustomerOpt.isPresent()) {
                    return publicCustomerOpt.get();
                }
            }
            throw new RuntimeException("Failed to create public customer.", e);
        }
    }

    @Override
    public Customer findPublicCustomer(TenantId tenantId) {
        log.trace("Executing findPublicCustomer, tenantId [{}]", tenantId);
        Validator.validateId(tenantId, id -> INCORRECT_TENANT_ID + id);
        Optional<Customer> publicCustomerOpt = customerDao.findPublicCustomerByTenantId(tenantId.getId());
        return publicCustomerOpt.orElse(null);
    }

    @Override
    public PageData<Customer> findCustomersByTenantId(TenantId tenantId, PageLink pageLink) {
        log.trace("Executing findCustomersByTenantId, tenantId [{}], pageLink [{}]", tenantId, pageLink);
        Validator.validateId(tenantId, id -> "Incorrect tenantId " + id);
        Validator.validatePageLink(pageLink);
        return customerDao.findCustomersByTenantId(tenantId.getId(), pageLink);
    }

    @Override
    public void deleteCustomersByTenantId(TenantId tenantId) {
        log.trace("Executing deleteCustomersByTenantId, tenantId [{}]", tenantId);
        Validator.validateId(tenantId, id -> "Incorrect tenantId " + id);
        customersByTenantRemover.removeEntities(tenantId, tenantId);
    }

    @Override
    public void deleteByTenantId(TenantId tenantId) {
        deleteCustomersByTenantId(tenantId);
    }

    private final PaginatedRemover<TenantId, Customer> customersByTenantRemover =
            new PaginatedRemover<>() {

                @Override
                protected PageData<Customer> findEntities(TenantId tenantId, TenantId id, PageLink pageLink) {
                    return customerDao.findCustomersByTenantId(id.getId(), pageLink);
                }

                @Override
                protected void removeEntity(TenantId tenantId, Customer entity) {
                    deleteCustomer(tenantId, new CustomerId(entity.getUuidId()));
                }
            };

    @Override
    public Optional<HasId<?>> findEntity(TenantId tenantId, EntityId entityId) {
        return Optional.ofNullable(findCustomerById(tenantId, new CustomerId(entityId.getId())));
    }

    @Override
    public FluentFuture<Optional<HasId<?>>> findEntityAsync(TenantId tenantId, EntityId entityId) {
        return FluentFuture.from(findCustomerByIdAsync(tenantId, new CustomerId(entityId.getId())))
                .transform(Optional::ofNullable, directExecutor());
    }

    @Override
    public long countByTenantId(TenantId tenantId) {
        return customerDao.countByTenantId(tenantId);
    }

    @Override
    public EntityType getEntityType() {
        return EntityType.CUSTOMER;
    }

}<|MERGE_RESOLUTION|>--- conflicted
+++ resolved
@@ -143,22 +143,16 @@
     @Override
     @Transactional
     public Customer saveCustomer(Customer customer) {
-<<<<<<< HEAD
-        return saveEntity(customer, () -> saveCustomer(customer, true));
-=======
         return saveCustomer(customer, true, NameConflictStrategy.DEFAULT);
+
     }
 
     @Override
     @Transactional
     public Customer saveCustomer(Customer customer, NameConflictStrategy nameConflictStrategy) {
-        return saveCustomer(customer, true, nameConflictStrategy);
->>>>>>> de194700
-    }
-
-    private Customer saveCustomer(Customer customer, boolean doValidate) {
-        return saveCustomer(customer, doValidate, NameConflictStrategy.DEFAULT);
-    }
+        return saveEntity(customer, () -> saveCustomer(customer, true, nameConflictStrategy));
+    }
+
 
     private Customer saveCustomer(Customer customer, boolean doValidate, NameConflictStrategy nameConflictStrategy) {
         log.trace("Executing saveCustomer [{}]", customer);
