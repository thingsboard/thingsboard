--- conflicted
+++ resolved
@@ -118,13 +118,6 @@
     }
 
     @Override
-<<<<<<< HEAD
-    public PageData<DeviceProfile> findDeviceProfilesWithAlarmRules(TenantId tenantId, PageLink pageLink) {
-        return DaoUtil.toPageData(
-                deviceProfileRepository.findDeviceProfilesWIthAlarmRules(
-                        tenantId.getId(),
-                        DaoUtil.toPageable(pageLink)));
-=======
     public PageData<DeviceProfile> findAllWithImages(PageLink pageLink) {
         return DaoUtil.toPageData(deviceProfileRepository.findAllByImageNotNull(DaoUtil.toPageable(pageLink)));
     }
@@ -134,7 +127,14 @@
         return activeOnly ?
                 deviceProfileRepository.findActiveTenantDeviceProfileNames(tenantId) :
                 deviceProfileRepository.findAllTenantDeviceProfileNames(tenantId);
->>>>>>> 2c4010c5
+    }
+
+    @Override
+    public PageData<DeviceProfile> findDeviceProfilesWithAlarmRules(TenantId tenantId, PageLink pageLink) {
+        return DaoUtil.toPageData(
+                deviceProfileRepository.findDeviceProfilesWIthAlarmRules(
+                        tenantId.getId(),
+                        DaoUtil.toPageable(pageLink)));
     }
 
     @Override
