--- conflicted
+++ resolved
@@ -37,10 +37,6 @@
 import org.thingsboard.server.dao.util.SqlDao;
 
 import java.util.List;
-<<<<<<< HEAD
-import java.util.Objects;
-=======
->>>>>>> 35a9ec27
 import java.util.Optional;
 import java.util.UUID;
 
@@ -121,16 +117,15 @@
         return DaoUtil.getData(deviceProfileRepository.findByTenantIdAndName(tenantId.getId(), profileName));
     }
 
+    public PageData<DeviceProfile> findAllWithImages(PageLink pageLink) {
+        return DaoUtil.toPageData(deviceProfileRepository.findAllByImageNotNull(DaoUtil.toPageable(pageLink)));
+    }
+
     @Override
-<<<<<<< HEAD
     public List<EntityInfo> findTenantDeviceProfileNames(UUID tenantId, boolean activeOnly) {
         return activeOnly ?
                 deviceProfileRepository.findActiveTenantDeviceProfileNames(tenantId) :
                 deviceProfileRepository.findAllTenantDeviceProfileNames(tenantId);
-=======
-    public PageData<DeviceProfile> findAllWithImages(PageLink pageLink) {
-        return DaoUtil.toPageData(deviceProfileRepository.findAllByImageNotNull(DaoUtil.toPageable(pageLink)));
->>>>>>> 35a9ec27
     }
 
     @Override
