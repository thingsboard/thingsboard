--- conflicted
+++ resolved
@@ -25,11 +25,8 @@
 import org.thingsboard.server.common.data.EntityType;
 import org.thingsboard.server.common.data.EntityView;
 import org.thingsboard.server.common.data.EntityViewInfo;
-<<<<<<< HEAD
 import org.thingsboard.server.common.data.ObjectType;
-=======
 import org.thingsboard.server.common.data.edqs.fields.EntityViewFields;
->>>>>>> dfc1a6ed
 import org.thingsboard.server.common.data.id.EntityViewId;
 import org.thingsboard.server.common.data.id.TenantId;
 import org.thingsboard.server.common.data.page.PageData;
@@ -230,24 +227,18 @@
     }
 
     @Override
-<<<<<<< HEAD
-=======
     public List<EntityViewFields> findNextBatch(UUID id, int batchSize) {
         return entityViewRepository.findNextBatch(id, Limit.of(batchSize));
     }
 
     @Override
->>>>>>> dfc1a6ed
     public EntityType getEntityType() {
         return EntityType.ENTITY_VIEW;
     }
 
-<<<<<<< HEAD
     @Override
     public ObjectType getType() {
         return ObjectType.ENTITY_VIEW;
     }
 
-=======
->>>>>>> dfc1a6ed
 }