--- conflicted
+++ resolved
@@ -28,18 +28,14 @@
 public interface AlarmCommentRepository extends JpaRepository<AlarmCommentEntity, UUID> {
 
     @Query(value = "SELECT new org.thingsboard.server.dao.model.sql.AlarmCommentInfoEntity(a, u.firstName, u.lastName, u.email) FROM AlarmCommentEntity a " +
-            "LEFT JOIN UserEntity u on u.id = a.userId " +
-            "WHERE a.alarmId = :alarmId ",
+                   "LEFT JOIN UserEntity u on u.id = a.userId " +
+                   "WHERE a.alarmId = :alarmId ",
             countQuery = "" +
-                    "SELECT count(a) " +
-                    "FROM AlarmCommentEntity a " +
-                    "WHERE a.alarmId = :alarmId ")
+                         "SELECT count(a) " +
+                         "FROM AlarmCommentEntity a " +
+                         "WHERE a.alarmId = :alarmId ")
     Page<AlarmCommentInfoEntity> findAllByAlarmId(@Param("alarmId") UUID alarmId,
-<<<<<<< HEAD
-                                             Pageable pageable);
-=======
                                                   Pageable pageable);
->>>>>>> dfc1a6ed
 
     @Query("SELECT c FROM AlarmCommentEntity c WHERE c.userId IN (SELECT u.id FROM UserEntity u WHERE u.tenantId = :tenantId)")
     Page<AlarmCommentEntity> findByTenantId(@Param("tenantId") UUID tenantId, Pageable pageable);
