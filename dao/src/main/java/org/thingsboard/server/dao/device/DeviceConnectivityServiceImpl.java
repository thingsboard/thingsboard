--- conflicted
+++ resolved
@@ -285,21 +285,6 @@
         return null;
     }
 
-<<<<<<< HEAD
-    private JsonNode getGatewayDockerCommands(String baseUrl, String deviceName, DeviceCredentials deviceCredentials, String mqttType) throws URISyntaxException {
-        ObjectNode dockerLaunchCommands = JacksonUtil.newObjectNode();
-        DeviceConnectivityInfo properties = getConnectivity(mqttType);
-        String mqttHost = getHost(baseUrl, properties, mqttType);
-        String mqttPort = getPort(properties);
-        Optional.ofNullable(DeviceConnectivityUtil.getGatewayLaunchCommand(LINUX, deviceName, mqttHost, mqttPort, deviceCredentials))
-                .ifPresent(v -> dockerLaunchCommands.put(LINUX, v));
-        Optional.ofNullable(DeviceConnectivityUtil.getGatewayLaunchCommand(WINDOWS,  deviceName, mqttHost, mqttPort, deviceCredentials))
-                .ifPresent(v -> dockerLaunchCommands.put(WINDOWS, v));
-        return dockerLaunchCommands.isEmpty() ? null : dockerLaunchCommands;
-    }
-
-=======
->>>>>>> f799194c
     private String getDockerMqttPublishCommand(String protocol, String baseUrl, String deviceTelemetryTopic, DeviceCredentials deviceCredentials) throws URISyntaxException {
         DeviceConnectivityInfo properties = getConnectivity(protocol);
         String mqttHost = getHost(baseUrl, properties, protocol);
