/**
 * Copyright © 2016-2022 The Thingsboard Authors
 *
 * Licensed under the Apache License, Version 2.0 (the "License");
 * you may not use this file except in compliance with the License.
 * You may obtain a copy of the License at
 *
 *     http://www.apache.org/licenses/LICENSE-2.0
 *
 * Unless required by applicable law or agreed to in writing, software
 * distributed under the License is distributed on an "AS IS" BASIS,
 * WITHOUT WARRANTIES OR CONDITIONS OF ANY KIND, either express or implied.
 * See the License for the specific language governing permissions and
 * limitations under the License.
 */
package org.thingsboard.server.dao.relation;

import com.google.common.base.Function;
import com.google.common.util.concurrent.Futures;
import com.google.common.util.concurrent.ListenableFuture;
import com.google.common.util.concurrent.MoreExecutors;
import lombok.extern.slf4j.Slf4j;
import org.springframework.context.ApplicationEventPublisher;
import org.springframework.context.annotation.Lazy;
import org.springframework.dao.ConcurrencyFailureException;
import org.springframework.stereotype.Service;
import org.springframework.transaction.annotation.Propagation;
import org.springframework.transaction.annotation.Transactional;
import org.springframework.transaction.event.TransactionalEventListener;
import org.springframework.transaction.support.TransactionSynchronizationManager;
import org.thingsboard.server.cache.TbTransactionalCache;
import org.thingsboard.server.common.data.StringUtils;
import org.thingsboard.server.common.data.id.EntityId;
import org.thingsboard.server.common.data.id.TenantId;
import org.thingsboard.server.common.data.relation.EntityRelation;
import org.thingsboard.server.common.data.relation.EntityRelationInfo;
import org.thingsboard.server.common.data.relation.EntityRelationsQuery;
import org.thingsboard.server.common.data.relation.EntitySearchDirection;
import org.thingsboard.server.common.data.relation.RelationEntityTypeFilter;
import org.thingsboard.server.common.data.relation.RelationTypeGroup;
import org.thingsboard.server.common.data.relation.RelationsSearchParameters;
import org.thingsboard.server.common.data.rule.RuleChainType;
import org.thingsboard.server.dao.entity.EntityService;
import org.thingsboard.server.dao.exception.DataValidationException;
import org.thingsboard.server.dao.service.ConstraintValidator;
import org.thingsboard.server.dao.sql.JpaExecutorService;

import java.util.ArrayList;
import java.util.Collections;
import java.util.HashSet;
import java.util.List;
import java.util.Set;
import java.util.concurrent.ConcurrentHashMap;
import java.util.function.BiConsumer;

import static org.thingsboard.server.dao.service.Validator.validateId;

/**
 * Created by ashvayka on 28.04.17.
 */
@Service
@Slf4j
public class BaseRelationService implements RelationService {

    private final RelationDao relationDao;
    private final EntityService entityService;
    private final TbTransactionalCache<RelationCacheKey, RelationCacheValue> cache;
    private final ApplicationEventPublisher eventPublisher;
    private final JpaExecutorService executor;

    public BaseRelationService(RelationDao relationDao, @Lazy EntityService entityService,
                               TbTransactionalCache<RelationCacheKey, RelationCacheValue> cache,
                               ApplicationEventPublisher eventPublisher, JpaExecutorService executor) {
        this.relationDao = relationDao;
        this.entityService = entityService;
        this.cache = cache;
        this.eventPublisher = eventPublisher;
        this.executor = executor;
    }

    @TransactionalEventListener(classes = EntityRelationEvent.class)
    public void handleEvictEvent(EntityRelationEvent event) {
        List<RelationCacheKey> keys = new ArrayList<>(5);
        keys.add(new RelationCacheKey(event.getFrom(), event.getTo(), event.getType(), event.getTypeGroup()));
        keys.add(new RelationCacheKey(event.getFrom(), null, event.getType(), event.getTypeGroup(), EntitySearchDirection.FROM));
        keys.add(new RelationCacheKey(event.getFrom(), null, null, event.getTypeGroup(), EntitySearchDirection.FROM));
        keys.add(new RelationCacheKey(null, event.getTo(), event.getType(), event.getTypeGroup(), EntitySearchDirection.TO));
        keys.add(new RelationCacheKey(null, event.getTo(), null, event.getTypeGroup(), EntitySearchDirection.TO));
        cache.evict(keys);
    }

    @Override
    public ListenableFuture<Boolean> checkRelation(TenantId tenantId, EntityId from, EntityId to, String relationType, RelationTypeGroup typeGroup) {
        log.trace("Executing checkRelation [{}][{}][{}][{}]", from, to, relationType, typeGroup);
        validate(from, to, relationType, typeGroup);
        return relationDao.checkRelation(tenantId, from, to, relationType, typeGroup);
    }

    @Override
    public EntityRelation getRelation(TenantId tenantId, EntityId from, EntityId to, String relationType, RelationTypeGroup typeGroup) {
        log.trace("Executing EntityRelation [{}][{}][{}][{}]", from, to, relationType, typeGroup);
        validate(from, to, relationType, typeGroup);
        RelationCacheKey cacheKey = new RelationCacheKey(from, to, relationType, typeGroup);
        return cache.getAndPutInTransaction(cacheKey,
                () -> {
                    log.trace("FETCH EntityRelation [{}][{}][{}][{}]", from, to, relationType, typeGroup);
                    return relationDao.getRelation(tenantId, from, to, relationType, typeGroup);
                },
                RelationCacheValue::getRelation,
                relations -> RelationCacheValue.builder().relation(relations).build(), false);
    }

    @Override
    public boolean saveRelation(TenantId tenantId, EntityRelation relation) {
        log.trace("Executing saveRelation [{}]", relation);
        validate(relation);
        var result = relationDao.saveRelation(tenantId, relation);
        publishEvictEvent(EntityRelationEvent.from(relation));
        return result;
    }

    @Override
    public ListenableFuture<Boolean> saveRelationAsync(TenantId tenantId, EntityRelation relation) {
        log.trace("Executing saveRelationAsync [{}]", relation);
        validate(relation);
        var future = relationDao.saveRelationAsync(tenantId, relation);
        future.addListener(() -> handleEvictEvent(EntityRelationEvent.from(relation)), MoreExecutors.directExecutor());
        return future;
    }

    @Override
    public boolean deleteRelation(TenantId tenantId, EntityRelation relation) {
        log.trace("Executing DeleteRelation [{}]", relation);
        validate(relation);
        var result = relationDao.deleteRelation(tenantId, relation);
        //TODO: evict cache only if the relation was deleted. Note: relationDao.deleteRelation requires improvement.
        publishEvictEvent(EntityRelationEvent.from(relation));
        return result;
    }

    @Override
    public ListenableFuture<Boolean> deleteRelationAsync(TenantId tenantId, EntityRelation relation) {
        log.trace("Executing deleteRelationAsync [{}]", relation);
        validate(relation);
        var future = relationDao.deleteRelationAsync(tenantId, relation);
        future.addListener(() -> handleEvictEvent(EntityRelationEvent.from(relation)), MoreExecutors.directExecutor());
        return future;
    }

    @Override
    public boolean deleteRelation(TenantId tenantId, EntityId from, EntityId to, String relationType, RelationTypeGroup typeGroup) {
        log.trace("Executing deleteRelation [{}][{}][{}][{}]", from, to, relationType, typeGroup);
        validate(from, to, relationType, typeGroup);
        var result = relationDao.deleteRelation(tenantId, from, to, relationType, typeGroup);
        //TODO: evict cache only if the relation was deleted. Note: relationDao.deleteRelation requires improvement.
        publishEvictEvent(new EntityRelationEvent(from, to, relationType, typeGroup));
        return result;
    }

    @Override
    public ListenableFuture<Boolean> deleteRelationAsync(TenantId tenantId, EntityId from, EntityId to, String relationType, RelationTypeGroup typeGroup) {
        log.trace("Executing deleteRelationAsync [{}][{}][{}][{}]", from, to, relationType, typeGroup);
        validate(from, to, relationType, typeGroup);
        var future = relationDao.deleteRelationAsync(tenantId, from, to, relationType, typeGroup);
        EntityRelationEvent event = new EntityRelationEvent(from, to, relationType, typeGroup);
        future.addListener(() -> handleEvictEvent(event), MoreExecutors.directExecutor());
        return future;
    }

    @Override
    public void deleteEntityRelations(TenantId tenantId, EntityId entityId) {
        log.trace("Executing deleteEntityRelations [{}]", entityId);
        validate(entityId);
        List<EntityRelation> inboundRelations = new ArrayList<>();
        for (RelationTypeGroup typeGroup : RelationTypeGroup.values()) {
            inboundRelations.addAll(relationDao.findAllByTo(tenantId, entityId, typeGroup));
        }

        List<EntityRelation> outboundRelations = new ArrayList<>();
        for (RelationTypeGroup typeGroup : RelationTypeGroup.values()) {
            outboundRelations.addAll(relationDao.findAllByFrom(tenantId, entityId, typeGroup));
        }

        for (EntityRelation relation : inboundRelations) {
            delete(tenantId, relation, true);
        }

        for (EntityRelation relation : outboundRelations) {
            delete(tenantId, relation, false);
        }

        relationDao.deleteOutboundRelations(tenantId, entityId);

    }

    @Override
    public ListenableFuture<Void> deleteEntityRelationsAsync(TenantId tenantId, EntityId entityId) {
        log.trace("Executing deleteEntityRelationsAsync [{}]", entityId);
        validate(entityId);
        List<ListenableFuture<List<EntityRelation>>> inboundRelationsList = new ArrayList<>();
        for (RelationTypeGroup typeGroup : RelationTypeGroup.values()) {
            inboundRelationsList.add(executor.submit(() -> relationDao.findAllByTo(tenantId, entityId, typeGroup)));
        }

        ListenableFuture<List<List<EntityRelation>>> inboundRelations = Futures.allAsList(inboundRelationsList);

        List<ListenableFuture<List<EntityRelation>>> outboundRelationsList = new ArrayList<>();
        for (RelationTypeGroup typeGroup : RelationTypeGroup.values()) {
            outboundRelationsList.add(executor.submit(() -> relationDao.findAllByFrom(tenantId, entityId, typeGroup)));
        }

        ListenableFuture<List<List<EntityRelation>>> outboundRelations = Futures.allAsList(outboundRelationsList);

        ListenableFuture<List<Boolean>> inboundDeletions = Futures.transformAsync(inboundRelations,
                relations -> {
                    List<ListenableFuture<Boolean>> results = deleteRelationGroupsAsync(tenantId, relations, true);
                    return Futures.allAsList(results);
                }, MoreExecutors.directExecutor());

        ListenableFuture<List<Boolean>> outboundDeletions = Futures.transformAsync(outboundRelations,
                relations -> {
                    List<ListenableFuture<Boolean>> results = deleteRelationGroupsAsync(tenantId, relations, false);
                    return Futures.allAsList(results);
                }, MoreExecutors.directExecutor());

        ListenableFuture<List<List<Boolean>>> deletionsFuture = Futures.allAsList(inboundDeletions, outboundDeletions);

        return Futures.transform(Futures.transformAsync(deletionsFuture,
                (deletions) -> relationDao.deleteOutboundRelationsAsync(tenantId, entityId),
                MoreExecutors.directExecutor()),
                result -> null, MoreExecutors.directExecutor());
    }

    private List<ListenableFuture<Boolean>> deleteRelationGroupsAsync(TenantId tenantId, List<List<EntityRelation>> relations, boolean deleteFromDb) {
        List<ListenableFuture<Boolean>> results = new ArrayList<>();
        for (List<EntityRelation> relationList : relations) {
            relationList.forEach(relation -> results.add(deleteAsync(tenantId, relation, deleteFromDb)));
        }
        return results;
    }

    private ListenableFuture<Boolean> deleteAsync(TenantId tenantId, EntityRelation relation, boolean deleteFromDb) {
        if (deleteFromDb) {
            return Futures.transform(relationDao.deleteRelationAsync(tenantId, relation),
                    bool -> {
                        handleEvictEvent(EntityRelationEvent.from(relation));
                        return bool;
                    }, MoreExecutors.directExecutor());
        } else {
            handleEvictEvent(EntityRelationEvent.from(relation));
            return Futures.immediateFuture(false);
        }
    }

    boolean delete(TenantId tenantId, EntityRelation relation, boolean deleteFromDb) {
        eventPublisher.publishEvent(EntityRelationEvent.from(relation));
        if (deleteFromDb) {
            try {
                return relationDao.deleteRelation(tenantId, relation);
            } catch (ConcurrencyFailureException e) {
                log.debug("Concurrency exception while deleting relations [{}]", relation, e);
            }
        }
        return false;
    }

    @Override
    public List<EntityRelation> findByFrom(TenantId tenantId, EntityId from, RelationTypeGroup typeGroup) {
        validate(from);
        validateTypeGroup(typeGroup);
        RelationCacheKey cacheKey = RelationCacheKey.builder().from(from).typeGroup(typeGroup).direction(EntitySearchDirection.FROM).build();
        return cache.getAndPutInTransaction(cacheKey,
                () -> relationDao.findAllByFrom(tenantId, from, typeGroup),
                RelationCacheValue::getRelations,
                relations -> RelationCacheValue.builder().relations(relations).build(), false);
    }

    @Override
    public ListenableFuture<List<EntityRelation>> findByFromAsync(TenantId tenantId, EntityId from, RelationTypeGroup typeGroup) {
        log.trace("Executing findByFrom [{}][{}]", from, typeGroup);
        validate(from);
        validateTypeGroup(typeGroup);

        var cacheValue = cache.get(RelationCacheKey.builder().from(from).typeGroup(typeGroup).direction(EntitySearchDirection.FROM).build());

        if (cacheValue != null && cacheValue.get() != null) {
            return Futures.immediateFuture(cacheValue.get().getRelations());
        } else {
            //Disabled cache put for the async requests due to limitations of the cache implementation (Redis lib does not support thread-safe transactions)
            return executor.submit(() -> findByFrom(tenantId, from, typeGroup));
        }
    }

    @Override
    public ListenableFuture<List<EntityRelationInfo>> findInfoByFrom(TenantId tenantId, EntityId from, RelationTypeGroup typeGroup) {
        log.trace("Executing findInfoByFrom [{}][{}]", from, typeGroup);
        validate(from);
        validateTypeGroup(typeGroup);
        ListenableFuture<List<EntityRelation>> relations = executor.submit(() -> relationDao.findAllByFrom(tenantId, from, typeGroup));
        return Futures.transformAsync(relations,
                relations1 -> {
                    List<ListenableFuture<EntityRelationInfo>> futures = new ArrayList<>();
                    relations1.forEach(relation ->
                            futures.add(fetchRelationInfoAsync(tenantId, relation,
                                    EntityRelation::getTo,
                                    EntityRelationInfo::setToName))
                    );
                    return Futures.successfulAsList(futures);
                }, MoreExecutors.directExecutor());
    }

    @Override
    public List<EntityRelation> findByFromAndType(TenantId tenantId, EntityId from, String relationType, RelationTypeGroup typeGroup) {
        RelationCacheKey cacheKey = RelationCacheKey.builder().from(from).type(relationType).typeGroup(typeGroup).direction(EntitySearchDirection.FROM).build();
        return cache.getAndPutInTransaction(cacheKey,
                () -> relationDao.findAllByFromAndType(tenantId, from, relationType, typeGroup),
                RelationCacheValue::getRelations,
                relations -> RelationCacheValue.builder().relations(relations).build(), false);
    }

    @Override
    public ListenableFuture<List<EntityRelation>> findByFromAndTypeAsync(TenantId tenantId, EntityId from, String relationType, RelationTypeGroup typeGroup) {
        log.trace("Executing findByFromAndType [{}][{}][{}]", from, relationType, typeGroup);
        validate(from);
        validateType(relationType);
        validateTypeGroup(typeGroup);
        return executor.submit(() -> findByFromAndType(tenantId, from, relationType, typeGroup));
    }

    @Override
    public List<EntityRelation> findByTo(TenantId tenantId, EntityId to, RelationTypeGroup typeGroup) {
        validate(to);
        validateTypeGroup(typeGroup);
        RelationCacheKey cacheKey = RelationCacheKey.builder().to(to).typeGroup(typeGroup).direction(EntitySearchDirection.TO).build();
        return cache.getAndPutInTransaction(cacheKey,
                () -> relationDao.findAllByTo(tenantId, to, typeGroup),
                RelationCacheValue::getRelations,
                relations -> RelationCacheValue.builder().relations(relations).build(), false);

    }

    @Override
    public ListenableFuture<List<EntityRelation>> findByToAsync(TenantId tenantId, EntityId to, RelationTypeGroup typeGroup) {
        log.trace("Executing findByToAsync [{}][{}]", to, typeGroup);
        validate(to);
        validateTypeGroup(typeGroup);
        return executor.submit(() -> findByTo(tenantId, to, typeGroup));
    }

    @Override
    public ListenableFuture<List<EntityRelationInfo>> findInfoByTo(TenantId tenantId, EntityId to, RelationTypeGroup typeGroup) {
        log.trace("Executing findInfoByTo [{}][{}]", to, typeGroup);
        validate(to);
        validateTypeGroup(typeGroup);
        ListenableFuture<List<EntityRelation>> relations = findByToAsync(tenantId, to, typeGroup);
        return Futures.transformAsync(relations,
                relations1 -> {
                    List<ListenableFuture<EntityRelationInfo>> futures = new ArrayList<>();
                    relations1.forEach(relation ->
                            futures.add(fetchRelationInfoAsync(tenantId, relation,
                                    EntityRelation::getFrom,
                                    EntityRelationInfo::setFromName))
                    );
                    return Futures.successfulAsList(futures);
                }, MoreExecutors.directExecutor());
    }

    private ListenableFuture<EntityRelationInfo> fetchRelationInfoAsync(TenantId tenantId, EntityRelation relation,
                                                                        Function<EntityRelation, EntityId> entityIdGetter,
                                                                        BiConsumer<EntityRelationInfo, String> entityNameSetter) {
        ListenableFuture<String> entityName = entityService.fetchEntityNameAsync(tenantId, entityIdGetter.apply(relation));
        return Futures.transform(entityName, entityName1 -> {
            EntityRelationInfo entityRelationInfo1 = new EntityRelationInfo(relation);
            entityNameSetter.accept(entityRelationInfo1, entityName1);
            return entityRelationInfo1;
        }, MoreExecutors.directExecutor());
    }

    @Override
    public List<EntityRelation> findByToAndType(TenantId tenantId, EntityId to, String relationType, RelationTypeGroup typeGroup) {
        log.trace("Executing findByToAndType [{}][{}][{}]", to, relationType, typeGroup);
        validate(to);
        validateType(relationType);
        validateTypeGroup(typeGroup);
        RelationCacheKey cacheKey = RelationCacheKey.builder().to(to).type(relationType).typeGroup(typeGroup).direction(EntitySearchDirection.TO).build();
        return cache.getAndPutInTransaction(cacheKey,
                () -> relationDao.findAllByToAndType(tenantId, to, relationType, typeGroup),
                RelationCacheValue::getRelations,
                relations -> RelationCacheValue.builder().relations(relations).build(), false);

    }

    @Override
    public ListenableFuture<List<EntityRelation>> findByToAndTypeAsync(TenantId tenantId, EntityId to, String relationType, RelationTypeGroup typeGroup) {
        log.trace("Executing findByToAndTypeAsync [{}][{}][{}]", to, relationType, typeGroup);
        validate(to);
        validateType(relationType);
        validateTypeGroup(typeGroup);
        return executor.submit(() -> findByToAndType(tenantId, to, relationType, typeGroup));
    }

    @Override
    public ListenableFuture<List<EntityRelation>> findByQuery(TenantId tenantId, EntityRelationsQuery query) {
        //boolean fetchLastLevelOnly = true;
        log.trace("Executing findByQuery [{}]", query);
        RelationsSearchParameters params = query.getParameters();
        final List<RelationEntityTypeFilter> filters = query.getFilters();
        if (filters == null || filters.isEmpty()) {
            log.debug("Filters are not set [{}]", query);
        }

        int maxLvl = params.getMaxLevel() > 0 ? params.getMaxLevel() : Integer.MAX_VALUE;

        try {
            ListenableFuture<Set<EntityRelation>> relationSet = findRelationsRecursively(tenantId, params.getEntityId(), params.getDirection(), params.getRelationTypeGroup(), maxLvl, params.isFetchLastLevelOnly(), new ConcurrentHashMap<>());
            return Futures.transform(relationSet, input -> {
                List<EntityRelation> relations = new ArrayList<>();
                if (filters == null || filters.isEmpty()) {
                    relations.addAll(input);
                    return relations;
                }
                for (EntityRelation relation : input) {
                    if (matchFilters(filters, relation, params.getDirection())) {
                        relations.add(relation);
                    }
                }
                return relations;
            }, MoreExecutors.directExecutor());
        } catch (Exception e) {
            log.warn("Failed to query relations: [{}]", query, e);
            throw new RuntimeException(e);
        }
    }

    @Override
    public ListenableFuture<List<EntityRelationInfo>> findInfoByQuery(TenantId tenantId, EntityRelationsQuery query) {
        log.trace("Executing findInfoByQuery [{}]", query);
        ListenableFuture<List<EntityRelation>> relations = findByQuery(tenantId, query);
        EntitySearchDirection direction = query.getParameters().getDirection();
        return Futures.transformAsync(relations,
                relations1 -> {
                    List<ListenableFuture<EntityRelationInfo>> futures = new ArrayList<>();
                    relations1.forEach(relation ->
                            futures.add(fetchRelationInfoAsync(tenantId, relation,
                                    relation2 -> direction == EntitySearchDirection.FROM ? relation2.getTo() : relation2.getFrom(),
                                    (EntityRelationInfo relationInfo, String entityName) -> {
                                        if (direction == EntitySearchDirection.FROM) {
                                            relationInfo.setToName(entityName);
                                        } else {
                                            relationInfo.setFromName(entityName);
                                        }
                                    }))
                    );
                    return Futures.successfulAsList(futures);
                }, MoreExecutors.directExecutor());
    }

    @Override
<<<<<<< HEAD
    public List<EntityRelation> removeRelations(TenantId tenantId, EntityId entityId) {
        Cache cache = cacheManager.getCache(RELATIONS_CACHE);
=======
    public void removeRelations(TenantId tenantId, EntityId entityId) {
        log.trace("removeRelations {}", entityId);
>>>>>>> ba634ada

        List<EntityRelation> relations = new ArrayList<>();
        for (RelationTypeGroup relationTypeGroup : RelationTypeGroup.values()) {
            relations.addAll(findByFrom(tenantId, entityId, relationTypeGroup));
            relations.addAll(findByTo(tenantId, entityId, relationTypeGroup));
        }

        List<EntityRelation> result = new ArrayList<>();
        for (EntityRelation relation : relations) {
<<<<<<< HEAD
            boolean deleted = deleteRelation(tenantId, relation);
            if (deleted) {
                cacheEviction(relation, cache);
                result.add(relation);
            }
=======
            deleteRelation(tenantId, relation);
>>>>>>> ba634ada
        }
        return result;
    }

    @Override
    public List<EntityRelation> findRuleNodeToRuleChainRelations(TenantId tenantId, RuleChainType ruleChainType, int limit) {
        log.trace("Executing findRuleNodeToRuleChainRelations, tenantId [{}], ruleChainType {} and limit {}", tenantId, ruleChainType, limit);
        validateId(tenantId, "Invalid tenant id: " + tenantId);
        return relationDao.findRuleNodeToRuleChainRelations(ruleChainType, limit);
    }

    protected void validate(EntityRelation relation) {
        if (relation == null) {
            throw new DataValidationException("Relation type should be specified!");
        }
        ConstraintValidator.validateFields(relation);
        validate(relation.getFrom(), relation.getTo(), relation.getType(), relation.getTypeGroup());
    }

    protected void validate(EntityId from, EntityId to, String type, RelationTypeGroup typeGroup) {
        validateType(type);
        validateTypeGroup(typeGroup);
        if (from == null) {
            throw new DataValidationException("Relation should contain from entity!");
        }
        if (to == null) {
            throw new DataValidationException("Relation should contain to entity!");
        }
    }

    private void validateType(String type) {
        if (StringUtils.isEmpty(type)) {
            throw new DataValidationException("Relation type should be specified!");
        }
    }

    private void validateTypeGroup(RelationTypeGroup typeGroup) {
        if (typeGroup == null) {
            throw new DataValidationException("Relation type group should be specified!");
        }
    }

    protected void validate(EntityId entity) {
        if (entity == null) {
            throw new DataValidationException("Entity should be specified!");
        }
    }

    private boolean matchFilters(List<RelationEntityTypeFilter> filters, EntityRelation relation, EntitySearchDirection direction) {
        for (RelationEntityTypeFilter filter : filters) {
            if (match(filter, relation, direction)) {
                return true;
            }
        }
        return false;
    }

    private boolean match(RelationEntityTypeFilter filter, EntityRelation relation, EntitySearchDirection direction) {
        if (StringUtils.isEmpty(filter.getRelationType()) || filter.getRelationType().equals(relation.getType())) {
            if (filter.getEntityTypes() == null || filter.getEntityTypes().isEmpty()) {
                return true;
            } else {
                EntityId entityId = direction == EntitySearchDirection.FROM ? relation.getTo() : relation.getFrom();
                return filter.getEntityTypes().contains(entityId.getEntityType());
            }
        } else {
            return false;
        }
    }

    private ListenableFuture<Set<EntityRelation>> findRelationsRecursively(final TenantId tenantId, final EntityId rootId, final EntitySearchDirection direction,
                                                                           RelationTypeGroup relationTypeGroup, int lvl, boolean fetchLastLevelOnly,
                                                                           final ConcurrentHashMap<EntityId, Boolean> uniqueMap) throws Exception {
        if (lvl == 0) {
            return Futures.immediateFuture(Collections.emptySet());
        }
        lvl--;
        //TODO: try to remove this blocking operation
        Set<EntityRelation> children = new HashSet<>(findRelations(tenantId, rootId, direction, relationTypeGroup).get());
        Set<EntityId> childrenIds = new HashSet<>();
        for (EntityRelation childRelation : children) {
            log.trace("Found Relation: {}", childRelation);
            EntityId childId;
            if (direction == EntitySearchDirection.FROM) {
                childId = childRelation.getTo();
            } else {
                childId = childRelation.getFrom();
            }
            if (uniqueMap.putIfAbsent(childId, Boolean.TRUE) == null) {
                log.trace("Adding Relation: {}", childId);
                if (childrenIds.add(childId)) {
                    log.trace("Added Relation: {}", childId);
                }
            }
        }
        List<ListenableFuture<Set<EntityRelation>>> futures = new ArrayList<>();
        for (EntityId entityId : childrenIds) {
            futures.add(findRelationsRecursively(tenantId, entityId, direction, relationTypeGroup, lvl, fetchLastLevelOnly, uniqueMap));
        }
        //TODO: try to remove this blocking operation
        List<Set<EntityRelation>> relations = Futures.successfulAsList(futures).get();
        if (fetchLastLevelOnly && lvl > 0) {
            children.clear();
        }
        relations.forEach(r -> r.forEach(children::add));
        return Futures.immediateFuture(children);
    }

    private ListenableFuture<List<EntityRelation>> findRelations(final TenantId tenantId, final EntityId rootId, final EntitySearchDirection direction, RelationTypeGroup relationTypeGroup) {
        ListenableFuture<List<EntityRelation>> relations;
        if (relationTypeGroup == null) {
            relationTypeGroup = RelationTypeGroup.COMMON;
        }
        if (direction == EntitySearchDirection.FROM) {
            relations = findByFromAsync(tenantId, rootId, relationTypeGroup);
        } else {
            relations = findByToAsync(tenantId, rootId, relationTypeGroup);
        }
        return relations;
    }

    private void publishEvictEvent(EntityRelationEvent event) {
        if (TransactionSynchronizationManager.isActualTransactionActive()) {
            eventPublisher.publishEvent(event);
        } else {
            handleEvictEvent(event);
        }
    }

}<|MERGE_RESOLUTION|>--- conflicted
+++ resolved
@@ -456,13 +456,8 @@
     }
 
     @Override
-<<<<<<< HEAD
     public List<EntityRelation> removeRelations(TenantId tenantId, EntityId entityId) {
-        Cache cache = cacheManager.getCache(RELATIONS_CACHE);
-=======
-    public void removeRelations(TenantId tenantId, EntityId entityId) {
         log.trace("removeRelations {}", entityId);
->>>>>>> ba634ada
 
         List<EntityRelation> relations = new ArrayList<>();
         for (RelationTypeGroup relationTypeGroup : RelationTypeGroup.values()) {
@@ -472,15 +467,10 @@
 
         List<EntityRelation> result = new ArrayList<>();
         for (EntityRelation relation : relations) {
-<<<<<<< HEAD
             boolean deleted = deleteRelation(tenantId, relation);
             if (deleted) {
-                cacheEviction(relation, cache);
                 result.add(relation);
             }
-=======
-            deleteRelation(tenantId, relation);
->>>>>>> ba634ada
         }
         return result;
     }
