--- conflicted
+++ resolved
@@ -48,14 +48,7 @@
 import java.time.ZoneOffset;
 import java.time.ZonedDateTime;
 import java.time.format.DateTimeFormatter;
-<<<<<<< HEAD
-import java.util.ArrayList;
-import java.util.List;
-import java.util.Optional;
-import java.util.Set;
-=======
 import java.util.*;
->>>>>>> 52e1bef1
 import java.util.concurrent.CompletableFuture;
 import java.util.concurrent.ConcurrentHashMap;
 import java.util.concurrent.ConcurrentMap;
@@ -308,17 +301,6 @@
     }
 
     private PsqlPartition toPartition(long ts) {
-<<<<<<< HEAD
-        if (tsFormat.getTruncateUnit().equals(SqlTsPartitionDate.INDEFINITE.getTruncateUnit())) {
-            return new PsqlPartition(toMills(EPOCH_START), Long.MAX_VALUE, tsFormat.getPattern());
-        } else {
-            LocalDateTime time = LocalDateTime.ofInstant(Instant.ofEpochMilli(ts), ZoneOffset.UTC);
-            LocalDateTime localDateTimeStart = tsFormat.trancateTo(time);
-            LocalDateTime localDateTimeEnd = tsFormat.plusTo(localDateTimeStart);
-            ZonedDateTime zonedDateTime = localDateTimeStart.atZone(ZoneOffset.UTC);
-            String partitionDate = zonedDateTime.format(DateTimeFormatter.ofPattern(tsFormat.getPattern()));
-            return new PsqlPartition(toMills(localDateTimeStart), toMills(localDateTimeEnd), partitionDate);
-=======
         if (tsFormat.equals(SqlTsPartitionDate.INDEFINITE)) {
             return indefinitePartition;
         } else {
@@ -337,7 +319,6 @@
                 savePartition(partition);
                 return partition;
             }
->>>>>>> 52e1bef1
         }
     }
 
