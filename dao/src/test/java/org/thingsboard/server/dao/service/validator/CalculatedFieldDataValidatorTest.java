/**
 * Copyright © 2016-2024 The Thingsboard Authors
 *
 * Licensed under the Apache License, Version 2.0 (the "License");
 * you may not use this file except in compliance with the License.
 * You may obtain a copy of the License at
 *
 *     http://www.apache.org/licenses/LICENSE-2.0
 *
 * Unless required by applicable law or agreed to in writing, software
 * distributed under the License is distributed on an "AS IS" BASIS,
 * WITHOUT WARRANTIES OR CONDITIONS OF ANY KIND, either express or implied.
 * See the License for the specific language governing permissions and
 * limitations under the License.
 */
package org.thingsboard.server.dao.service.validator;

import org.junit.jupiter.api.Test;
import org.springframework.boot.test.context.SpringBootTest;
import org.springframework.boot.test.mock.mockito.MockBean;
import org.springframework.boot.test.mock.mockito.SpyBean;
import org.thingsboard.server.common.data.cf.CalculatedField;
import org.thingsboard.server.common.data.cf.CalculatedFieldType;
import org.thingsboard.server.common.data.id.CalculatedFieldId;
import org.thingsboard.server.common.data.id.TenantId;
import org.thingsboard.server.dao.cf.CalculatedFieldDao;
import org.thingsboard.server.dao.exception.DataValidationException;
import org.thingsboard.server.dao.usagerecord.ApiLimitService;
<<<<<<< HEAD
=======
import org.thingsboard.server.dao.usagerecord.DefaultApiLimitService;
>>>>>>> c7d8e6e7

import java.util.UUID;

import static org.assertj.core.api.Assertions.assertThatThrownBy;
import static org.mockito.BDDMockito.given;

@SpringBootTest(classes = CalculatedFieldDataValidator.class)
public class CalculatedFieldDataValidatorTest {

    private final TenantId TENANT_ID = TenantId.fromUUID(UUID.fromString("7b5229e9-166e-41a9-a257-3b1dafad1b04"));
    private final CalculatedFieldId CALCULATED_FIELD_ID = new CalculatedFieldId(UUID.fromString("060fbe45-fbb2-4549-abf3-f72a6be3cb9f"));

    @MockBean
    private CalculatedFieldDao calculatedFieldDao;
    @MockBean
<<<<<<< HEAD
    private ApiLimitService apiLimitService;
=======
    private DefaultApiLimitService apiLimitService;
>>>>>>> c7d8e6e7
    @SpyBean
    private CalculatedFieldDataValidator validator;

    @Test
    public void testUpdateNonExistingCalculatedField() {
        CalculatedField calculatedField = new CalculatedField(CALCULATED_FIELD_ID);
        calculatedField.setType(CalculatedFieldType.SIMPLE);
        calculatedField.setName("Test");

        given(calculatedFieldDao.findById(TENANT_ID, CALCULATED_FIELD_ID.getId())).willReturn(null);

        assertThatThrownBy(() -> validator.validateUpdate(TENANT_ID, calculatedField))
                .isInstanceOf(DataValidationException.class)
                .hasMessage("Can't update non existing calculated field!");
    }

}<|MERGE_RESOLUTION|>--- conflicted
+++ resolved
@@ -25,11 +25,7 @@
 import org.thingsboard.server.common.data.id.TenantId;
 import org.thingsboard.server.dao.cf.CalculatedFieldDao;
 import org.thingsboard.server.dao.exception.DataValidationException;
-import org.thingsboard.server.dao.usagerecord.ApiLimitService;
-<<<<<<< HEAD
-=======
 import org.thingsboard.server.dao.usagerecord.DefaultApiLimitService;
->>>>>>> c7d8e6e7
 
 import java.util.UUID;
 
@@ -45,11 +41,7 @@
     @MockBean
     private CalculatedFieldDao calculatedFieldDao;
     @MockBean
-<<<<<<< HEAD
-    private ApiLimitService apiLimitService;
-=======
     private DefaultApiLimitService apiLimitService;
->>>>>>> c7d8e6e7
     @SpyBean
     private CalculatedFieldDataValidator validator;
 
