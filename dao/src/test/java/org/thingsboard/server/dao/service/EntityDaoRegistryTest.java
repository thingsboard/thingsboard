/**
 * Copyright © 2016-2024 The Thingsboard Authors
 *
 * Licensed under the Apache License, Version 2.0 (the "License");
 * you may not use this file except in compliance with the License.
 * You may obtain a copy of the License at
 *
 *     http://www.apache.org/licenses/LICENSE-2.0
 *
 * Unless required by applicable law or agreed to in writing, software
 * distributed under the License is distributed on an "AS IS" BASIS,
 * WITHOUT WARRANTIES OR CONDITIONS OF ANY KIND, either express or implied.
 * See the License for the specific language governing permissions and
 * limitations under the License.
 */
package org.thingsboard.server.dao.service;

import lombok.extern.slf4j.Slf4j;
import org.apache.commons.lang3.exception.ExceptionUtils;
import org.junit.Test;
import org.springframework.beans.factory.annotation.Autowired;
import org.springframework.data.jpa.repository.JpaRepository;
import org.thingsboard.server.common.data.EntityType;
import org.thingsboard.server.common.data.ObjectType;
import org.thingsboard.server.common.data.id.TenantId;
import org.thingsboard.server.common.data.page.PageLink;
import org.thingsboard.server.dao.Dao;
import org.thingsboard.server.dao.ObjectDao;
import org.thingsboard.server.dao.TenantEntityDao;
import org.thingsboard.server.dao.entity.EntityDaoRegistry;

<<<<<<< HEAD
import java.util.EnumSet;
import java.util.Set;
=======
import java.util.List;
>>>>>>> 9b9988a4
import java.util.UUID;

import static org.assertj.core.api.Assertions.assertThat;
import static org.assertj.core.api.Assertions.fail;
import static org.junit.jupiter.api.Assertions.assertDoesNotThrow;
import static org.thingsboard.server.common.data.ObjectType.ATTRIBUTE_KV;
import static org.thingsboard.server.common.data.ObjectType.AUDIT_LOG;
import static org.thingsboard.server.common.data.ObjectType.EVENT;
import static org.thingsboard.server.common.data.ObjectType.LATEST_TS_KV;
import static org.thingsboard.server.common.data.ObjectType.RELATION;
import static org.thingsboard.server.common.data.ObjectType.TENANT;

@Slf4j
@DaoSqlTest
public class EntityDaoRegistryTest extends AbstractServiceTest {

    @Autowired
    EntityDaoRegistry entityDaoRegistry;

    @Autowired
    List<JpaRepository<?, ?>> repositories;

    @Test
    public void givenAllEntityTypes_whenGetDao_thenAllPresent() {
        for (EntityType entityType : EntityType.values()) {
            Dao<?> dao = assertDoesNotThrow(() -> entityDaoRegistry.getDao(entityType));
            assertThat(dao).isNotNull();
        }
    }

    @Test
    public void givenAllDaos_whenFindById_thenOk() {
        for (EntityType entityType : EntityType.values()) {
            Dao<?> dao = entityDaoRegistry.getDao(entityType);
            assertDoesNotThrow(() -> {
                dao.findById(TenantId.SYS_TENANT_ID, UUID.randomUUID());
            });
        }
    }

    @Test
    public void givenAllDaos_whenFindIdsByTenantIdAndIdOffset_thenOk() {
        for (EntityType entityType : EntityType.values()) {
            Dao<?> dao = entityDaoRegistry.getDao(entityType);
            try {
                dao.findIdsByTenantIdAndIdOffset(TenantId.SYS_TENANT_ID, null, 10);
                dao.findIdsByTenantIdAndIdOffset(TenantId.SYS_TENANT_ID, UUID.randomUUID(), 10);
            } catch (Exception e) {
                String error = ExceptionUtils.getRootCauseMessage(e);
                if (error.contains("tenant_id")) {
                    log.debug("[{}] Ignoring not found tenant_id column", entityType);
                } else {
                    fail("findIdsByTenantIdAndIdOffset for " + entityType + " dao threw error: " + error);
                }
            }
        }
    }

<<<<<<< HEAD
    @Test
    public void givenAllTenantEntityDaos_whenFindAllByTenantId_thenOk() {
        Set<ObjectType> ignored = EnumSet.of(TENANT, RELATION, EVENT, ATTRIBUTE_KV, LATEST_TS_KV, AUDIT_LOG);
        for (ObjectType type : ObjectType.values()) {
            if (ignored.contains(type)) {
                continue;
            }

            TenantEntityDao<?> dao = assertDoesNotThrow(() -> entityDaoRegistry.getTenantEntityDao(type));
            assertDoesNotThrow(() -> {
                dao.findAllByTenantId(tenantId, new PageLink(100));
            });
        }
    }

    @Test
    public void givenAllObjectTypes_whenGetDao_thenPresent() {
        for (ObjectType type : ObjectType.values()) {
            ObjectDao<?> dao = assertDoesNotThrow(() -> entityDaoRegistry.getObjectDao(type));
            assertThat(dao).isNotNull();
=======
    /*
     * Verifying that all the repositories are successfully bootstrapped, when using Lazy Jpa bootstrap mode
     * */
    @Test
    public void testJpaRepositories() {
        for (var repository : repositories) {
            repository.count();
>>>>>>> 9b9988a4
        }
    }

}<|MERGE_RESOLUTION|>--- conflicted
+++ resolved
@@ -29,12 +29,9 @@
 import org.thingsboard.server.dao.TenantEntityDao;
 import org.thingsboard.server.dao.entity.EntityDaoRegistry;
 
-<<<<<<< HEAD
 import java.util.EnumSet;
+import java.util.List;
 import java.util.Set;
-=======
-import java.util.List;
->>>>>>> 9b9988a4
 import java.util.UUID;
 
 import static org.assertj.core.api.Assertions.assertThat;
@@ -93,7 +90,16 @@
         }
     }
 
-<<<<<<< HEAD
+    /*
+     * Verifying that all the repositories are successfully bootstrapped, when using Lazy Jpa bootstrap mode
+     * */
+    @Test
+    public void testJpaRepositories() {
+        for (var repository : repositories) {
+            repository.count();
+        }
+    }
+
     @Test
     public void givenAllTenantEntityDaos_whenFindAllByTenantId_thenOk() {
         Set<ObjectType> ignored = EnumSet.of(TENANT, RELATION, EVENT, ATTRIBUTE_KV, LATEST_TS_KV, AUDIT_LOG);
@@ -114,15 +120,6 @@
         for (ObjectType type : ObjectType.values()) {
             ObjectDao<?> dao = assertDoesNotThrow(() -> entityDaoRegistry.getObjectDao(type));
             assertThat(dao).isNotNull();
-=======
-    /*
-     * Verifying that all the repositories are successfully bootstrapped, when using Lazy Jpa bootstrap mode
-     * */
-    @Test
-    public void testJpaRepositories() {
-        for (var repository : repositories) {
-            repository.count();
->>>>>>> 9b9988a4
         }
     }
 
