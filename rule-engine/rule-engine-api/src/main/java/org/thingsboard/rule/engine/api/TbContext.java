/**
 * Copyright © 2016-2022 The Thingsboard Authors
 *
 * Licensed under the Apache License, Version 2.0 (the "License");
 * you may not use this file except in compliance with the License.
 * You may obtain a copy of the License at
 *
 *     http://www.apache.org/licenses/LICENSE-2.0
 *
 * Unless required by applicable law or agreed to in writing, software
 * distributed under the License is distributed on an "AS IS" BASIS,
 * WITHOUT WARRANTIES OR CONDITIONS OF ANY KIND, either express or implied.
 * See the License for the specific language governing permissions and
 * limitations under the License.
 */
package org.thingsboard.rule.engine.api;

import io.netty.channel.EventLoopGroup;
import org.thingsboard.common.util.ListeningExecutor;
import org.thingsboard.rule.engine.api.sms.SmsSenderFactory;
import org.thingsboard.server.cluster.TbClusterService;
import org.thingsboard.server.common.data.Customer;
import org.thingsboard.server.common.data.Device;
import org.thingsboard.server.common.data.DeviceProfile;
import org.thingsboard.server.common.data.TenantProfile;
import org.thingsboard.server.common.data.alarm.Alarm;
import org.thingsboard.server.common.data.asset.Asset;
import org.thingsboard.server.common.data.asset.AssetProfile;
import org.thingsboard.server.common.data.id.AssetId;
import org.thingsboard.server.common.data.id.CustomerId;
import org.thingsboard.server.common.data.id.DeviceId;
import org.thingsboard.server.common.data.id.EdgeId;
import org.thingsboard.server.common.data.id.EntityId;
import org.thingsboard.server.common.data.id.RuleChainId;
import org.thingsboard.server.common.data.id.RuleNodeId;
import org.thingsboard.server.common.data.id.TenantId;
import org.thingsboard.server.common.data.kv.AttributeKvEntry;
import org.thingsboard.server.common.data.page.PageData;
import org.thingsboard.server.common.data.page.PageLink;
import org.thingsboard.server.common.data.rule.RuleNode;
import org.thingsboard.server.common.data.rule.RuleNodeState;
import org.thingsboard.server.common.data.script.ScriptLanguage;
import org.thingsboard.server.common.msg.TbMsg;
import org.thingsboard.server.common.msg.TbMsgMetaData;
import org.thingsboard.server.dao.asset.AssetService;
import org.thingsboard.server.dao.attributes.AttributesService;
import org.thingsboard.server.dao.cassandra.CassandraCluster;
import org.thingsboard.server.dao.customer.CustomerService;
import org.thingsboard.server.dao.dashboard.DashboardService;
import org.thingsboard.server.dao.device.DeviceCredentialsService;
import org.thingsboard.server.dao.device.DeviceService;
import org.thingsboard.server.dao.edge.EdgeEventService;
import org.thingsboard.server.dao.edge.EdgeService;
import org.thingsboard.server.dao.entityview.EntityViewService;
import org.thingsboard.server.dao.nosql.CassandraStatementTask;
import org.thingsboard.server.dao.nosql.TbResultSetFuture;
import org.thingsboard.server.dao.ota.OtaPackageService;
import org.thingsboard.server.dao.queue.QueueService;
import org.thingsboard.server.dao.relation.RelationService;
import org.thingsboard.server.dao.resource.ResourceService;
import org.thingsboard.server.dao.rule.RuleChainService;
import org.thingsboard.server.dao.tenant.TenantService;
import org.thingsboard.server.dao.timeseries.TimeseriesService;
import org.thingsboard.server.dao.user.UserService;

import java.util.List;
import java.util.Set;
import java.util.function.BiConsumer;
import java.util.function.Consumer;

/**
 * Created by ashvayka on 13.01.18.
 */
public interface TbContext {

    /*
     *
     *  METHODS TO CONTROL THE MESSAGE FLOW
     *
     */

    /**
     * Indicates that message was successfully processed by the rule node.
     * Sends message to all Rule Nodes in the Rule Chain
     * that are connected to the current Rule Node using "Success" relationType.
     *
     * @param msg
     */
    void tellSuccess(TbMsg msg);

    /**
     * Sends message to all Rule Nodes in the Rule Chain
     * that are connected to the current Rule Node using specified relationType.
     *
     * @param msg
     * @param relationType
     */
    void tellNext(TbMsg msg, String relationType);

    /**
     * Sends message to all Rule Nodes in the Rule Chain
     * that are connected to the current Rule Node using one of specified relationTypes.
     *
     * @param msg
     * @param relationTypes
     */
    void tellNext(TbMsg msg, Set<String> relationTypes);

    /**
     * Sends message to the current Rule Node with specified delay in milliseconds.
     * Note: this message is not queued and may be lost in case of a server restart.
     *
     * @param msg
     */
    void tellSelf(TbMsg msg, long delayMs);

    /**
     * Notifies Rule Engine about failure to process current message.
     *
     * @param msg - message
     * @param th  - exception
     */
    void tellFailure(TbMsg msg, Throwable th);

    /**
     * Puts new message to queue for processing by the Root Rule Chain
     *
     * @param msg - message
     */
    void enqueue(TbMsg msg, Runnable onSuccess, Consumer<Throwable> onFailure);

    /**
     * Sends message to the nested rule chain.
     * Fails processing of the message if the nested rule chain is not found.
     *
     * @param msg - the message
     * @param ruleChainId - the id of a nested rule chain
     */
    void input(TbMsg msg, RuleChainId ruleChainId);

    /**
     * Sends message to the caller rule chain.
     * Acknowledge the message if no caller rule chain is present in processing stack
     *
     * @param msg - the message
     * @param relationType - the relation type that will be used to route messages in the caller rule chain
     */
    void output(TbMsg msg, String relationType);

    /**
     * Puts new message to custom queue for processing
     *
     * @param msg - message
     */
    void enqueue(TbMsg msg, String queueName, Runnable onSuccess, Consumer<Throwable> onFailure);

    void enqueueForTellFailure(TbMsg msg, String failureMessage);

    void enqueueForTellNext(TbMsg msg, String relationType);

    void enqueueForTellNext(TbMsg msg, Set<String> relationTypes);

    void enqueueForTellNext(TbMsg msg, String relationType, Runnable onSuccess, Consumer<Throwable> onFailure);

    void enqueueForTellNext(TbMsg msg, Set<String> relationTypes, Runnable onSuccess, Consumer<Throwable> onFailure);

    void enqueueForTellNext(TbMsg msg, String queueName, String relationType, Runnable onSuccess, Consumer<Throwable> onFailure);

    void enqueueForTellNext(TbMsg msg, String queueName, Set<String> relationTypes, Runnable onSuccess, Consumer<Throwable> onFailure);

    void ack(TbMsg tbMsg);

    TbMsg newMsg(String queueName, String type, EntityId originator, TbMsgMetaData metaData, String data);

    TbMsg newMsg(String queueName, String type, EntityId originator, CustomerId customerId, TbMsgMetaData metaData, String data);

    TbMsg transformMsg(TbMsg origMsg, String type, EntityId originator, TbMsgMetaData metaData, String data);

    TbMsg customerCreatedMsg(Customer customer, RuleNodeId ruleNodeId);

    TbMsg deviceCreatedMsg(Device device, RuleNodeId ruleNodeId);

    TbMsg assetCreatedMsg(Asset asset, RuleNodeId ruleNodeId);

    // TODO: Does this changes the message?
    TbMsg alarmActionMsg(Alarm alarm, RuleNodeId ruleNodeId, String action);

    TbMsg attributesUpdatedActionMsg(EntityId originator, RuleNodeId ruleNodeId, String scope, List<AttributeKvEntry> attributes);

    TbMsg attributesDeletedActionMsg(EntityId originator, RuleNodeId ruleNodeId, String scope, List<String> keys);

    void onEdgeEventUpdate(TenantId tenantId, EdgeId edgeId);

    /*
     *
     *  METHODS TO PROCESS THE MESSAGES
     *
     */

    boolean isLocalEntity(EntityId entityId);

    RuleNodeId getSelfId();

    RuleNode getSelf();

    String getRuleChainName();

    TenantId getTenantId();

    AttributesService getAttributesService();

    CustomerService getCustomerService();

    TenantService getTenantService();

    UserService getUserService();

    AssetService getAssetService();

    DeviceService getDeviceService();

    DeviceCredentialsService getDeviceCredentialsService();

    TbClusterService getClusterService();

    DashboardService getDashboardService();

    RuleEngineAlarmService getAlarmService();

    RuleChainService getRuleChainService();

    RuleEngineRpcService getRpcService();

    RuleEngineTelemetryService getTelemetryService();

    TimeseriesService getTimeseriesService();

    RelationService getRelationService();

    EntityViewService getEntityViewService();

    ResourceService getResourceService();

    OtaPackageService getOtaPackageService();

    RuleEngineDeviceProfileCache getDeviceProfileCache();

    RuleEngineAssetProfileCache getAssetProfileCache();

    EdgeService getEdgeService();

    EdgeEventService getEdgeEventService();

    QueueService getQueueService();

    ListeningExecutor getMailExecutor();

    ListeningExecutor getSmsExecutor();

    ListeningExecutor getDbCallbackExecutor();

    ListeningExecutor getExternalCallExecutor();

    MailService getMailService(boolean isSystem);

    SmsService getSmsService();

    SmsSenderFactory getSmsSenderFactory();

<<<<<<< HEAD
    RuleEngineNotificationService getNotificationService();

=======
    /**
     * Creates JS Script Engine
     * @deprecated
     * <p> Use {@link #createScriptEngine} instead.
     *
     */
    @Deprecated
>>>>>>> ef82c00c
    ScriptEngine createJsScriptEngine(String script, String... argNames);

    ScriptEngine createScriptEngine(ScriptLanguage scriptLang, String script, String... argNames);

    void logJsEvalRequest();

    void logJsEvalResponse();

    void logJsEvalFailure();

    String getServiceId();

    EventLoopGroup getSharedEventLoop();

    CassandraCluster getCassandraCluster();

    TbResultSetFuture submitCassandraReadTask(CassandraStatementTask task);

    TbResultSetFuture submitCassandraWriteTask(CassandraStatementTask task);

    PageData<RuleNodeState> findRuleNodeStates(PageLink pageLink);

    RuleNodeState findRuleNodeStateForEntity(EntityId entityId);

    void removeRuleNodeStateForEntity(EntityId entityId);

    RuleNodeState saveRuleNodeState(RuleNodeState state);

    void clearRuleNodeStates();

    void addTenantProfileListener(Consumer<TenantProfile> listener);

    void addDeviceProfileListeners(Consumer<DeviceProfile> listener, BiConsumer<DeviceId, DeviceProfile> deviceListener);

    void addAssetProfileListeners(Consumer<AssetProfile> listener, BiConsumer<AssetId, AssetProfile> assetListener);

    void removeListeners();

    TenantProfile getTenantProfile();

}<|MERGE_RESOLUTION|>--- conflicted
+++ resolved
@@ -267,10 +267,8 @@
 
     SmsSenderFactory getSmsSenderFactory();
 
-<<<<<<< HEAD
     RuleEngineNotificationService getNotificationService();
 
-=======
     /**
      * Creates JS Script Engine
      * @deprecated
@@ -278,7 +276,6 @@
      *
      */
     @Deprecated
->>>>>>> ef82c00c
     ScriptEngine createJsScriptEngine(String script, String... argNames);
 
     ScriptEngine createScriptEngine(ScriptLanguage scriptLang, String script, String... argNames);
