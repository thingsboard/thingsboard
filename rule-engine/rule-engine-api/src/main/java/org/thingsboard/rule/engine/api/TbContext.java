/**
 * Copyright © 2016-2023 The Thingsboard Authors
 *
 * Licensed under the Apache License, Version 2.0 (the "License");
 * you may not use this file except in compliance with the License.
 * You may obtain a copy of the License at
 *
 *     http://www.apache.org/licenses/LICENSE-2.0
 *
 * Unless required by applicable law or agreed to in writing, software
 * distributed under the License is distributed on an "AS IS" BASIS,
 * WITHOUT WARRANTIES OR CONDITIONS OF ANY KIND, either express or implied.
 * See the License for the specific language governing permissions and
 * limitations under the License.
 */
package org.thingsboard.rule.engine.api;

import io.netty.channel.EventLoopGroup;
import org.thingsboard.common.util.ExecutorProvider;
import org.thingsboard.common.util.ListeningExecutor;
import org.thingsboard.rule.engine.api.slack.SlackService;
import org.thingsboard.rule.engine.api.sms.SmsSenderFactory;
import org.thingsboard.server.cluster.TbClusterService;
import org.thingsboard.server.common.data.Customer;
import org.thingsboard.server.common.data.Device;
import org.thingsboard.server.common.data.DeviceProfile;
import org.thingsboard.server.common.data.TenantProfile;
import org.thingsboard.server.common.data.alarm.Alarm;
import org.thingsboard.server.common.data.asset.Asset;
import org.thingsboard.server.common.data.asset.AssetProfile;
import org.thingsboard.server.common.data.id.AssetId;
import org.thingsboard.server.common.data.id.CustomerId;
import org.thingsboard.server.common.data.id.DeviceId;
import org.thingsboard.server.common.data.id.EdgeId;
import org.thingsboard.server.common.data.id.EntityId;
import org.thingsboard.server.common.data.id.RuleChainId;
import org.thingsboard.server.common.data.id.RuleNodeId;
import org.thingsboard.server.common.data.id.TenantId;
import org.thingsboard.server.common.data.kv.AttributeKvEntry;
import org.thingsboard.server.common.data.msg.TbMsgType;
import org.thingsboard.server.common.data.rule.RuleNode;
import org.thingsboard.server.common.data.script.ScriptLanguage;
import org.thingsboard.server.common.msg.TbMsg;
import org.thingsboard.server.common.msg.TbMsgMetaData;
import org.thingsboard.server.dao.alarm.AlarmCommentService;
import org.thingsboard.server.dao.alarm.rule.AlarmRuleService;
import org.thingsboard.server.dao.asset.AssetProfileService;
import org.thingsboard.server.dao.asset.AssetService;
import org.thingsboard.server.dao.attributes.AttributesService;
import org.thingsboard.server.dao.cassandra.CassandraCluster;
import org.thingsboard.server.dao.customer.CustomerService;
import org.thingsboard.server.dao.dashboard.DashboardService;
import org.thingsboard.server.dao.device.DeviceCredentialsService;
import org.thingsboard.server.dao.device.DeviceProfileService;
import org.thingsboard.server.dao.device.DeviceService;
import org.thingsboard.server.dao.edge.EdgeEventService;
import org.thingsboard.server.dao.edge.EdgeService;
import org.thingsboard.server.dao.entity.EntityService;
import org.thingsboard.server.dao.entityview.EntityViewService;
import org.thingsboard.server.dao.nosql.CassandraStatementTask;
import org.thingsboard.server.dao.nosql.TbResultSetFuture;
import org.thingsboard.server.dao.notification.NotificationRequestService;
import org.thingsboard.server.dao.notification.NotificationRuleService;
import org.thingsboard.server.dao.notification.NotificationTargetService;
import org.thingsboard.server.dao.notification.NotificationTemplateService;
import org.thingsboard.server.dao.ota.OtaPackageService;
import org.thingsboard.server.dao.queue.QueueService;
import org.thingsboard.server.dao.relation.RelationService;
import org.thingsboard.server.dao.resource.ResourceService;
import org.thingsboard.server.dao.rule.RuleChainService;
import org.thingsboard.server.dao.tenant.TenantService;
import org.thingsboard.server.dao.timeseries.TimeseriesService;
import org.thingsboard.server.dao.user.UserService;
import org.thingsboard.server.dao.widget.WidgetTypeService;
import org.thingsboard.server.dao.widget.WidgetsBundleService;

import java.util.List;
import java.util.Set;
import java.util.concurrent.TimeUnit;
import java.util.function.BiConsumer;
import java.util.function.Consumer;

/**
 * Created by ashvayka on 13.01.18.
 */
public interface TbContext {

    /*
     *
     *  METHODS TO CONTROL THE MESSAGE FLOW
     *
     */

    /**
     * Indicates that message was successfully processed by the rule node.
     * Sends message to all Rule Nodes in the Rule Chain
     * that are connected to the current Rule Node using "Success" relationType.
     *
     * @param msg
     */
    void tellSuccess(TbMsg msg);

    /**
     * Sends message to all Rule Nodes in the Rule Chain
     * that are connected to the current Rule Node using specified relationType.
     *
     * @param msg
     * @param relationType
     */
    void tellNext(TbMsg msg, String relationType);

    /**
     * Sends message to all Rule Nodes in the Rule Chain
     * that are connected to the current Rule Node using one of specified relationTypes.
     *
     * @param msg
     * @param relationTypes
     */
    void tellNext(TbMsg msg, Set<String> relationTypes);

    /**
     * Sends message to the current Rule Node with specified delay in milliseconds.
     * Note: this message is not queued and may be lost in case of a server restart.
     *
     * @param msg
     */
    void tellSelf(TbMsg msg, long delayMs);

    /**
     * Notifies Rule Engine about failure to process current message.
     *
     * @param msg - message
     * @param th  - exception
     */
    void tellFailure(TbMsg msg, Throwable th);

    /**
     * Puts new message to queue for processing by the Root Rule Chain
     *
     * @param msg - message
     */
    void enqueue(TbMsg msg, Runnable onSuccess, Consumer<Throwable> onFailure);

    /**
     * Sends message to the nested rule chain.
     * Fails processing of the message if the nested rule chain is not found.
     *
     * @param msg - the message
     * @param ruleChainId - the id of a nested rule chain
     */
    void input(TbMsg msg, RuleChainId ruleChainId);

    /**
     * Sends message to the caller rule chain.
     * Acknowledge the message if no caller rule chain is present in processing stack
     *
     * @param msg - the message
     * @param relationType - the relation type that will be used to route messages in the caller rule chain
     */
    void output(TbMsg msg, String relationType);

    /**
     * Puts new message to custom queue for processing
     *
     * @param msg - message
     */
    void enqueue(TbMsg msg, String queueName, Runnable onSuccess, Consumer<Throwable> onFailure);

    void enqueueForTellFailure(TbMsg msg, String failureMessage);

    void enqueueForTellFailure(TbMsg tbMsg, Throwable t);

    void enqueueForTellNext(TbMsg msg, String relationType);

    void enqueueForTellNext(TbMsg msg, Set<String> relationTypes);

    void enqueueForTellNext(TbMsg msg, String relationType, Runnable onSuccess, Consumer<Throwable> onFailure);

    void enqueueForTellNext(TbMsg msg, Set<String> relationTypes, Runnable onSuccess, Consumer<Throwable> onFailure);

    void enqueueForTellNext(TbMsg msg, String queueName, String relationType, Runnable onSuccess, Consumer<Throwable> onFailure);

    void enqueueForTellNext(TbMsg msg, String queueName, Set<String> relationTypes, Runnable onSuccess, Consumer<Throwable> onFailure);

    void ack(TbMsg tbMsg);

    @Deprecated(since = "3.6.0", forRemoval = true)
    TbMsg newMsg(String queueName, String type, EntityId originator, TbMsgMetaData metaData, String data);

    /**
     * Creates a new TbMsg instance with the specified parameters.
     *
     * <p><strong>Deprecated:</strong> This method is deprecated since version 3.6.0 and should only be used when you need to
     * specify a custom message type that doesn't exist in the {@link TbMsgType} enum. For standard message types,
     * it is recommended to use the {@link #newMsg(String, TbMsgType, EntityId, CustomerId, TbMsgMetaData, String)}
     * method instead.</p>
     *
     * @param queueName   the name of the queue where the message will be sent
     * @param type        the type of the message
     * @param originator  the originator of the message
     * @param customerId  the ID of the customer associated with the message
     * @param metaData    the metadata of the message
     * @param data        the data of the message
     * @return new TbMsg instance
     */
    @Deprecated(since = "3.6.0")
    TbMsg newMsg(String queueName, String type, EntityId originator, CustomerId customerId, TbMsgMetaData metaData, String data);

    @Deprecated(since = "3.6.0", forRemoval = true)
    TbMsg transformMsg(TbMsg origMsg, String type, EntityId originator, TbMsgMetaData metaData, String data);

    TbMsg newMsg(String queueName, TbMsgType type, EntityId originator, TbMsgMetaData metaData, String data);

    TbMsg newMsg(String queueName, TbMsgType type, EntityId originator, CustomerId customerId, TbMsgMetaData metaData, String data);

    TbMsg transformMsg(TbMsg origMsg, TbMsgType type, EntityId originator, TbMsgMetaData metaData, String data);

    TbMsg transformMsg(TbMsg origMsg, TbMsgMetaData metaData, String data);

    TbMsg transformMsgOriginator(TbMsg origMsg, EntityId originator);

    TbMsg customerCreatedMsg(Customer customer, RuleNodeId ruleNodeId);

    TbMsg deviceCreatedMsg(Device device, RuleNodeId ruleNodeId);

    TbMsg assetCreatedMsg(Asset asset, RuleNodeId ruleNodeId);

    @Deprecated(since = "3.6.0", forRemoval = true)
    TbMsg alarmActionMsg(Alarm alarm, RuleNodeId ruleNodeId, String action);

    TbMsg alarmActionMsg(Alarm alarm, RuleNodeId ruleNodeId, TbMsgType actionMsgType);

    TbMsg attributesUpdatedActionMsg(EntityId originator, RuleNodeId ruleNodeId, String scope, List<AttributeKvEntry> attributes);

    TbMsg attributesDeletedActionMsg(EntityId originator, RuleNodeId ruleNodeId, String scope, List<String> keys);

    void onEdgeEventUpdate(TenantId tenantId, EdgeId edgeId);

    /*
     *
     *  METHODS TO PROCESS THE MESSAGES
     *
     */

    void schedule(Runnable runnable, long delay, TimeUnit timeUnit);

    void checkTenantEntity(EntityId entityId) throws TbNodeException;

    boolean isLocalEntity(EntityId entityId);

    RuleNodeId getSelfId();

    RuleNode getSelf();

    String getRuleChainName();

    TenantId getTenantId();

    AttributesService getAttributesService();

    CustomerService getCustomerService();

    TenantService getTenantService();

    UserService getUserService();

    AssetService getAssetService();

    DeviceService getDeviceService();

    DeviceProfileService getDeviceProfileService();

    AssetProfileService getAssetProfileService();

    DeviceCredentialsService getDeviceCredentialsService();

    TbClusterService getClusterService();

    DashboardService getDashboardService();

    RuleEngineAlarmService getAlarmService();

    AlarmCommentService getAlarmCommentService();

    RuleChainService getRuleChainService();

    RuleEngineRpcService getRpcService();

    RuleEngineTelemetryService getTelemetryService();

    TimeseriesService getTimeseriesService();

    RelationService getRelationService();

    EntityViewService getEntityViewService();

    ResourceService getResourceService();

    OtaPackageService getOtaPackageService();

    RuleEngineDeviceProfileCache getDeviceProfileCache();

    RuleEngineAssetProfileCache getAssetProfileCache();

    EdgeService getEdgeService();

    EdgeEventService getEdgeEventService();

    QueueService getQueueService();

    ListeningExecutor getMailExecutor();

    ListeningExecutor getSmsExecutor();

    ListeningExecutor getDbCallbackExecutor();

    ListeningExecutor getExternalCallExecutor();

    ListeningExecutor getNotificationExecutor();

    ExecutorProvider getPubSubRuleNodeExecutorProvider();

    MailService getMailService(boolean isSystem);

    SmsService getSmsService();

    SmsSenderFactory getSmsSenderFactory();

    NotificationCenter getNotificationCenter();

    NotificationTargetService getNotificationTargetService();

    NotificationTemplateService getNotificationTemplateService();

    NotificationRequestService getNotificationRequestService();

    NotificationRuleService getNotificationRuleService();

    SlackService getSlackService();

    boolean isExternalNodeForceAck();

    /**
     * Creates JS Script Engine
     * @deprecated
     * <p> Use {@link #createScriptEngine} instead.
     *
     */
    @Deprecated
    ScriptEngine createJsScriptEngine(String script, String... argNames);

    ScriptEngine createScriptEngine(ScriptLanguage scriptLang, String script, String... argNames);

    void logJsEvalRequest();

    void logJsEvalResponse();

    void logJsEvalFailure();

    String getServiceId();

    EventLoopGroup getSharedEventLoop();

    CassandraCluster getCassandraCluster();

    TbResultSetFuture submitCassandraReadTask(CassandraStatementTask task);

    TbResultSetFuture submitCassandraWriteTask(CassandraStatementTask task);

    void addTenantProfileListener(Consumer<TenantProfile> listener);

    void addDeviceProfileListeners(Consumer<DeviceProfile> listener, BiConsumer<DeviceId, DeviceProfile> deviceListener);

    void addAssetProfileListeners(Consumer<AssetProfile> listener, BiConsumer<AssetId, AssetProfile> assetListener);

    void removeListeners();

    TenantProfile getTenantProfile();

    WidgetsBundleService getWidgetBundleService();

    WidgetTypeService getWidgetTypeService();

    RuleEngineApiUsageStateService getRuleEngineApiUsageStateService();

<<<<<<< HEAD
    AlarmRuleService getAlarmRuleService();

    TbAlarmRuleStateService getAlarmRuleStateService();
=======
    EntityService getEntityService();
>>>>>>> 2c4010c5
}<|MERGE_RESOLUTION|>--- conflicted
+++ resolved
@@ -383,11 +383,9 @@
 
     RuleEngineApiUsageStateService getRuleEngineApiUsageStateService();
 
-<<<<<<< HEAD
+    EntityService getEntityService();
+
     AlarmRuleService getAlarmRuleService();
 
     TbAlarmRuleStateService getAlarmRuleStateService();
-=======
-    EntityService getEntityService();
->>>>>>> 2c4010c5
 }