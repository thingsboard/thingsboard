/**
 * Copyright © 2016-2024 The Thingsboard Authors
 *
 * Licensed under the Apache License, Version 2.0 (the "License");
 * you may not use this file except in compliance with the License.
 * You may obtain a copy of the License at
 *
 *     http://www.apache.org/licenses/LICENSE-2.0
 *
 * Unless required by applicable law or agreed to in writing, software
 * distributed under the License is distributed on an "AS IS" BASIS,
 * WITHOUT WARRANTIES OR CONDITIONS OF ANY KIND, either express or implied.
 * See the License for the specific language governing permissions and
 * limitations under the License.
 */
package org.thingsboard.rule.engine.api;

<<<<<<< HEAD
import org.thingsboard.server.common.data.plugin.ComponentLifecycleEvent;
=======
import com.fasterxml.jackson.databind.JsonNode;
import org.thingsboard.server.common.data.util.TbPair;
>>>>>>> e733a092
import org.thingsboard.server.common.msg.TbMsg;
import org.thingsboard.server.common.msg.queue.PartitionChangeMsg;

import java.util.concurrent.ExecutionException;

/**
 * Created by ashvayka on 19.01.18.
 */
public interface TbNode {

    void init(TbContext ctx, TbNodeConfiguration configuration) throws TbNodeException;

    void onMsg(TbContext ctx, TbMsg msg) throws ExecutionException, InterruptedException, TbNodeException;

<<<<<<< HEAD
    default void destroy() {}

    default void destroy(TbContext ctx, ComponentLifecycleEvent reason) {
        // Call legacy method for backward compatibility.
        destroy();
    }

    default void onPartitionChangeMsg(TbContext ctx, PartitionChangeMsg msg) {}
=======
    default void destroy() {
    }

    default void onPartitionChangeMsg(TbContext ctx, PartitionChangeMsg msg) {
    }

    /**
     * Upgrades the configuration from a specific version to the current version specified in the
     * {@link RuleNode} annotation for the instance of {@link TbNode}.
     *
     * @param fromVersion        The version from which the configuration needs to be upgraded.
     * @param oldConfiguration   The old configuration to be upgraded.
     * @return                   A pair consisting of a Boolean flag indicating the success of the upgrade
     *                           and a JsonNode representing the upgraded configuration.
     * @throws TbNodeException   If an error occurs during the upgrade process.
     */
    default TbPair<Boolean, JsonNode> upgrade(int fromVersion, JsonNode oldConfiguration) throws TbNodeException {
        return new TbPair<>(false, oldConfiguration);
    }
>>>>>>> e733a092

}<|MERGE_RESOLUTION|>--- conflicted
+++ resolved
@@ -15,12 +15,9 @@
  */
 package org.thingsboard.rule.engine.api;
 
-<<<<<<< HEAD
+import com.fasterxml.jackson.databind.JsonNode;
 import org.thingsboard.server.common.data.plugin.ComponentLifecycleEvent;
-=======
-import com.fasterxml.jackson.databind.JsonNode;
 import org.thingsboard.server.common.data.util.TbPair;
->>>>>>> e733a092
 import org.thingsboard.server.common.msg.TbMsg;
 import org.thingsboard.server.common.msg.queue.PartitionChangeMsg;
 
@@ -35,17 +32,12 @@
 
     void onMsg(TbContext ctx, TbMsg msg) throws ExecutionException, InterruptedException, TbNodeException;
 
-<<<<<<< HEAD
-    default void destroy() {}
+    default void destroy() {
+    }
 
     default void destroy(TbContext ctx, ComponentLifecycleEvent reason) {
         // Call legacy method for backward compatibility.
         destroy();
-    }
-
-    default void onPartitionChangeMsg(TbContext ctx, PartitionChangeMsg msg) {}
-=======
-    default void destroy() {
     }
 
     default void onPartitionChangeMsg(TbContext ctx, PartitionChangeMsg msg) {
@@ -64,6 +56,5 @@
     default TbPair<Boolean, JsonNode> upgrade(int fromVersion, JsonNode oldConfiguration) throws TbNodeException {
         return new TbPair<>(false, oldConfiguration);
     }
->>>>>>> e733a092
 
 }