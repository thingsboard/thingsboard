/**
 * Copyright © 2016-2024 The Thingsboard Authors
 *
 * Licensed under the Apache License, Version 2.0 (the "License");
 * you may not use this file except in compliance with the License.
 * You may obtain a copy of the License at
 *
 *     http://www.apache.org/licenses/LICENSE-2.0
 *
 * Unless required by applicable law or agreed to in writing, software
 * distributed under the License is distributed on an "AS IS" BASIS,
 * WITHOUT WARRANTIES OR CONDITIONS OF ANY KIND, either express or implied.
 * See the License for the specific language governing permissions and
 * limitations under the License.
 */
package org.thingsboard.rule.engine.util;

import org.junit.jupiter.api.AfterEach;
import org.junit.jupiter.api.Assertions;
import org.junit.jupiter.api.BeforeEach;
import org.junit.jupiter.api.Test;
import org.junit.jupiter.api.extension.ExtendWith;
import org.mockito.Mock;
import org.mockito.junit.jupiter.MockitoExtension;
import org.thingsboard.common.util.AbstractListeningExecutor;
import org.thingsboard.rule.engine.api.RuleEngineAlarmService;
import org.thingsboard.rule.engine.api.RuleEngineApiUsageStateService;
import org.thingsboard.rule.engine.api.RuleEngineAssetProfileCache;
import org.thingsboard.rule.engine.api.RuleEngineDeviceProfileCache;
import org.thingsboard.rule.engine.api.RuleEngineRpcService;
import org.thingsboard.rule.engine.api.TbContext;
import org.thingsboard.server.common.data.ApiUsageState;
import org.thingsboard.server.common.data.Customer;
import org.thingsboard.server.common.data.Dashboard;
import org.thingsboard.server.common.data.Device;
import org.thingsboard.server.common.data.DeviceProfile;
import org.thingsboard.server.common.data.EntityType;
import org.thingsboard.server.common.data.EntityView;
import org.thingsboard.server.common.data.OtaPackage;
import org.thingsboard.server.common.data.TbResource;
import org.thingsboard.server.common.data.TenantProfile;
import org.thingsboard.server.common.data.User;
import org.thingsboard.server.common.data.alarm.Alarm;
import org.thingsboard.server.common.data.asset.Asset;
import org.thingsboard.server.common.data.asset.AssetProfile;
import org.thingsboard.server.common.data.cf.CalculatedField;
import org.thingsboard.server.common.data.cf.CalculatedFieldLink;
import org.thingsboard.server.common.data.domain.Domain;
import org.thingsboard.server.common.data.edge.Edge;
import org.thingsboard.server.common.data.id.AssetProfileId;
import org.thingsboard.server.common.data.id.DeviceProfileId;
import org.thingsboard.server.common.data.id.EntityId;
import org.thingsboard.server.common.data.id.EntityIdFactory;
import org.thingsboard.server.common.data.id.NotificationId;
import org.thingsboard.server.common.data.id.TenantId;
import org.thingsboard.server.common.data.id.TenantProfileId;
import org.thingsboard.server.common.data.mobile.app.MobileApp;
import org.thingsboard.server.common.data.mobile.bundle.MobileAppBundle;
import org.thingsboard.server.common.data.notification.NotificationRequest;
import org.thingsboard.server.common.data.notification.rule.NotificationRule;
import org.thingsboard.server.common.data.notification.targets.NotificationTarget;
import org.thingsboard.server.common.data.notification.template.NotificationTemplate;
import org.thingsboard.server.common.data.oauth2.OAuth2Client;
import org.thingsboard.server.common.data.queue.Queue;
import org.thingsboard.server.common.data.queue.QueueStats;
import org.thingsboard.server.common.data.rpc.Rpc;
import org.thingsboard.server.common.data.rule.RuleChain;
import org.thingsboard.server.common.data.rule.RuleNode;
import org.thingsboard.server.common.data.widget.WidgetType;
import org.thingsboard.server.common.data.widget.WidgetsBundle;
import org.thingsboard.server.dao.asset.AssetService;
import org.thingsboard.server.dao.cf.CalculatedFieldService;
import org.thingsboard.server.dao.customer.CustomerService;
import org.thingsboard.server.dao.dashboard.DashboardService;
import org.thingsboard.server.dao.device.DeviceService;
import org.thingsboard.server.dao.domain.DomainService;
import org.thingsboard.server.dao.edge.EdgeService;
import org.thingsboard.server.dao.entityview.EntityViewService;
import org.thingsboard.server.dao.mobile.MobileAppBundleService;
import org.thingsboard.server.dao.mobile.MobileAppService;
import org.thingsboard.server.dao.notification.NotificationRequestService;
import org.thingsboard.server.dao.notification.NotificationRuleService;
import org.thingsboard.server.dao.notification.NotificationTargetService;
import org.thingsboard.server.dao.notification.NotificationTemplateService;
import org.thingsboard.server.dao.oauth2.OAuth2ClientService;
import org.thingsboard.server.dao.ota.OtaPackageService;
import org.thingsboard.server.dao.queue.QueueService;
import org.thingsboard.server.dao.queue.QueueStatsService;
import org.thingsboard.server.dao.resource.ResourceService;
import org.thingsboard.server.dao.rule.RuleChainService;
import org.thingsboard.server.dao.user.UserService;
import org.thingsboard.server.dao.widget.WidgetTypeService;
import org.thingsboard.server.dao.widget.WidgetsBundleService;

import java.util.UUID;

import static org.mockito.ArgumentMatchers.any;
import static org.mockito.ArgumentMatchers.eq;
import static org.mockito.Mockito.doReturn;
import static org.mockito.Mockito.when;

@ExtendWith(MockitoExtension.class)
public class TenantIdLoaderTest {

    @Mock
    private TbContext ctx;
    @Mock
    private CustomerService customerService;
    @Mock
    private UserService userService;
    @Mock
    private AssetService assetService;
    @Mock
    private DeviceService deviceService;
    @Mock
    private RuleEngineAlarmService alarmService;
    @Mock
    private RuleChainService ruleChainService;
    @Mock
    private EntityViewService entityViewService;
    @Mock
    private DashboardService dashboardService;
    @Mock
    private EdgeService edgeService;
    @Mock
    private OtaPackageService otaPackageService;
    @Mock
    private RuleEngineAssetProfileCache assetProfileCache;
    @Mock
    private RuleEngineDeviceProfileCache deviceProfileCache;
    @Mock
    private WidgetTypeService widgetTypeService;
    @Mock
    private WidgetsBundleService widgetsBundleService;
    @Mock
    private QueueService queueService;
    @Mock
    private ResourceService resourceService;
    @Mock
    private RuleEngineRpcService rpcService;
    @Mock
    private RuleEngineApiUsageStateService ruleEngineApiUsageStateService;
    @Mock
    private NotificationTargetService notificationTargetService;
    @Mock
    private NotificationTemplateService notificationTemplateService;
    @Mock
    private NotificationRequestService notificationRequestService;
    @Mock
    private NotificationRuleService notificationRuleService;
    @Mock
    private QueueStatsService queueStatsService;
    @Mock
    private OAuth2ClientService oAuth2ClientService;
    @Mock
    private DomainService domainService;
    @Mock
    private MobileAppService mobileAppService;
    @Mock
<<<<<<< HEAD
    private CalculatedFieldService calculatedFieldService;
=======
    private MobileAppBundleService mobileAppBundleService;
>>>>>>> ace60d90

    private TenantId tenantId;
    private TenantProfileId tenantProfileId;
    private NotificationId notificationId;
    private AbstractListeningExecutor dbExecutor;

    @BeforeEach
    public void before() {
        dbExecutor = new AbstractListeningExecutor() {
            @Override
            protected int getThreadPollSize() {
                return 3;
            }
        };
        dbExecutor.init();
        this.tenantId = new TenantId(UUID.randomUUID());
        this.tenantProfileId = new TenantProfileId(UUID.randomUUID());
        this.notificationId = new NotificationId(UUID.randomUUID());

        when(ctx.getTenantId()).thenReturn(tenantId);

        for (EntityType entityType : EntityType.values()) {
            initMocks(entityType, tenantId);
        }
    }

    @AfterEach
    public void after() {
        dbExecutor.destroy();
    }

    private void initMocks(EntityType entityType, TenantId tenantId) {
        switch (entityType) {
            case TENANT:
            case NOTIFICATION:
                break;
            case CUSTOMER:
                Customer customer = new Customer();
                customer.setTenantId(tenantId);

                when(ctx.getCustomerService()).thenReturn(customerService);
                doReturn(customer).when(customerService).findCustomerById(eq(tenantId), any());

                break;
            case USER:
                User user = new User();
                user.setTenantId(tenantId);

                when(ctx.getUserService()).thenReturn(userService);
                doReturn(user).when(userService).findUserById(eq(tenantId), any());

                break;
            case ASSET:
                Asset asset = new Asset();
                asset.setTenantId(tenantId);

                when(ctx.getAssetService()).thenReturn(assetService);
                doReturn(asset).when(assetService).findAssetById(eq(tenantId), any());

                break;
            case DEVICE:
                Device device = new Device();
                device.setTenantId(tenantId);

                when(ctx.getDeviceService()).thenReturn(deviceService);
                doReturn(device).when(deviceService).findDeviceById(eq(tenantId), any());

                break;
            case ALARM:
                Alarm alarm = new Alarm();
                alarm.setTenantId(tenantId);

                when(ctx.getAlarmService()).thenReturn(alarmService);
                doReturn(alarm).when(alarmService).findAlarmById(eq(tenantId), any());

                break;
            case RULE_CHAIN:
                RuleChain ruleChain = new RuleChain();
                ruleChain.setTenantId(tenantId);

                when(ctx.getRuleChainService()).thenReturn(ruleChainService);
                doReturn(ruleChain).when(ruleChainService).findRuleChainById(eq(tenantId), any());

                break;
            case ENTITY_VIEW:
                EntityView entityView = new EntityView();
                entityView.setTenantId(tenantId);

                when(ctx.getEntityViewService()).thenReturn(entityViewService);
                doReturn(entityView).when(entityViewService).findEntityViewById(eq(tenantId), any());

                break;
            case DASHBOARD:
                Dashboard dashboard = new Dashboard();
                dashboard.setTenantId(tenantId);

                when(ctx.getDashboardService()).thenReturn(dashboardService);
                doReturn(dashboard).when(dashboardService).findDashboardById(eq(tenantId), any());

                break;
            case EDGE:
                Edge edge = new Edge();
                edge.setTenantId(tenantId);

                when(ctx.getEdgeService()).thenReturn(edgeService);
                doReturn(edge).when(edgeService).findEdgeById(eq(tenantId), any());

                break;
            case OTA_PACKAGE:
                OtaPackage otaPackage = new OtaPackage();
                otaPackage.setTenantId(tenantId);

                when(ctx.getOtaPackageService()).thenReturn(otaPackageService);
                doReturn(otaPackage).when(otaPackageService).findOtaPackageInfoById(eq(tenantId), any());

                break;
            case ASSET_PROFILE:
                AssetProfile assetProfile = new AssetProfile();
                assetProfile.setTenantId(tenantId);

                when(ctx.getAssetProfileCache()).thenReturn(assetProfileCache);
                doReturn(assetProfile).when(assetProfileCache).get(eq(tenantId), any(AssetProfileId.class));

                break;
            case DEVICE_PROFILE:
                DeviceProfile deviceProfile = new DeviceProfile();
                deviceProfile.setTenantId(tenantId);

                when(ctx.getDeviceProfileCache()).thenReturn(deviceProfileCache);
                doReturn(deviceProfile).when(deviceProfileCache).get(eq(tenantId), any(DeviceProfileId.class));

                break;
            case WIDGET_TYPE:
                WidgetType widgetType = new WidgetType();
                widgetType.setTenantId(tenantId);

                when(ctx.getWidgetTypeService()).thenReturn(widgetTypeService);
                doReturn(widgetType).when(widgetTypeService).findWidgetTypeById(eq(tenantId), any());

                break;
            case WIDGETS_BUNDLE:
                WidgetsBundle widgetsBundle = new WidgetsBundle();
                widgetsBundle.setTenantId(tenantId);

                when(ctx.getWidgetBundleService()).thenReturn(widgetsBundleService);
                doReturn(widgetsBundle).when(widgetsBundleService).findWidgetsBundleById(eq(tenantId), any());

                break;
            case RPC:
                Rpc rpc = new Rpc();
                rpc.setTenantId(tenantId);

                when(ctx.getRpcService()).thenReturn(rpcService);
                doReturn(rpc).when(rpcService).findRpcById(eq(tenantId), any());

                break;
            case QUEUE:
                Queue queue = new Queue();
                queue.setTenantId(tenantId);

                when(ctx.getQueueService()).thenReturn(queueService);
                doReturn(queue).when(queueService).findQueueById(eq(tenantId), any());

                break;
            case API_USAGE_STATE:
                ApiUsageState apiUsageState = new ApiUsageState();
                apiUsageState.setTenantId(tenantId);

                when(ctx.getRuleEngineApiUsageStateService()).thenReturn(ruleEngineApiUsageStateService);
                doReturn(apiUsageState).when(ruleEngineApiUsageStateService).findApiUsageStateById(eq(tenantId), any());

                break;
            case TB_RESOURCE:
                TbResource tbResource = new TbResource();
                tbResource.setTenantId(tenantId);

                when(ctx.getResourceService()).thenReturn(resourceService);
                doReturn(tbResource).when(resourceService).findResourceInfoById(eq(tenantId), any());

                break;
            case RULE_NODE:
                RuleNode ruleNode = new RuleNode();

                when(ctx.getRuleChainService()).thenReturn(ruleChainService);
                doReturn(ruleNode).when(ruleChainService).findRuleNodeById(eq(tenantId), any());

                break;
            case TENANT_PROFILE:
                TenantProfile tenantProfile = new TenantProfile(tenantProfileId);

                when(ctx.getTenantProfile()).thenReturn(tenantProfile);

                break;
            case NOTIFICATION_TARGET:
                NotificationTarget notificationTarget = new NotificationTarget();
                notificationTarget.setTenantId(tenantId);
                when(ctx.getNotificationTargetService()).thenReturn(notificationTargetService);
                doReturn(notificationTarget).when(notificationTargetService).findNotificationTargetById(eq(tenantId), any());
                break;
            case NOTIFICATION_TEMPLATE:
                NotificationTemplate notificationTemplate = new NotificationTemplate();
                notificationTemplate.setTenantId(tenantId);
                when(ctx.getNotificationTemplateService()).thenReturn(notificationTemplateService);
                doReturn(notificationTemplate).when(notificationTemplateService).findNotificationTemplateById(eq(tenantId), any());
                break;
            case NOTIFICATION_REQUEST:
                NotificationRequest notificationRequest = new NotificationRequest();
                notificationRequest.setTenantId(tenantId);
                when(ctx.getNotificationRequestService()).thenReturn(notificationRequestService);
                doReturn(notificationRequest).when(notificationRequestService).findNotificationRequestById(eq(tenantId), any());
                break;
            case NOTIFICATION_RULE:
                NotificationRule notificationRule = new NotificationRule();
                notificationRule.setTenantId(tenantId);
                when(ctx.getNotificationRuleService()).thenReturn(notificationRuleService);
                doReturn(notificationRule).when(notificationRuleService).findNotificationRuleById(eq(tenantId), any());
                break;
            case QUEUE_STATS:
                QueueStats queueStats = new QueueStats();
                queueStats.setTenantId(tenantId);
                when(ctx.getQueueStatsService()).thenReturn(queueStatsService);
                doReturn(queueStats).when(queueStatsService).findQueueStatsById(eq(tenantId), any());
                break;
            case OAUTH2_CLIENT:
                OAuth2Client oAuth2Client = new OAuth2Client();
                oAuth2Client.setTenantId(tenantId);
                when(ctx.getOAuth2ClientService()).thenReturn(oAuth2ClientService);
                doReturn(oAuth2Client).when(oAuth2ClientService).findOAuth2ClientById(eq(tenantId), any());
                break;
            case DOMAIN:
                Domain domain = new Domain();
                domain.setTenantId(tenantId);
                when(ctx.getDomainService()).thenReturn(domainService);
                doReturn(domain).when(domainService).findDomainById(eq(tenantId), any());
                break;
            case MOBILE_APP:
                MobileApp mobileApp = new MobileApp();
                mobileApp.setTenantId(tenantId);
                when(ctx.getMobileAppService()).thenReturn(mobileAppService);
                doReturn(mobileApp).when(mobileAppService).findMobileAppById(eq(tenantId), any());
                break;
<<<<<<< HEAD
            case CALCULATED_FIELD:
                CalculatedField calculatedField = new CalculatedField();
                calculatedField.setTenantId(tenantId);
                when(ctx.getCalculatedFieldService()).thenReturn(calculatedFieldService);
                doReturn(calculatedField).when(calculatedFieldService).findById(eq(tenantId), any());
                break;
            case CALCULATED_FIELD_LINK:
                CalculatedFieldLink calculatedFieldLink = new CalculatedFieldLink();
                calculatedFieldLink.setTenantId(tenantId);
                when(ctx.getCalculatedFieldService()).thenReturn(calculatedFieldService);
                doReturn(calculatedFieldLink).when(calculatedFieldService).findCalculatedFieldLinkById(eq(tenantId), any());
=======
            case MOBILE_APP_BUNDLE:
                MobileAppBundle mobileAppBundle = new MobileAppBundle();
                mobileAppBundle.setTenantId(tenantId);
                when(ctx.getMobileAppBundleService()).thenReturn(mobileAppBundleService);
                doReturn(mobileAppBundle).when(mobileAppBundleService).findMobileAppBundleById(eq(tenantId), any());
>>>>>>> ace60d90
                break;
            default:
                throw new RuntimeException("Unexpected originator EntityType " + entityType);
        }
    }

    private EntityId getEntityId(EntityType entityType) {
        return EntityIdFactory.getByTypeAndUuid(entityType, UUID.randomUUID());
    }

    private void checkTenant(TenantId checkTenantId, boolean equals) {
        for (EntityType entityType : EntityType.values()) {
            EntityId entityId;
            if (EntityType.TENANT.equals(entityType)) {
                entityId = tenantId;
            } else if (EntityType.TENANT_PROFILE.equals(entityType)) {
                entityId = tenantProfileId;
            } else {
                entityId = getEntityId(entityType);
            }
            TenantId targetTenantId = TenantIdLoader.findTenantId(ctx, entityId);
            String msg = "Check entity type <" + entityType.name() + ">:";
            if (equals) {
                Assertions.assertEquals(targetTenantId, checkTenantId, msg);
            } else {
                Assertions.assertNotEquals(targetTenantId, checkTenantId, msg);
            }
        }
    }

    @Test
    public void test_findEntityIdAsync_current_tenant() {
        checkTenant(tenantId, true);
    }

    @Test
    public void test_findEntityIdAsync_other_tenant() {
        checkTenant(new TenantId(UUID.randomUUID()), false);
    }

}<|MERGE_RESOLUTION|>--- conflicted
+++ resolved
@@ -157,11 +157,9 @@
     @Mock
     private MobileAppService mobileAppService;
     @Mock
-<<<<<<< HEAD
+    private MobileAppBundleService mobileAppBundleService;
+    @Mock
     private CalculatedFieldService calculatedFieldService;
-=======
-    private MobileAppBundleService mobileAppBundleService;
->>>>>>> ace60d90
 
     private TenantId tenantId;
     private TenantProfileId tenantProfileId;
@@ -403,7 +401,12 @@
                 when(ctx.getMobileAppService()).thenReturn(mobileAppService);
                 doReturn(mobileApp).when(mobileAppService).findMobileAppById(eq(tenantId), any());
                 break;
-<<<<<<< HEAD
+            case MOBILE_APP_BUNDLE:
+                MobileAppBundle mobileAppBundle = new MobileAppBundle();
+                mobileAppBundle.setTenantId(tenantId);
+                when(ctx.getMobileAppBundleService()).thenReturn(mobileAppBundleService);
+                doReturn(mobileAppBundle).when(mobileAppBundleService).findMobileAppBundleById(eq(tenantId), any());
+                break;
             case CALCULATED_FIELD:
                 CalculatedField calculatedField = new CalculatedField();
                 calculatedField.setTenantId(tenantId);
@@ -415,13 +418,6 @@
                 calculatedFieldLink.setTenantId(tenantId);
                 when(ctx.getCalculatedFieldService()).thenReturn(calculatedFieldService);
                 doReturn(calculatedFieldLink).when(calculatedFieldService).findCalculatedFieldLinkById(eq(tenantId), any());
-=======
-            case MOBILE_APP_BUNDLE:
-                MobileAppBundle mobileAppBundle = new MobileAppBundle();
-                mobileAppBundle.setTenantId(tenantId);
-                when(ctx.getMobileAppBundleService()).thenReturn(mobileAppBundleService);
-                doReturn(mobileAppBundle).when(mobileAppBundleService).findMobileAppBundleById(eq(tenantId), any());
->>>>>>> ace60d90
                 break;
             default:
                 throw new RuntimeException("Unexpected originator EntityType " + entityType);
