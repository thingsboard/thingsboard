--- conflicted
+++ resolved
@@ -278,13 +278,8 @@
         alarmTempRule.setCondition(alarmTempCondition);
 
         AlarmConditionFilter highTempFilter = getAlarmConditionFilter(TIME_SERIES, "temperature", GREATER, 50.0);
-<<<<<<< HEAD
         AlarmConditionOld alarmHighTempCondition = new AlarmConditionOld();
-        alarmHighTempCondition.setCondition(Collections.singletonList(highTempFilter));
-=======
-        AlarmCondition alarmHighTempCondition = new AlarmCondition();
         alarmHighTempCondition.setCondition(singletonList(highTempFilter));
->>>>>>> df3862b3
         AlarmRule alarmHighTempRule = new AlarmRule();
         alarmHighTempRule.setCondition(alarmHighTempCondition);
         DeviceProfileAlarm dpa = new DeviceProfileAlarm();
@@ -589,13 +584,8 @@
                 new DynamicValue<>(DynamicValueSourceType.CURRENT_DEVICE, "greaterAttribute")
         ));
         highTempFilter.setPredicate(highTemperaturePredicate);
-<<<<<<< HEAD
         AlarmConditionOld alarmCondition = new AlarmConditionOld();
-        alarmCondition.setCondition(Collections.singletonList(highTempFilter));
-=======
-        AlarmCondition alarmCondition = new AlarmCondition();
         alarmCondition.setCondition(singletonList(highTempFilter));
->>>>>>> df3862b3
         AlarmRule alarmRule = new AlarmRule();
         alarmRule.setCondition(alarmCondition);
         DeviceProfileAlarm dpa = new DeviceProfileAlarm();
@@ -688,13 +678,8 @@
                 new DynamicValue<>(DynamicValueSourceType.CURRENT_DEVICE, "greaterAttribute", false)
         ));
         highTempFilter.setPredicate(highTemperaturePredicate);
-<<<<<<< HEAD
         AlarmConditionOld alarmCondition = new AlarmConditionOld();
-        alarmCondition.setCondition(Collections.singletonList(highTempFilter));
-=======
-        AlarmCondition alarmCondition = new AlarmCondition();
         alarmCondition.setCondition(singletonList(highTempFilter));
->>>>>>> df3862b3
 
         FilterPredicateValue<Long> filterPredicateValue = new FilterPredicateValue<>(
                 10L,
@@ -927,13 +912,8 @@
                 new DynamicValue<>(DynamicValueSourceType.CURRENT_DEVICE, "greaterAttribute", false)
         ));
         highTempFilter.setPredicate(highTemperaturePredicate);
-<<<<<<< HEAD
         AlarmConditionOld alarmCondition = new AlarmConditionOld();
-        alarmCondition.setCondition(Collections.singletonList(highTempFilter));
-=======
-        AlarmCondition alarmCondition = new AlarmCondition();
         alarmCondition.setCondition(singletonList(highTempFilter));
->>>>>>> df3862b3
 
         FilterPredicateValue<Long> filterPredicateValue = new FilterPredicateValue<>(
                 10L,
@@ -1064,13 +1044,8 @@
                 new DynamicValue<>(DynamicValueSourceType.CURRENT_DEVICE, "greaterAttribute", false)
         ));
         highTempFilter.setPredicate(highTemperaturePredicate);
-<<<<<<< HEAD
         AlarmConditionOld alarmCondition = new AlarmConditionOld();
-        alarmCondition.setCondition(Collections.singletonList(highTempFilter));
-=======
-        AlarmCondition alarmCondition = new AlarmCondition();
         alarmCondition.setCondition(singletonList(highTempFilter));
->>>>>>> df3862b3
 
         FilterPredicateValue<Integer> filterPredicateValue = new FilterPredicateValue<>(
                 10,
@@ -1197,13 +1172,8 @@
                 new DynamicValue<>(DynamicValueSourceType.CURRENT_DEVICE, "greaterAttribute", false)
         ));
         highTempFilter.setPredicate(highTemperaturePredicate);
-<<<<<<< HEAD
         AlarmConditionOld alarmCondition = new AlarmConditionOld();
-        alarmCondition.setCondition(Collections.singletonList(highTempFilter));
-=======
-        AlarmCondition alarmCondition = new AlarmCondition();
         alarmCondition.setCondition(singletonList(highTempFilter));
->>>>>>> df3862b3
 
         FilterPredicateValue<Integer> filterPredicateValue = new FilterPredicateValue<>(
                 10,
@@ -1319,13 +1289,8 @@
                 new DynamicValue<>(DynamicValueSourceType.CURRENT_DEVICE, "greaterAttribute")
         ));
         highTempFilter.setPredicate(highTemperaturePredicate);
-<<<<<<< HEAD
         AlarmConditionOld alarmCondition = new AlarmConditionOld();
-        alarmCondition.setCondition(Collections.singletonList(highTempFilter));
-=======
-        AlarmCondition alarmCondition = new AlarmCondition();
         alarmCondition.setCondition(singletonList(highTempFilter));
->>>>>>> df3862b3
 
         FilterPredicateValue<Long> filterPredicateValue = new FilterPredicateValue<>(
                 alarmDelayInSeconds,
@@ -1441,13 +1406,8 @@
                 new DynamicValue<>(DynamicValueSourceType.CURRENT_DEVICE, "greaterAttribute")
         ));
         highTempFilter.setPredicate(highTemperaturePredicate);
-<<<<<<< HEAD
         AlarmConditionOld alarmCondition = new AlarmConditionOld();
-        alarmCondition.setCondition(Collections.singletonList(highTempFilter));
-=======
-        AlarmCondition alarmCondition = new AlarmCondition();
         alarmCondition.setCondition(singletonList(highTempFilter));
->>>>>>> df3862b3
 
         RepeatingAlarmConditionSpec repeating = new RepeatingAlarmConditionSpec();
         repeating.setPredicate(new FilterPredicateValue<>(
@@ -1542,13 +1502,8 @@
                 null
         ));
         highTempFilter.setPredicate(highTemperaturePredicate);
-<<<<<<< HEAD
         AlarmConditionOld alarmCondition = new AlarmConditionOld();
-        alarmCondition.setCondition(Collections.singletonList(highTempFilter));
-=======
-        AlarmCondition alarmCondition = new AlarmCondition();
         alarmCondition.setCondition(singletonList(highTempFilter));
->>>>>>> df3862b3
 
         CustomTimeSchedule schedule = new CustomTimeSchedule();
         schedule.setItems(emptyList());
@@ -1645,13 +1600,8 @@
         ));
 
         highTempFilter.setPredicate(highTemperaturePredicate);
-<<<<<<< HEAD
         AlarmConditionOld alarmCondition = new AlarmConditionOld();
-        alarmCondition.setCondition(Collections.singletonList(highTempFilter));
-=======
-        AlarmCondition alarmCondition = new AlarmCondition();
         alarmCondition.setCondition(singletonList(highTempFilter));
->>>>>>> df3862b3
 
         CustomTimeSchedule schedule = new CustomTimeSchedule();
 
@@ -1751,13 +1701,8 @@
                         new DynamicValue<>(DynamicValueSourceType.CURRENT_CUSTOMER, "lessAttribute"))
         );
         lowTempFilter.setPredicate(lowTempPredicate);
-<<<<<<< HEAD
         AlarmConditionOld alarmCondition = new AlarmConditionOld();
-        alarmCondition.setCondition(Collections.singletonList(lowTempFilter));
-=======
-        AlarmCondition alarmCondition = new AlarmCondition();
         alarmCondition.setCondition(singletonList(lowTempFilter));
->>>>>>> df3862b3
         AlarmRule alarmRule = new AlarmRule();
         alarmRule.setCondition(alarmCondition);
         DeviceProfileAlarm dpa = new DeviceProfileAlarm();
@@ -1842,13 +1787,8 @@
                         new DynamicValue<>(DynamicValueSourceType.CURRENT_TENANT, "lessAttribute"))
         );
         lowTempFilter.setPredicate(lowTempPredicate);
-<<<<<<< HEAD
         AlarmConditionOld alarmCondition = new AlarmConditionOld();
-        alarmCondition.setCondition(Collections.singletonList(lowTempFilter));
-=======
-        AlarmCondition alarmCondition = new AlarmCondition();
         alarmCondition.setCondition(singletonList(lowTempFilter));
->>>>>>> df3862b3
         AlarmRule alarmRule = new AlarmRule();
         alarmRule.setCondition(alarmCondition);
         DeviceProfileAlarm dpa = new DeviceProfileAlarm();
@@ -1937,13 +1877,8 @@
                         new DynamicValue<>(DynamicValueSourceType.CURRENT_DEVICE, "tenantAttribute", true))
         );
         lowTempFilter.setPredicate(lowTempPredicate);
-<<<<<<< HEAD
         AlarmConditionOld alarmCondition = new AlarmConditionOld();
-        alarmCondition.setCondition(Collections.singletonList(lowTempFilter));
-=======
-        AlarmCondition alarmCondition = new AlarmCondition();
         alarmCondition.setCondition(singletonList(lowTempFilter));
->>>>>>> df3862b3
         AlarmRule alarmRule = new AlarmRule();
         alarmRule.setCondition(alarmCondition);
         DeviceProfileAlarm dpa = new DeviceProfileAlarm();
@@ -2038,13 +1973,8 @@
                         new DynamicValue<>(DynamicValueSourceType.CURRENT_CUSTOMER, "tenantAttribute", true))
         );
         lowTempFilter.setPredicate(lowTempPredicate);
-<<<<<<< HEAD
         AlarmConditionOld alarmCondition = new AlarmConditionOld();
-        alarmCondition.setCondition(Collections.singletonList(lowTempFilter));
-=======
-        AlarmCondition alarmCondition = new AlarmCondition();
         alarmCondition.setCondition(singletonList(lowTempFilter));
->>>>>>> df3862b3
         AlarmRule alarmRule = new AlarmRule();
         alarmRule.setCondition(alarmCondition);
         DeviceProfileAlarm dpa = new DeviceProfileAlarm();
@@ -2228,13 +2158,8 @@
 
     private AlarmConditionOld getNumericAlarmCondition(AlarmConditionKeyType alarmConditionKeyType, String key, NumericOperation operation, Double value) {
         AlarmConditionFilter filter = getAlarmConditionFilter(alarmConditionKeyType, key, operation, value);
-<<<<<<< HEAD
         AlarmConditionOld alarmCondition = new AlarmConditionOld();
-        alarmCondition.setCondition(Collections.singletonList(filter));
-=======
-        AlarmCondition alarmCondition = new AlarmCondition();
         alarmCondition.setCondition(singletonList(filter));
->>>>>>> df3862b3
         return alarmCondition;
     }
 
@@ -2263,13 +2188,8 @@
         highTemperaturePredicate.setOperation(NumericFilterPredicate.NumericOperation.GREATER);
         highTemperaturePredicate.setValue(new FilterPredicateValue<>(30.0));
         highTempFilter.setPredicate(highTemperaturePredicate);
-<<<<<<< HEAD
         AlarmConditionOld alarmCondition = new AlarmConditionOld();
-        alarmCondition.setCondition(Collections.singletonList(highTempFilter));
-=======
-        AlarmCondition alarmCondition = new AlarmCondition();
         alarmCondition.setCondition(singletonList(highTempFilter));
->>>>>>> df3862b3
         AlarmRule alarmRule = new AlarmRule();
         alarmRule.setCondition(alarmCondition);
         DeviceProfileAlarm dpa = new DeviceProfileAlarm();
@@ -2285,13 +2205,8 @@
         lowTemperaturePredicate.setValue(new FilterPredicateValue<>(10.0));
         lowTempFilter.setPredicate(lowTemperaturePredicate);
         AlarmRule clearRule = new AlarmRule();
-<<<<<<< HEAD
         AlarmConditionOld clearCondition = new AlarmConditionOld();
-        clearCondition.setCondition(Collections.singletonList(lowTempFilter));
-=======
-        AlarmCondition clearCondition = new AlarmCondition();
         clearCondition.setCondition(singletonList(lowTempFilter));
->>>>>>> df3862b3
         clearRule.setCondition(clearCondition);
         dpa.setClearRule(clearRule);
 
