/**
 * Copyright © 2016-2020 The Thingsboard Authors
 *
 * Licensed under the Apache License, Version 2.0 (the "License");
 * you may not use this file except in compliance with the License.
 * You may obtain a copy of the License at
 *
 *     http://www.apache.org/licenses/LICENSE-2.0
 *
 * Unless required by applicable law or agreed to in writing, software
 * distributed under the License is distributed on an "AS IS" BASIS,
 * WITHOUT WARRANTIES OR CONDITIONS OF ANY KIND, either express or implied.
 * See the License for the specific language governing permissions and
 * limitations under the License.
 */
package org.thingsboard.rule.engine.action;

import com.fasterxml.jackson.databind.JsonNode;
import com.fasterxml.jackson.databind.ObjectMapper;
import com.google.common.base.Function;
import com.google.common.util.concurrent.Futures;
import com.google.common.util.concurrent.ListenableFuture;
import lombok.extern.slf4j.Slf4j;
import org.thingsboard.rule.engine.api.RuleNode;
import org.thingsboard.rule.engine.api.TbContext;
import org.thingsboard.rule.engine.api.TbNodeConfiguration;
import org.thingsboard.rule.engine.api.TbNodeException;
import org.thingsboard.rule.engine.api.util.TbNodeUtils;
import org.thingsboard.server.common.data.alarm.Alarm;
import org.thingsboard.server.common.data.alarm.AlarmStatus;
import org.thingsboard.server.common.data.id.TenantId;
import org.thingsboard.server.common.data.plugin.ComponentType;
import org.thingsboard.server.common.msg.TbMsg;

import java.io.IOException;
import java.util.List;

@Slf4j
@RuleNode(
        type = ComponentType.ACTION,
        name = "生成告警", relationTypes = {"Created", "Updated", "False"},
        configClazz = TbCreateAlarmNodeConfiguration.class,
        nodeDescription = "生成或更新告警",
        nodeDetails =
<<<<<<< HEAD
                "Details - JS function that creates JSON object based on incoming message. This object will be added into Alarm.details field.\n" +
                        "Node output:\n" +
                        "If alarm was not created, original message is returned. Otherwise new Message returned with type 'ALARM', Alarm object in 'msg' property and 'matadata' will contains one of those properties 'isNewAlarm/isExistingAlarm'. " +
                        "Message payload can be accessed via <code>msg</code> property. For example <code>'temperature = ' + msg.temperature ;</code>. " +
                        "Message metadata can be accessed via <code>metadata</code> property. For example <code>'name = ' + metadata.customerName;</code>.",
=======
                "详情 - 根据传入消息创建JSON对象的JS函数，JSON对象将被添加到Alarm.details字段。\n" +
                "节点输出：\n" +
                "如果未创建告警，则返回原始消息；否则将返回类型为'ALARM'的新消息。Alarm对象的'msg'属性和'matadata'将包含'isNewAlarm/isExistingAlarm'属性中的一个。" +
                "可以通过<code>msg</code>属性来访问消息的有效负载，例如<code>'temperature = ' + msg.temperature ;</code>。" +
                "可以通过<code>metadata</code>属性访问消息的元数据，例如<code>'name = ' + metadata.customerName;</code>。",
>>>>>>> 991c724f
        uiResources = {"static/rulenode/rulenode-core-config.js"},
        configDirective = "tbActionNodeCreateAlarmConfig",
        icon = "notifications_active"
)
public class TbCreateAlarmNode extends TbAbstractAlarmNode<TbCreateAlarmNodeConfiguration> {

    private static ObjectMapper mapper = new ObjectMapper();
    private List<String> relationTypes;

    @Override
    protected TbCreateAlarmNodeConfiguration loadAlarmNodeConfig(TbNodeConfiguration configuration) throws TbNodeException {
        TbCreateAlarmNodeConfiguration nodeConfiguration = TbNodeUtils.convert(configuration, TbCreateAlarmNodeConfiguration.class);
        relationTypes = nodeConfiguration.getRelationTypes();
        return nodeConfiguration;
    }

    @Override
    protected ListenableFuture<AlarmResult> processAlarm(TbContext ctx, TbMsg msg) {
        String alarmType;
        final Alarm msgAlarm;

        if (!config.isUseMessageAlarmData()) {
            alarmType = TbNodeUtils.processPattern(this.config.getAlarmType(), msg.getMetaData());
            msgAlarm = null;
        } else {
            try {
                msgAlarm = getAlarmFromMessage(ctx, msg);
                alarmType = msgAlarm.getType();
            } catch (IOException e) {
                ctx.tellFailure(msg, e);
                return null;
            }
        }

        ListenableFuture<Alarm> latest = ctx.getAlarmService().findLatestByOriginatorAndType(ctx.getTenantId(), msg.getOriginator(), alarmType);
        return Futures.transformAsync(latest, existingAlarm -> {
            if (existingAlarm == null || existingAlarm.getStatus().isCleared()) {
                return createNewAlarm(ctx, msg, msgAlarm);
            } else {
                return updateAlarm(ctx, msg, existingAlarm, msgAlarm);
            }
        }, ctx.getDbCallbackExecutor());

    }

    private Alarm getAlarmFromMessage(TbContext ctx, TbMsg msg) throws IOException {
        Alarm msgAlarm;
        msgAlarm = mapper.readValue(msg.getData(), Alarm.class);
        msgAlarm.setTenantId(ctx.getTenantId());
        if (msgAlarm.getOriginator() == null) {
            msgAlarm.setOriginator(msg.getOriginator());
        }
        if (msgAlarm.getStatus() == null) {
            msgAlarm.setStatus(AlarmStatus.ACTIVE_UNACK);
        }
        return msgAlarm;
    }

    private ListenableFuture<AlarmResult> createNewAlarm(TbContext ctx, TbMsg msg, Alarm msgAlarm) {
        ListenableFuture<Alarm> asyncAlarm;
        if (msgAlarm != null) {
            asyncAlarm = Futures.immediateCheckedFuture(msgAlarm);
        } else {
            ctx.logJsEvalRequest();
            asyncAlarm = Futures.transform(buildAlarmDetails(ctx, msg, null),
                    details -> {
                        ctx.logJsEvalResponse();
                        return buildAlarm(msg, details, ctx.getTenantId());
                    });
        }
        ListenableFuture<Alarm> asyncCreated = Futures.transform(asyncAlarm,
                alarm -> ctx.getAlarmService().createOrUpdateAlarm(alarm), ctx.getDbCallbackExecutor());
        return Futures.transform(asyncCreated, alarm -> new AlarmResult(true, false, false, alarm));
    }

    private ListenableFuture<AlarmResult> updateAlarm(TbContext ctx, TbMsg msg, Alarm existingAlarm, Alarm msgAlarm) {
        ctx.logJsEvalRequest();
        ListenableFuture<Alarm> asyncUpdated = Futures.transform(buildAlarmDetails(ctx, msg, existingAlarm.getDetails()), (Function<JsonNode, Alarm>) details -> {
            ctx.logJsEvalResponse();
            if (msgAlarm != null) {
                existingAlarm.setSeverity(msgAlarm.getSeverity());
                existingAlarm.setPropagate(msgAlarm.isPropagate());
                existingAlarm.setPropagateRelationTypes(msgAlarm.getPropagateRelationTypes());
            } else {
                existingAlarm.setSeverity(config.getSeverity());
                existingAlarm.setPropagate(config.isPropagate());
                existingAlarm.setPropagateRelationTypes(relationTypes);
            }
            existingAlarm.setDetails(details);
            existingAlarm.setEndTs(System.currentTimeMillis());
            return ctx.getAlarmService().createOrUpdateAlarm(existingAlarm);
        }, ctx.getDbCallbackExecutor());

        return Futures.transform(asyncUpdated, a -> new AlarmResult(false, true, false, a));
    }

    private Alarm buildAlarm(TbMsg msg, JsonNode details, TenantId tenantId) {
        return Alarm.builder()
                .tenantId(tenantId)
                .originator(msg.getOriginator())
                .status(AlarmStatus.ACTIVE_UNACK)
                .severity(config.getSeverity())
                .propagate(config.isPropagate())
                .type(TbNodeUtils.processPattern(this.config.getAlarmType(), msg.getMetaData()))
                .propagateRelationTypes(relationTypes)
                //todo-vp: alarm date should be taken from Message or current Time should be used?
//                .startTs(System.currentTimeMillis())
//                .endTs(System.currentTimeMillis())
                .details(details)
                .build();
    }

}<|MERGE_RESOLUTION|>--- conflicted
+++ resolved
@@ -42,19 +42,11 @@
         configClazz = TbCreateAlarmNodeConfiguration.class,
         nodeDescription = "生成或更新告警",
         nodeDetails =
-<<<<<<< HEAD
-                "Details - JS function that creates JSON object based on incoming message. This object will be added into Alarm.details field.\n" +
-                        "Node output:\n" +
-                        "If alarm was not created, original message is returned. Otherwise new Message returned with type 'ALARM', Alarm object in 'msg' property and 'matadata' will contains one of those properties 'isNewAlarm/isExistingAlarm'. " +
-                        "Message payload can be accessed via <code>msg</code> property. For example <code>'temperature = ' + msg.temperature ;</code>. " +
-                        "Message metadata can be accessed via <code>metadata</code> property. For example <code>'name = ' + metadata.customerName;</code>.",
-=======
                 "详情 - 根据传入消息创建JSON对象的JS函数，JSON对象将被添加到Alarm.details字段。\n" +
                 "节点输出：\n" +
                 "如果未创建告警，则返回原始消息；否则将返回类型为'ALARM'的新消息。Alarm对象的'msg'属性和'matadata'将包含'isNewAlarm/isExistingAlarm'属性中的一个。" +
                 "可以通过<code>msg</code>属性来访问消息的有效负载，例如<code>'temperature = ' + msg.temperature ;</code>。" +
                 "可以通过<code>metadata</code>属性访问消息的元数据，例如<code>'name = ' + metadata.customerName;</code>。",
->>>>>>> 991c724f
         uiResources = {"static/rulenode/rulenode-core-config.js"},
         configDirective = "tbActionNodeCreateAlarmConfig",
         icon = "notifications_active"
