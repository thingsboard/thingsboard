/**
 * Copyright © 2016-2023 The Thingsboard Authors
 *
 * Licensed under the Apache License, Version 2.0 (the "License");
 * you may not use this file except in compliance with the License.
 * You may obtain a copy of the License at
 *
 *     http://www.apache.org/licenses/LICENSE-2.0
 *
 * Unless required by applicable law or agreed to in writing, software
 * distributed under the License is distributed on an "AS IS" BASIS,
 * WITHOUT WARRANTIES OR CONDITIONS OF ANY KIND, either express or implied.
 * See the License for the specific language governing permissions and
 * limitations under the License.
 */
package org.thingsboard.rule.engine.deduplication;

import com.fasterxml.jackson.databind.node.ArrayNode;
import com.fasterxml.jackson.databind.node.ObjectNode;
import lombok.extern.slf4j.Slf4j;
import org.thingsboard.common.util.JacksonUtil;
import org.thingsboard.rule.engine.api.RuleNode;
import org.thingsboard.rule.engine.api.TbContext;
import org.thingsboard.rule.engine.api.TbNode;
import org.thingsboard.rule.engine.api.TbNodeConfiguration;
import org.thingsboard.rule.engine.api.TbNodeException;
import org.thingsboard.rule.engine.api.TbRelationTypes;
import org.thingsboard.rule.engine.api.util.TbNodeUtils;
import org.thingsboard.server.common.data.id.EntityId;
import org.thingsboard.server.common.data.plugin.ComponentLifecycleEvent;
import org.thingsboard.server.common.data.plugin.ComponentType;
import org.thingsboard.server.common.data.util.TbPair;
import org.thingsboard.server.common.msg.TbMsg;
import org.thingsboard.server.common.msg.TbMsgMetaData;

import java.util.ArrayList;
import java.util.Comparator;
import java.util.HashMap;
import java.util.Iterator;
import java.util.List;
import java.util.Map;
import java.util.Optional;
import java.util.Set;
import java.util.concurrent.ExecutionException;
import java.util.concurrent.TimeUnit;

@RuleNode(
        type = ComponentType.ACTION,
        name = "deduplication",
        configClazz = TbMsgDeduplicationNodeConfiguration.class,
        nodeDescription = "Deduplicate messages for a configurable period based on a specified deduplication strategy.",
        nodeDetails = "Rule node allows you to select one of the following strategy to deduplicate messages: <br></br>" +
                "<b>FIRST</b> - return first message that arrived during deduplication period.<br></br>" +
                "<b>LAST</b> - return last message that arrived during deduplication period.<br></br>" +
                "<b>ALL</b> - return all messages as a single JSON array message. Where each element represents object with <b>msg</b> and <b>metadata</b> inner properties.<br></br>",
        icon = "content_copy",
        uiResources = {"static/rulenode/rulenode-core-config.js"},
        configDirective = "tbActionNodeMsgDeduplicationConfig"
)
@Slf4j
public class TbMsgDeduplicationNode implements TbNode {

    private static final String TB_MSG_DEDUPLICATION_TIMEOUT_MSG = "TbMsgDeduplicationNodeMsg";
    private static final String DEDUPLICATION_IDS_CACHE_KEY = "deduplication_ids";
    public static final int TB_MSG_DEDUPLICATION_RETRY_DELAY = 10;
    private static final String EMPTY_DATA = "";
    private static final TbMsgMetaData EMPTY_META_DATA = new TbMsgMetaData();

    private TbMsgDeduplicationNodeConfiguration config;

    private Map<EntityId, DeduplicationData> deduplicationMap;
    private long deduplicationInterval;
<<<<<<< HEAD
=======

    public TbMsgDeduplicationNode() {
        this.deduplicationMap = new HashMap<>();
    }
>>>>>>> 0791e04c

    @Override
    public void init(TbContext ctx, TbNodeConfiguration configuration) throws TbNodeException {
        this.config = TbNodeUtils.convert(configuration, TbMsgDeduplicationNodeConfiguration.class);
        this.deduplicationInterval = TimeUnit.SECONDS.toMillis(config.getInterval());
<<<<<<< HEAD
        this.deduplicationMap = new HashMap<>();
        getDeduplicationDataFromCacheAndSchedule(ctx);

=======
>>>>>>> 0791e04c
    }

    @Override
    public void onMsg(TbContext ctx, TbMsg msg) throws ExecutionException, InterruptedException, TbNodeException {
        if (TB_MSG_DEDUPLICATION_TIMEOUT_MSG.equals(msg.getType())) {
            processDeduplication(ctx, msg.getOriginator());
        } else {
            processOnRegularMsg(ctx, msg);
        }
    }

    @Override
    public void destroy(TbContext ctx, ComponentLifecycleEvent reason) {
        if (ComponentLifecycleEvent.DELETED.equals(reason)) {
            deduplicationMap.keySet().forEach(id -> ctx.getRuleNodeCacheService().evict(id.toString()));
            ctx.getRuleNodeCacheService().evict(DEDUPLICATION_IDS_CACHE_KEY);
        }
        deduplicationMap.clear();
    }

    private void getDeduplicationDataFromCacheAndSchedule(TbContext ctx) {
        Set<EntityId> deduplicationIds = getDeduplicationIds(ctx);
        if (deduplicationIds == null) {
            return;
        }
        deduplicationIds.forEach(id -> {
            List<TbMsg> tbMsgs = new ArrayList<>(ctx.getRuleNodeCacheService().getTbMsgs(id.toString()));
            DeduplicationData deduplicationData = new DeduplicationData();
            deduplicationData.addAll(tbMsgs);
            deduplicationMap.put(id, deduplicationData);
            scheduleTickMsg(ctx, id, deduplicationData);
        });
    }

    private Set<EntityId> getDeduplicationIds(TbContext ctx) {
        Set<EntityId> deduplicationIds = ctx.getRuleNodeCacheService().getEntityIds(TbMsgDeduplicationNode.DEDUPLICATION_IDS_CACHE_KEY);
        if (deduplicationIds.isEmpty()) {
            return null;
        }
        return deduplicationIds;
    }

    private void processOnRegularMsg(TbContext ctx, TbMsg msg) {
        EntityId id = msg.getOriginator();
        DeduplicationData deduplicationMsgs = deduplicationMap.computeIfAbsent(id, k -> new DeduplicationData());
        if (deduplicationMsgs.size() < config.getMaxPendingMsgs()) {
            log.trace("[{}][{}] Adding msg: [{}][{}] to the pending msgs map ...", ctx.getSelfId(), id, msg.getId(), msg.getMetaDataTs());
            if (deduplicationMsgs.isEmpty()) {
                ctx.getRuleNodeCacheService().add(DEDUPLICATION_IDS_CACHE_KEY, id);
            }
            deduplicationMsgs.add(msg);
            ctx.getRuleNodeCacheService().add(id.toString(), msg);
            ctx.ack(msg);
            scheduleTickMsg(ctx, id, deduplicationMsgs);
        } else {
            log.trace("[{}] Max limit of pending messages reached for deduplication id: [{}]", ctx.getSelfId(), id);
            ctx.tellFailure(msg, new RuntimeException("[" + ctx.getSelfId() + "] Max limit of pending messages reached for deduplication id: [" + id + "]"));
        }
    }

    private void processDeduplication(TbContext ctx, EntityId deduplicationId) {
        DeduplicationData data = deduplicationMap.get(deduplicationId);
        if (data == null) {
            return;
        }
        data.setTickScheduled(false);
        if (data.isEmpty()) {
            return;
        }
        long deduplicationTimeoutMs = System.currentTimeMillis();
        try {
            List<TbPair<TbMsg, List<TbMsg>>> deduplicationResults = new ArrayList<>();
            List<TbMsg> msgList = data.getMsgList();
            Optional<TbPair<Long, Long>> packBoundsOpt = findValidPack(msgList, deduplicationTimeoutMs);
            while (packBoundsOpt.isPresent()) {
                TbPair<Long, Long> packBounds = packBoundsOpt.get();
                List<TbMsg> pack = new ArrayList<>();
                if (DeduplicationStrategy.ALL.equals(config.getStrategy())) {
                    for (Iterator<TbMsg> iterator = msgList.iterator(); iterator.hasNext(); ) {
                        TbMsg msg = iterator.next();
                        long msgTs = msg.getMetaDataTs();
                        if (msgTs >= packBounds.getFirst() && msgTs < packBounds.getSecond()) {
                            pack.add(msg);
                            iterator.remove();
                        }
                    }
                    deduplicationResults.add(new TbPair<>(TbMsg.newMsg(
                            config.getQueueName(),
                            config.getOutMsgType(),
                            deduplicationId,
                            getMetadata(packBounds.getFirst()),
                            getMergedData(pack)), pack));
                } else {
                    TbMsg resultMsg = null;
                    boolean searchMin = DeduplicationStrategy.FIRST.equals(config.getStrategy());
                    for (Iterator<TbMsg> iterator = msgList.iterator(); iterator.hasNext(); ) {
                        TbMsg msg = iterator.next();
                        long msgTs = msg.getMetaDataTs();
                        if (msgTs >= packBounds.getFirst() && msgTs < packBounds.getSecond()) {
                            pack.add(msg);
                            iterator.remove();
                            if (resultMsg == null
                                    || (searchMin && msg.getMetaDataTs() < resultMsg.getMetaDataTs())
                                    || (!searchMin && msg.getMetaDataTs() > resultMsg.getMetaDataTs())) {
                                resultMsg = msg;
                            }
                        }
                    }
                    if (resultMsg != null) {
                        deduplicationResults.add(new TbPair<>(resultMsg, pack));
                    }
                }
                packBoundsOpt = findValidPack(msgList, deduplicationTimeoutMs);
            }
            deduplicationResults.forEach(result -> enqueueForTellNextWithRetry(ctx, result, 0));
        } finally {
            if (!data.isEmpty()) {
                scheduleTickMsg(ctx, deduplicationId, data);
            }
        }
    }

    private void scheduleTickMsg(TbContext ctx, EntityId deduplicationId, DeduplicationData data) {
        if (!data.isTickScheduled()) {
            scheduleTickMsg(ctx, deduplicationId);
            data.setTickScheduled(true);
        }
    }

    private Optional<TbPair<Long, Long>> findValidPack(List<TbMsg> msgs, long deduplicationTimeoutMs) {
        Optional<TbMsg> min = msgs.stream().min(Comparator.comparing(TbMsg::getMetaDataTs));
        return min.map(minTsMsg -> {
            long packStartTs = minTsMsg.getMetaDataTs();
            long packEndTs = packStartTs + deduplicationInterval;
            if (packEndTs <= deduplicationTimeoutMs) {
                return new TbPair<>(packStartTs, packEndTs);
            }
            return null;
        });
    }

    private void enqueueForTellNextWithRetry(TbContext ctx, TbPair<TbMsg, List<TbMsg>> result, int retryAttempt) {
        TbMsg outMsg = result.getFirst();
        List<TbMsg> msgsToRemoveFromCache = result.getSecond();
        if (config.getMaxRetries() > retryAttempt) {
            ctx.enqueueForTellNext(outMsg, TbRelationTypes.SUCCESS,
                    () -> {
                        log.trace("[{}][{}][{}] Successfully enqueue deduplication result message!", ctx.getSelfId(), outMsg.getOriginator(), retryAttempt);
                        ctx.getRuleNodeCacheService().removeTbMsgList(outMsg.getOriginator().toString(), msgsToRemoveFromCache);
                    },
                    throwable -> {
                        log.trace("[{}][{}][{}] Failed to enqueue deduplication output message due to: ", ctx.getSelfId(), outMsg.getOriginator(), retryAttempt, throwable);
                        ctx.schedule(() -> enqueueForTellNextWithRetry(ctx, result, retryAttempt + 1), TB_MSG_DEDUPLICATION_RETRY_DELAY, TimeUnit.SECONDS);
                    });
        } else {
            log.trace("[{}][{}] Removing deduplication messages pack due to max enqueue retry attempts exhausted!", ctx.getSelfId(), outMsg.getOriginator());
            ctx.getRuleNodeCacheService().removeTbMsgList(outMsg.getOriginator().toString(), msgsToRemoveFromCache);
        }
    }

    private void scheduleTickMsg(TbContext ctx, EntityId deduplicationId) {
        ctx.tellSelf(ctx.newMsg(null, TB_MSG_DEDUPLICATION_TIMEOUT_MSG, deduplicationId, EMPTY_META_DATA, EMPTY_DATA), deduplicationInterval + 1);
    }

    private String getMergedData(List<TbMsg> msgs) {
        ArrayNode mergedData = JacksonUtil.OBJECT_MAPPER.createArrayNode();
        msgs.forEach(msg -> {
            ObjectNode msgNode = JacksonUtil.newObjectNode();
            msgNode.set("msg", JacksonUtil.toJsonNode(msg.getData()));
            msgNode.set("metadata", JacksonUtil.valueToTree(msg.getMetaData().getData()));
            mergedData.add(msgNode);
        });
        return JacksonUtil.toString(mergedData);
    }

    private TbMsgMetaData getMetadata(long packStartTs) {
        TbMsgMetaData metaData = new TbMsgMetaData();
        metaData.putValue("ts", String.valueOf(packStartTs));
        return metaData;
    }

}<|MERGE_RESOLUTION|>--- conflicted
+++ resolved
@@ -68,26 +68,18 @@
 
     private TbMsgDeduplicationNodeConfiguration config;
 
-    private Map<EntityId, DeduplicationData> deduplicationMap;
+    private final Map<EntityId, DeduplicationData> deduplicationMap;
     private long deduplicationInterval;
-<<<<<<< HEAD
-=======
 
     public TbMsgDeduplicationNode() {
         this.deduplicationMap = new HashMap<>();
     }
->>>>>>> 0791e04c
 
     @Override
     public void init(TbContext ctx, TbNodeConfiguration configuration) throws TbNodeException {
         this.config = TbNodeUtils.convert(configuration, TbMsgDeduplicationNodeConfiguration.class);
         this.deduplicationInterval = TimeUnit.SECONDS.toMillis(config.getInterval());
-<<<<<<< HEAD
-        this.deduplicationMap = new HashMap<>();
         getDeduplicationDataFromCacheAndSchedule(ctx);
-
-=======
->>>>>>> 0791e04c
     }
 
     @Override
