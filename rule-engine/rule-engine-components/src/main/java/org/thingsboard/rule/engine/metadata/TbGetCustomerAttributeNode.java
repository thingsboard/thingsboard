--- conflicted
+++ resolved
@@ -33,15 +33,10 @@
                 "If Latest Telemetry enrichment configured, latest telemetry added into metadata. " +
                 "To access those attributes in other nodes this template can be used " +
                 "<code>metadata.temperature</code>.",
-<<<<<<< HEAD
         uiResources = {"static/rulenode/rulenode-core-config.js"},
-        configDirective = "tbEnrichmentNodeCustomerAttributesConfig")
-=======
-        uiResources = {"static/rulenode/rulenode-core-config.js", "static/rulenode/rulenode-core-config.css"},
         configDirective = "tbEnrichmentNodeCustomerAttributesConfig",
         ruleChainTypes = {RuleChainType.SYSTEM, RuleChainType.EDGE}
 )
->>>>>>> bb95ce99
 public class TbGetCustomerAttributeNode extends TbEntityGetAttrNode<CustomerId> {
 
     @Override
