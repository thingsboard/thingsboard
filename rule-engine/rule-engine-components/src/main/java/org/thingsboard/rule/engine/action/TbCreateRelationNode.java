--- conflicted
+++ resolved
@@ -65,13 +65,8 @@
     }
 
     private ListenableFuture<Boolean> createIfAbsent(TbContext ctx, TbMsg msg, EntityContainer entityContainer) {
-<<<<<<< HEAD
-        SearchDirectionIds sdId = processSearchDirection(msg, entityContainer);
+        SearchDirectionIds sdId = processSingleSearchDirection(msg, entityContainer);
         return Futures.transformAsync(ctx.getRelationService().checkRelation(ctx.getTenantId(), sdId.getFromId(), sdId.getToId(), config.getRelationType(), RelationTypeGroup.COMMON),
-=======
-        processSingleSearchDirection(msg, entityContainer);
-        return Futures.transformAsync(ctx.getRelationService().checkRelation(ctx.getTenantId(), fromId, toId, config.getRelationType(), RelationTypeGroup.COMMON),
->>>>>>> ef8604a2
                 result -> {
                     if (!result) {
                         return processCreateRelation(ctx, entityContainer, sdId);
