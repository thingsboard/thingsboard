--- conflicted
+++ resolved
@@ -34,10 +34,7 @@
 import org.thingsboard.server.common.data.device.profile.SpecificTimeSchedule;
 import org.thingsboard.server.common.data.query.BooleanFilterPredicate;
 import org.thingsboard.server.common.data.query.ComplexFilterPredicate;
-<<<<<<< HEAD
 import org.thingsboard.server.common.data.query.DynamicValue;
-=======
->>>>>>> a207e318
 import org.thingsboard.server.common.data.query.FilterPredicateValue;
 import org.thingsboard.server.common.data.query.KeyFilterPredicate;
 import org.thingsboard.server.common.data.query.NumericFilterPredicate;
@@ -445,13 +442,8 @@
         }
     }
 
-<<<<<<< HEAD
-    private <T> T getPredicateValue(DataSnapshot data, FilterPredicateValue<T> value, Function<EntityKeyValue, T> transformFunction) {
-        EntityKeyValue ekv = getDynamicPredicateValue(data, value.getDynamicValue());
-=======
     private <T> T getPredicateValue(DataSnapshot data, FilterPredicateValue<T> value, AlarmConditionFilter filter, Function<EntityKeyValue, T> transformFunction) {
         EntityKeyValue ekv = getDynamicPredicateValue(data, value);
->>>>>>> a207e318
         if (ekv != null) {
             T result = transformFunction.apply(ekv);
             if (result != null) {
