/**
 * Copyright © 2016-2018 The Thingsboard Authors
 *
 * Licensed under the Apache License, Version 2.0 (the "License");
 * you may not use this file except in compliance with the License.
 * You may obtain a copy of the License at
 *
 *     http://www.apache.org/licenses/LICENSE-2.0
 *
 * Unless required by applicable law or agreed to in writing, software
 * distributed under the License is distributed on an "AS IS" BASIS,
 * WITHOUT WARRANTIES OR CONDITIONS OF ANY KIND, either express or implied.
 * See the License for the specific language governing permissions and
 * limitations under the License.
 */
package org.thingsboard.rule.engine.action;

import com.google.common.cache.CacheBuilder;
import com.google.common.cache.CacheLoader;
import com.google.common.cache.LoadingCache;
import com.google.common.util.concurrent.Futures;
import com.google.common.util.concurrent.ListenableFuture;
import lombok.AllArgsConstructor;
import lombok.Data;
import lombok.extern.slf4j.Slf4j;
import org.thingsboard.rule.engine.api.TbContext;
import org.thingsboard.rule.engine.api.TbNode;
import org.thingsboard.rule.engine.api.TbNodeConfiguration;
import org.thingsboard.rule.engine.api.TbNodeException;
import org.thingsboard.rule.engine.api.util.TbNodeUtils;
import org.thingsboard.rule.engine.util.EntityContainer;
import org.thingsboard.server.common.data.Customer;
import org.thingsboard.server.common.data.DashboardInfo;
import org.thingsboard.server.common.data.Device;
import org.thingsboard.server.common.data.EntityType;
import org.thingsboard.server.common.data.EntityView;
import org.thingsboard.server.common.data.asset.Asset;
import org.thingsboard.server.common.data.id.EntityId;
import org.thingsboard.server.common.data.id.EntityIdFactory;
import org.thingsboard.server.common.data.page.TextPageData;
import org.thingsboard.server.common.data.page.TextPageLink;
import org.thingsboard.server.common.data.relation.EntityRelation;
import org.thingsboard.server.common.data.relation.EntitySearchDirection;
import org.thingsboard.server.common.data.relation.RelationTypeGroup;
import org.thingsboard.server.common.msg.TbMsg;
import org.thingsboard.server.dao.asset.AssetService;
import org.thingsboard.server.dao.customer.CustomerService;
import org.thingsboard.server.dao.dashboard.DashboardService;
import org.thingsboard.server.dao.device.DeviceService;
import org.thingsboard.server.dao.entityview.EntityViewService;

import java.util.List;
import java.util.Optional;
import java.util.concurrent.TimeUnit;

import static org.thingsboard.rule.engine.api.TbRelationTypes.FAILURE;
import static org.thingsboard.rule.engine.api.TbRelationTypes.SUCCESS;
import static org.thingsboard.rule.engine.api.util.DonAsynchron.withCallback;

@Slf4j
public abstract class TbAbstractRelationActionNode<C extends TbAbstractRelationActionNodeConfiguration> implements TbNode {

    protected C config;

    private LoadingCache<EntityKey, EntityContainer> entityIdCache;

    @Override
    public void init(TbContext ctx, TbNodeConfiguration configuration) throws TbNodeException {
        this.config = loadEntityNodeActionConfig(configuration);
        CacheBuilder cacheBuilder = CacheBuilder.newBuilder();
        if (this.config.getEntityCacheExpiration() > 0) {
            cacheBuilder.expireAfterWrite(this.config.getEntityCacheExpiration(), TimeUnit.SECONDS);
        }
        entityIdCache = cacheBuilder
                .build(new EntityCacheLoader(ctx, createEntityIfNotExists()));
    }

    @Override
    public void onMsg(TbContext ctx, TbMsg msg) {
        withCallback(processEntityRelationAction(ctx, msg),
                filterResult -> ctx.tellNext(msg, filterResult ? SUCCESS : FAILURE), t -> ctx.tellFailure(msg, t), ctx.getDbCallbackExecutor());
    }

    @Override
    public void destroy() {
    }

    protected ListenableFuture<Boolean> processEntityRelationAction(TbContext ctx, TbMsg msg) {
        return Futures.transformAsync(getEntity(ctx, msg), entityContainer -> doProcessEntityRelationAction(ctx, msg, entityContainer));
    }

    protected abstract boolean createEntityIfNotExists();

    protected abstract ListenableFuture<Boolean> doProcessEntityRelationAction(TbContext ctx, TbMsg msg, EntityContainer entityContainer);

    protected abstract C loadEntityNodeActionConfig(TbNodeConfiguration configuration) throws TbNodeException;

    protected ListenableFuture<EntityContainer> getEntity(TbContext ctx, TbMsg msg) {
        String entityName = TbNodeUtils.processPattern(this.config.getEntityNamePattern(), msg.getMetaData());
        String type;
        if (this.config.getEntityTypePattern() != null) {
            type = TbNodeUtils.processPattern(this.config.getEntityTypePattern(), msg.getMetaData());
        } else {
            type = null;
        }
        EntityType entityType = EntityType.valueOf(this.config.getEntityType());
        EntityKey key = new EntityKey(entityName, type, entityType);
        return ctx.getDbCallbackExecutor().executeAsync(() -> {
            EntityContainer entityContainer = entityIdCache.get(key);
            if (entityContainer.getEntityId() == null) {
                throw new RuntimeException("No entity found with type '" + key.getEntityType() + "' and name '" + key.getEntityName() + "'.");
            }
            return entityContainer;
        });
    }

<<<<<<< HEAD
    protected SearchDirectionIds processSearchDirection(TbMsg msg, EntityContainer entityContainer) {
        SearchDirectionIds searchDirectionIds = new SearchDirectionIds();
=======
    protected void processSingleSearchDirection(TbMsg msg, EntityContainer entityContainer) {
>>>>>>> ef8604a2
        if (EntitySearchDirection.FROM.name().equals(config.getDirection())) {
            searchDirectionIds.setFromId(EntityIdFactory.getByTypeAndId(entityContainer.getEntityType().name(), entityContainer.getEntityId().toString()));
            searchDirectionIds.setToId(msg.getOriginator());
        } else {
            searchDirectionIds.setToId(EntityIdFactory.getByTypeAndId(entityContainer.getEntityType().name(), entityContainer.getEntityId().toString()));
            searchDirectionIds.setFromId(msg.getOriginator());
        }
        return searchDirectionIds;
    }

    protected ListenableFuture<List<EntityRelation>> processListSearchDirection(TbContext ctx, TbMsg msg) {
        if (EntitySearchDirection.FROM.name().equals(config.getDirection())) {
            return ctx.getRelationService().findByToAndTypeAsync(ctx.getTenantId(), msg.getOriginator(), config.getRelationType(), RelationTypeGroup.COMMON);
        } else {
            return ctx.getRelationService().findByFromAndTypeAsync(ctx.getTenantId(), msg.getOriginator(), config.getRelationType(), RelationTypeGroup.COMMON);
        }
    }

    @Data
    @AllArgsConstructor
    private static class EntityKey {
        private String entityName;
        private String type;
        private EntityType entityType;
    }

    @Data
    protected static class SearchDirectionIds {
        private EntityId fromId;
        private EntityId toId;
    }

    private static class EntityCacheLoader extends CacheLoader<EntityKey, EntityContainer> {

        private final TbContext ctx;
        private final boolean createIfNotExists;

        private EntityCacheLoader(TbContext ctx, boolean createIfNotExists) {
            this.ctx = ctx;
            this.createIfNotExists = createIfNotExists;
        }

        @Override
        public EntityContainer load(EntityKey key) {
            return loadEntity(key);
        }

        private EntityContainer loadEntity(EntityKey entitykey) {
            EntityType type = entitykey.getEntityType();
            EntityContainer targetEntity = new EntityContainer();
            targetEntity.setEntityType(type);
            switch (type) {
                case DEVICE:
                    DeviceService deviceService = ctx.getDeviceService();
                    Device device = deviceService.findDeviceByTenantIdAndName(ctx.getTenantId(), entitykey.getEntityName());
                    if (device != null) {
                        targetEntity.setEntityId(device.getId());
                    } else if (createIfNotExists) {
                        Device newDevice = new Device();
                        newDevice.setName(entitykey.getEntityName());
                        newDevice.setType(entitykey.getType());
                        newDevice.setTenantId(ctx.getTenantId());
                        Device savedDevice = deviceService.saveDevice(newDevice);
                        targetEntity.setEntityId(savedDevice.getId());
                    }
                    break;
                case ASSET:
                    AssetService assetService = ctx.getAssetService();
                    Asset asset = assetService.findAssetByTenantIdAndName(ctx.getTenantId(), entitykey.getEntityName());
                    if (asset != null) {
                        targetEntity.setEntityId(asset.getId());
                    } else if (createIfNotExists) {
                        Asset newAsset = new Asset();
                        newAsset.setName(entitykey.getEntityName());
                        newAsset.setType(entitykey.getType());
                        newAsset.setTenantId(ctx.getTenantId());
                        Asset savedAsset = assetService.saveAsset(newAsset);
                        targetEntity.setEntityId(savedAsset.getId());
                    }
                    break;
                case CUSTOMER:
                    CustomerService customerService = ctx.getCustomerService();
                    Optional<Customer> customerOptional = customerService.findCustomerByTenantIdAndTitle(ctx.getTenantId(), entitykey.getEntityName());
                    if (customerOptional.isPresent()) {
                        targetEntity.setEntityId(customerOptional.get().getId());
                    } else if (createIfNotExists) {
                        Customer newCustomer = new Customer();
                        newCustomer.setTitle(entitykey.getEntityName());
                        newCustomer.setTenantId(ctx.getTenantId());
                        Customer savedCustomer = customerService.saveCustomer(newCustomer);
                        targetEntity.setEntityId(savedCustomer.getId());
                    }
                    break;
                case TENANT:
                    targetEntity.setEntityId(ctx.getTenantId());
                    break;
                case ENTITY_VIEW:
                    EntityViewService entityViewService = ctx.getEntityViewService();
                    EntityView entityView = entityViewService.findEntityViewByTenantIdAndName(ctx.getTenantId(), entitykey.getEntityName());
                    if (entityView != null) {
                        targetEntity.setEntityId(entityView.getId());
                    }
                    break;
                case DASHBOARD:
                    DashboardService dashboardService = ctx.getDashboardService();
                    TextPageData<DashboardInfo> dashboardInfoTextPageData = dashboardService.findDashboardsByTenantId(ctx.getTenantId(), new TextPageLink(200, entitykey.getEntityName()));
                    for (DashboardInfo dashboardInfo : dashboardInfoTextPageData.getData()) {
                        if (dashboardInfo.getTitle().equals(entitykey.getEntityName())) {
                            targetEntity.setEntityId(dashboardInfo.getId());
                        }
                    }
                    break;
                default:
                    return targetEntity;
            }
            return targetEntity;
        }


    }


}<|MERGE_RESOLUTION|>--- conflicted
+++ resolved
@@ -114,12 +114,8 @@
         });
     }
 
-<<<<<<< HEAD
     protected SearchDirectionIds processSearchDirection(TbMsg msg, EntityContainer entityContainer) {
         SearchDirectionIds searchDirectionIds = new SearchDirectionIds();
-=======
-    protected void processSingleSearchDirection(TbMsg msg, EntityContainer entityContainer) {
->>>>>>> ef8604a2
         if (EntitySearchDirection.FROM.name().equals(config.getDirection())) {
             searchDirectionIds.setFromId(EntityIdFactory.getByTypeAndId(entityContainer.getEntityType().name(), entityContainer.getEntityId().toString()));
             searchDirectionIds.setToId(msg.getOriginator());
