/**
 * Copyright © 2016-2020 The Thingsboard Authors
 *
 * Licensed under the Apache License, Version 2.0 (the "License");
 * you may not use this file except in compliance with the License.
 * You may obtain a copy of the License at
 *
 *     http://www.apache.org/licenses/LICENSE-2.0
 *
 * Unless required by applicable law or agreed to in writing, software
 * distributed under the License is distributed on an "AS IS" BASIS,
 * WITHOUT WARRANTIES OR CONDITIONS OF ANY KIND, either express or implied.
 * See the License for the specific language governing permissions and
 * limitations under the License.
 */
package org.thingsboard.rule.engine.filter;

import com.google.common.util.concurrent.Futures;
import com.google.common.util.concurrent.ListenableFuture;
import lombok.extern.slf4j.Slf4j;
import org.thingsboard.rule.engine.api.RuleNode;
import org.thingsboard.rule.engine.api.TbContext;
import org.thingsboard.rule.engine.api.TbNode;
import org.thingsboard.rule.engine.api.TbNodeConfiguration;
import org.thingsboard.rule.engine.api.TbNodeException;
import org.thingsboard.rule.engine.api.util.TbNodeUtils;
import org.thingsboard.server.common.data.id.EntityId;
import org.thingsboard.server.common.data.id.EntityIdFactory;
import org.thingsboard.server.common.data.plugin.ComponentType;
import org.thingsboard.server.common.data.relation.EntityRelation;
import org.thingsboard.server.common.data.relation.EntitySearchDirection;
import org.thingsboard.server.common.data.relation.RelationTypeGroup;
import org.thingsboard.server.common.msg.TbMsg;

import java.util.List;

import static org.thingsboard.common.util.DonAsynchron.withCallback;

/**
 * Created by ashvayka on 19.01.18.
 */
@Slf4j
@RuleNode(
        type = ComponentType.FILTER,
        name = "检查关系",
        configClazz = TbCheckRelationNodeConfiguration.class,
        relationTypes = {"True", "False"},
<<<<<<< HEAD
        nodeDescription = "Checks the relation from the selected entity to the originator of the message by type and direction" +
                " if 'Check for single entity' is set to true, otherwise rule node will check if exist" +
                " any relation to the originator of the message by type and direction.",
        nodeDetails = "If at least one relation exists - send Message via <b>True</b> chain, otherwise <b>False</b> chain is used.",
=======
        nodeDescription = "按类型和方向检查所选实体与消息发起者之间的关系",
        nodeDetails = "如果存在关系- 通过<b>True</b>连发送消息, 否则使用<b>False</b>链。",
>>>>>>> 991c724f
        uiResources = {"static/rulenode/rulenode-core-config.js"},
        configDirective = "tbFilterNodeCheckRelationConfig")
public class TbCheckRelationNode implements TbNode {

    private TbCheckRelationNodeConfiguration config;

    @Override
    public void init(TbContext ctx, TbNodeConfiguration configuration) throws TbNodeException {
        this.config = TbNodeUtils.convert(configuration, TbCheckRelationNodeConfiguration.class);
    }

    @Override
    public void onMsg(TbContext ctx, TbMsg msg) throws TbNodeException {
        ListenableFuture<Boolean> checkRelationFuture;
        if (config.isCheckForSingleEntity()) {
            checkRelationFuture = processSingle(ctx, msg);
        } else {
            checkRelationFuture = processList(ctx, msg);
        }
        withCallback(checkRelationFuture, filterResult -> ctx.tellNext(msg, filterResult ? "True" : "False"), t -> ctx.tellFailure(msg, t), ctx.getDbCallbackExecutor());
    }

    private ListenableFuture<Boolean> processSingle(TbContext ctx, TbMsg msg) {
        EntityId from;
        EntityId to;
        if (EntitySearchDirection.FROM.name().equals(config.getDirection())) {
            from = EntityIdFactory.getByTypeAndId(config.getEntityType(), config.getEntityId());
            to = msg.getOriginator();
        } else {
            to = EntityIdFactory.getByTypeAndId(config.getEntityType(), config.getEntityId());
            from = msg.getOriginator();
        }
        return ctx.getRelationService().checkRelation(ctx.getTenantId(), from, to, config.getRelationType(), RelationTypeGroup.COMMON);
    }

    private ListenableFuture<Boolean> processList(TbContext ctx, TbMsg msg) {
        if (EntitySearchDirection.FROM.name().equals(config.getDirection())) {
            return Futures.transformAsync(ctx.getRelationService()
                    .findByToAndTypeAsync(ctx.getTenantId(), msg.getOriginator(), config.getRelationType(), RelationTypeGroup.COMMON), this::isEmptyList);
        } else {
            return Futures.transformAsync(ctx.getRelationService()
                    .findByFromAndTypeAsync(ctx.getTenantId(), msg.getOriginator(), config.getRelationType(), RelationTypeGroup.COMMON), this::isEmptyList);
        }
    }

    private ListenableFuture<Boolean> isEmptyList(List<EntityRelation> entityRelations) {
        if (entityRelations.isEmpty()) {
            return Futures.immediateFuture(false);
        } else {
            return Futures.immediateFuture(true);
        }
    }

    @Override
    public void destroy() {

    }
}<|MERGE_RESOLUTION|>--- conflicted
+++ resolved
@@ -45,15 +45,8 @@
         name = "检查关系",
         configClazz = TbCheckRelationNodeConfiguration.class,
         relationTypes = {"True", "False"},
-<<<<<<< HEAD
-        nodeDescription = "Checks the relation from the selected entity to the originator of the message by type and direction" +
-                " if 'Check for single entity' is set to true, otherwise rule node will check if exist" +
-                " any relation to the originator of the message by type and direction.",
-        nodeDetails = "If at least one relation exists - send Message via <b>True</b> chain, otherwise <b>False</b> chain is used.",
-=======
         nodeDescription = "按类型和方向检查所选实体与消息发起者之间的关系",
         nodeDetails = "如果存在关系- 通过<b>True</b>连发送消息, 否则使用<b>False</b>链。",
->>>>>>> 991c724f
         uiResources = {"static/rulenode/rulenode-core-config.js"},
         configDirective = "tbFilterNodeCheckRelationConfig")
 public class TbCheckRelationNode implements TbNode {
