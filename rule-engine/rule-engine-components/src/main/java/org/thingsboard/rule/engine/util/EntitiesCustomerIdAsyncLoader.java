--- conflicted
+++ resolved
@@ -28,14 +28,8 @@
 
 public class EntitiesCustomerIdAsyncLoader {
 
-<<<<<<< HEAD
     public static ListenableFuture<CustomerId> findEntityIdAsync(TbContext ctx, EntityId originator) {
         switch (originator.getEntityType()) {
-=======
-
-    public static ListenableFuture<CustomerId> findEntityIdAsync(TbContext ctx, EntityId original) {
-        switch (original.getEntityType()) {
->>>>>>> 43dc8dd3
             case CUSTOMER:
                 return Futures.immediateFuture((CustomerId) originator);
             case USER:
@@ -43,11 +37,7 @@
             case ASSET:
                 return toCustomerIdAsync(ctx, ctx.getAssetService().findAssetByIdAsync(ctx.getTenantId(), (AssetId) originator));
             case DEVICE:
-<<<<<<< HEAD
-                return toCustomerIdAsync(ctx, ctx.getDeviceService().findDeviceByIdAsync(ctx.getTenantId(), (DeviceId) originator));
-=======
-                return getCustomerAsync(Futures.immediateFuture(ctx.getDeviceService().findDeviceById(ctx.getTenantId(), (DeviceId) original)));
->>>>>>> 43dc8dd3
+                return toCustomerIdAsync(ctx, Futures.immediateFuture(ctx.getDeviceService().findDeviceById(ctx.getTenantId(), (DeviceId) originator)));
             default:
                 return Futures.immediateFailedFuture(new TbNodeException("Unexpected originator EntityType: " + originator.getEntityType()));
         }
