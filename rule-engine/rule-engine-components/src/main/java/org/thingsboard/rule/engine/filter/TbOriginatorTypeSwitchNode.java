--- conflicted
+++ resolved
@@ -27,15 +27,9 @@
         type = ComponentType.FILTER,
         name = "发起者类型转换器",
         configClazz = EmptyNodeConfiguration.class,
-<<<<<<< HEAD
-        relationTypes = {"Device", "Asset", "Entity View", "Tenant", "Customer", "User", "Dashboard", "Rule chain", "Rule node"},
-        nodeDescription = "Route incoming messages by Message Originator Type",
-        nodeDetails = "Routes messages to chain according to the originator type ('Device', 'Asset', etc.).",
-=======
         relationTypes = {"Device", "Asset", "Tenant", "Customer", "User", "Dashboard", "Rule chain", "Rule node"},
         nodeDescription = "通过消息发起者类型路由传入的消息",
         nodeDetails = "根据发起者类型将消息路由到链('Device', 'Asset', etc.)。",
->>>>>>> 991c724f
         uiResources = {"static/rulenode/rulenode-core-config.js"},
         configDirective = "tbNodeEmptyConfig")
 public class TbOriginatorTypeSwitchNode implements TbNode {
