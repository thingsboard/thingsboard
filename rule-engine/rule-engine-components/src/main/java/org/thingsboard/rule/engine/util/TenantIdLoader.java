/**
 * Copyright © 2016-2023 The Thingsboard Authors
 *
 * Licensed under the Apache License, Version 2.0 (the "License");
 * you may not use this file except in compliance with the License.
 * You may obtain a copy of the License at
 *
 *     http://www.apache.org/licenses/LICENSE-2.0
 *
 * Unless required by applicable law or agreed to in writing, software
 * distributed under the License is distributed on an "AS IS" BASIS,
 * WITHOUT WARRANTIES OR CONDITIONS OF ANY KIND, either express or implied.
 * See the License for the specific language governing permissions and
 * limitations under the License.
 */
package org.thingsboard.rule.engine.util;

import org.thingsboard.rule.engine.api.TbContext;
import org.thingsboard.server.common.data.EntityType;
import org.thingsboard.server.common.data.HasTenantId;
import org.thingsboard.server.common.data.id.AlarmId;
import org.thingsboard.server.common.data.id.AlarmRuleId;
import org.thingsboard.server.common.data.id.ApiUsageStateId;
import org.thingsboard.server.common.data.id.AssetId;
import org.thingsboard.server.common.data.id.AssetProfileId;
import org.thingsboard.server.common.data.id.CustomerId;
import org.thingsboard.server.common.data.id.DashboardId;
import org.thingsboard.server.common.data.id.DeviceId;
import org.thingsboard.server.common.data.id.DeviceProfileId;
import org.thingsboard.server.common.data.id.EdgeId;
import org.thingsboard.server.common.data.id.EntityId;
import org.thingsboard.server.common.data.id.EntityViewId;
import org.thingsboard.server.common.data.id.NotificationRequestId;
import org.thingsboard.server.common.data.id.NotificationRuleId;
import org.thingsboard.server.common.data.id.NotificationTargetId;
import org.thingsboard.server.common.data.id.NotificationTemplateId;
import org.thingsboard.server.common.data.id.OtaPackageId;
import org.thingsboard.server.common.data.id.QueueId;
import org.thingsboard.server.common.data.id.RpcId;
import org.thingsboard.server.common.data.id.RuleChainId;
import org.thingsboard.server.common.data.id.RuleNodeId;
import org.thingsboard.server.common.data.id.TbResourceId;
import org.thingsboard.server.common.data.id.TenantId;
import org.thingsboard.server.common.data.id.UserId;
import org.thingsboard.server.common.data.id.WidgetTypeId;
import org.thingsboard.server.common.data.id.WidgetsBundleId;
import org.thingsboard.server.common.data.rule.RuleNode;

import java.util.UUID;

public class TenantIdLoader {

    public static TenantId findTenantId(TbContext ctx, EntityId entityId) {
        UUID id = entityId.getId();
        EntityType entityType = entityId.getEntityType();
        TenantId ctxTenantId = ctx.getTenantId();

        HasTenantId tenantEntity;
        switch (entityType) {
            case TENANT:
                return new TenantId(id);
            case CUSTOMER:
                tenantEntity = ctx.getCustomerService().findCustomerById(ctxTenantId, new CustomerId(id));
                break;
            case USER:
                tenantEntity = ctx.getUserService().findUserById(ctxTenantId, new UserId(id));
                break;
            case ASSET:
                tenantEntity = ctx.getAssetService().findAssetById(ctxTenantId, new AssetId(id));
                break;
            case DEVICE:
                tenantEntity = ctx.getDeviceService().findDeviceById(ctxTenantId, new DeviceId(id));
                break;
            case ALARM:
                tenantEntity = ctx.getAlarmService().findAlarmById(ctxTenantId, new AlarmId(id));
                break;
            case RULE_CHAIN:
                tenantEntity = ctx.getRuleChainService().findRuleChainById(ctxTenantId, new RuleChainId(id));
                break;
            case ENTITY_VIEW:
                tenantEntity = ctx.getEntityViewService().findEntityViewById(ctxTenantId, new EntityViewId(id));
                break;
            case DASHBOARD:
                tenantEntity = ctx.getDashboardService().findDashboardById(ctxTenantId, new DashboardId(id));
                break;
            case EDGE:
                tenantEntity = ctx.getEdgeService().findEdgeById(ctxTenantId, new EdgeId(id));
                break;
            case OTA_PACKAGE:
                tenantEntity = ctx.getOtaPackageService().findOtaPackageInfoById(ctxTenantId, new OtaPackageId(id));
                break;
            case ASSET_PROFILE:
                tenantEntity = ctx.getAssetProfileCache().get(ctxTenantId, new AssetProfileId(id));
                break;
            case DEVICE_PROFILE:
                tenantEntity = ctx.getDeviceProfileCache().get(ctxTenantId, new DeviceProfileId(id));
                break;
            case WIDGET_TYPE:
                tenantEntity = ctx.getWidgetTypeService().findWidgetTypeById(ctxTenantId, new WidgetTypeId(id));
                break;
            case WIDGETS_BUNDLE:
                tenantEntity = ctx.getWidgetBundleService().findWidgetsBundleById(ctxTenantId, new WidgetsBundleId(id));
                break;
            case RPC:
                tenantEntity = ctx.getRpcService().findRpcById(ctxTenantId, new RpcId(id));
                break;
            case QUEUE:
                tenantEntity = ctx.getQueueService().findQueueById(ctxTenantId, new QueueId(id));
                break;
            case API_USAGE_STATE:
                tenantEntity = ctx.getRuleEngineApiUsageStateService().findApiUsageStateById(ctxTenantId, new ApiUsageStateId(id));
                break;
            case TB_RESOURCE:
                tenantEntity = ctx.getResourceService().findResourceInfoById(ctxTenantId, new TbResourceId(id));
                break;
            case RULE_NODE:
                RuleNode ruleNode = ctx.getRuleChainService().findRuleNodeById(ctxTenantId, new RuleNodeId(id));
                if (ruleNode != null) {
                    tenantEntity = ctx.getRuleChainService().findRuleChainById(ctxTenantId, ruleNode.getRuleChainId());
                } else {
                    tenantEntity = null;
                }
                break;
            case TENANT_PROFILE:
                if (ctx.getTenantProfile().getId().equals(entityId)) {
                    return ctxTenantId;
                } else {
                    tenantEntity = null;
                }
                break;
<<<<<<< HEAD
            case ALARM_RULE:
                tenantEntity = ctx.getAlarmRuleService().findAlarmRuleById(ctxTenantId, new AlarmRuleId(id));
=======
            case NOTIFICATION_TARGET:
                tenantEntity = ctx.getNotificationTargetService().findNotificationTargetById(ctxTenantId, new NotificationTargetId(id));
                break;
            case NOTIFICATION_TEMPLATE:
                tenantEntity = ctx.getNotificationTemplateService().findNotificationTemplateById(ctxTenantId, new NotificationTemplateId(id));
                break;
            case NOTIFICATION_REQUEST:
                tenantEntity = ctx.getNotificationRequestService().findNotificationRequestById(ctxTenantId, new NotificationRequestId(id));
                break;
            case NOTIFICATION:
                return ctxTenantId;
            case NOTIFICATION_RULE:
                tenantEntity = ctx.getNotificationRuleService().findNotificationRuleById(ctxTenantId, new NotificationRuleId(id));
>>>>>>> 2f0eb0be
                break;
            default:
                throw new RuntimeException("Unexpected entity type: " + entityId.getEntityType());
        }
        return tenantEntity != null ? tenantEntity.getTenantId() : null;
    }

}<|MERGE_RESOLUTION|>--- conflicted
+++ resolved
@@ -128,10 +128,6 @@
                     tenantEntity = null;
                 }
                 break;
-<<<<<<< HEAD
-            case ALARM_RULE:
-                tenantEntity = ctx.getAlarmRuleService().findAlarmRuleById(ctxTenantId, new AlarmRuleId(id));
-=======
             case NOTIFICATION_TARGET:
                 tenantEntity = ctx.getNotificationTargetService().findNotificationTargetById(ctxTenantId, new NotificationTargetId(id));
                 break;
@@ -145,7 +141,9 @@
                 return ctxTenantId;
             case NOTIFICATION_RULE:
                 tenantEntity = ctx.getNotificationRuleService().findNotificationRuleById(ctxTenantId, new NotificationRuleId(id));
->>>>>>> 2f0eb0be
+                break;
+            case ALARM_RULE:
+                tenantEntity = ctx.getAlarmRuleService().findAlarmRuleById(ctxTenantId, new AlarmRuleId(id));
                 break;
             default:
                 throw new RuntimeException("Unexpected entity type: " + entityId.getEntityType());
