/**
 * Copyright © 2016-2018 The Thingsboard Authors
 *
 * Licensed under the Apache License, Version 2.0 (the "License");
 * you may not use this file except in compliance with the License.
 * You may obtain a copy of the License at
 *
 *     http://www.apache.org/licenses/LICENSE-2.0
 *
 * Unless required by applicable law or agreed to in writing, software
 * distributed under the License is distributed on an "AS IS" BASIS,
 * WITHOUT WARRANTIES OR CONDITIONS OF ANY KIND, either express or implied.
 * See the License for the specific language governing permissions and
 * limitations under the License.
 */
package org.thingsboard.rule.engine.action;

import com.google.common.util.concurrent.Futures;
import com.google.common.util.concurrent.ListenableFuture;
import lombok.extern.slf4j.Slf4j;
import org.thingsboard.rule.engine.api.RuleNode;
import org.thingsboard.rule.engine.api.TbContext;
import org.thingsboard.rule.engine.api.TbNodeConfiguration;
import org.thingsboard.rule.engine.api.TbNodeException;
import org.thingsboard.rule.engine.api.util.TbNodeUtils;
import org.thingsboard.rule.engine.util.EntityContainer;
import org.thingsboard.server.common.data.plugin.ComponentType;
import org.thingsboard.server.common.data.relation.EntityRelation;
import org.thingsboard.server.common.data.relation.RelationTypeGroup;
import org.thingsboard.server.common.msg.TbMsg;

import java.util.ArrayList;
import java.util.List;


@Slf4j
@RuleNode(
        type = ComponentType.ACTION,
        name = "delete relation",
        configClazz = TbDeleteRelationNodeConfiguration.class,
        nodeDescription = "Finds target Entity by entity name pattern and then delete a relation to Originator Entity by type and direction" +
                " if 'Delete single entity' is set to true, otherwise rule node will delete all relations to the originator of the message by type and direction.",
        nodeDetails = "If the relation(s) successfully deleted -  Message send via <b>Success</b> chain, otherwise <b>Failure</b> chain will be used.",
        uiResources = {"static/rulenode/rulenode-core-config.js"},
        configDirective ="tbActionNodeDeleteRelationConfig",
        icon = "remove_circle"
)
public class TbDeleteRelationNode extends TbAbstractRelationActionNode<TbDeleteRelationNodeConfiguration> {

    @Override
    protected TbDeleteRelationNodeConfiguration loadEntityNodeActionConfig(TbNodeConfiguration configuration) throws TbNodeException {
        return TbNodeUtils.convert(configuration, TbDeleteRelationNodeConfiguration.class);
    }

    @Override
    protected boolean createEntityIfNotExists() {
        return false;
    }

    @Override
    protected ListenableFuture<Boolean> processEntityRelationAction(TbContext ctx, TbMsg msg) {
        if(config.isDeleteForSingleEntity()){
            return Futures.transformAsync(getEntity(ctx, msg), entityContainer -> doProcessEntityRelationAction(ctx, msg, entityContainer));
        } else {
            return processList(ctx, msg);
        }
    }

    @Override
    protected ListenableFuture<Boolean> doProcessEntityRelationAction(TbContext ctx, TbMsg msg, EntityContainer entityContainer) {
        return processSingle(ctx, msg, entityContainer);
    }

    private ListenableFuture<Boolean> processList(TbContext ctx, TbMsg msg) {
        return Futures.transformAsync(processListSearchDirection(ctx, msg), entityRelations -> {
            if(entityRelations.isEmpty()){
                return Futures.immediateFuture(true);
            } else {
                List<ListenableFuture<Boolean>> listenableFutureList = new ArrayList<>();
                for (EntityRelation entityRelation: entityRelations) {
                    listenableFutureList.add(ctx.getRelationService().deleteRelationAsync(ctx.getTenantId(), entityRelation));
                }
                return Futures.transformAsync(Futures.allAsList(listenableFutureList), booleans -> {
                   for (Boolean bool :  booleans) {
                       if (!bool) {
                           return Futures.immediateFuture(false);
                       }
                   }
                   return Futures.immediateFuture(true);
                });
            }
        });
    }

<<<<<<< HEAD
    private ListenableFuture<Boolean> deleteIfExist(TbContext ctx, TbMsg msg, EntityContainer entityContainer) {
        SearchDirectionIds sdId = processSearchDirection(msg, entityContainer);
        return Futures.transformAsync(ctx.getRelationService().checkRelation(ctx.getTenantId(), sdId.getFromId(), sdId.getToId(), config.getRelationType(), RelationTypeGroup.COMMON),
                result -> {
                    if (result) {
                        return processDeleteRelation(ctx, sdId);
=======
    private ListenableFuture<Boolean> processSingle(TbContext ctx, TbMsg msg, EntityContainer entityContainer) {
        processSingleSearchDirection(msg, entityContainer);
        return Futures.transformAsync(ctx.getRelationService().checkRelation(ctx.getTenantId(), fromId, toId, config.getRelationType(), RelationTypeGroup.COMMON),
                result -> {
                    if (result) {
                        return processSingleDeleteRelation(ctx);
>>>>>>> ef8604a2
                    }
                    return Futures.immediateFuture(true);
                });
    }

<<<<<<< HEAD
    private ListenableFuture<Boolean> processDeleteRelation(TbContext ctx, SearchDirectionIds sdId) {
        return ctx.getRelationService().deleteRelationAsync(ctx.getTenantId(), sdId.getFromId(), sdId.getToId(), config.getRelationType(), RelationTypeGroup.COMMON);
=======
    private ListenableFuture<Boolean> processSingleDeleteRelation(TbContext ctx) {
        return ctx.getRelationService().deleteRelationAsync(ctx.getTenantId(), fromId, toId, config.getRelationType(), RelationTypeGroup.COMMON);
>>>>>>> ef8604a2
    }

}<|MERGE_RESOLUTION|>--- conflicted
+++ resolved
@@ -92,33 +92,20 @@
         });
     }
 
-<<<<<<< HEAD
-    private ListenableFuture<Boolean> deleteIfExist(TbContext ctx, TbMsg msg, EntityContainer entityContainer) {
-        SearchDirectionIds sdId = processSearchDirection(msg, entityContainer);
+    private ListenableFuture<Boolean> processSingle(TbContext ctx, TbMsg msg, EntityContainer entityContainer) {
+        SearchDirectionIds sdId = processSingleSearchDirection(msg, entityContainer);
         return Futures.transformAsync(ctx.getRelationService().checkRelation(ctx.getTenantId(), sdId.getFromId(), sdId.getToId(), config.getRelationType(), RelationTypeGroup.COMMON),
+
                 result -> {
                     if (result) {
-                        return processDeleteRelation(ctx, sdId);
-=======
-    private ListenableFuture<Boolean> processSingle(TbContext ctx, TbMsg msg, EntityContainer entityContainer) {
-        processSingleSearchDirection(msg, entityContainer);
-        return Futures.transformAsync(ctx.getRelationService().checkRelation(ctx.getTenantId(), fromId, toId, config.getRelationType(), RelationTypeGroup.COMMON),
-                result -> {
-                    if (result) {
-                        return processSingleDeleteRelation(ctx);
->>>>>>> ef8604a2
+                        return processSingleDeleteRelation(ctx, sdId);
                     }
                     return Futures.immediateFuture(true);
                 });
     }
 
-<<<<<<< HEAD
-    private ListenableFuture<Boolean> processDeleteRelation(TbContext ctx, SearchDirectionIds sdId) {
+    private ListenableFuture<Boolean> processSingleDeleteRelation(TbContext ctx, SearchDirectionIds sdId) {
         return ctx.getRelationService().deleteRelationAsync(ctx.getTenantId(), sdId.getFromId(), sdId.getToId(), config.getRelationType(), RelationTypeGroup.COMMON);
-=======
-    private ListenableFuture<Boolean> processSingleDeleteRelation(TbContext ctx) {
-        return ctx.getRelationService().deleteRelationAsync(ctx.getTenantId(), fromId, toId, config.getRelationType(), RelationTypeGroup.COMMON);
->>>>>>> ef8604a2
     }
 
 }