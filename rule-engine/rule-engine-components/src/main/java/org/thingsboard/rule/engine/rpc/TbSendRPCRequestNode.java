/**
 * Copyright © 2016-2020 The Thingsboard Authors
 *
 * Licensed under the Apache License, Version 2.0 (the "License");
 * you may not use this file except in compliance with the License.
 * You may obtain a copy of the License at
 *
 *     http://www.apache.org/licenses/LICENSE-2.0
 *
 * Unless required by applicable law or agreed to in writing, software
 * distributed under the License is distributed on an "AS IS" BASIS,
 * WITHOUT WARRANTIES OR CONDITIONS OF ANY KIND, either express or implied.
 * See the License for the specific language governing permissions and
 * limitations under the License.
 */
package org.thingsboard.rule.engine.rpc;

import com.datastax.oss.driver.api.core.uuid.Uuids;
import com.google.gson.Gson;
import com.google.gson.JsonElement;
import com.google.gson.JsonObject;
import com.google.gson.JsonParser;
import lombok.extern.slf4j.Slf4j;
import org.springframework.util.StringUtils;
import org.thingsboard.rule.engine.api.util.TbNodeUtils;
import org.thingsboard.rule.engine.api.RuleEngineDeviceRpcRequest;
import org.thingsboard.rule.engine.api.RuleNode;
import org.thingsboard.rule.engine.api.TbContext;
import org.thingsboard.rule.engine.api.TbNode;
import org.thingsboard.rule.engine.api.TbNodeConfiguration;
import org.thingsboard.rule.engine.api.TbNodeException;
import org.thingsboard.rule.engine.api.TbRelationTypes;
import org.thingsboard.server.common.data.DataConstants;
import org.thingsboard.server.common.data.EntityType;
import org.thingsboard.server.common.data.id.DeviceId;
import org.thingsboard.server.common.data.plugin.ComponentType;
import org.thingsboard.server.common.data.rule.RuleChainType;
import org.thingsboard.server.common.msg.TbMsg;

import java.util.Random;
import java.util.UUID;
import java.util.concurrent.TimeUnit;

@Slf4j
@RuleNode(
        type = ComponentType.ACTION,
        name = "rpc call request",
        configClazz = TbSendRpcRequestNodeConfiguration.class,
        nodeDescription = "Sends RPC call to device",
        nodeDetails = "Expects messages with \"method\" and \"params\". Will forward response from device to next nodes." +
                "If the RPC call request is originated by REST API call from user, will forward the response to user immediately.",
        uiResources = {"static/rulenode/rulenode-core-config.js"},
        configDirective = "tbActionNodeRpcRequestConfig",
        icon = "call_made",
<<<<<<< HEAD
        ruleChainTypes = {RuleChainType.SYSTEM, RuleChainType.EDGE}
=======
        ruleChainTypes = {RuleChainType.CORE, RuleChainType.EDGE}
>>>>>>> f5ab5d7a
)
public class TbSendRPCRequestNode implements TbNode {

    private Random random = new Random();
    private Gson gson = new Gson();
    private JsonParser jsonParser = new JsonParser();
    private TbSendRpcRequestNodeConfiguration config;

    @Override
    public void init(TbContext ctx, TbNodeConfiguration configuration) throws TbNodeException {
        this.config = TbNodeUtils.convert(configuration, TbSendRpcRequestNodeConfiguration.class);
    }

    @Override
    public void onMsg(TbContext ctx, TbMsg msg) {
        JsonObject json = jsonParser.parse(msg.getData()).getAsJsonObject();
        String tmp;
        if (msg.getOriginator().getEntityType() != EntityType.DEVICE) {
            ctx.tellFailure(msg, new RuntimeException("Message originator is not a device entity!"));
        } else if (!json.has("method")) {
            ctx.tellFailure(msg, new RuntimeException("Method is not present in the message!"));
        } else if (!json.has("params")) {
            ctx.tellFailure(msg, new RuntimeException("Params are not present in the message!"));
        } else {
            int requestId = json.has("requestId") ? json.get("requestId").getAsInt() : random.nextInt();
            boolean restApiCall = msg.getType().equals(DataConstants.RPC_CALL_FROM_SERVER_TO_DEVICE);

            tmp = msg.getMetaData().getValue("oneway");
            boolean oneway = !StringUtils.isEmpty(tmp) && Boolean.parseBoolean(tmp);

            tmp = msg.getMetaData().getValue("requestUUID");
            UUID requestUUID = !StringUtils.isEmpty(tmp) ? UUID.fromString(tmp) : Uuids.timeBased();
            tmp = msg.getMetaData().getValue("originServiceId");
            String originServiceId = !StringUtils.isEmpty(tmp) ? tmp : null;

            tmp = msg.getMetaData().getValue("expirationTime");
            long expirationTime = !StringUtils.isEmpty(tmp) ? Long.parseLong(tmp) : (System.currentTimeMillis() + TimeUnit.SECONDS.toMillis(config.getTimeoutInSeconds()));

            String params;
            JsonElement paramsEl = json.get("params");
            if (paramsEl.isJsonPrimitive()) {
                params = paramsEl.getAsString();
            } else {
                params = gson.toJson(paramsEl);
            }

            RuleEngineDeviceRpcRequest request = RuleEngineDeviceRpcRequest.builder()
                    .oneway(oneway)
                    .method(json.get("method").getAsString())
                    .body(params)
                    .tenantId(ctx.getTenantId())
                    .deviceId(new DeviceId(msg.getOriginator().getId()))
                    .requestId(requestId)
                    .requestUUID(requestUUID)
                    .originServiceId(originServiceId)
                    .expirationTime(expirationTime)
                    .restApiCall(restApiCall)
                    .build();

            ctx.getRpcService().sendRpcRequestToDevice(request, ruleEngineDeviceRpcResponse -> {
                if (!ruleEngineDeviceRpcResponse.getError().isPresent()) {
                    TbMsg next = ctx.newMsg(msg.getQueueName(), msg.getType(), msg.getOriginator(), msg.getMetaData(), ruleEngineDeviceRpcResponse.getResponse().orElse("{}"));
                    ctx.enqueueForTellNext(next, TbRelationTypes.SUCCESS);
                } else {
                    TbMsg next = ctx.newMsg(msg.getQueueName(), msg.getType(), msg.getOriginator(), msg.getMetaData(), wrap("error", ruleEngineDeviceRpcResponse.getError().get().name()));
                    ctx.tellFailure(next, new RuntimeException(ruleEngineDeviceRpcResponse.getError().get().name()));
                }
            });
            ctx.ack(msg);
        }
    }

    @Override
    public void destroy() {
    }

    private String wrap(String name, String body) {
        JsonObject json = new JsonObject();
        json.addProperty(name, body);
        return gson.toJson(json);
    }

}<|MERGE_RESOLUTION|>--- conflicted
+++ resolved
@@ -52,11 +52,7 @@
         uiResources = {"static/rulenode/rulenode-core-config.js"},
         configDirective = "tbActionNodeRpcRequestConfig",
         icon = "call_made",
-<<<<<<< HEAD
-        ruleChainTypes = {RuleChainType.SYSTEM, RuleChainType.EDGE}
-=======
         ruleChainTypes = {RuleChainType.CORE, RuleChainType.EDGE}
->>>>>>> f5ab5d7a
 )
 public class TbSendRPCRequestNode implements TbNode {
 
