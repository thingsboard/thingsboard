/**
 * Copyright © 2016-2020 The Thingsboard Authors
 *
 * Licensed under the Apache License, Version 2.0 (the "License");
 * you may not use this file except in compliance with the License.
 * You may obtain a copy of the License at
 *
 *     http://www.apache.org/licenses/LICENSE-2.0
 *
 * Unless required by applicable law or agreed to in writing, software
 * distributed under the License is distributed on an "AS IS" BASIS,
 * WITHOUT WARRANTIES OR CONDITIONS OF ANY KIND, either express or implied.
 * See the License for the specific language governing permissions and
 * limitations under the License.
 */
package org.thingsboard.rule.engine.filter;

import lombok.extern.slf4j.Slf4j;
import org.thingsboard.rule.engine.api.util.TbNodeUtils;
import org.thingsboard.rule.engine.api.*;
import org.thingsboard.server.common.data.DataConstants;
import org.thingsboard.server.common.data.plugin.ComponentType;
import org.thingsboard.server.common.msg.TbMsg;
import org.thingsboard.server.common.msg.session.SessionMsgType;

@Slf4j
@RuleNode(
        type = ComponentType.FILTER,
        name = "消息类型转换器",
        configClazz = EmptyNodeConfiguration.class,
        relationTypes = {"Post attributes", "Post telemetry", "RPC Request from Device",
                "RPC Request to Device", "Activity Event", "Inactivity Event",
                "Connect Event", "Disconnect Event", "Entity Created", "Entity Updated", "Entity Deleted", "Entity Assigned",
<<<<<<< HEAD
                "Entity Unassigned", "Attributes Updated", "Attributes Deleted", "Alarm Acknowledged", "Alarm Cleared", "Other"},
        nodeDescription = "Route incoming messages by Message Type",
        nodeDetails = "Sends messages with message types <b>\"Post attributes\", \"Post telemetry\", \"RPC Request\"</b> etc. via corresponding chain, otherwise <b>Other</b> chain is used.",
=======
                "Entity Unassigned", "Attributes Updated", "Attributes Deleted", "Other"},
        nodeDescription = "根据消息类型路由传入的消息",
        nodeDetails = "通过相应的链发送消息类型为<b>\"Post attributes\", \"Post telemetry\", \"RPC Request\"</b>等的消息，否则使用<b>Other</b>链。",
>>>>>>> 991c724f
        uiResources = {"static/rulenode/rulenode-core-config.js"},
        configDirective = "tbNodeEmptyConfig")
public class TbMsgTypeSwitchNode implements TbNode {

    EmptyNodeConfiguration config;

    @Override
    public void init(TbContext ctx, TbNodeConfiguration configuration) throws TbNodeException {
        this.config = TbNodeUtils.convert(configuration, EmptyNodeConfiguration.class);
    }

    @Override
    public void onMsg(TbContext ctx, TbMsg msg) throws TbNodeException {
        String relationType;
        if (msg.getType().equals(SessionMsgType.POST_ATTRIBUTES_REQUEST.name())) {
            relationType = "Post attributes";
        } else if (msg.getType().equals(SessionMsgType.POST_TELEMETRY_REQUEST.name())) {
            relationType = "Post telemetry";
        } else if (msg.getType().equals(SessionMsgType.TO_SERVER_RPC_REQUEST.name())) {
            relationType = "RPC Request from Device";
        } else if (msg.getType().equals(DataConstants.ACTIVITY_EVENT)) {
            relationType = "Activity Event";
        } else if (msg.getType().equals(DataConstants.INACTIVITY_EVENT)) {
            relationType = "Inactivity Event";
        } else if (msg.getType().equals(DataConstants.CONNECT_EVENT)) {
            relationType = "Connect Event";
        } else if (msg.getType().equals(DataConstants.DISCONNECT_EVENT)) {
            relationType = "Disconnect Event";
        } else if (msg.getType().equals(DataConstants.ENTITY_CREATED)) {
            relationType = "Entity Created";
        } else if (msg.getType().equals(DataConstants.ENTITY_UPDATED)) {
            relationType = "Entity Updated";
        } else if (msg.getType().equals(DataConstants.ENTITY_DELETED)) {
            relationType = "Entity Deleted";
        } else if (msg.getType().equals(DataConstants.ENTITY_ASSIGNED)) {
            relationType = "Entity Assigned";
        } else if (msg.getType().equals(DataConstants.ENTITY_UNASSIGNED)) {
            relationType = "Entity Unassigned";
        } else if (msg.getType().equals(DataConstants.ATTRIBUTES_UPDATED)) {
            relationType = "Attributes Updated";
        } else if (msg.getType().equals(DataConstants.ATTRIBUTES_DELETED)) {
            relationType = "Attributes Deleted";
        } else if (msg.getType().equals(DataConstants.ALARM_ACK)) {
            relationType = "Alarm Acknowledged";
        } else if (msg.getType().equals(DataConstants.ALARM_CLEAR)) {
            relationType = "Alarm Cleared";
        } else if (msg.getType().equals(DataConstants.RPC_CALL_FROM_SERVER_TO_DEVICE)) {
            relationType = "RPC Request to Device";
        } else {
            relationType = "Other";
        }
        ctx.tellNext(msg, relationType);
    }

    @Override
    public void destroy() {

    }
}<|MERGE_RESOLUTION|>--- conflicted
+++ resolved
@@ -31,15 +31,9 @@
         relationTypes = {"Post attributes", "Post telemetry", "RPC Request from Device",
                 "RPC Request to Device", "Activity Event", "Inactivity Event",
                 "Connect Event", "Disconnect Event", "Entity Created", "Entity Updated", "Entity Deleted", "Entity Assigned",
-<<<<<<< HEAD
-                "Entity Unassigned", "Attributes Updated", "Attributes Deleted", "Alarm Acknowledged", "Alarm Cleared", "Other"},
-        nodeDescription = "Route incoming messages by Message Type",
-        nodeDetails = "Sends messages with message types <b>\"Post attributes\", \"Post telemetry\", \"RPC Request\"</b> etc. via corresponding chain, otherwise <b>Other</b> chain is used.",
-=======
                 "Entity Unassigned", "Attributes Updated", "Attributes Deleted", "Other"},
         nodeDescription = "根据消息类型路由传入的消息",
         nodeDetails = "通过相应的链发送消息类型为<b>\"Post attributes\", \"Post telemetry\", \"RPC Request\"</b>等的消息，否则使用<b>Other</b>链。",
->>>>>>> 991c724f
         uiResources = {"static/rulenode/rulenode-core-config.js"},
         configDirective = "tbNodeEmptyConfig")
 public class TbMsgTypeSwitchNode implements TbNode {
