/**
 * Copyright © 2016-2020 The Thingsboard Authors
 *
 * Licensed under the Apache License, Version 2.0 (the "License");
 * you may not use this file except in compliance with the License.
 * You may obtain a copy of the License at
 *
 *     http://www.apache.org/licenses/LICENSE-2.0
 *
 * Unless required by applicable law or agreed to in writing, software
 * distributed under the License is distributed on an "AS IS" BASIS,
 * WITHOUT WARRANTIES OR CONDITIONS OF ANY KIND, either express or implied.
 * See the License for the specific language governing permissions and
 * limitations under the License.
 */
syntax = "proto3";
package transport;

option java_package = "org.thingsboard.server.gen.transport";
option java_outer_classname = "TransportProtos";


/**
 * Service Discovery Data Structures;
 */
message ServiceInfo {
  string serviceId = 1;
  repeated string serviceTypes = 2;
  int64 tenantIdMSB = 3;
  int64 tenantIdLSB = 4;
}

/**
 * Transport Service Data Structures;
 */
message SessionInfoProto {
  string nodeId = 1;
  int64 sessionIdMSB = 2;
  int64 sessionIdLSB = 3;
  int64 tenantIdMSB = 4;
  int64 tenantIdLSB = 5;
  int64 deviceIdMSB = 6;
  int64 deviceIdLSB = 7;
  string deviceName = 8;
  string deviceType = 9;
  int64 gwSessionIdMSB = 10;
  int64 gwSessionIdLSB = 11;
  int64 deviceProfileIdMSB = 12;
  int64 deviceProfileIdLSB = 13;
}

enum SessionEvent {
  OPEN = 0;
  CLOSED = 1;
}

enum SessionType {
  SYNC = 0;
  ASYNC = 1;
}

enum KeyValueType {
  BOOLEAN_V = 0;
  LONG_V = 1;
  DOUBLE_V = 2;
  STRING_V = 3;
  JSON_V = 4;
}

enum CredentialsType {
  ACCESS_TOKEN = 0;
  X509_CERTIFICATE = 1;
  MQTT_BASIC = 2;
}

message KeyValueProto {
  string key = 1;
  KeyValueType type = 2;
  bool bool_v = 3;
  int64 long_v = 4;
  double double_v = 5;
  string string_v = 6;
  string json_v = 7;
}

message TsKvProto {
  int64 ts = 1;
  KeyValueProto kv = 2;
}

message TsKvListProto {
  int64 ts = 1;
  repeated KeyValueProto kv = 2;
}

message DeviceInfoProto {
  int64 tenantIdMSB = 1;
  int64 tenantIdLSB = 2;
  int64 deviceIdMSB = 3;
  int64 deviceIdLSB = 4;
  string deviceName = 5;
  string deviceType = 6;
  string additionalInfo = 7;
  int64 deviceProfileIdMSB = 8;
  int64 deviceProfileIdLSB = 9;
}

/**
 * Transport Service Messages;
 */
message SessionEventMsg {
  SessionType sessionType = 1;
  SessionEvent event = 2;
}

message PostTelemetryMsg {
  repeated TsKvListProto tsKvList = 1;
}

message PostAttributeMsg {
  repeated KeyValueProto kv = 1;
}

message GetAttributeRequestMsg {
  int32 requestId = 1;
  repeated string clientAttributeNames = 2;
  repeated string sharedAttributeNames = 3;
}

message GetAttributeResponseMsg {
  int32 requestId = 1;
  repeated TsKvProto clientAttributeList = 2;
  repeated TsKvProto sharedAttributeList = 3;
  string error = 5;
}

message AttributeUpdateNotificationMsg {
  repeated TsKvProto sharedUpdated = 1;
  repeated string sharedDeleted = 2;
}

message ValidateDeviceTokenRequestMsg {
  string token = 1;
}

message ValidateDeviceX509CertRequestMsg {
  string hash = 1;
}

message ValidateBasicMqttCredRequestMsg {
  string clientId = 1;
  string userName = 2;
  string password = 3;
}

message ValidateDeviceCredentialsResponseMsg {
  DeviceInfoProto deviceInfo = 1;
  string credentialsBody = 2;
  bytes profileBody = 3;
}

message GetOrCreateDeviceFromGatewayRequestMsg {
  int64 gatewayIdMSB = 1;
  int64 gatewayIdLSB = 2;
  string deviceName = 3;
  string deviceType = 4;
}

message GetOrCreateDeviceFromGatewayResponseMsg {
  DeviceInfoProto deviceInfo = 1;
  bytes profileBody = 2;
}

message GetEntityProfileRequestMsg {
  string entityType = 1;
  int64 entityIdMSB = 2;
  int64 entityIdLSB = 3;
}

message GetEntityProfileResponseMsg {
  string entityType = 1;
  bytes data = 2;
}

message EntityUpdateMsg {
  string entityType = 1;
  bytes data = 2;
}

message EntityDeleteMsg {
  string entityType = 1;
  int64 entityIdMSB = 2;
  int64 entityIdLSB = 3;
}

message GetQueueRoutingInfoRequestMsg {
}

message GetAllQueueRoutingInfoRequestMsg {
}

message GetTenantQueueRoutingInfoRequestMsg {
  int64 tenantIdMSB = 1;
  int64 tenantIdLSB = 2;
}

message GetQueueRoutingInfoResponseMsg {
  int64 tenantIdMSB = 1;
  int64 tenantIdLSB = 2;
  string queueName = 3;
  string queueTopic = 4;
  int32 partitions = 5;
}

message QueueUpdateMsg {
  int64 tenantIdMSB = 1;
  int64 tenantIdLSB = 2;
  string queueName = 3;
  string queueTopic = 4;
  int32 partitions = 5;
}

message QueueDeleteMsg {
  int64 tenantIdMSB = 1;
  int64 tenantIdLSB = 2;
  string queueName = 3;
}

message SessionCloseNotificationProto {
  string message = 1;
}

message SubscribeToAttributeUpdatesMsg {
  bool unsubscribe = 1;
}

message SubscribeToRPCMsg {
  bool unsubscribe = 1;
}

message ToDeviceRpcRequestMsg {
  int32 requestId = 1;
  string methodName = 2;
  string params = 3;
}

message ToDeviceRpcResponseMsg {
  int32 requestId = 1;
  string payload = 2;
}

message ToServerRpcRequestMsg {
  int32 requestId = 1;
  string methodName = 2;
  string params = 3;
}

message ToServerRpcResponseMsg {
  int32 requestId = 1;
  string payload = 2;
  string error = 3;
}

message ClaimDeviceMsg {
  int64 deviceIdMSB = 1;
  int64 deviceIdLSB = 2;
  string secretKey = 3;
  int64 durationMs = 4;
}

message DeviceCredentialsProto {
  int64 deviceIdMSB = 1;
  int64 deviceIdLSB = 2;
  CredentialsType credentialsType = 3;
  string credentialsId = 4;
  string credentialsValue = 5;
}

message CredentialsDataProto {
  ValidateDeviceTokenRequestMsg validateDeviceTokenRequestMsg = 1;
  ValidateDeviceX509CertRequestMsg validateDeviceX509CertRequestMsg = 2;
  ValidateBasicMqttCredRequestMsg validateBasicMqttCredRequestMsg = 3;
}

message ProvisionDeviceRequestMsg {
  string deviceName = 1;
  CredentialsType credentialsType = 2;
  ProvisionDeviceCredentialsMsg provisionDeviceCredentialsMsg = 3;
  CredentialsDataProto credentialsDataProto = 4;
}

message ProvisionDeviceCredentialsMsg {
  string provisionDeviceKey = 1;
  string provisionDeviceSecret = 2;
}

message ProvisionDeviceResponseMsg {
  DeviceCredentialsProto deviceCredentials = 1;
  ProvisionResponseStatus provisionResponseStatus = 2;
}

enum ProvisionResponseStatus {
  UNKNOWN = 0;
  SUCCESS = 1;
  NOT_FOUND = 2;
  FAILURE = 3;
}
//Used to report session state to tb-Service and persist this state in the cache on the tb-Service level.
message SubscriptionInfoProto {
  int64 lastActivityTime = 1;
  bool attributeSubscription = 2;
  bool rpcSubscription = 3;
}

message SessionSubscriptionInfoProto {
  SessionInfoProto sessionInfo = 1;
  SubscriptionInfoProto subscriptionInfo = 2;
}

message DeviceSessionsCacheEntry {
  repeated SessionSubscriptionInfoProto sessions = 1;
}

message TransportToDeviceActorMsg {
  SessionInfoProto sessionInfo = 1;
  SessionEventMsg sessionEvent = 2;
  GetAttributeRequestMsg getAttributes = 3;
  SubscribeToAttributeUpdatesMsg subscribeToAttributes = 4;
  SubscribeToRPCMsg subscribeToRPC = 5;
  ToDeviceRpcResponseMsg toDeviceRPCCallResponse = 6;
  SubscriptionInfoProto subscriptionInfo = 7;
  ClaimDeviceMsg claimDevice = 8;
  ProvisionDeviceRequestMsg provisionDevice = 9;
}

message TransportToRuleEngineMsg {
  SessionInfoProto sessionInfo = 1;
  PostTelemetryMsg postTelemetry = 2;
  PostAttributeMsg postAttributes = 3;
  ToDeviceRpcResponseMsg toDeviceRPCCallResponse = 4;
  ToServerRpcRequestMsg toServerRPCCallRequest = 5;
}

/**
 * TB Core Data Structures
 */

message TbSubscriptionProto {
  string serviceId = 1;
  string sessionId = 2;
  int32 subscriptionId = 3;
  string entityType = 4;
  int64 tenantIdMSB = 5;
  int64 tenantIdLSB = 6;
  int64 entityIdMSB = 7;
  int64 entityIdLSB = 8;
}

message TbTimeSeriesSubscriptionProto {
  TbSubscriptionProto sub = 1;
  bool allKeys = 2;
  repeated TbSubscriptionKetStateProto keyStates = 3;
  int64 startTime = 4;
  int64 endTime = 5;
}

message TbAttributeSubscriptionProto {
  TbSubscriptionProto sub = 1;
  bool allKeys = 2;
  repeated TbSubscriptionKetStateProto keyStates = 3;
  string scope = 4;
}

message TbAlarmSubscriptionProto {
  TbSubscriptionProto sub = 1;
  int64 ts = 2;
}

message TbSubscriptionUpdateProto {
  string sessionId = 1;
  int32 subscriptionId = 2;
  int32 errorCode = 3;
  string errorMsg = 4;
  repeated TbSubscriptionUpdateValueListProto data = 5;
}

message TbAlarmSubscriptionUpdateProto {
  string sessionId = 1;
  int32 subscriptionId = 2;
  int32 errorCode = 3;
  string errorMsg = 4;
  string alarm = 5;
  bool deleted = 6;
}

message TbAttributeUpdateProto {
  string entityType = 1;
  int64 entityIdMSB = 2;
  int64 entityIdLSB = 3;
  int64 tenantIdMSB = 4;
  int64 tenantIdLSB = 5;
  string scope = 6;
  repeated TsKvProto data = 7;
}

message TbAlarmUpdateProto {
  string entityType = 1;
  int64 entityIdMSB = 2;
  int64 entityIdLSB = 3;
  int64 tenantIdMSB = 4;
  int64 tenantIdLSB = 5;
  string alarm = 6;
}

message TbAlarmDeleteProto {
  string entityType = 1;
  int64 entityIdMSB = 2;
  int64 entityIdLSB = 3;
  int64 tenantIdMSB = 4;
  int64 tenantIdLSB = 5;
  string alarm = 6;
}

message TbAttributeDeleteProto {
  string entityType = 1;
  int64 entityIdMSB = 2;
  int64 entityIdLSB = 3;
  int64 tenantIdMSB = 4;
  int64 tenantIdLSB = 5;
  string scope = 6;
  repeated string keys = 7;
}

message TbTimeSeriesUpdateProto {
  string entityType = 1;
  int64 entityIdMSB = 2;
  int64 entityIdLSB = 3;
  int64 tenantIdMSB = 4;
  int64 tenantIdLSB = 5;
  repeated TsKvProto data = 6;
}

message TbSubscriptionCloseProto {
  string sessionId = 1;
  int32 subscriptionId = 2;
}

message TbSubscriptionKetStateProto {
  string key = 1;
  int64 ts = 2;
}

message TbSubscriptionUpdateValueListProto {
  string key = 1;
  repeated int64 ts = 2;
  repeated string value = 3;
}

/**
 * TB Core to TB Core messages
 */

message DeviceStateServiceMsgProto {
  int64 tenantIdMSB = 1;
  int64 tenantIdLSB = 2;
  int64 deviceIdMSB = 3;
  int64 deviceIdLSB = 4;
  bool added = 5;
  bool updated = 6;
  bool deleted = 7;
}

message SubscriptionMgrMsgProto {
  TbTimeSeriesSubscriptionProto telemetrySub = 1;
  TbAttributeSubscriptionProto attributeSub = 2;
  TbSubscriptionCloseProto subClose = 3;
  TbTimeSeriesUpdateProto tsUpdate = 4;
  TbAttributeUpdateProto attrUpdate = 5;
  TbAttributeDeleteProto attrDelete = 6;
  TbAlarmSubscriptionProto alarmSub = 7;
  TbAlarmUpdateProto alarmUpdate = 8;
  TbAlarmDeleteProto alarmDelete = 9;
}

message LocalSubscriptionServiceMsgProto {
  TbSubscriptionUpdateProto subUpdate = 1;
  TbAlarmSubscriptionUpdateProto alarmSubUpdate = 2;
}

message FromDeviceRPCResponseProto {
  int64 requestIdMSB = 1;
  int64 requestIdLSB = 2;
  string response = 3;
  int32 error = 4;
}

/**
 * Main messages;
 */

/* Request from Transport Service to ThingsBoard Core Service */
message TransportApiRequestMsg {
  ValidateDeviceTokenRequestMsg validateTokenRequestMsg = 1;
  ValidateDeviceX509CertRequestMsg validateX509CertRequestMsg = 2;
  GetOrCreateDeviceFromGatewayRequestMsg getOrCreateDeviceRequestMsg = 3;
  GetEntityProfileRequestMsg entityProfileRequestMsg = 4;
  ValidateBasicMqttCredRequestMsg validateBasicMqttCredRequestMsg = 6;
<<<<<<< HEAD
  GetQueueRoutingInfoRequestMsg getQueueRoutingInfoRequestMsg = 7;
  GetTenantQueueRoutingInfoRequestMsg getTenantQueueRoutingInfoRequestMsg = 8;
  GetAllQueueRoutingInfoRequestMsg getAllQueueRoutingInfoRequestMsg = 9;
=======
  ProvisionDeviceRequestMsg provisionDeviceRequestMsg = 7;
>>>>>>> c048b0aa
}

/* Response from ThingsBoard Core Service to Transport Service */
message TransportApiResponseMsg {
  ValidateDeviceCredentialsResponseMsg validateCredResponseMsg = 1;
  GetOrCreateDeviceFromGatewayResponseMsg getOrCreateDeviceResponseMsg = 2;
<<<<<<< HEAD
  GetTenantRoutingInfoResponseMsg getTenantRoutingInfoResponseMsg = 4;
  GetDeviceProfileResponseMsg getDeviceProfileResponseMsg = 5;
  repeated GetQueueRoutingInfoResponseMsg getQueueRoutingInfoResponseMsgs = 6;
=======
  GetEntityProfileResponseMsg entityProfileResponseMsg = 3;
  ProvisionDeviceResponseMsg provisionDeviceResponseMsg = 4;
>>>>>>> c048b0aa
}

/* Messages that are handled by ThingsBoard Core Service */
message ToCoreMsg {
  TransportToDeviceActorMsg toDeviceActorMsg = 1;
  DeviceStateServiceMsgProto deviceStateServiceMsg = 2;
  SubscriptionMgrMsgProto toSubscriptionMgrMsg = 3;
  bytes toDeviceActorNotificationMsg = 4;
}

/* High priority messages with low latency are handled by ThingsBoard Core Service separately */
message ToCoreNotificationMsg {
  LocalSubscriptionServiceMsgProto toLocalSubscriptionServiceMsg = 1;
  FromDeviceRPCResponseProto fromDeviceRpcResponse = 2;
  bytes componentLifecycleMsg = 3;
  QueueUpdateMsg queueUpdateMsg = 4;
  QueueDeleteMsg queueDeleteMsg = 5;
}

/* Messages that are handled by ThingsBoard RuleEngine Service */
message ToRuleEngineMsg {
  int64 tenantIdMSB = 1;
  int64 tenantIdLSB = 2;
  bytes tbMsg = 3;
  repeated string relationTypes = 4;
  string failureMessage = 5;
}

message ToRuleEngineNotificationMsg {
  bytes componentLifecycleMsg = 1;
  FromDeviceRPCResponseProto fromDeviceRpcResponse = 2;
  QueueUpdateMsg queueUpdateMsg = 3;
  QueueDeleteMsg queueDeleteMsg = 4;
}

/* Messages that are handled by ThingsBoard Transport Service */
message ToTransportMsg {
  int64 sessionIdMSB = 1;
  int64 sessionIdLSB = 2;
  SessionCloseNotificationProto sessionCloseNotification = 3;
  GetAttributeResponseMsg getAttributesResponse = 4;
  AttributeUpdateNotificationMsg attributeUpdateNotification = 5;
  ToDeviceRpcRequestMsg toDeviceRequest = 6;
  ToServerRpcResponseMsg toServerResponse = 7;
<<<<<<< HEAD
  DeviceProfileUpdateMsg deviceProfileUpdateMsg = 8;
  DeviceProfileDeleteMsg deviceProfileDeleteMsg = 9;
  QueueUpdateMsg queueUpdateMsg = 10;
  QueueDeleteMsg queueDeleteMsg = 11;
=======
  /* For Tenant, TenantProfile and DeviceProfile */
  EntityUpdateMsg entityUpdateMsg = 8;
  EntityDeleteMsg entityDeleteMsg = 9;
  ProvisionDeviceResponseMsg provisionResponse = 10;
>>>>>>> c048b0aa
}<|MERGE_RESOLUTION|>--- conflicted
+++ resolved
@@ -505,27 +505,19 @@
   GetOrCreateDeviceFromGatewayRequestMsg getOrCreateDeviceRequestMsg = 3;
   GetEntityProfileRequestMsg entityProfileRequestMsg = 4;
   ValidateBasicMqttCredRequestMsg validateBasicMqttCredRequestMsg = 6;
-<<<<<<< HEAD
-  GetQueueRoutingInfoRequestMsg getQueueRoutingInfoRequestMsg = 7;
-  GetTenantQueueRoutingInfoRequestMsg getTenantQueueRoutingInfoRequestMsg = 8;
-  GetAllQueueRoutingInfoRequestMsg getAllQueueRoutingInfoRequestMsg = 9;
-=======
   ProvisionDeviceRequestMsg provisionDeviceRequestMsg = 7;
->>>>>>> c048b0aa
+  GetQueueRoutingInfoRequestMsg getQueueRoutingInfoRequestMsg = 8;
+  GetTenantQueueRoutingInfoRequestMsg getTenantQueueRoutingInfoRequestMsg = 9;
+  GetAllQueueRoutingInfoRequestMsg getAllQueueRoutingInfoRequestMsg = 10;
 }
 
 /* Response from ThingsBoard Core Service to Transport Service */
 message TransportApiResponseMsg {
   ValidateDeviceCredentialsResponseMsg validateCredResponseMsg = 1;
   GetOrCreateDeviceFromGatewayResponseMsg getOrCreateDeviceResponseMsg = 2;
-<<<<<<< HEAD
-  GetTenantRoutingInfoResponseMsg getTenantRoutingInfoResponseMsg = 4;
-  GetDeviceProfileResponseMsg getDeviceProfileResponseMsg = 5;
-  repeated GetQueueRoutingInfoResponseMsg getQueueRoutingInfoResponseMsgs = 6;
-=======
   GetEntityProfileResponseMsg entityProfileResponseMsg = 3;
   ProvisionDeviceResponseMsg provisionDeviceResponseMsg = 4;
->>>>>>> c048b0aa
+  repeated GetQueueRoutingInfoResponseMsg getQueueRoutingInfoResponseMsgs = 5;
 }
 
 /* Messages that are handled by ThingsBoard Core Service */
@@ -570,15 +562,10 @@
   AttributeUpdateNotificationMsg attributeUpdateNotification = 5;
   ToDeviceRpcRequestMsg toDeviceRequest = 6;
   ToServerRpcResponseMsg toServerResponse = 7;
-<<<<<<< HEAD
-  DeviceProfileUpdateMsg deviceProfileUpdateMsg = 8;
-  DeviceProfileDeleteMsg deviceProfileDeleteMsg = 9;
-  QueueUpdateMsg queueUpdateMsg = 10;
-  QueueDeleteMsg queueDeleteMsg = 11;
-=======
   /* For Tenant, TenantProfile and DeviceProfile */
   EntityUpdateMsg entityUpdateMsg = 8;
   EntityDeleteMsg entityDeleteMsg = 9;
   ProvisionDeviceResponseMsg provisionResponse = 10;
->>>>>>> c048b0aa
+  QueueUpdateMsg queueUpdateMsg = 11;
+  QueueDeleteMsg queueDeleteMsg = 12;
 }