--- conflicted
+++ resolved
@@ -568,10 +568,8 @@
   EntityUpdateMsg entityUpdateMsg = 8;
   EntityDeleteMsg entityDeleteMsg = 9;
   ProvisionDeviceResponseMsg provisionResponse = 10;
-<<<<<<< HEAD
   QueueUpdateMsg queueUpdateMsg = 11;
   QueueDeleteMsg queueDeleteMsg = 12;
-=======
 }
 
 message UsageStatsKVProto{
@@ -585,5 +583,4 @@
   int64 entityIdMSB = 3;
   int64 entityIdLSB = 4;
   repeated UsageStatsKVProto values = 5;
->>>>>>> 92f088b5
 }