--- conflicted
+++ resolved
@@ -469,13 +469,10 @@
   ValidateDeviceX509CertRequestMsg validateX509CertRequestMsg = 2;
   GetOrCreateDeviceFromGatewayRequestMsg getOrCreateDeviceRequestMsg = 3;
   GetTenantRoutingInfoRequestMsg getTenantRoutingInfoRequestMsg = 4;
-<<<<<<< HEAD
-  LwM2MRequestMsg lwM2MRequestMsg = 5;
-  ValidateDeviceLwM2MCredentialsRequestMsg validateDeviceLwM2MCredentialsRequestMsg = 6;
-=======
   GetDeviceProfileRequestMsg getDeviceProfileRequestMsg = 5;
   ValidateBasicMqttCredRequestMsg validateBasicMqttCredRequestMsg = 6;
->>>>>>> d04a5195
+  LwM2MRequestMsg lwM2MRequestMsg = 7;
+  ValidateDeviceLwM2MCredentialsRequestMsg validateDeviceLwM2MCredentialsRequestMsg = 8;
 }
 
 /* Response from ThingsBoard Core Service to Transport Service */
@@ -483,11 +480,8 @@
   ValidateDeviceCredentialsResponseMsg validateCredResponseMsg = 1;
   GetOrCreateDeviceFromGatewayResponseMsg getOrCreateDeviceResponseMsg = 2;
   GetTenantRoutingInfoResponseMsg getTenantRoutingInfoResponseMsg = 4;
-<<<<<<< HEAD
-  LwM2MResponseMsg lwM2MResponseMsg = 5;
-=======
   GetDeviceProfileResponseMsg getDeviceProfileResponseMsg = 5;
->>>>>>> d04a5195
+  LwM2MResponseMsg lwM2MResponseMsg = 6;
 }
 
 /* Messages that are handled by ThingsBoard Core Service */
@@ -528,10 +522,7 @@
   AttributeUpdateNotificationMsg attributeUpdateNotification = 5;
   ToDeviceRpcRequestMsg toDeviceRequest = 6;
   ToServerRpcResponseMsg toServerResponse = 7;
-<<<<<<< HEAD
-  ToTransportUpdateCredentialsProto toTransportUpdateCredentialsNotification = 8;
-=======
   DeviceProfileUpdateMsg deviceProfileUpdateMsg = 8;
   DeviceProfileDeleteMsg deviceProfileDeleteMsg = 9;
->>>>>>> d04a5195
+  ToTransportUpdateCredentialsProto toTransportUpdateCredentialsNotification = 10;
 }