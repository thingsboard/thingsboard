--- conflicted
+++ resolved
@@ -175,7 +175,6 @@
   bool isolatedTbRuleEngine = 2;
 }
 
-<<<<<<< HEAD
 message GetDeviceProfileRequestMsg {
   int64 profileIdMSB = 1;
   int64 profileIdLSB = 2;
@@ -192,7 +191,8 @@
 message DeviceProfileDeleteMsg {
     int64 profileIdMSB = 1;
     int64 profileIdLSB = 2;
-=======
+}
+
 message GetQueueRoutingInfoRequestMsg {
 }
 
@@ -224,7 +224,6 @@
   int64 tenantIdMSB = 1;
   int64 tenantIdLSB = 2;
   string queueName = 3;
->>>>>>> a0abcb97
 }
 
 message SessionCloseNotificationProto {
@@ -467,14 +466,11 @@
   ValidateDeviceX509CertRequestMsg validateX509CertRequestMsg = 2;
   GetOrCreateDeviceFromGatewayRequestMsg getOrCreateDeviceRequestMsg = 3;
   GetTenantRoutingInfoRequestMsg getTenantRoutingInfoRequestMsg = 4;
-<<<<<<< HEAD
   GetDeviceProfileRequestMsg getDeviceProfileRequestMsg = 5;
   ValidateBasicMqttCredRequestMsg validateBasicMqttCredRequestMsg = 6;
-=======
-  GetQueueRoutingInfoRequestMsg getQueueRoutingInfoRequestMsg = 5;
-  GetTenantQueueRoutingInfoRequestMsg getTenantQueueRoutingInfoRequestMsg = 6;
-  GetAllQueueRoutingInfoRequestMsg getAllQueueRoutingInfoRequestMsg = 7;
->>>>>>> a0abcb97
+  GetQueueRoutingInfoRequestMsg getQueueRoutingInfoRequestMsg = 7;
+  GetTenantQueueRoutingInfoRequestMsg getTenantQueueRoutingInfoRequestMsg = 8;
+  GetAllQueueRoutingInfoRequestMsg getAllQueueRoutingInfoRequestMsg = 9;
 }
 
 /* Response from ThingsBoard Core Service to Transport Service */
@@ -482,11 +478,8 @@
   ValidateDeviceCredentialsResponseMsg validateCredResponseMsg = 1;
   GetOrCreateDeviceFromGatewayResponseMsg getOrCreateDeviceResponseMsg = 2;
   GetTenantRoutingInfoResponseMsg getTenantRoutingInfoResponseMsg = 4;
-<<<<<<< HEAD
   GetDeviceProfileResponseMsg getDeviceProfileResponseMsg = 5;
-=======
-  repeated GetQueueRoutingInfoResponseMsg getQueueRoutingInfoResponseMsgs = 5;
->>>>>>> a0abcb97
+  repeated GetQueueRoutingInfoResponseMsg getQueueRoutingInfoResponseMsgs = 6;
 }
 
 /* Messages that are handled by ThingsBoard Core Service */
@@ -531,11 +524,8 @@
   AttributeUpdateNotificationMsg attributeUpdateNotification = 5;
   ToDeviceRpcRequestMsg toDeviceRequest = 6;
   ToServerRpcResponseMsg toServerResponse = 7;
-<<<<<<< HEAD
   DeviceProfileUpdateMsg deviceProfileUpdateMsg = 8;
   DeviceProfileDeleteMsg deviceProfileDeleteMsg = 9;
-=======
-  QueueUpdateMsg queueUpdateMsg = 8;
-  QueueDeleteMsg queueDeleteMsg = 9;
->>>>>>> a0abcb97
+  QueueUpdateMsg queueUpdateMsg = 10;
+  QueueDeleteMsg queueDeleteMsg = 11;
 }