/**
 * Copyright © 2016-2021 The Thingsboard Authors
 *
 * Licensed under the Apache License, Version 2.0 (the "License");
 * you may not use this file except in compliance with the License.
 * You may obtain a copy of the License at
 *
 *     http://www.apache.org/licenses/LICENSE-2.0
 *
 * Unless required by applicable law or agreed to in writing, software
 * distributed under the License is distributed on an "AS IS" BASIS,
 * WITHOUT WARRANTIES OR CONDITIONS OF ANY KIND, either express or implied.
 * See the License for the specific language governing permissions and
 * limitations under the License.
 */
syntax = "proto3";
package transport;

option java_package = "org.thingsboard.server.gen.transport";
option java_outer_classname = "TransportProtos";

message QueueInfo {
  string name = 1;
  string topic = 2;
  int32 partitions = 3;
}

/**
 * Service Discovery Data Structures;
 */
message ServiceInfo {
  string serviceId = 1;
  repeated string serviceTypes = 2;
  int64 tenantIdMSB = 3;
  int64 tenantIdLSB = 4;
  repeated QueueInfo ruleEngineQueues = 5;
  repeated string transports = 6;
}

/**
 * Transport Service Data Structures;
 */
message SessionInfoProto {
  string nodeId = 1;
  int64 sessionIdMSB = 2;
  int64 sessionIdLSB = 3;
  int64 tenantIdMSB = 4;
  int64 tenantIdLSB = 5;
  int64 deviceIdMSB = 6;
  int64 deviceIdLSB = 7;
  string deviceName = 8;
  string deviceType = 9;
  int64 gwSessionIdMSB = 10;
  int64 gwSessionIdLSB = 11;
  int64 deviceProfileIdMSB = 12;
  int64 deviceProfileIdLSB = 13;
  int64 customerIdMSB = 14;
  int64 customerIdLSB = 15;
}

enum SessionEvent {
  OPEN = 0;
  CLOSED = 1;
}

enum SessionType {
  SYNC = 0;
  ASYNC = 1;
}

enum KeyValueType {
  BOOLEAN_V = 0;
  LONG_V = 1;
  DOUBLE_V = 2;
  STRING_V = 3;
  JSON_V = 4;
}

enum CredentialsType {
  ACCESS_TOKEN = 0;
  X509_CERTIFICATE = 1;
  MQTT_BASIC = 2;
  LWM2M_CREDENTIALS = 3;
}

message KeyValueProto {
  string key = 1;
  KeyValueType type = 2;
  bool bool_v = 3;
  int64 long_v = 4;
  double double_v = 5;
  string string_v = 6;
  string json_v = 7;
}

message TsKvProto {
  int64 ts = 1;
  KeyValueProto kv = 2;
}

message TsKvListProto {
  int64 ts = 1;
  repeated KeyValueProto kv = 2;
}

message DeviceInfoProto {
  int64 tenantIdMSB = 1;
  int64 tenantIdLSB = 2;
  int64 deviceIdMSB = 3;
  int64 deviceIdLSB = 4;
  string deviceName = 5;
  string deviceType = 6;
  string additionalInfo = 7;
  int64 deviceProfileIdMSB = 8;
  int64 deviceProfileIdLSB = 9;
  int64 customerIdMSB = 10;
  int64 customerIdLSB = 11;
}

/**
 * Transport Service Messages;
 */
message SessionEventMsg {
  SessionType sessionType = 1;
  SessionEvent event = 2;
}

message PostTelemetryMsg {
  repeated TsKvListProto tsKvList = 1;
}

message PostAttributeMsg {
  repeated KeyValueProto kv = 1;
}

message GetAttributeRequestMsg {
  int32 requestId = 1;
  repeated string clientAttributeNames = 2;
  repeated string sharedAttributeNames = 3;
}

message GetAttributeResponseMsg {
  int32 requestId = 1;
  repeated TsKvProto clientAttributeList = 2;
  repeated TsKvProto sharedAttributeList = 3;
  string error = 5;
}

message AttributeUpdateNotificationMsg {
  repeated TsKvProto sharedUpdated = 1;
  repeated string sharedDeleted = 2;
}

message ValidateDeviceTokenRequestMsg {
  string token = 1;
}

message ValidateDeviceX509CertRequestMsg {
  string hash = 1;
}

message ValidateBasicMqttCredRequestMsg {
  string clientId = 1;
  string userName = 2;
  string password = 3;
}

message ValidateDeviceCredentialsResponseMsg {
  DeviceInfoProto deviceInfo = 1;
  string credentialsBody = 2;
  bytes profileBody = 3;
}

message GetOrCreateDeviceFromGatewayRequestMsg {
  int64 gatewayIdMSB = 1;
  int64 gatewayIdLSB = 2;
  string deviceName = 3;
  string deviceType = 4;
}

message GetOrCreateDeviceFromGatewayResponseMsg {
  DeviceInfoProto deviceInfo = 1;
  bytes profileBody = 2;
}

message GetEntityProfileRequestMsg {
  string entityType = 1;
  int64 entityIdMSB = 2;
  int64 entityIdLSB = 3;
}

message LwM2MRegistrationRequestMsg {
  string tenantId = 1;
  string endpoint = 2;
}

message LwM2MRegistrationResponseMsg {
  DeviceInfoProto deviceInfo = 1;
}

message LwM2MRequestMsg {
  LwM2MRegistrationRequestMsg registrationMsg = 1;
}

message LwM2MResponseMsg {
  LwM2MRegistrationResponseMsg registrationMsg = 1;
}

message GetResourceRequestMsg {
  int64 tenantIdMSB = 1;
  int64 tenantIdLSB = 2;
  string resourceType = 3;
  string resourceKey = 4;
}

message GetResourceResponseMsg {
  bytes resource = 1;
}

message ValidateDeviceLwM2MCredentialsRequestMsg {
  string credentialsId = 1;
}

message ToTransportUpdateCredentialsProto {
  repeated string credentialsId = 1;
  repeated string credentialsValue = 2;
}

message GetTenantRoutingInfoRequestMsg {
  int64 tenantIdMSB = 1;
  int64 tenantIdLSB = 2;
}

message GetTenantRoutingInfoResponseMsg {
  bool isolatedTbCore = 1;
  bool isolatedTbRuleEngine = 2;
}

message GetDeviceProfileRequestMsg {
  int64 profileIdMSB = 1;
  int64 profileIdLSB = 2;
}

message GetEntityProfileResponseMsg {
  string entityType = 1;
  bytes data = 2;
  bytes apiState = 3;
}

message GetDeviceRequestMsg {
  int64 deviceIdMSB = 1;
  int64 deviceIdLSB = 2;
}

message GetDeviceResponseMsg {
  int64 deviceProfileIdMSB = 1;
  int64 deviceProfileIdLSB = 2;
  bytes deviceTransportConfiguration = 3;
}

message GetDeviceCredentialsRequestMsg {
  int64 deviceIdMSB = 1;
  int64 deviceIdLSB = 2;
}

message GetDeviceCredentialsResponseMsg {
  bytes deviceCredentialsData = 1;
}

message GetSnmpDevicesRequestMsg {
  int32 page = 1;
  int32 pageSize = 2;
}

message GetSnmpDevicesResponseMsg {
  repeated string ids = 1;
  bool hasNextPage = 2;
}

message EntityUpdateMsg {
  string entityType = 1;
  bytes data = 2;
}

message EntityDeleteMsg {
  string entityType = 1;
  int64 entityIdMSB = 2;
  int64 entityIdLSB = 3;
}

message ResourceUpdateMsg {
  int64 tenantIdMSB = 1;
  int64 tenantIdLSB = 2;
  string resourceType = 3;
  string resourceKey = 4;
}

message ResourceDeleteMsg {
  int64 tenantIdMSB = 1;
  int64 tenantIdLSB = 2;
  string resourceType = 3;
  string resourceKey = 4;
}

message SessionCloseNotificationProto {
  string message = 1;
}

message SubscribeToAttributeUpdatesMsg {
  bool unsubscribe = 1;
}

message SubscribeToRPCMsg {
  bool unsubscribe = 1;
}

message ToDeviceRpcRequestMsg {
  int32 requestId = 1;
  string methodName = 2;
  string params = 3;
}

message ToDeviceRpcResponseMsg {
  int32 requestId = 1;
  string payload = 2;
}

message ToServerRpcRequestMsg {
  int32 requestId = 1;
  string methodName = 2;
  string params = 3;
}

message ToServerRpcResponseMsg {
  int32 requestId = 1;
  string payload = 2;
  string error = 3;
}

message ClaimDeviceMsg {
  int64 deviceIdMSB = 1;
  int64 deviceIdLSB = 2;
  string secretKey = 3;
  int64 durationMs = 4;
}

message DeviceCredentialsProto {
  int64 deviceIdMSB = 1;
  int64 deviceIdLSB = 2;
  CredentialsType credentialsType = 3;
  string credentialsId = 4;
  string credentialsValue = 5;
}

message CredentialsDataProto {
  ValidateDeviceTokenRequestMsg validateDeviceTokenRequestMsg = 1;
  ValidateDeviceX509CertRequestMsg validateDeviceX509CertRequestMsg = 2;
  ValidateBasicMqttCredRequestMsg validateBasicMqttCredRequestMsg = 3;
}

message ProvisionDeviceRequestMsg {
  string deviceName = 1;
  CredentialsType credentialsType = 2;
  ProvisionDeviceCredentialsMsg provisionDeviceCredentialsMsg = 3;
  CredentialsDataProto credentialsDataProto = 4;
}

message ProvisionDeviceCredentialsMsg {
  string provisionDeviceKey = 1;
  string provisionDeviceSecret = 2;
}

message ProvisionDeviceResponseMsg {
  ResponseStatus status = 1;
  CredentialsType credentialsType = 2;
  string credentialsValue = 3;
}

enum ResponseStatus {
  UNKNOWN = 0;
  SUCCESS = 1;
  NOT_FOUND = 2;
  FAILURE = 3;
}

<<<<<<< HEAD
enum PayloadTypeDevice {
  JSON = 0;
  PROTOBUF = 1;
}

message PayloadTypeDeviceRequestMsg {
  PayloadTypeDevice type = 1;
}
=======
message GetFirmwareRequestMsg {
  int64 deviceIdMSB = 1;
  int64 deviceIdLSB = 2;
  int64 tenantIdMSB = 3;
  int64 tenantIdLSB = 4;
  string type = 5;
}

message GetFirmwareResponseMsg {
  ResponseStatus responseStatus = 1;
  int64 firmwareIdMSB = 2;
  int64 firmwareIdLSB = 3;
  string type = 4;
  string title = 5;
  string version = 6;
  string contentType = 7;
  string fileName = 8;
}

>>>>>>> 8d3e30e8
//Used to report session state to tb-Service and persist this state in the cache on the tb-Service level.
message SubscriptionInfoProto {
  int64 lastActivityTime = 1;
  bool attributeSubscription = 2;
  bool rpcSubscription = 3;
}

message SessionSubscriptionInfoProto {
  SessionInfoProto sessionInfo = 1;
  SubscriptionInfoProto subscriptionInfo = 2;
}

message DeviceSessionsCacheEntry {
  repeated SessionSubscriptionInfoProto sessions = 1;
}

message TransportToDeviceActorMsg {
  SessionInfoProto sessionInfo = 1;
  SessionEventMsg sessionEvent = 2;
  GetAttributeRequestMsg getAttributes = 3;
  SubscribeToAttributeUpdatesMsg subscribeToAttributes = 4;
  SubscribeToRPCMsg subscribeToRPC = 5;
  ToDeviceRpcResponseMsg toDeviceRPCCallResponse = 6;
  SubscriptionInfoProto subscriptionInfo = 7;
  ClaimDeviceMsg claimDevice = 8;
  ProvisionDeviceRequestMsg provisionDevice = 9;
}

message TransportToRuleEngineMsg {
  SessionInfoProto sessionInfo = 1;
  PostTelemetryMsg postTelemetry = 2;
  PostAttributeMsg postAttributes = 3;
  ToDeviceRpcResponseMsg toDeviceRPCCallResponse = 4;
  ToServerRpcRequestMsg toServerRPCCallRequest = 5;
}

/**
 * TB Core Data Structures
 */

message TbSubscriptionProto {
  string serviceId = 1;
  string sessionId = 2;
  int32 subscriptionId = 3;
  string entityType = 4;
  int64 tenantIdMSB = 5;
  int64 tenantIdLSB = 6;
  int64 entityIdMSB = 7;
  int64 entityIdLSB = 8;
}

message TbTimeSeriesSubscriptionProto {
  TbSubscriptionProto sub = 1;
  bool allKeys = 2;
  repeated TbSubscriptionKetStateProto keyStates = 3;
  int64 startTime = 4;
  int64 endTime = 5;
  bool latestValues = 6;
}

message TbAttributeSubscriptionProto {
  TbSubscriptionProto sub = 1;
  bool allKeys = 2;
  repeated TbSubscriptionKetStateProto keyStates = 3;
  string scope = 4;
}

message TbAlarmSubscriptionProto {
  TbSubscriptionProto sub = 1;
  int64 ts = 2;
}

message TbSubscriptionUpdateProto {
  string sessionId = 1;
  int32 subscriptionId = 2;
  int32 errorCode = 3;
  string errorMsg = 4;
  repeated TbSubscriptionUpdateValueListProto data = 5;
}

message TbAlarmSubscriptionUpdateProto {
  string sessionId = 1;
  int32 subscriptionId = 2;
  int32 errorCode = 3;
  string errorMsg = 4;
  string alarm = 5;
  bool deleted = 6;
}

message TbAttributeUpdateProto {
  string entityType = 1;
  int64 entityIdMSB = 2;
  int64 entityIdLSB = 3;
  int64 tenantIdMSB = 4;
  int64 tenantIdLSB = 5;
  string scope = 6;
  repeated TsKvProto data = 7;
}

message TbAlarmUpdateProto {
  string entityType = 1;
  int64 entityIdMSB = 2;
  int64 entityIdLSB = 3;
  int64 tenantIdMSB = 4;
  int64 tenantIdLSB = 5;
  string alarm = 6;
}

message TbAlarmDeleteProto {
  string entityType = 1;
  int64 entityIdMSB = 2;
  int64 entityIdLSB = 3;
  int64 tenantIdMSB = 4;
  int64 tenantIdLSB = 5;
  string alarm = 6;
}

message TbAttributeDeleteProto {
  string entityType = 1;
  int64 entityIdMSB = 2;
  int64 entityIdLSB = 3;
  int64 tenantIdMSB = 4;
  int64 tenantIdLSB = 5;
  string scope = 6;
  repeated string keys = 7;
}

message TbTimeSeriesUpdateProto {
  string entityType = 1;
  int64 entityIdMSB = 2;
  int64 entityIdLSB = 3;
  int64 tenantIdMSB = 4;
  int64 tenantIdLSB = 5;
  repeated TsKvProto data = 6;
}

message TbSubscriptionCloseProto {
  string sessionId = 1;
  int32 subscriptionId = 2;
}

message TbSubscriptionKetStateProto {
  string key = 1;
  int64 ts = 2;
}

message TbSubscriptionUpdateValueListProto {
  string key = 1;
  repeated int64 ts = 2;
  repeated string value = 3;
}

/**
 * TB Core to TB Core messages
 */

message DeviceStateServiceMsgProto {
  int64 tenantIdMSB = 1;
  int64 tenantIdLSB = 2;
  int64 deviceIdMSB = 3;
  int64 deviceIdLSB = 4;
  bool added = 5;
  bool updated = 6;
  bool deleted = 7;
}

message SubscriptionMgrMsgProto {
  TbTimeSeriesSubscriptionProto telemetrySub = 1;
  TbAttributeSubscriptionProto attributeSub = 2;
  TbSubscriptionCloseProto subClose = 3;
  TbTimeSeriesUpdateProto tsUpdate = 4;
  TbAttributeUpdateProto attrUpdate = 5;
  TbAttributeDeleteProto attrDelete = 6;
  TbAlarmSubscriptionProto alarmSub = 7;
  TbAlarmUpdateProto alarmUpdate = 8;
  TbAlarmDeleteProto alarmDelete = 9;
}

message LocalSubscriptionServiceMsgProto {
  TbSubscriptionUpdateProto subUpdate = 1;
  TbAlarmSubscriptionUpdateProto alarmSubUpdate = 2;
}

message FromDeviceRPCResponseProto {
  int64 requestIdMSB = 1;
  int64 requestIdLSB = 2;
  string response = 3;
  int32 error = 4;
}

message EdgeNotificationMsgProto {
  int64 tenantIdMSB = 1;
  int64 tenantIdLSB = 2;
  int64 edgeIdMSB = 3;
  int64 edgeIdLSB = 4;
  string type = 5;
  string action = 6;
  int64 entityIdMSB = 7;
  int64 entityIdLSB = 8;
  string entityType = 9;
  string body = 10;
  PostTelemetryMsg postTelemetryMsg = 11;
  PostAttributeMsg postAttributesMsg = 12;
}

/**
 * Main messages;
 */

/* Request from Transport Service to ThingsBoard Core Service */
message TransportApiRequestMsg {
  ValidateDeviceTokenRequestMsg validateTokenRequestMsg = 1;
  ValidateDeviceX509CertRequestMsg validateX509CertRequestMsg = 2;
  GetOrCreateDeviceFromGatewayRequestMsg getOrCreateDeviceRequestMsg = 3;
  GetEntityProfileRequestMsg entityProfileRequestMsg = 4;
  LwM2MRequestMsg lwM2MRequestMsg = 5;
  ValidateBasicMqttCredRequestMsg validateBasicMqttCredRequestMsg = 6;
  ProvisionDeviceRequestMsg provisionDeviceRequestMsg = 7;
  ValidateDeviceLwM2MCredentialsRequestMsg validateDeviceLwM2MCredentialsRequestMsg = 8;
  GetResourceRequestMsg resourceRequestMsg = 9;
  GetFirmwareRequestMsg firmwareRequestMsg = 10;
  GetSnmpDevicesRequestMsg snmpDevicesRequestMsg = 11;
  GetDeviceRequestMsg deviceRequestMsg = 12;
  GetDeviceCredentialsRequestMsg deviceCredentialsRequestMsg = 13;
}

/* Response from ThingsBoard Core Service to Transport Service */
message TransportApiResponseMsg {
  ValidateDeviceCredentialsResponseMsg validateCredResponseMsg = 1;
  GetOrCreateDeviceFromGatewayResponseMsg getOrCreateDeviceResponseMsg = 2;
  GetEntityProfileResponseMsg entityProfileResponseMsg = 3;
  ProvisionDeviceResponseMsg provisionDeviceResponseMsg = 4;
  GetSnmpDevicesResponseMsg snmpDevicesResponseMsg = 5;
  LwM2MResponseMsg lwM2MResponseMsg = 6;
  GetResourceResponseMsg resourceResponseMsg = 7;
  GetFirmwareResponseMsg firmwareResponseMsg = 8;
  GetDeviceResponseMsg deviceResponseMsg = 9;
  GetDeviceCredentialsResponseMsg deviceCredentialsResponseMsg = 10;
}

/* Messages that are handled by ThingsBoard Core Service */
message ToCoreMsg {
  TransportToDeviceActorMsg toDeviceActorMsg = 1;
  DeviceStateServiceMsgProto deviceStateServiceMsg = 2;
  SubscriptionMgrMsgProto toSubscriptionMgrMsg = 3;
  bytes toDeviceActorNotificationMsg = 4;
  EdgeNotificationMsgProto edgeNotificationMsg = 5;
}

/* High priority messages with low latency are handled by ThingsBoard Core Service separately */
message ToCoreNotificationMsg {
  LocalSubscriptionServiceMsgProto toLocalSubscriptionServiceMsg = 1;
  FromDeviceRPCResponseProto fromDeviceRpcResponse = 2;
  bytes componentLifecycleMsg = 3;
  bytes edgeEventUpdateMsg = 4;
}

/* Messages that are handled by ThingsBoard RuleEngine Service */
message ToRuleEngineMsg {
  int64 tenantIdMSB = 1;
  int64 tenantIdLSB = 2;
  bytes tbMsg = 3;
  repeated string relationTypes = 4;
  string failureMessage = 5;
}

message ToRuleEngineNotificationMsg {
  bytes componentLifecycleMsg = 1;
  FromDeviceRPCResponseProto fromDeviceRpcResponse = 2;
}

/* Messages that are handled by ThingsBoard Transport Service */
message ToTransportMsg {
  int64 sessionIdMSB = 1;
  int64 sessionIdLSB = 2;
  SessionCloseNotificationProto sessionCloseNotification = 3;
  GetAttributeResponseMsg getAttributesResponse = 4;
  AttributeUpdateNotificationMsg attributeUpdateNotification = 5;
  ToDeviceRpcRequestMsg toDeviceRequest = 6;
  ToServerRpcResponseMsg toServerResponse = 7;
  EntityUpdateMsg entityUpdateMsg = 8;
  EntityDeleteMsg entityDeleteMsg = 9;
  ProvisionDeviceResponseMsg provisionResponse = 10;
  ToTransportUpdateCredentialsProto toTransportUpdateCredentialsNotification = 11;
  ResourceUpdateMsg resourceUpdateMsg = 12;
  ResourceDeleteMsg resourceDeleteMsg = 13;
}

message UsageStatsKVProto{
  string key = 1;
  int64 value = 2;
}

message ToUsageStatsServiceMsg {
  int64 tenantIdMSB = 1;
  int64 tenantIdLSB = 2;
  int64 entityIdMSB = 3;
  int64 entityIdLSB = 4;
  repeated UsageStatsKVProto values = 5;
  int64 customerIdMSB = 6;
  int64 customerIdLSB = 7;
}

message ToFirmwareStateServiceMsg {
  int64 ts = 1;
  int64 tenantIdMSB = 2;
  int64 tenantIdLSB = 3;
  int64 deviceIdMSB = 4;
  int64 deviceIdLSB = 5;
  int64 firmwareIdMSB = 6;
  int64 firmwareIdLSB = 7;
  string type = 8;
}<|MERGE_RESOLUTION|>--- conflicted
+++ resolved
@@ -383,16 +383,6 @@
   FAILURE = 3;
 }
 
-<<<<<<< HEAD
-enum PayloadTypeDevice {
-  JSON = 0;
-  PROTOBUF = 1;
-}
-
-message PayloadTypeDeviceRequestMsg {
-  PayloadTypeDevice type = 1;
-}
-=======
 message GetFirmwareRequestMsg {
   int64 deviceIdMSB = 1;
   int64 deviceIdLSB = 2;
@@ -412,7 +402,16 @@
   string fileName = 8;
 }
 
->>>>>>> 8d3e30e8
+
+enum PayloadTypeDevice {
+  JSON = 0;
+  PROTOBUF = 1;
+}
+
+message PayloadTypeDeviceRequestMsg {
+  PayloadTypeDevice type = 1;
+}
+
 //Used to report session state to tb-Service and persist this state in the cache on the tb-Service level.
 message SubscriptionInfoProto {
   int64 lastActivityTime = 1;
