/**
 * Copyright © 2016-2020 The Thingsboard Authors
 *
 * Licensed under the Apache License, Version 2.0 (the "License");
 * you may not use this file except in compliance with the License.
 * You may obtain a copy of the License at
 *
 *     http://www.apache.org/licenses/LICENSE-2.0
 *
 * Unless required by applicable law or agreed to in writing, software
 * distributed under the License is distributed on an "AS IS" BASIS,
 * WITHOUT WARRANTIES OR CONDITIONS OF ANY KIND, either express or implied.
 * See the License for the specific language governing permissions and
 * limitations under the License.
 */
syntax = "proto3";
package transport;

option java_package = "org.thingsboard.server.gen.transport";
option java_outer_classname = "TransportProtos";

message QueueInfo {
  string name = 1;
  string topic = 2;
  int32 partitions = 3;
}

/**
 * Service Discovery Data Structures;
 */
message ServiceInfo {
  string serviceId = 1;
  repeated string serviceTypes = 2;
  int64 tenantIdMSB = 3;
  int64 tenantIdLSB = 4;
  repeated QueueInfo ruleEngineQueues = 5;
}

/**
 * Transport Service Data Structures;
 */
message SessionInfoProto {
  string nodeId = 1;
  int64 sessionIdMSB = 2;
  int64 sessionIdLSB = 3;
  int64 tenantIdMSB = 4;
  int64 tenantIdLSB = 5;
  int64 deviceIdMSB = 6;
  int64 deviceIdLSB = 7;
  string deviceName = 8;
  string deviceType = 9;
  int64 gwSessionIdMSB = 10;
  int64 gwSessionIdLSB = 11;
  int64 deviceProfileIdMSB = 12;
  int64 deviceProfileIdLSB = 13;
}

enum SessionEvent {
  OPEN = 0;
  CLOSED = 1;
}

enum SessionType {
  SYNC = 0;
  ASYNC = 1;
}

enum KeyValueType {
  BOOLEAN_V = 0;
  LONG_V = 1;
  DOUBLE_V = 2;
  STRING_V = 3;
  JSON_V = 4;
}

enum CredentialsType {
  ACCESS_TOKEN = 0;
  X509_CERTIFICATE = 1;
  MQTT_BASIC = 2;
}

message KeyValueProto {
  string key = 1;
  KeyValueType type = 2;
  bool bool_v = 3;
  int64 long_v = 4;
  double double_v = 5;
  string string_v = 6;
  string json_v = 7;
}

message TsKvProto {
  int64 ts = 1;
  KeyValueProto kv = 2;
}

message TsKvListProto {
  int64 ts = 1;
  repeated KeyValueProto kv = 2;
}

message DeviceInfoProto {
  int64 tenantIdMSB = 1;
  int64 tenantIdLSB = 2;
  int64 deviceIdMSB = 3;
  int64 deviceIdLSB = 4;
  string deviceName = 5;
  string deviceType = 6;
  string additionalInfo = 7;
  int64 deviceProfileIdMSB = 8;
  int64 deviceProfileIdLSB = 9;
}

/**
 * Transport Service Messages;
 */
message SessionEventMsg {
  SessionType sessionType = 1;
  SessionEvent event = 2;
}

message PostTelemetryMsg {
  repeated TsKvListProto tsKvList = 1;
}

message PostAttributeMsg {
  repeated KeyValueProto kv = 1;
}

message GetAttributeRequestMsg {
  int32 requestId = 1;
  repeated string clientAttributeNames = 2;
  repeated string sharedAttributeNames = 3;
}

message GetAttributeResponseMsg {
  int32 requestId = 1;
  repeated TsKvProto clientAttributeList = 2;
  repeated TsKvProto sharedAttributeList = 3;
  string error = 5;
}

message AttributeUpdateNotificationMsg {
  repeated TsKvProto sharedUpdated = 1;
  repeated string sharedDeleted = 2;
}

message ValidateDeviceTokenRequestMsg {
  string token = 1;
}

message ValidateDeviceX509CertRequestMsg {
  string hash = 1;
}

message ValidateBasicMqttCredRequestMsg {
  string clientId = 1;
  string userName = 2;
  string password = 3;
}

message ValidateDeviceCredentialsResponseMsg {
  DeviceInfoProto deviceInfo = 1;
  string credentialsBody = 2;
  bytes profileBody = 3;
}

message GetOrCreateDeviceFromGatewayRequestMsg {
  int64 gatewayIdMSB = 1;
  int64 gatewayIdLSB = 2;
  string deviceName = 3;
  string deviceType = 4;
}

message GetOrCreateDeviceFromGatewayResponseMsg {
  DeviceInfoProto deviceInfo = 1;
  bytes profileBody = 2;
}

message GetEntityProfileRequestMsg {
  string entityType = 1;
  int64 entityIdMSB = 2;
  int64 entityIdLSB = 3;
}

message LwM2MRegistrationRequestMsg {
  string tenantId = 1;
  string endpoint = 2;
  string smsNumber = 3;
  string lwM2MVersion = 4;
}

message LwM2MRegistrationResponseMsg {
  DeviceInfoProto deviceInfo = 1;
}

message LwM2MRequestMsg {
  LwM2MRegistrationRequestMsg registrationMsg = 1;
}

message LwM2MResponseMsg {
  LwM2MRegistrationResponseMsg registrationMsg = 1;
}

message ValidateDeviceLwM2MCredentialsRequestMsg {
  string credentialsId = 1;
}

message ToTransportUpdateCredentialsProto {
  repeated string credentialsId = 1;
  repeated string credentialsValue = 2;
//  repeated string message = 1;
}

message GetTenantRoutingInfoRequestMsg {
  int64 tenantIdMSB = 1;
  int64 tenantIdLSB = 2;
}

message GetTenantRoutingInfoResponseMsg {
  bool isolatedTbCore = 1;
  bool isolatedTbRuleEngine = 2;
}

message GetDeviceProfileRequestMsg {
  int64 profileIdMSB = 1;
  int64 profileIdLSB = 2;
}

message GetEntityProfileResponseMsg {
  string entityType = 1;
  bytes data = 2;
  bytes apiState = 3;
}

message EntityUpdateMsg {
  string entityType = 1;
  bytes data = 2;
}

message EntityDeleteMsg {
  string entityType = 1;
  int64 entityIdMSB = 2;
  int64 entityIdLSB = 3;
}

message SessionCloseNotificationProto {
  string message = 1;
}

message SubscribeToAttributeUpdatesMsg {
  bool unsubscribe = 1;
}

message SubscribeToRPCMsg {
  bool unsubscribe = 1;
}

message ToDeviceRpcRequestMsg {
  int32 requestId = 1;
  string methodName = 2;
  string params = 3;
}

message ToDeviceRpcResponseMsg {
  int32 requestId = 1;
  string payload = 2;
}

message ToServerRpcRequestMsg {
  int32 requestId = 1;
  string methodName = 2;
  string params = 3;
}

message ToServerRpcResponseMsg {
  int32 requestId = 1;
  string payload = 2;
  string error = 3;
}

message ClaimDeviceMsg {
  int64 deviceIdMSB = 1;
  int64 deviceIdLSB = 2;
  string secretKey = 3;
  int64 durationMs = 4;
}

message DeviceCredentialsProto {
  int64 deviceIdMSB = 1;
  int64 deviceIdLSB = 2;
  CredentialsType credentialsType = 3;
  string credentialsId = 4;
  string credentialsValue = 5;
}

message CredentialsDataProto {
  ValidateDeviceTokenRequestMsg validateDeviceTokenRequestMsg = 1;
  ValidateDeviceX509CertRequestMsg validateDeviceX509CertRequestMsg = 2;
  ValidateBasicMqttCredRequestMsg validateBasicMqttCredRequestMsg = 3;
}

message ProvisionDeviceRequestMsg {
  string deviceName = 1;
  CredentialsType credentialsType = 2;
  ProvisionDeviceCredentialsMsg provisionDeviceCredentialsMsg = 3;
  CredentialsDataProto credentialsDataProto = 4;
}

message ProvisionDeviceCredentialsMsg {
  string provisionDeviceKey = 1;
  string provisionDeviceSecret = 2;
}

message ProvisionDeviceResponseMsg {
  DeviceCredentialsProto deviceCredentials = 1;
  ProvisionResponseStatus provisionResponseStatus = 2;
}

enum ProvisionResponseStatus {
  UNKNOWN = 0;
  SUCCESS = 1;
  NOT_FOUND = 2;
  FAILURE = 3;
}
//Used to report session state to tb-Service and persist this state in the cache on the tb-Service level.
message SubscriptionInfoProto {
  int64 lastActivityTime = 1;
  bool attributeSubscription = 2;
  bool rpcSubscription = 3;
}

message SessionSubscriptionInfoProto {
  SessionInfoProto sessionInfo = 1;
  SubscriptionInfoProto subscriptionInfo = 2;
}

message DeviceSessionsCacheEntry {
  repeated SessionSubscriptionInfoProto sessions = 1;
}

message TransportToDeviceActorMsg {
  SessionInfoProto sessionInfo = 1;
  SessionEventMsg sessionEvent = 2;
  GetAttributeRequestMsg getAttributes = 3;
  SubscribeToAttributeUpdatesMsg subscribeToAttributes = 4;
  SubscribeToRPCMsg subscribeToRPC = 5;
  ToDeviceRpcResponseMsg toDeviceRPCCallResponse = 6;
  SubscriptionInfoProto subscriptionInfo = 7;
  ClaimDeviceMsg claimDevice = 8;
  ProvisionDeviceRequestMsg provisionDevice = 9;
}

message TransportToRuleEngineMsg {
  SessionInfoProto sessionInfo = 1;
  PostTelemetryMsg postTelemetry = 2;
  PostAttributeMsg postAttributes = 3;
  ToDeviceRpcResponseMsg toDeviceRPCCallResponse = 4;
  ToServerRpcRequestMsg toServerRPCCallRequest = 5;
}

/**
 * TB Core Data Structures
 */

message TbSubscriptionProto {
  string serviceId = 1;
  string sessionId = 2;
  int32 subscriptionId = 3;
  string entityType = 4;
  int64 tenantIdMSB = 5;
  int64 tenantIdLSB = 6;
  int64 entityIdMSB = 7;
  int64 entityIdLSB = 8;
}

message TbTimeSeriesSubscriptionProto {
  TbSubscriptionProto sub = 1;
  bool allKeys = 2;
  repeated TbSubscriptionKetStateProto keyStates = 3;
  int64 startTime = 4;
  int64 endTime = 5;
}

message TbAttributeSubscriptionProto {
  TbSubscriptionProto sub = 1;
  bool allKeys = 2;
  repeated TbSubscriptionKetStateProto keyStates = 3;
  string scope = 4;
}

message TbAlarmSubscriptionProto {
  TbSubscriptionProto sub = 1;
  int64 ts = 2;
}

message TbSubscriptionUpdateProto {
  string sessionId = 1;
  int32 subscriptionId = 2;
  int32 errorCode = 3;
  string errorMsg = 4;
  repeated TbSubscriptionUpdateValueListProto data = 5;
}

message TbAlarmSubscriptionUpdateProto {
  string sessionId = 1;
  int32 subscriptionId = 2;
  int32 errorCode = 3;
  string errorMsg = 4;
  string alarm = 5;
  bool deleted = 6;
}

message TbAttributeUpdateProto {
  string entityType = 1;
  int64 entityIdMSB = 2;
  int64 entityIdLSB = 3;
  int64 tenantIdMSB = 4;
  int64 tenantIdLSB = 5;
  string scope = 6;
  repeated TsKvProto data = 7;
}

message TbAlarmUpdateProto {
  string entityType = 1;
  int64 entityIdMSB = 2;
  int64 entityIdLSB = 3;
  int64 tenantIdMSB = 4;
  int64 tenantIdLSB = 5;
  string alarm = 6;
}

message TbAlarmDeleteProto {
  string entityType = 1;
  int64 entityIdMSB = 2;
  int64 entityIdLSB = 3;
  int64 tenantIdMSB = 4;
  int64 tenantIdLSB = 5;
  string alarm = 6;
}

message TbAttributeDeleteProto {
  string entityType = 1;
  int64 entityIdMSB = 2;
  int64 entityIdLSB = 3;
  int64 tenantIdMSB = 4;
  int64 tenantIdLSB = 5;
  string scope = 6;
  repeated string keys = 7;
}

message TbTimeSeriesUpdateProto {
  string entityType = 1;
  int64 entityIdMSB = 2;
  int64 entityIdLSB = 3;
  int64 tenantIdMSB = 4;
  int64 tenantIdLSB = 5;
  repeated TsKvProto data = 6;
}

message TbSubscriptionCloseProto {
  string sessionId = 1;
  int32 subscriptionId = 2;
}

message TbSubscriptionKetStateProto {
  string key = 1;
  int64 ts = 2;
}

message TbSubscriptionUpdateValueListProto {
  string key = 1;
  repeated int64 ts = 2;
  repeated string value = 3;
}

/**
 * TB Core to TB Core messages
 */

message DeviceStateServiceMsgProto {
  int64 tenantIdMSB = 1;
  int64 tenantIdLSB = 2;
  int64 deviceIdMSB = 3;
  int64 deviceIdLSB = 4;
  bool added = 5;
  bool updated = 6;
  bool deleted = 7;
}

message SubscriptionMgrMsgProto {
  TbTimeSeriesSubscriptionProto telemetrySub = 1;
  TbAttributeSubscriptionProto attributeSub = 2;
  TbSubscriptionCloseProto subClose = 3;
  TbTimeSeriesUpdateProto tsUpdate = 4;
  TbAttributeUpdateProto attrUpdate = 5;
  TbAttributeDeleteProto attrDelete = 6;
  TbAlarmSubscriptionProto alarmSub = 7;
  TbAlarmUpdateProto alarmUpdate = 8;
  TbAlarmDeleteProto alarmDelete = 9;
}

message LocalSubscriptionServiceMsgProto {
  TbSubscriptionUpdateProto subUpdate = 1;
  TbAlarmSubscriptionUpdateProto alarmSubUpdate = 2;
}

message FromDeviceRPCResponseProto {
  int64 requestIdMSB = 1;
  int64 requestIdLSB = 2;
  string response = 3;
  int32 error = 4;
}

/**
 * Main messages;
 */

/* Request from Transport Service to ThingsBoard Core Service */
message TransportApiRequestMsg {
  ValidateDeviceTokenRequestMsg validateTokenRequestMsg = 1;
  ValidateDeviceX509CertRequestMsg validateX509CertRequestMsg = 2;
  GetOrCreateDeviceFromGatewayRequestMsg getOrCreateDeviceRequestMsg = 3;
  GetEntityProfileRequestMsg entityProfileRequestMsg = 4;
  LwM2MRequestMsg lwM2MRequestMsg = 5;
  ValidateBasicMqttCredRequestMsg validateBasicMqttCredRequestMsg = 6;
  ProvisionDeviceRequestMsg provisionDeviceRequestMsg = 7;
  ValidateDeviceLwM2MCredentialsRequestMsg validateDeviceLwM2MCredentialsRequestMsg = 8;
}

/* Response from ThingsBoard Core Service to Transport Service */
message TransportApiResponseMsg {
  ValidateDeviceCredentialsResponseMsg validateCredResponseMsg = 1;
  GetOrCreateDeviceFromGatewayResponseMsg getOrCreateDeviceResponseMsg = 2;
  GetEntityProfileResponseMsg entityProfileResponseMsg = 3;
  ProvisionDeviceResponseMsg provisionDeviceResponseMsg = 4;
  LwM2MResponseMsg lwM2MResponseMsg = 6;
}

/* Messages that are handled by ThingsBoard Core Service */
message ToCoreMsg {
  TransportToDeviceActorMsg toDeviceActorMsg = 1;
  DeviceStateServiceMsgProto deviceStateServiceMsg = 2;
  SubscriptionMgrMsgProto toSubscriptionMgrMsg = 3;
  bytes toDeviceActorNotificationMsg = 4;
}

/* High priority messages with low latency are handled by ThingsBoard Core Service separately */
message ToCoreNotificationMsg {
  LocalSubscriptionServiceMsgProto toLocalSubscriptionServiceMsg = 1;
  FromDeviceRPCResponseProto fromDeviceRpcResponse = 2;
  bytes componentLifecycleMsg = 3;
}

/* Messages that are handled by ThingsBoard RuleEngine Service */
message ToRuleEngineMsg {
  int64 tenantIdMSB = 1;
  int64 tenantIdLSB = 2;
  bytes tbMsg = 3;
  repeated string relationTypes = 4;
  string failureMessage = 5;
}

message ToRuleEngineNotificationMsg {
  bytes componentLifecycleMsg = 1;
  FromDeviceRPCResponseProto fromDeviceRpcResponse = 2;
}

/* Messages that are handled by ThingsBoard Transport Service */
message ToTransportMsg {
  int64 sessionIdMSB = 1;
  int64 sessionIdLSB = 2;
  SessionCloseNotificationProto sessionCloseNotification = 3;
  GetAttributeResponseMsg getAttributesResponse = 4;
  AttributeUpdateNotificationMsg attributeUpdateNotification = 5;
  ToDeviceRpcRequestMsg toDeviceRequest = 6;
  ToServerRpcResponseMsg toServerResponse = 7;
  EntityUpdateMsg entityUpdateMsg = 8;
  EntityDeleteMsg entityDeleteMsg = 9;
  ProvisionDeviceResponseMsg provisionResponse = 10;
<<<<<<< HEAD
  ToTransportUpdateCredentialsProto toTransportUpdateCredentialsNotification = 11;
=======
}

message UsageStatsKVProto{
  string key = 1;
  int64 value = 2;
}

message ToUsageStatsServiceMsg {
  int64 tenantIdMSB = 1;
  int64 tenantIdLSB = 2;
  int64 entityIdMSB = 3;
  int64 entityIdLSB = 4;
  repeated UsageStatsKVProto values = 5;
>>>>>>> e981edd8
}<|MERGE_RESOLUTION|>--- conflicted
+++ resolved
@@ -578,9 +578,7 @@
   EntityUpdateMsg entityUpdateMsg = 8;
   EntityDeleteMsg entityDeleteMsg = 9;
   ProvisionDeviceResponseMsg provisionResponse = 10;
-<<<<<<< HEAD
   ToTransportUpdateCredentialsProto toTransportUpdateCredentialsNotification = 11;
-=======
 }
 
 message UsageStatsKVProto{
@@ -594,5 +592,4 @@
   int64 entityIdMSB = 3;
   int64 entityIdLSB = 4;
   repeated UsageStatsKVProto values = 5;
->>>>>>> e981edd8
 }