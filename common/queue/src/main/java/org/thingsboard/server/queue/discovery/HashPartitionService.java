/**
 * Copyright © 2016-2024 The Thingsboard Authors
 *
 * Licensed under the Apache License, Version 2.0 (the "License");
 * you may not use this file except in compliance with the License.
 * You may obtain a copy of the License at
 *
 *     http://www.apache.org/licenses/LICENSE-2.0
 *
 * Unless required by applicable law or agreed to in writing, software
 * distributed under the License is distributed on an "AS IS" BASIS,
 * WITHOUT WARRANTIES OR CONDITIONS OF ANY KIND, either express or implied.
 * See the License for the specific language governing permissions and
 * limitations under the License.
 */
package org.thingsboard.server.queue.discovery;

import com.google.common.hash.HashFunction;
import com.google.common.hash.Hashing;
import jakarta.annotation.PostConstruct;
<<<<<<< HEAD
=======
import lombok.Data;
>>>>>>> 54438971
import lombok.extern.slf4j.Slf4j;
import org.springframework.beans.factory.annotation.Value;
import org.springframework.context.ApplicationEventPublisher;
import org.springframework.stereotype.Service;
import org.thingsboard.server.common.data.exception.TenantNotFoundException;
import org.thingsboard.server.common.data.id.EntityId;
import org.thingsboard.server.common.data.id.TenantId;
import org.thingsboard.server.common.data.id.TenantProfileId;
import org.thingsboard.server.common.data.util.CollectionsUtil;
import org.thingsboard.server.common.msg.queue.ServiceType;
import org.thingsboard.server.common.msg.queue.TopicPartitionInfo;
import org.thingsboard.server.gen.transport.TransportProtos;
import org.thingsboard.server.gen.transport.TransportProtos.ServiceInfo;
import org.thingsboard.server.queue.discovery.event.ClusterTopologyChangeEvent;
import org.thingsboard.server.queue.discovery.event.PartitionChangeEvent;
import org.thingsboard.server.queue.discovery.event.ServiceListChangedEvent;
import org.thingsboard.server.queue.util.AfterStartUp;

import java.util.ArrayList;
import java.util.Collection;
import java.util.Collections;
import java.util.Comparator;
import java.util.HashMap;
import java.util.HashSet;
import java.util.List;
import java.util.Map;
import java.util.Set;
import java.util.UUID;
import java.util.concurrent.ConcurrentHashMap;
import java.util.concurrent.ConcurrentMap;
import java.util.stream.Collectors;

import static org.thingsboard.server.common.data.DataConstants.EDGE_QUEUE_NAME;
import static org.thingsboard.server.common.data.DataConstants.MAIN_QUEUE_NAME;

@Service
@Slf4j
public class HashPartitionService implements PartitionService {

    @Value("${queue.core.topic}")
    private String coreTopic;
    @Value("${queue.core.partitions:10}")
    private Integer corePartitions;
    @Value("${queue.vc.topic:tb_version_control}")
    private String vcTopic;
    @Value("${queue.vc.partitions:10}")
    private Integer vcPartitions;
    @Value("${queue.edge.topic:tb_edge}")
    private String edgeTopic;
    @Value("${queue.edge.partitions:10}")
    private Integer edgePartitions;
    @Value("${queue.partitions.hash_function_name:murmur3_128}")
    private String hashFunctionName;

    private final ApplicationEventPublisher applicationEventPublisher;
    private final TbServiceInfoProvider serviceInfoProvider;
    private final TenantRoutingInfoService tenantRoutingInfoService;
    private final QueueRoutingInfoService queueRoutingInfoService;
    private final TopicService topicService;

    protected volatile ConcurrentMap<QueueKey, List<Integer>> myPartitions = new ConcurrentHashMap<>();

    private final ConcurrentMap<QueueKey, String> partitionTopicsMap = new ConcurrentHashMap<>();
    private final ConcurrentMap<QueueKey, Integer> partitionSizesMap = new ConcurrentHashMap<>();
    private final ConcurrentMap<QueueKey, QueueConfig> queueConfigs = new ConcurrentHashMap<>();

    private final ConcurrentMap<TenantId, TenantRoutingInfo> tenantRoutingInfoMap = new ConcurrentHashMap<>();

    private List<ServiceInfo> currentOtherServices;
    private final Map<String, List<ServiceInfo>> tbTransportServicesByType = new HashMap<>();
    private volatile Map<TenantProfileId, List<ServiceInfo>> responsibleServices = Collections.emptyMap();

    private HashFunction hashFunction;

    public HashPartitionService(TbServiceInfoProvider serviceInfoProvider,
                                TenantRoutingInfoService tenantRoutingInfoService,
                                ApplicationEventPublisher applicationEventPublisher,
                                QueueRoutingInfoService queueRoutingInfoService,
                                TopicService topicService) {
        this.serviceInfoProvider = serviceInfoProvider;
        this.tenantRoutingInfoService = tenantRoutingInfoService;
        this.applicationEventPublisher = applicationEventPublisher;
        this.queueRoutingInfoService = queueRoutingInfoService;
        this.topicService = topicService;
    }

    @PostConstruct
    public void init() {
        this.hashFunction = forName(hashFunctionName);
        QueueKey coreKey = new QueueKey(ServiceType.TB_CORE);
        partitionSizesMap.put(coreKey, corePartitions);
        partitionTopicsMap.put(coreKey, coreTopic);

        QueueKey vcKey = new QueueKey(ServiceType.TB_VC_EXECUTOR);
        partitionSizesMap.put(vcKey, vcPartitions);
        partitionTopicsMap.put(vcKey, vcTopic);

        if (!isTransport(serviceInfoProvider.getServiceType())) {
            doInitRuleEnginePartitions();
        }

        QueueKey edgeKey = coreKey.withQueueName(EDGE_QUEUE_NAME);
        partitionSizesMap.put(edgeKey, edgePartitions);
        partitionTopicsMap.put(edgeKey, edgeTopic);
    }

    @AfterStartUp(order = AfterStartUp.QUEUE_INFO_INITIALIZATION)
    public void partitionsInit() {
        if (isTransport(serviceInfoProvider.getServiceType())) {
            doInitRuleEnginePartitions();
        }
    }

    @Override
    public List<Integer> getMyPartitions(QueueKey queueKey) {
        return myPartitions.get(queueKey);
    }

    private void doInitRuleEnginePartitions() {
        List<QueueRoutingInfo> queueRoutingInfoList = getQueueRoutingInfos();
        queueRoutingInfoList.forEach(queue -> {
            QueueKey queueKey = new QueueKey(ServiceType.TB_RULE_ENGINE, queue);
            partitionTopicsMap.put(queueKey, queue.getQueueTopic());
            partitionSizesMap.put(queueKey, queue.getPartitions());
            queueConfigs.put(queueKey, new QueueConfig(queue));
        });
    }

    private List<QueueRoutingInfo> getQueueRoutingInfos() {
        List<QueueRoutingInfo> queueRoutingInfoList;
        String serviceType = serviceInfoProvider.getServiceType();

        if (isTransport(serviceType)) {
            //If transport started earlier than tb-core
            int getQueuesRetries = 10;
            while (true) {
                if (getQueuesRetries > 0) {
                    log.info("Try to get queue routing info.");
                    try {
                        queueRoutingInfoList = queueRoutingInfoService.getAllQueuesRoutingInfo();
                        break;
                    } catch (Exception e) {
                        log.info("Failed to get queues routing info: {}!", e.getMessage());
                        getQueuesRetries--;
                    }
                    try {
                        Thread.sleep(10000);
                    } catch (InterruptedException e) {
                        log.info("Failed to await queues routing info!", e);
                    }
                } else {
                    throw new RuntimeException("Failed to await queues routing info!");
                }
            }
        } else {
            queueRoutingInfoList = queueRoutingInfoService.getAllQueuesRoutingInfo();
        }
        return queueRoutingInfoList;
    }

    private boolean isTransport(String serviceType) {
        return "tb-transport".equals(serviceType);
    }

    @Override
    public void updateQueues(List<TransportProtos.QueueUpdateMsg> queueUpdateMsgs) {
        for (TransportProtos.QueueUpdateMsg queueUpdateMsg : queueUpdateMsgs) {
            QueueRoutingInfo queueRoutingInfo = new QueueRoutingInfo(queueUpdateMsg);
            TenantId tenantId = queueRoutingInfo.getTenantId();
            QueueKey queueKey = new QueueKey(ServiceType.TB_RULE_ENGINE, queueRoutingInfo.getQueueName(), tenantId);
            partitionTopicsMap.put(queueKey, queueRoutingInfo.getQueueTopic());
            partitionSizesMap.put(queueKey, queueRoutingInfo.getPartitions());
            queueConfigs.put(queueKey, new QueueConfig(queueRoutingInfo));
            if (!tenantId.isSysTenantId()) {
                tenantRoutingInfoMap.remove(tenantId);
            }
        }
    }

    @Override
    public void removeQueues(List<TransportProtos.QueueDeleteMsg> queueDeleteMsgs) {
        List<QueueKey> queueKeys = queueDeleteMsgs.stream()
                .map(queueDeleteMsg -> {
                    TenantId tenantId = TenantId.fromUUID(new UUID(queueDeleteMsg.getTenantIdMSB(), queueDeleteMsg.getTenantIdLSB()));
                    return new QueueKey(ServiceType.TB_RULE_ENGINE, queueDeleteMsg.getQueueName(), tenantId);
                }).toList();
        queueKeys.forEach(queueKey -> {
            removeQueue(queueKey);
            evictTenantInfo(queueKey.getTenantId());
        });
        if (serviceInfoProvider.isService(ServiceType.TB_RULE_ENGINE)) {
            publishPartitionChangeEvent(ServiceType.TB_RULE_ENGINE, queueKeys.stream()
                    .collect(Collectors.toMap(k -> k, k -> Collections.emptySet())));
        }
    }

    @Override
    public void removeTenant(TenantId tenantId) {
        List<QueueKey> queueKeys = partitionSizesMap.keySet().stream()
<<<<<<< HEAD
                .filter(queueKey -> tenantId.equals(queueKey.getTenantId())).toList();
        queueKeys.forEach(queueKey -> {
            myPartitions.remove(queueKey);
            partitionTopicsMap.remove(queueKey);
            partitionSizesMap.remove(queueKey);
        });
=======
                .filter(queueKey -> tenantId.equals(queueKey.getTenantId()))
                .collect(Collectors.toList());
        queueKeys.forEach(this::removeQueue);
>>>>>>> 54438971
        evictTenantInfo(tenantId);
    }

    private void removeQueue(QueueKey queueKey) {
        myPartitions.remove(queueKey);
        partitionTopicsMap.remove(queueKey);
        partitionSizesMap.remove(queueKey);
        queueConfigs.remove(queueKey);
    }

    @Override
    public boolean isManagedByCurrentService(TenantId tenantId) {
        if (serviceInfoProvider.isService(ServiceType.TB_CORE) || !serviceInfoProvider.isService(ServiceType.TB_RULE_ENGINE)) {
            return true;
        }

        boolean isManaged;
        Set<UUID> assignedTenantProfiles = serviceInfoProvider.getAssignedTenantProfiles();
        boolean isRegular = assignedTenantProfiles.isEmpty();
        if (tenantId.isSysTenantId()) {
            // All system queues are always processed on regular rule engines.
            return isRegular;
        }
        TenantRoutingInfo routingInfo = getRoutingInfo(tenantId);
        if (isRegular) {
            if (routingInfo.isIsolated()) {
                isManaged = hasDedicatedService(routingInfo.getProfileId());
            } else {
                isManaged = true;
            }
        } else {
            if (routingInfo.isIsolated()) {
                isManaged = assignedTenantProfiles.contains(routingInfo.getProfileId().getId());
            } else {
                isManaged = false;
            }
        }
        log.trace("[{}] Tenant {} managed by this service", tenantId, isManaged ? "is" : "is not");
        return isManaged;
    }

    private boolean hasDedicatedService(TenantProfileId profileId) {
        return CollectionsUtil.isEmpty(responsibleServices.get(profileId));
    }

    @Override
    public TopicPartitionInfo resolve(ServiceType serviceType, String queueName, TenantId tenantId, EntityId entityId) {
        QueueKey queueKey = getQueueKey(serviceType, queueName, tenantId);
        return resolve(queueKey, entityId);
    }

    @Override
    public TopicPartitionInfo resolve(ServiceType serviceType, String queueName, TenantId tenantId, EntityId entityId, Integer partition) {
        QueueKey queueKey = getQueueKey(serviceType, queueName, tenantId);
        if (partition != null) {
            return buildTopicPartitionInfo(queueKey, partition);
        } else {
            return resolve(queueKey, entityId);
        }
    }

    @Override
    public TopicPartitionInfo resolve(ServiceType serviceType, TenantId tenantId, EntityId entityId) {
        return resolve(serviceType, null, tenantId, entityId);
    }

    @Override
    public List<TopicPartitionInfo> resolveAll(ServiceType serviceType, String queueName, TenantId tenantId, EntityId entityId) {
        QueueKey queueKey = getQueueKey(serviceType, queueName, tenantId);
        TopicPartitionInfo tpi = resolve(queueKey, entityId);
        if (serviceType != ServiceType.TB_RULE_ENGINE || tpi.getPartition().isEmpty()) {
            return List.of(tpi);
        }

        QueueConfig queueConfig = queueConfigs.get(queueKey);
        if (queueConfig != null && queueConfig.isDuplicateMsgToAllPartitions()) {
            int partition = tpi.getPartition().get();
            Integer partitionsCount = partitionSizesMap.get(queueKey);

            List<TopicPartitionInfo> partitions = new ArrayList<>(partitionsCount);
            partitions.add(tpi);
            for (int i = 0; i < partitionsCount; i++) {
                if (i != partition) {
                    partitions.add(buildTopicPartitionInfo(queueKey, i, false));
                }
            }
            return partitions;
        } else {
            return Collections.singletonList(tpi);
        }
    }

    private TopicPartitionInfo resolve(QueueKey queueKey, EntityId entityId) {
        Integer partitionSize = partitionSizesMap.get(queueKey);
        if (partitionSize == null) {
            throw new IllegalStateException("Partitions info for queue " + queueKey + " is missing");
        }

        int hash = hash(entityId.getId());
        int partition = Math.abs(hash % partitionSize);

        return buildTopicPartitionInfo(queueKey, partition);
    }

    private QueueKey getQueueKey(ServiceType serviceType, String queueName, TenantId tenantId) {
        TenantId isolatedOrSystemTenantId = getIsolatedOrSystemTenantId(serviceType, tenantId);
        if (queueName == null || queueName.isEmpty()) {
            queueName = MAIN_QUEUE_NAME;
        }
        QueueKey queueKey = new QueueKey(serviceType, queueName, isolatedOrSystemTenantId);
        if (!partitionSizesMap.containsKey(queueKey)) {
            if (isolatedOrSystemTenantId.isSysTenantId()) {
                queueKey = new QueueKey(serviceType, TenantId.SYS_TENANT_ID);
            } else {
                queueKey = new QueueKey(serviceType, queueName, TenantId.SYS_TENANT_ID);
                if (!MAIN_QUEUE_NAME.equals(queueName) && !partitionSizesMap.containsKey(queueKey)) {
                    queueKey = new QueueKey(serviceType, TenantId.SYS_TENANT_ID);
                }
                log.warn("Using queue {} instead of isolated {} for tenant {}", queueKey, queueName, isolatedOrSystemTenantId);
            }
        }
        return queueKey;
    }

    @Override
    public boolean isMyPartition(ServiceType serviceType, TenantId tenantId, EntityId entityId) {
        try {
            return resolve(serviceType, tenantId, entityId).isMyPartition();
        } catch (TenantNotFoundException e) {
            log.warn("Tenant with id {} not found", tenantId, new RuntimeException("stacktrace"));
            return false;
        }
    }

    @Override
    public synchronized void recalculatePartitions(ServiceInfo currentService, List<ServiceInfo> otherServices) {
        log.info("Recalculating partitions");
        tbTransportServicesByType.clear();
        logServiceInfo(currentService);
        otherServices.forEach(this::logServiceInfo);

        Map<QueueKey, List<ServiceInfo>> queueServicesMap = new HashMap<>();
        Map<TenantProfileId, List<ServiceInfo>> responsibleServices = new HashMap<>();
        addNode(currentService, queueServicesMap, responsibleServices);
        for (ServiceInfo other : otherServices) {
            addNode(other, queueServicesMap, responsibleServices);
        }
        queueServicesMap.values().forEach(list -> list.sort(Comparator.comparing(ServiceInfo::getServiceId)));
        responsibleServices.values().forEach(list -> list.sort(Comparator.comparing(ServiceInfo::getServiceId)));

        final ConcurrentMap<QueueKey, List<Integer>> newPartitions = new ConcurrentHashMap<>();
        partitionSizesMap.forEach((queueKey, size) -> {
            for (int i = 0; i < size; i++) {
                try {
                    ServiceInfo serviceInfo = resolveByPartitionIdx(queueServicesMap.get(queueKey), queueKey, i, responsibleServices);
                    log.trace("Server responsible for {}[{}] - {}", queueKey, i, serviceInfo != null ? serviceInfo.getServiceId() : "none");
                    if (currentService.equals(serviceInfo)) {
                        newPartitions.computeIfAbsent(queueKey, key -> new ArrayList<>()).add(i);
                    }
                } catch (Exception e) {
                    log.warn("Failed to resolve server responsible for {}[{}]", queueKey, i, e);
                }
            }
        });
        this.responsibleServices = responsibleServices;

        final ConcurrentMap<QueueKey, List<Integer>> oldPartitions = myPartitions;
        myPartitions = newPartitions;

        Map<QueueKey, Set<TopicPartitionInfo>> changedPartitionsMap = new HashMap<>();

        Set<QueueKey> removed = new HashSet<>();
        oldPartitions.forEach((queueKey, partitions) -> {
            if (!newPartitions.containsKey(queueKey)) {
                removed.add(queueKey);
            }
        });
        if (serviceInfoProvider.isService(ServiceType.TB_RULE_ENGINE)) {
            partitionSizesMap.keySet().stream()
                    .filter(queueKey -> queueKey.getType() == ServiceType.TB_RULE_ENGINE &&
                            !queueKey.getTenantId().isSysTenantId() &&
                            !newPartitions.containsKey(queueKey))
                    .forEach(removed::add);
        }
        removed.forEach(queueKey -> {
            changedPartitionsMap.put(queueKey, Collections.emptySet());
        });

        myPartitions.forEach((queueKey, partitions) -> {
            if (!partitions.equals(oldPartitions.get(queueKey))) {
                Set<TopicPartitionInfo> tpiList = partitions.stream()
                        .map(partition -> buildTopicPartitionInfo(queueKey, partition))
                        .collect(Collectors.toSet());
                changedPartitionsMap.put(queueKey, tpiList);
            }
        });
        if (!changedPartitionsMap.isEmpty()) {
            Map<ServiceType, Map<QueueKey, Set<TopicPartitionInfo>>> partitionsByServiceType = new HashMap<>();
            changedPartitionsMap.forEach((queueKey, partitions) -> {
                partitionsByServiceType.computeIfAbsent(queueKey.getType(), serviceType -> new HashMap<>())
                        .put(queueKey, partitions);
            });
            partitionsByServiceType.forEach(this::publishPartitionChangeEvent);
        }

        if (currentOtherServices == null) {
            currentOtherServices = new ArrayList<>(otherServices);
        } else {
            Set<QueueKey> changes = new HashSet<>();
            Map<QueueKey, List<ServiceInfo>> currentMap = getServiceKeyListMap(currentOtherServices);
            Map<QueueKey, List<ServiceInfo>> newMap = getServiceKeyListMap(otherServices);
            currentOtherServices = otherServices;
            currentMap.forEach((key, list) -> {
                if (!list.equals(newMap.get(key))) {
                    changes.add(key);
                }
            });
            currentMap.keySet().forEach(newMap::remove);
            changes.addAll(newMap.keySet());
            if (!changes.isEmpty()) {
                applicationEventPublisher.publishEvent(new ClusterTopologyChangeEvent(this, changes));
                responsibleServices.forEach((profileId, serviceInfos) -> {
                    if (profileId != null) {
                        log.info("Servers responsible for tenant profile {}: {}", profileId, toServiceIds(serviceInfos));
                    } else {
                        log.info("Servers responsible for system queues: {}", toServiceIds(serviceInfos));
                    }
                });
            }
        }

        applicationEventPublisher.publishEvent(new ServiceListChangedEvent(otherServices, currentService));
    }

    private void publishPartitionChangeEvent(ServiceType serviceType, Map<QueueKey, Set<TopicPartitionInfo>> partitionsMap) {
        log.info("Partitions changed: {}", System.lineSeparator() + partitionsMap.entrySet().stream()
                .map(entry -> "[" + entry.getKey() + "] - [" + entry.getValue().stream()
                        .map(tpi -> tpi.getPartition().orElse(-1).toString()).sorted()
                        .collect(Collectors.joining(", ")) + "]")
                .collect(Collectors.joining(System.lineSeparator())));
        PartitionChangeEvent event = new PartitionChangeEvent(this, serviceType, partitionsMap);
        try {
            applicationEventPublisher.publishEvent(event);
        } catch (Exception e) {
            log.error("Failed to publish partition change event {}", event, e);
        }
    }

    @Override
    public Set<String> getAllServiceIds(ServiceType serviceType) {
        return getAllServices(serviceType).stream().map(ServiceInfo::getServiceId).collect(Collectors.toSet());
    }

    @Override
    public Set<ServiceInfo> getAllServices(ServiceType serviceType) {
        Set<ServiceInfo> result = getOtherServices(serviceType);
        ServiceInfo current = serviceInfoProvider.getServiceInfo();
        if (current.getServiceTypesList().contains(serviceType.name())) {
            result.add(current);
        }
        return result;
    }

    @Override
    public Set<ServiceInfo> getOtherServices(ServiceType serviceType) {
        Set<ServiceInfo> result = new HashSet<>();
        if (currentOtherServices != null) {
            for (ServiceInfo serviceInfo : currentOtherServices) {
                if (serviceInfo.getServiceTypesList().contains(serviceType.name())) {
                    result.add(serviceInfo);
                }
            }
        }
        return result;
    }


    @Override
    public int resolvePartitionIndex(UUID entityId, int partitions) {
        int hash = hash(entityId);
        return Math.abs(hash % partitions);
    }

    @Override
    public void evictTenantInfo(TenantId tenantId) {
        tenantRoutingInfoMap.remove(tenantId);
    }

    @Override
    public int countTransportsByType(String type) {
        var list = tbTransportServicesByType.get(type);
        return list == null ? 0 : list.size();
    }

    private Map<QueueKey, List<ServiceInfo>> getServiceKeyListMap(List<ServiceInfo> services) {
        final Map<QueueKey, List<ServiceInfo>> currentMap = new HashMap<>();
        services.forEach(serviceInfo -> {
            for (String serviceTypeStr : serviceInfo.getServiceTypesList()) {
                ServiceType serviceType = ServiceType.of(serviceTypeStr);
                if (ServiceType.TB_RULE_ENGINE.equals(serviceType)) {
                    partitionTopicsMap.keySet().forEach(queueKey ->
                            currentMap.computeIfAbsent(queueKey, key -> new ArrayList<>()).add(serviceInfo));
                } else {
                    QueueKey queueKey = new QueueKey(serviceType);
                    currentMap.computeIfAbsent(queueKey, key -> new ArrayList<>()).add(serviceInfo);
                }
            }
        });
        return currentMap;
    }

    private TopicPartitionInfo buildTopicPartitionInfo(QueueKey queueKey, int partition) {
        List<Integer> partitions = myPartitions.get(queueKey);
        return buildTopicPartitionInfo(queueKey, partition, partitions != null && partitions.contains(partition));
    }

    private TopicPartitionInfo buildTopicPartitionInfo(QueueKey queueKey, int partition, boolean myPartition) {
        return TopicPartitionInfo.builder()
                .topic(topicService.buildTopicName(partitionTopicsMap.get(queueKey)))
                .partition(partition)
                .tenantId(queueKey.getTenantId())
                .myPartition(myPartition)
                .build();
    }

    private boolean isIsolated(ServiceType serviceType, TenantId tenantId) {
        if (TenantId.SYS_TENANT_ID.equals(tenantId)) {
            return false;
        }
        TenantRoutingInfo routingInfo = getRoutingInfo(tenantId);
        if (routingInfo == null) {
            throw new TenantNotFoundException(tenantId);
        }
        if (serviceType == ServiceType.TB_RULE_ENGINE) {
            return routingInfo.isIsolated();
        }
        return false;
    }

    private TenantRoutingInfo getRoutingInfo(TenantId tenantId) {
        return tenantRoutingInfoMap.computeIfAbsent(tenantId, tenantRoutingInfoService::getRoutingInfo);
    }

    protected TenantId getIsolatedOrSystemTenantId(ServiceType serviceType, TenantId tenantId) {
        return isIsolated(serviceType, tenantId) ? tenantId : TenantId.SYS_TENANT_ID;
    }

    private void logServiceInfo(TransportProtos.ServiceInfo server) {
        log.info("[{}] Found common server: {}", server.getServiceId(), server.getServiceTypesList());
    }

    private void addNode(ServiceInfo instance, Map<QueueKey, List<ServiceInfo>> queueServiceList, Map<TenantProfileId, List<ServiceInfo>> responsibleServices) {
        for (String serviceTypeStr : instance.getServiceTypesList()) {
            ServiceType serviceType = ServiceType.of(serviceTypeStr);
            if (ServiceType.TB_RULE_ENGINE.equals(serviceType)) {
                partitionTopicsMap.keySet().forEach(key -> {
                    if (key.getType().equals(ServiceType.TB_RULE_ENGINE)) {
                        queueServiceList.computeIfAbsent(key, k -> new ArrayList<>()).add(instance);
                    }
                });

                if (instance.getAssignedTenantProfilesCount() > 0) {
                    for (String profileIdStr : instance.getAssignedTenantProfilesList()) {
                        TenantProfileId profileId;
                        try {
                            profileId = new TenantProfileId(UUID.fromString(profileIdStr));
                        } catch (IllegalArgumentException e) {
                            log.warn("Failed to parse '{}' as tenant profile id", profileIdStr);
                            continue;
                        }
                        responsibleServices.computeIfAbsent(profileId, k -> new ArrayList<>()).add(instance);
                    }
                }
            } else if (ServiceType.TB_CORE.equals(serviceType)) {
                queueServiceList.computeIfAbsent(new QueueKey(serviceType), key -> new ArrayList<>()).add(instance);
                queueServiceList.computeIfAbsent(new QueueKey(serviceType).withQueueName(EDGE_QUEUE_NAME), key -> new ArrayList<>()).add(instance);
            } else if (ServiceType.TB_VC_EXECUTOR.equals(serviceType)) {
                queueServiceList.computeIfAbsent(new QueueKey(serviceType), key -> new ArrayList<>()).add(instance);
            }
        }

        for (String transportType : instance.getTransportsList()) {
            tbTransportServicesByType.computeIfAbsent(transportType, t -> new ArrayList<>()).add(instance);
        }
    }

    protected ServiceInfo resolveByPartitionIdx(List<ServiceInfo> servers, QueueKey queueKey, int partition,
                                                Map<TenantProfileId, List<ServiceInfo>> responsibleServices) {
        if (servers == null || servers.isEmpty()) {
            return null;
        }

        TenantId tenantId = queueKey.getTenantId();
        if (queueKey.getType() == ServiceType.TB_RULE_ENGINE) {
            if (!responsibleServices.isEmpty()) { // if there are any dedicated servers
                TenantProfileId profileId;
                if (tenantId != null && !tenantId.isSysTenantId()) {
                    TenantRoutingInfo routingInfo = tenantRoutingInfoService.getRoutingInfo(tenantId);
                    profileId = routingInfo.getProfileId();
                } else {
                    profileId = null;
                }

                List<ServiceInfo> responsible = responsibleServices.get(profileId);
                if (responsible == null) {
                    // if there are no dedicated servers for this tenant profile, or for system queues,
                    // using the servers that are not responsible for any profile
                    responsible = servers.stream()
                            .filter(serviceInfo -> serviceInfo.getAssignedTenantProfilesCount() == 0)
                            .sorted(Comparator.comparing(ServiceInfo::getServiceId))
                            .collect(Collectors.toList());
                    if (profileId != null) {
                        log.debug("Using servers {} for profile {}", toServiceIds(responsible), profileId);
                    }
                    responsibleServices.put(profileId, responsible);
                }
                if (responsible.isEmpty()) {
                    return null;
                }
                servers = responsible;
            }

            int hash = hash(tenantId.getId());
            return servers.get(Math.abs((hash + partition) % servers.size()));
        } else {
            return servers.get(partition % servers.size());
        }
    }

    private int hash(UUID key) {
        return hashFunction.newHasher()
                .putLong(key.getMostSignificantBits())
                .putLong(key.getLeastSignificantBits())
                .hash().asInt();
    }

    public static HashFunction forName(String name) {
        return switch (name) {
            case "murmur3_32" -> Hashing.murmur3_32();
            case "murmur3_128" -> Hashing.murmur3_128();
            case "sha256" -> Hashing.sha256();
            default -> throw new IllegalArgumentException("Can't find hash function with name " + name);
        };
    }

    private List<String> toServiceIds(Collection<ServiceInfo> serviceInfos) {
        return serviceInfos.stream().map(ServiceInfo::getServiceId).collect(Collectors.toList());
    }

    @Data
    public static class QueueConfig {
        private boolean duplicateMsgToAllPartitions;

        public QueueConfig(QueueRoutingInfo queueRoutingInfo) {
            this.duplicateMsgToAllPartitions = queueRoutingInfo.isDuplicateMsgToAllPartitions();
        }

    }

}<|MERGE_RESOLUTION|>--- conflicted
+++ resolved
@@ -18,10 +18,7 @@
 import com.google.common.hash.HashFunction;
 import com.google.common.hash.Hashing;
 import jakarta.annotation.PostConstruct;
-<<<<<<< HEAD
-=======
 import lombok.Data;
->>>>>>> 54438971
 import lombok.extern.slf4j.Slf4j;
 import org.springframework.beans.factory.annotation.Value;
 import org.springframework.context.ApplicationEventPublisher;
@@ -221,18 +218,8 @@
     @Override
     public void removeTenant(TenantId tenantId) {
         List<QueueKey> queueKeys = partitionSizesMap.keySet().stream()
-<<<<<<< HEAD
                 .filter(queueKey -> tenantId.equals(queueKey.getTenantId())).toList();
-        queueKeys.forEach(queueKey -> {
-            myPartitions.remove(queueKey);
-            partitionTopicsMap.remove(queueKey);
-            partitionSizesMap.remove(queueKey);
-        });
-=======
-                .filter(queueKey -> tenantId.equals(queueKey.getTenantId()))
-                .collect(Collectors.toList());
         queueKeys.forEach(this::removeQueue);
->>>>>>> 54438971
         evictTenantInfo(tenantId);
     }
 
