/**
 * Copyright © 2016-2023 The Thingsboard Authors
 *
 * Licensed under the Apache License, Version 2.0 (the "License");
 * you may not use this file except in compliance with the License.
 * You may obtain a copy of the License at
 *
 *     http://www.apache.org/licenses/LICENSE-2.0
 *
 * Unless required by applicable law or agreed to in writing, software
 * distributed under the License is distributed on an "AS IS" BASIS,
 * WITHOUT WARRANTIES OR CONDITIONS OF ANY KIND, either express or implied.
 * See the License for the specific language governing permissions and
 * limitations under the License.
 */
package org.thingsboard.server.queue.provider;

import com.google.protobuf.util.JsonFormat;
import org.springframework.boot.autoconfigure.condition.ConditionalOnExpression;
import org.springframework.context.annotation.Bean;
import org.springframework.stereotype.Component;
import org.thingsboard.server.common.data.queue.Queue;
import org.thingsboard.server.common.msg.queue.ServiceType;
import org.thingsboard.server.gen.js.JsInvokeProtos;
import org.thingsboard.server.gen.transport.TransportProtos;
import org.thingsboard.server.gen.transport.TransportProtos.ToCoreMsg;
import org.thingsboard.server.gen.transport.TransportProtos.ToCoreNotificationMsg;
import org.thingsboard.server.gen.transport.TransportProtos.ToRuleEngineMsg;
import org.thingsboard.server.gen.transport.TransportProtos.ToRuleEngineNotificationMsg;
import org.thingsboard.server.gen.transport.TransportProtos.ToTransportMsg;
import org.thingsboard.server.gen.transport.TransportProtos.ToUsageStatsServiceMsg;
import org.thingsboard.server.queue.TbQueueAdmin;
import org.thingsboard.server.queue.TbQueueConsumer;
import org.thingsboard.server.queue.TbQueueMsgDecoder;
import org.thingsboard.server.queue.TbQueueProducer;
import org.thingsboard.server.queue.TbQueueRequestTemplate;
import org.thingsboard.server.queue.azure.servicebus.TbServiceBusAdmin;
import org.thingsboard.server.queue.azure.servicebus.TbServiceBusConsumerTemplate;
import org.thingsboard.server.queue.azure.servicebus.TbServiceBusProducerTemplate;
import org.thingsboard.server.queue.azure.servicebus.TbServiceBusQueueConfigs;
import org.thingsboard.server.queue.azure.servicebus.TbServiceBusSettings;
import org.thingsboard.server.queue.common.DefaultTbQueueRequestTemplate;
import org.thingsboard.server.queue.common.TbProtoJsQueueMsg;
import org.thingsboard.server.queue.common.TbProtoQueueMsg;
import org.thingsboard.server.queue.discovery.TopicService;
import org.thingsboard.server.queue.discovery.TbServiceInfoProvider;
import org.thingsboard.server.queue.settings.TbQueueAlarmRulesSettings;
import org.thingsboard.server.queue.settings.TbQueueCoreSettings;
import org.thingsboard.server.queue.settings.TbQueueRemoteJsInvokeSettings;
import org.thingsboard.server.queue.settings.TbQueueRuleEngineSettings;
import org.thingsboard.server.queue.settings.TbQueueTransportNotificationSettings;

import jakarta.annotation.PreDestroy;
import java.nio.charset.StandardCharsets;

@Component
@ConditionalOnExpression("'${queue.type:null}'=='service-bus' && '${service.type:null}'=='tb-rule-engine'")
public class ServiceBusTbRuleEngineQueueFactory implements TbRuleEngineQueueFactory {

    private final TopicService topicService;
    private final TbQueueCoreSettings coreSettings;
    private final TbServiceInfoProvider serviceInfoProvider;
    private final TbQueueRuleEngineSettings ruleEngineSettings;
    private final TbServiceBusSettings serviceBusSettings;
    private final TbQueueRemoteJsInvokeSettings jsInvokeSettings;
    private final TbQueueTransportNotificationSettings transportNotificationSettings;
    private final TbQueueAlarmRulesSettings arSettings;

    private final TbQueueAdmin coreAdmin;
    private final TbQueueAdmin ruleEngineAdmin;
    private final TbQueueAdmin jsExecutorAdmin;
    private final TbQueueAdmin notificationAdmin;
    private final TbQueueAdmin arAdmin;

    public ServiceBusTbRuleEngineQueueFactory(TopicService topicService, TbQueueCoreSettings coreSettings,
                                              TbQueueRuleEngineSettings ruleEngineSettings,
                                              TbServiceInfoProvider serviceInfoProvider,
                                              TbServiceBusSettings serviceBusSettings,
                                              TbQueueRemoteJsInvokeSettings jsInvokeSettings,
                                              TbQueueTransportNotificationSettings transportNotificationSettings,
<<<<<<< HEAD
                                              TbQueueAlarmRulesSettings arSettings, TbServiceBusQueueConfigs serviceBusQueueConfigs) {
        this.notificationsTopicService = notificationsTopicService;
=======
                                              TbServiceBusQueueConfigs serviceBusQueueConfigs) {
        this.topicService = topicService;
>>>>>>> 2c4010c5
        this.coreSettings = coreSettings;
        this.serviceInfoProvider = serviceInfoProvider;
        this.ruleEngineSettings = ruleEngineSettings;
        this.serviceBusSettings = serviceBusSettings;
        this.jsInvokeSettings = jsInvokeSettings;
        this.transportNotificationSettings = transportNotificationSettings;
        this.arSettings = arSettings;

        this.coreAdmin = new TbServiceBusAdmin(serviceBusSettings, serviceBusQueueConfigs.getCoreConfigs());
        this.ruleEngineAdmin = new TbServiceBusAdmin(serviceBusSettings, serviceBusQueueConfigs.getRuleEngineConfigs());
        this.jsExecutorAdmin = new TbServiceBusAdmin(serviceBusSettings, serviceBusQueueConfigs.getJsExecutorConfigs());
        this.notificationAdmin = new TbServiceBusAdmin(serviceBusSettings, serviceBusQueueConfigs.getNotificationsConfigs());
        this.arAdmin = new TbServiceBusAdmin(serviceBusSettings, serviceBusQueueConfigs.getArConfigs());
    }

    @Override
    public TbQueueProducer<TbProtoQueueMsg<ToTransportMsg>> createTransportNotificationsMsgProducer() {
        return new TbServiceBusProducerTemplate<>(notificationAdmin, serviceBusSettings, topicService.buildTopicName(transportNotificationSettings.getNotificationsTopic()));
    }

    @Override
    public TbQueueProducer<TbProtoQueueMsg<ToRuleEngineMsg>> createRuleEngineMsgProducer() {
        return new TbServiceBusProducerTemplate<>(ruleEngineAdmin, serviceBusSettings, topicService.buildTopicName(ruleEngineSettings.getTopic()));
    }

    @Override
    public TbQueueProducer<TbProtoQueueMsg<ToRuleEngineNotificationMsg>> createRuleEngineNotificationsMsgProducer() {
        return new TbServiceBusProducerTemplate<>(notificationAdmin, serviceBusSettings, topicService.buildTopicName(ruleEngineSettings.getTopic()));
    }

    @Override
    public TbQueueProducer<TbProtoQueueMsg<ToCoreMsg>> createTbCoreMsgProducer() {
        return new TbServiceBusProducerTemplate<>(coreAdmin, serviceBusSettings, topicService.buildTopicName(coreSettings.getTopic()));
    }

    @Override
    public TbQueueProducer<TbProtoQueueMsg<ToCoreNotificationMsg>> createTbCoreNotificationsMsgProducer() {
        return new TbServiceBusProducerTemplate<>(notificationAdmin, serviceBusSettings, topicService.buildTopicName(coreSettings.getTopic()));
    }

    @Override
    public TbQueueConsumer<TbProtoQueueMsg<ToRuleEngineMsg>> createToRuleEngineMsgConsumer(Queue configuration) {
        return new TbServiceBusConsumerTemplate<>(ruleEngineAdmin, serviceBusSettings, topicService.buildTopicName(configuration.getTopic()),
                msg -> new TbProtoQueueMsg<>(msg.getKey(), ToRuleEngineMsg.parseFrom(msg.getData()), msg.getHeaders()));
    }

    @Override
    public TbQueueConsumer<TbProtoQueueMsg<ToRuleEngineNotificationMsg>> createToRuleEngineNotificationsMsgConsumer() {
        return new TbServiceBusConsumerTemplate<>(notificationAdmin, serviceBusSettings,
                topicService.getNotificationsTopic(ServiceType.TB_RULE_ENGINE, serviceInfoProvider.getServiceId()).getFullTopicName(),
                msg -> new TbProtoQueueMsg<>(msg.getKey(), ToRuleEngineNotificationMsg.parseFrom(msg.getData()), msg.getHeaders()));
    }

    @Override
    @Bean
    public TbQueueRequestTemplate<TbProtoJsQueueMsg<JsInvokeProtos.RemoteJsRequest>, TbProtoQueueMsg<JsInvokeProtos.RemoteJsResponse>> createRemoteJsRequestTemplate() {
        TbQueueProducer<TbProtoJsQueueMsg<JsInvokeProtos.RemoteJsRequest>> producer = new TbServiceBusProducerTemplate<>(jsExecutorAdmin, serviceBusSettings, jsInvokeSettings.getRequestTopic());
        TbQueueConsumer<TbProtoQueueMsg<JsInvokeProtos.RemoteJsResponse>> consumer = new TbServiceBusConsumerTemplate<>(jsExecutorAdmin, serviceBusSettings,
                jsInvokeSettings.getResponseTopic() + "." + serviceInfoProvider.getServiceId(),
                msg -> {
                    JsInvokeProtos.RemoteJsResponse.Builder builder = JsInvokeProtos.RemoteJsResponse.newBuilder();
                    JsonFormat.parser().ignoringUnknownFields().merge(new String(msg.getData(), StandardCharsets.UTF_8), builder);
                    return new TbProtoQueueMsg<>(msg.getKey(), builder.build(), msg.getHeaders());
                });

        DefaultTbQueueRequestTemplate.DefaultTbQueueRequestTemplateBuilder
                <TbProtoJsQueueMsg<JsInvokeProtos.RemoteJsRequest>, TbProtoQueueMsg<JsInvokeProtos.RemoteJsResponse>> builder = DefaultTbQueueRequestTemplate.builder();
        builder.queueAdmin(jsExecutorAdmin);
        builder.requestTemplate(producer);
        builder.responseTemplate(consumer);
        builder.maxPendingRequests(jsInvokeSettings.getMaxPendingRequests());
        builder.maxRequestTimeout(jsInvokeSettings.getMaxRequestsTimeout());
        builder.pollInterval(jsInvokeSettings.getResponsePollInterval());
        return builder.build();
    }

    @Override
    public TbQueueProducer<TbProtoQueueMsg<ToUsageStatsServiceMsg>> createToUsageStatsServiceMsgProducer() {
        return new TbServiceBusProducerTemplate<>(coreAdmin, serviceBusSettings, topicService.buildTopicName(coreSettings.getUsageStatsTopic()));
    }

    @Override
    public TbQueueProducer<TbProtoQueueMsg<TransportProtos.ToOtaPackageStateServiceMsg>> createToOtaPackageStateServiceMsgProducer() {
        return new TbServiceBusProducerTemplate<>(coreAdmin, serviceBusSettings, topicService.buildTopicName(coreSettings.getOtaPackageTopic()));
    }

    @Override
    public TbQueueProducer<TbProtoQueueMsg<TransportProtos.ToTbAlarmRuleStateServiceMsg>> createAlarmRulesMsgProducer() {
        return new TbServiceBusProducerTemplate<>(arAdmin, serviceBusSettings, arSettings.getTopic());
    }

    @Override
    public TbQueueConsumer<TbProtoQueueMsg<TransportProtos.ToTbAlarmRuleStateServiceMsg>> createToAlarmRulesMsgConsumer() {
        TbQueueMsgDecoder<TbProtoQueueMsg<TransportProtos.ToTbAlarmRuleStateServiceMsg>> decoder =
                msg -> new TbProtoQueueMsg<>(msg.getKey(),
                        TransportProtos.ToTbAlarmRuleStateServiceMsg.parseFrom(msg.getData()), msg.getHeaders());
        return new TbServiceBusConsumerTemplate<>(arAdmin, serviceBusSettings, arSettings.getTopic(), decoder);
    }

    @PreDestroy
    private void destroy() {
        if (coreAdmin != null) {
            coreAdmin.destroy();
        }
        if (ruleEngineAdmin != null) {
            ruleEngineAdmin.destroy();
        }
        if (jsExecutorAdmin != null) {
            jsExecutorAdmin.destroy();
        }
        if (notificationAdmin != null) {
            notificationAdmin.destroy();
        }
    }
}<|MERGE_RESOLUTION|>--- conflicted
+++ resolved
@@ -78,13 +78,8 @@
                                               TbServiceBusSettings serviceBusSettings,
                                               TbQueueRemoteJsInvokeSettings jsInvokeSettings,
                                               TbQueueTransportNotificationSettings transportNotificationSettings,
-<<<<<<< HEAD
                                               TbQueueAlarmRulesSettings arSettings, TbServiceBusQueueConfigs serviceBusQueueConfigs) {
-        this.notificationsTopicService = notificationsTopicService;
-=======
-                                              TbServiceBusQueueConfigs serviceBusQueueConfigs) {
         this.topicService = topicService;
->>>>>>> 2c4010c5
         this.coreSettings = coreSettings;
         this.serviceInfoProvider = serviceInfoProvider;
         this.ruleEngineSettings = ruleEngineSettings;
@@ -173,7 +168,7 @@
 
     @Override
     public TbQueueProducer<TbProtoQueueMsg<TransportProtos.ToTbAlarmRuleStateServiceMsg>> createAlarmRulesMsgProducer() {
-        return new TbServiceBusProducerTemplate<>(arAdmin, serviceBusSettings, arSettings.getTopic());
+        return new TbServiceBusProducerTemplate<>(arAdmin, serviceBusSettings, topicService.buildTopicName(arSettings.getTopic()));
     }
 
     @Override
@@ -181,7 +176,7 @@
         TbQueueMsgDecoder<TbProtoQueueMsg<TransportProtos.ToTbAlarmRuleStateServiceMsg>> decoder =
                 msg -> new TbProtoQueueMsg<>(msg.getKey(),
                         TransportProtos.ToTbAlarmRuleStateServiceMsg.parseFrom(msg.getData()), msg.getHeaders());
-        return new TbServiceBusConsumerTemplate<>(arAdmin, serviceBusSettings, arSettings.getTopic(), decoder);
+        return new TbServiceBusConsumerTemplate<>(arAdmin, serviceBusSettings, topicService.buildTopicName(arSettings.getTopic()), decoder);
     }
 
     @PreDestroy
