/**
 * Copyright © 2016-2020 The Thingsboard Authors
 *
 * Licensed under the Apache License, Version 2.0 (the "License");
 * you may not use this file except in compliance with the License.
 * You may obtain a copy of the License at
 *
 *     http://www.apache.org/licenses/LICENSE-2.0
 *
 * Unless required by applicable law or agreed to in writing, software
 * distributed under the License is distributed on an "AS IS" BASIS,
 * WITHOUT WARRANTIES OR CONDITIONS OF ANY KIND, either express or implied.
 * See the License for the specific language governing permissions and
 * limitations under the License.
 */
package org.thingsboard.server.queue.provider;

import com.google.protobuf.util.JsonFormat;
import org.springframework.boot.autoconfigure.condition.ConditionalOnExpression;
import org.springframework.context.annotation.Bean;
import org.springframework.stereotype.Component;
import org.thingsboard.server.common.data.queue.Queue;
import org.thingsboard.server.common.msg.queue.ServiceType;
import org.thingsboard.server.gen.js.JsInvokeProtos;
import org.thingsboard.server.gen.transport.TransportProtos.ToCoreMsg;
import org.thingsboard.server.gen.transport.TransportProtos.ToCoreNotificationMsg;
import org.thingsboard.server.gen.transport.TransportProtos.ToRuleEngineMsg;
import org.thingsboard.server.gen.transport.TransportProtos.ToRuleEngineNotificationMsg;
import org.thingsboard.server.gen.transport.TransportProtos.ToTransportMsg;
import org.thingsboard.server.gen.transport.TransportProtos.ToUsageStatsServiceMsg;
import org.thingsboard.server.queue.TbQueueAdmin;
import org.thingsboard.server.queue.TbQueueConsumer;
import org.thingsboard.server.queue.TbQueueProducer;
import org.thingsboard.server.queue.TbQueueRequestTemplate;
import org.thingsboard.server.queue.azure.servicebus.TbServiceBusAdmin;
import org.thingsboard.server.queue.azure.servicebus.TbServiceBusConsumerTemplate;
import org.thingsboard.server.queue.azure.servicebus.TbServiceBusProducerTemplate;
import org.thingsboard.server.queue.common.DefaultTbQueueRequestTemplate;
import org.thingsboard.server.queue.common.TbProtoJsQueueMsg;
import org.thingsboard.server.queue.common.TbProtoQueueMsg;
import org.thingsboard.server.queue.discovery.NotificationsTopicService;
import org.thingsboard.server.queue.discovery.TbServiceInfoProvider;
import org.thingsboard.server.queue.settings.TbQueueCoreSettings;
import org.thingsboard.server.queue.settings.TbQueueRemoteJsInvokeSettings;
import org.thingsboard.server.queue.settings.TbQueueRuleEngineSettings;
import org.thingsboard.server.queue.settings.TbServiceBusQueueConfigs;
import org.thingsboard.server.queue.settings.TbServiceBusSettings;

import javax.annotation.PreDestroy;
import java.nio.charset.StandardCharsets;

@Component
@ConditionalOnExpression("'${queue.type:null}'=='service-bus' && '${service.type:null}'=='tb-rule-engine'")
public class ServiceBusTbRuleEngineQueueFactory implements TbRuleEngineQueueFactory {

    private final NotificationsTopicService notificationsTopicService;
    private final TbQueueCoreSettings coreSettings;
    private final TbServiceInfoProvider serviceInfoProvider;
    private final TbQueueRuleEngineSettings ruleEngineSettings;
    private final TbServiceBusSettings serviceBusSettings;
    private final TbQueueRemoteJsInvokeSettings jsInvokeSettings;

    private final TbQueueAdmin coreAdmin;
    private final TbQueueAdmin ruleEngineAdmin;
    private final TbQueueAdmin jsExecutorAdmin;
    private final TbQueueAdmin notificationAdmin;

    public ServiceBusTbRuleEngineQueueFactory(NotificationsTopicService notificationsTopicService,
                                              TbQueueCoreSettings coreSettings,
                                              TbQueueRuleEngineSettings ruleEngineSettings,
                                              TbServiceInfoProvider serviceInfoProvider,
                                              TbServiceBusSettings serviceBusSettings,
                                              TbQueueRemoteJsInvokeSettings jsInvokeSettings,
                                              TbServiceBusQueueConfigs serviceBusQueueConfigs) {
        this.notificationsTopicService = notificationsTopicService;
        this.coreSettings = coreSettings;
        this.serviceInfoProvider = serviceInfoProvider;
        this.ruleEngineSettings = ruleEngineSettings;
        this.serviceBusSettings = serviceBusSettings;
        this.jsInvokeSettings = jsInvokeSettings;

        this.coreAdmin = new TbServiceBusAdmin(serviceBusSettings, serviceBusQueueConfigs.getCoreConfigs());
        this.ruleEngineAdmin = new TbServiceBusAdmin(serviceBusSettings, serviceBusQueueConfigs.getRuleEngineConfigs());
        this.jsExecutorAdmin = new TbServiceBusAdmin(serviceBusSettings, serviceBusQueueConfigs.getJsExecutorConfigs());
        this.notificationAdmin = new TbServiceBusAdmin(serviceBusSettings, serviceBusQueueConfigs.getNotificationsConfigs());
    }

    @Override
    public TbQueueProducer<TbProtoQueueMsg<ToTransportMsg>> createTransportNotificationsMsgProducer() {
        return new TbServiceBusProducerTemplate<>(coreAdmin, serviceBusSettings, coreSettings.getTopic());
    }

    @Override
    public TbQueueProducer<TbProtoQueueMsg<ToRuleEngineMsg>> createRuleEngineMsgProducer() {
        return new TbServiceBusProducerTemplate<>(coreAdmin, serviceBusSettings, coreSettings.getTopic());
    }

    @Override
    public TbQueueProducer<TbProtoQueueMsg<ToRuleEngineNotificationMsg>> createRuleEngineNotificationsMsgProducer() {
        return new TbServiceBusProducerTemplate<>(ruleEngineAdmin, serviceBusSettings, ruleEngineSettings.getTopic());
    }

    @Override
    public TbQueueProducer<TbProtoQueueMsg<ToCoreMsg>> createTbCoreMsgProducer() {
        return new TbServiceBusProducerTemplate<>(coreAdmin, serviceBusSettings, coreSettings.getTopic());
    }

    @Override
    public TbQueueProducer<TbProtoQueueMsg<ToCoreNotificationMsg>> createTbCoreNotificationsMsgProducer() {
        return new TbServiceBusProducerTemplate<>(coreAdmin, serviceBusSettings, coreSettings.getTopic());
    }

    @Override
    public TbQueueConsumer<TbProtoQueueMsg<ToRuleEngineMsg>> createToRuleEngineMsgConsumer(Queue configuration) {
        return new TbServiceBusConsumerTemplate<>(ruleEngineAdmin, serviceBusSettings, ruleEngineSettings.getTopic(),
                msg -> new TbProtoQueueMsg<>(msg.getKey(), ToRuleEngineMsg.parseFrom(msg.getData()), msg.getHeaders()));
    }

    @Override
    public TbQueueConsumer<TbProtoQueueMsg<ToRuleEngineNotificationMsg>> createToRuleEngineNotificationsMsgConsumer() {
        return new TbServiceBusConsumerTemplate<>(notificationAdmin, serviceBusSettings,
<<<<<<< HEAD
                notificationsTopicService.getNotificationsTopic(ServiceType.TB_RULE_ENGINE, serviceInfoProvider.getServiceId()).getFullTopicName(),
                msg -> new TbProtoQueueMsg<>(msg.getKey(), TransportProtos.ToRuleEngineNotificationMsg.parseFrom(msg.getData()), msg.getHeaders()));
=======
                partitionService.getNotificationsTopic(ServiceType.TB_RULE_ENGINE, serviceInfoProvider.getServiceId()).getFullTopicName(),
                msg -> new TbProtoQueueMsg<>(msg.getKey(), ToRuleEngineNotificationMsg.parseFrom(msg.getData()), msg.getHeaders()));
>>>>>>> 92f088b5
    }

    @Override
    @Bean
    public TbQueueRequestTemplate<TbProtoJsQueueMsg<JsInvokeProtos.RemoteJsRequest>, TbProtoQueueMsg<JsInvokeProtos.RemoteJsResponse>> createRemoteJsRequestTemplate() {
        TbQueueProducer<TbProtoJsQueueMsg<JsInvokeProtos.RemoteJsRequest>> producer = new TbServiceBusProducerTemplate<>(jsExecutorAdmin, serviceBusSettings, jsInvokeSettings.getRequestTopic());
        TbQueueConsumer<TbProtoQueueMsg<JsInvokeProtos.RemoteJsResponse>> consumer = new TbServiceBusConsumerTemplate<>(jsExecutorAdmin, serviceBusSettings,
                jsInvokeSettings.getResponseTopic() + "." + serviceInfoProvider.getServiceId(),
                msg -> {
                    JsInvokeProtos.RemoteJsResponse.Builder builder = JsInvokeProtos.RemoteJsResponse.newBuilder();
                    JsonFormat.parser().ignoringUnknownFields().merge(new String(msg.getData(), StandardCharsets.UTF_8), builder);
                    return new TbProtoQueueMsg<>(msg.getKey(), builder.build(), msg.getHeaders());
                });

        DefaultTbQueueRequestTemplate.DefaultTbQueueRequestTemplateBuilder
                <TbProtoJsQueueMsg<JsInvokeProtos.RemoteJsRequest>, TbProtoQueueMsg<JsInvokeProtos.RemoteJsResponse>> builder = DefaultTbQueueRequestTemplate.builder();
        builder.queueAdmin(jsExecutorAdmin);
        builder.requestTemplate(producer);
        builder.responseTemplate(consumer);
        builder.maxPendingRequests(jsInvokeSettings.getMaxPendingRequests());
        builder.maxRequestTimeout(jsInvokeSettings.getMaxRequestsTimeout());
        builder.pollInterval(jsInvokeSettings.getResponsePollInterval());
        return builder.build();
    }

    @Override
    public TbQueueProducer<TbProtoQueueMsg<ToUsageStatsServiceMsg>> createToUsageStatsServiceMsgProducer() {
        return new TbServiceBusProducerTemplate<>(coreAdmin, serviceBusSettings, coreSettings.getUsageStatsTopic());
    }

    @PreDestroy
    private void destroy() {
        if (coreAdmin != null) {
            coreAdmin.destroy();
        }
        if (ruleEngineAdmin != null) {
            ruleEngineAdmin.destroy();
        }
        if (jsExecutorAdmin != null) {
            jsExecutorAdmin.destroy();
        }
        if (notificationAdmin != null) {
            notificationAdmin.destroy();
        }
    }
}<|MERGE_RESOLUTION|>--- conflicted
+++ resolved
@@ -119,13 +119,8 @@
     @Override
     public TbQueueConsumer<TbProtoQueueMsg<ToRuleEngineNotificationMsg>> createToRuleEngineNotificationsMsgConsumer() {
         return new TbServiceBusConsumerTemplate<>(notificationAdmin, serviceBusSettings,
-<<<<<<< HEAD
                 notificationsTopicService.getNotificationsTopic(ServiceType.TB_RULE_ENGINE, serviceInfoProvider.getServiceId()).getFullTopicName(),
-                msg -> new TbProtoQueueMsg<>(msg.getKey(), TransportProtos.ToRuleEngineNotificationMsg.parseFrom(msg.getData()), msg.getHeaders()));
-=======
-                partitionService.getNotificationsTopic(ServiceType.TB_RULE_ENGINE, serviceInfoProvider.getServiceId()).getFullTopicName(),
                 msg -> new TbProtoQueueMsg<>(msg.getKey(), ToRuleEngineNotificationMsg.parseFrom(msg.getData()), msg.getHeaders()));
->>>>>>> 92f088b5
     }
 
     @Override
