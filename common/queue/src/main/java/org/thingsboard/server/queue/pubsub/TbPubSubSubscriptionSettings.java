/**
 * Copyright © 2016-2023 The Thingsboard Authors
 *
 * Licensed under the Apache License, Version 2.0 (the "License");
 * you may not use this file except in compliance with the License.
 * You may obtain a copy of the License at
 *
 *     http://www.apache.org/licenses/LICENSE-2.0
 *
 * Unless required by applicable law or agreed to in writing, software
 * distributed under the License is distributed on an "AS IS" BASIS,
 * WITHOUT WARRANTIES OR CONDITIONS OF ANY KIND, either express or implied.
 * See the License for the specific language governing permissions and
 * limitations under the License.
 */
package org.thingsboard.server.queue.pubsub;

import lombok.Getter;
import org.springframework.beans.factory.annotation.Value;
import org.springframework.boot.autoconfigure.condition.ConditionalOnExpression;
import org.springframework.stereotype.Component;
import org.thingsboard.server.queue.util.PropertyUtils;

import javax.annotation.PostConstruct;
import java.util.Map;

@Component
@ConditionalOnExpression("'${queue.type:null}'=='pubsub'")
public class TbPubSubSubscriptionSettings {
    @Value("${queue.pubsub.queue-properties.core:}")
    private String coreProperties;
    @Value("${queue.pubsub.queue-properties.rule-engine:}")
    private String ruleEngineProperties;
    @Value("${queue.pubsub.queue-properties.transport-api:}")
    private String transportApiProperties;
    @Value("${queue.pubsub.queue-properties.notifications:}")
    private String notificationsProperties;
    @Value("${queue.pubsub.queue-properties.js-executor:}")
    private String jsExecutorProperties;
    @Value("${queue.pubsub.queue-properties.version-control:}")
    private String vcProperties;
    @Value("${queue.pubsub.queue-properties.alarm-rules:}")
    private String arProperties;

    @Getter
    private Map<String, String> coreSettings;
    @Getter
    private Map<String, String> ruleEngineSettings;
    @Getter
    private Map<String, String> transportApiSettings;
    @Getter
    private Map<String, String> notificationsSettings;
    @Getter
    private Map<String, String> jsExecutorSettings;
    @Getter
    private Map<String, String> vcSettings;
    @Getter
    private Map<String, String> arSettings;

    @PostConstruct
    private void init() {
<<<<<<< HEAD
        coreSettings = getSettings(coreProperties);
        ruleEngineSettings = getSettings(ruleEngineProperties);
        transportApiSettings = getSettings(transportApiProperties);
        notificationsSettings = getSettings(notificationsProperties);
        jsExecutorSettings = getSettings(jsExecutorProperties);
        vcSettings = getSettings(vcProperties);
        arSettings = getSettings(arProperties);
=======
        coreSettings = PropertyUtils.getProps(coreProperties);
        ruleEngineSettings = PropertyUtils.getProps(ruleEngineProperties);
        transportApiSettings = PropertyUtils.getProps(transportApiProperties);
        notificationsSettings = PropertyUtils.getProps(notificationsProperties);
        jsExecutorSettings = PropertyUtils.getProps(jsExecutorProperties);
        vcSettings = PropertyUtils.getProps(vcProperties);
>>>>>>> 6fda8988
    }

}<|MERGE_RESOLUTION|>--- conflicted
+++ resolved
@@ -59,22 +59,13 @@
 
     @PostConstruct
     private void init() {
-<<<<<<< HEAD
-        coreSettings = getSettings(coreProperties);
-        ruleEngineSettings = getSettings(ruleEngineProperties);
-        transportApiSettings = getSettings(transportApiProperties);
-        notificationsSettings = getSettings(notificationsProperties);
-        jsExecutorSettings = getSettings(jsExecutorProperties);
-        vcSettings = getSettings(vcProperties);
-        arSettings = getSettings(arProperties);
-=======
         coreSettings = PropertyUtils.getProps(coreProperties);
         ruleEngineSettings = PropertyUtils.getProps(ruleEngineProperties);
         transportApiSettings = PropertyUtils.getProps(transportApiProperties);
         notificationsSettings = PropertyUtils.getProps(notificationsProperties);
         jsExecutorSettings = PropertyUtils.getProps(jsExecutorProperties);
         vcSettings = PropertyUtils.getProps(vcProperties);
->>>>>>> 6fda8988
+        arSettings = PropertyUtils.getProps(arProperties);
     }
 
 }