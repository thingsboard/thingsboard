--- conflicted
+++ resolved
@@ -19,12 +19,9 @@
 import org.springframework.stereotype.Service;
 import org.thingsboard.server.gen.transport.TransportProtos.ToCoreMsg;
 import org.thingsboard.server.gen.transport.TransportProtos.ToCoreNotificationMsg;
-<<<<<<< HEAD
 import org.thingsboard.server.gen.transport.TransportProtos.ToEdgeMsg;
 import org.thingsboard.server.gen.transport.TransportProtos.ToEdgeNotificationMsg;
-=======
 import org.thingsboard.server.gen.transport.TransportProtos.ToHousekeeperServiceMsg;
->>>>>>> aecf654d
 import org.thingsboard.server.gen.transport.TransportProtos.ToRuleEngineMsg;
 import org.thingsboard.server.gen.transport.TransportProtos.ToRuleEngineNotificationMsg;
 import org.thingsboard.server.gen.transport.TransportProtos.ToTransportMsg;
@@ -63,12 +60,9 @@
         this.toTbCoreNotifications = tbQueueProvider.createTbCoreNotificationsMsgProducer();
         this.toUsageStats = tbQueueProvider.createToUsageStatsServiceMsgProducer();
         this.toVersionControl = tbQueueProvider.createVersionControlMsgProducer();
-<<<<<<< HEAD
+        this.toHousekeeper = tbQueueProvider.createHousekeeperMsgProducer();
         this.toEdge = tbQueueProvider.createEdgeMsgProducer();
         this.toEdgeNotifications = tbQueueProvider.createEdgeNotificationsMsgProducer();
-=======
-        this.toHousekeeper = tbQueueProvider.createHousekeeperMsgProducer();
->>>>>>> aecf654d
     }
 
     @Override
@@ -107,7 +101,12 @@
     }
 
     @Override
-<<<<<<< HEAD
+    public TbQueueProducer<TbProtoQueueMsg<ToHousekeeperServiceMsg>> getHousekeeperMsgProducer() {
+        return toHousekeeper;
+    }
+
+
+    @Override
     public TbQueueProducer<TbProtoQueueMsg<ToEdgeMsg>> getTbEdgeMsgProducer() {
         return toEdge;
     }
@@ -115,10 +114,6 @@
     @Override
     public TbQueueProducer<TbProtoQueueMsg<ToEdgeNotificationMsg>> getTbEdgeNotificationsMsgProducer() {
         return toEdgeNotifications;
-=======
-    public TbQueueProducer<TbProtoQueueMsg<ToHousekeeperServiceMsg>> getHousekeeperMsgProducer() {
-        return toHousekeeper;
->>>>>>> aecf654d
     }
 
 }