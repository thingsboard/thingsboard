/**
 * Copyright © 2016-2023 The Thingsboard Authors
 *
 * Licensed under the Apache License, Version 2.0 (the "License");
 * you may not use this file except in compliance with the License.
 * You may obtain a copy of the License at
 *
 *     http://www.apache.org/licenses/LICENSE-2.0
 *
 * Unless required by applicable law or agreed to in writing, software
 * distributed under the License is distributed on an "AS IS" BASIS,
 * WITHOUT WARRANTIES OR CONDITIONS OF ANY KIND, either express or implied.
 * See the License for the specific language governing permissions and
 * limitations under the License.
 */
package org.thingsboard.server.queue.provider;

import com.google.protobuf.util.JsonFormat;
import org.springframework.boot.autoconfigure.condition.ConditionalOnExpression;
import org.springframework.context.annotation.Bean;
import org.springframework.stereotype.Component;
import org.thingsboard.server.common.data.queue.Queue;
import org.thingsboard.server.common.msg.queue.ServiceType;
import org.thingsboard.server.gen.js.JsInvokeProtos;
import org.thingsboard.server.gen.transport.TransportProtos;
import org.thingsboard.server.gen.transport.TransportProtos.ToCoreMsg;
import org.thingsboard.server.gen.transport.TransportProtos.ToCoreNotificationMsg;
import org.thingsboard.server.gen.transport.TransportProtos.ToOtaPackageStateServiceMsg;
import org.thingsboard.server.gen.transport.TransportProtos.ToRuleEngineMsg;
import org.thingsboard.server.gen.transport.TransportProtos.ToRuleEngineNotificationMsg;
import org.thingsboard.server.gen.transport.TransportProtos.ToTransportMsg;
import org.thingsboard.server.gen.transport.TransportProtos.ToUsageStatsServiceMsg;
import org.thingsboard.server.gen.transport.TransportProtos.TransportApiRequestMsg;
import org.thingsboard.server.gen.transport.TransportProtos.TransportApiResponseMsg;
import org.thingsboard.server.queue.TbQueueAdmin;
import org.thingsboard.server.queue.TbQueueConsumer;
import org.thingsboard.server.queue.TbQueueMsgDecoder;
import org.thingsboard.server.queue.TbQueueProducer;
import org.thingsboard.server.queue.TbQueueRequestTemplate;
import org.thingsboard.server.queue.azure.servicebus.TbServiceBusAdmin;
import org.thingsboard.server.queue.azure.servicebus.TbServiceBusConsumerTemplate;
import org.thingsboard.server.queue.azure.servicebus.TbServiceBusProducerTemplate;
import org.thingsboard.server.queue.azure.servicebus.TbServiceBusQueueConfigs;
import org.thingsboard.server.queue.azure.servicebus.TbServiceBusSettings;
import org.thingsboard.server.queue.common.DefaultTbQueueRequestTemplate;
import org.thingsboard.server.queue.common.TbProtoJsQueueMsg;
import org.thingsboard.server.queue.common.TbProtoQueueMsg;
import org.thingsboard.server.queue.discovery.TopicService;
import org.thingsboard.server.queue.discovery.TbServiceInfoProvider;
import org.thingsboard.server.queue.settings.TbQueueAlarmRulesSettings;
import org.thingsboard.server.queue.settings.TbQueueCoreSettings;
import org.thingsboard.server.queue.settings.TbQueueRemoteJsInvokeSettings;
import org.thingsboard.server.queue.settings.TbQueueRuleEngineSettings;
import org.thingsboard.server.queue.settings.TbQueueTransportApiSettings;
import org.thingsboard.server.queue.settings.TbQueueTransportNotificationSettings;
import org.thingsboard.server.queue.settings.TbQueueVersionControlSettings;

import jakarta.annotation.PreDestroy;
import java.nio.charset.StandardCharsets;

@Component
@ConditionalOnExpression("'${queue.type:null}'=='service-bus' && '${service.type:null}'=='monolith'")
public class ServiceBusMonolithQueueFactory implements TbCoreQueueFactory, TbRuleEngineQueueFactory, TbVersionControlQueueFactory {

    private final TopicService topicService;
    private final TbQueueCoreSettings coreSettings;
    private final TbServiceInfoProvider serviceInfoProvider;
    private final TbQueueRuleEngineSettings ruleEngineSettings;
    private final TbQueueTransportApiSettings transportApiSettings;
    private final TbQueueTransportNotificationSettings transportNotificationSettings;
    private final TbServiceBusSettings serviceBusSettings;
    private final TbQueueRemoteJsInvokeSettings jsInvokeSettings;
    private final TbQueueVersionControlSettings vcSettings;
    private final TbQueueAlarmRulesSettings arSettings;

    private final TbQueueAdmin coreAdmin;
    private final TbQueueAdmin ruleEngineAdmin;
    private final TbQueueAdmin jsExecutorAdmin;
    private final TbQueueAdmin transportApiAdmin;
    private final TbQueueAdmin notificationAdmin;
    private final TbQueueAdmin vcAdmin;
    private final TbQueueAdmin arAdmin;

    public ServiceBusMonolithQueueFactory(TopicService topicService, TbQueueCoreSettings coreSettings,
                                          TbQueueRuleEngineSettings ruleEngineSettings,
                                          TbServiceInfoProvider serviceInfoProvider,
                                          TbQueueTransportApiSettings transportApiSettings,
                                          TbQueueTransportNotificationSettings transportNotificationSettings,
                                          TbServiceBusSettings serviceBusSettings,
                                          TbQueueRemoteJsInvokeSettings jsInvokeSettings,
                                          TbQueueVersionControlSettings vcSettings,
<<<<<<< HEAD
                                          TbQueueAlarmRulesSettings arSettings, TbServiceBusQueueConfigs serviceBusQueueConfigs) {
        this.notificationsTopicService = notificationsTopicService;
=======
                                          TbServiceBusQueueConfigs serviceBusQueueConfigs) {
        this.topicService = topicService;
>>>>>>> 2c4010c5
        this.coreSettings = coreSettings;
        this.serviceInfoProvider = serviceInfoProvider;
        this.ruleEngineSettings = ruleEngineSettings;
        this.transportApiSettings = transportApiSettings;
        this.transportNotificationSettings = transportNotificationSettings;
        this.serviceBusSettings = serviceBusSettings;
        this.jsInvokeSettings = jsInvokeSettings;
        this.vcSettings = vcSettings;
        this.arSettings = arSettings;

        this.coreAdmin = new TbServiceBusAdmin(serviceBusSettings, serviceBusQueueConfigs.getCoreConfigs());
        this.ruleEngineAdmin = new TbServiceBusAdmin(serviceBusSettings, serviceBusQueueConfigs.getRuleEngineConfigs());
        this.jsExecutorAdmin = new TbServiceBusAdmin(serviceBusSettings, serviceBusQueueConfigs.getJsExecutorConfigs());
        this.transportApiAdmin = new TbServiceBusAdmin(serviceBusSettings, serviceBusQueueConfigs.getTransportApiConfigs());
        this.notificationAdmin = new TbServiceBusAdmin(serviceBusSettings, serviceBusQueueConfigs.getNotificationsConfigs());
        this.vcAdmin = new TbServiceBusAdmin(serviceBusSettings, serviceBusQueueConfigs.getVcConfigs());
        this.arAdmin = new TbServiceBusAdmin(serviceBusSettings, serviceBusQueueConfigs.getArConfigs());
    }

    @Override
    public TbQueueProducer<TbProtoQueueMsg<ToTransportMsg>> createTransportNotificationsMsgProducer() {
        return new TbServiceBusProducerTemplate<>(notificationAdmin, serviceBusSettings, topicService.buildTopicName(transportNotificationSettings.getNotificationsTopic()));
    }

    @Override
    public TbQueueProducer<TbProtoQueueMsg<ToRuleEngineMsg>> createRuleEngineMsgProducer() {
        return new TbServiceBusProducerTemplate<>(ruleEngineAdmin, serviceBusSettings, topicService.buildTopicName(ruleEngineSettings.getTopic()));
    }

    @Override
    public TbQueueProducer<TbProtoQueueMsg<ToRuleEngineNotificationMsg>> createRuleEngineNotificationsMsgProducer() {
        return new TbServiceBusProducerTemplate<>(notificationAdmin, serviceBusSettings, topicService.buildTopicName(ruleEngineSettings.getTopic()));
    }

    @Override
    public TbQueueProducer<TbProtoQueueMsg<ToCoreMsg>> createTbCoreMsgProducer() {
        return new TbServiceBusProducerTemplate<>(coreAdmin, serviceBusSettings, topicService.buildTopicName(coreSettings.getTopic()));
    }

    @Override
    public TbQueueProducer<TbProtoQueueMsg<ToCoreNotificationMsg>> createTbCoreNotificationsMsgProducer() {
        return new TbServiceBusProducerTemplate<>(notificationAdmin, serviceBusSettings, topicService.buildTopicName(coreSettings.getTopic()));
    }

    @Override
    public TbQueueConsumer<TbProtoQueueMsg<TransportProtos.ToVersionControlServiceMsg>> createToVersionControlMsgConsumer() {
        return new TbServiceBusConsumerTemplate<>(vcAdmin, serviceBusSettings, topicService.buildTopicName(vcSettings.getTopic()),
                msg -> new TbProtoQueueMsg<>(msg.getKey(), TransportProtos.ToVersionControlServiceMsg.parseFrom(msg.getData()), msg.getHeaders())
        );
    }

    @Override
    public TbQueueConsumer<TbProtoQueueMsg<ToRuleEngineMsg>> createToRuleEngineMsgConsumer(Queue configuration) {
        return new TbServiceBusConsumerTemplate<>(ruleEngineAdmin, serviceBusSettings, configuration.getTopic(),
                msg -> new TbProtoQueueMsg<>(msg.getKey(), ToRuleEngineMsg.parseFrom(msg.getData()), msg.getHeaders()));
    }

    @Override
    public TbQueueConsumer<TbProtoQueueMsg<ToRuleEngineNotificationMsg>> createToRuleEngineNotificationsMsgConsumer() {
        return new TbServiceBusConsumerTemplate<>(notificationAdmin, serviceBusSettings,
                topicService.getNotificationsTopic(ServiceType.TB_RULE_ENGINE, serviceInfoProvider.getServiceId()).getFullTopicName(),
                msg -> new TbProtoQueueMsg<>(msg.getKey(), ToRuleEngineNotificationMsg.parseFrom(msg.getData()), msg.getHeaders()));
    }

    @Override
    public TbQueueConsumer<TbProtoQueueMsg<ToCoreMsg>> createToCoreMsgConsumer() {
        return new TbServiceBusConsumerTemplate<>(coreAdmin, serviceBusSettings, topicService.buildTopicName(coreSettings.getTopic()),
                msg -> new TbProtoQueueMsg<>(msg.getKey(), ToCoreMsg.parseFrom(msg.getData()), msg.getHeaders()));
    }

    @Override
    public TbQueueConsumer<TbProtoQueueMsg<ToCoreNotificationMsg>> createToCoreNotificationsMsgConsumer() {
        return new TbServiceBusConsumerTemplate<>(notificationAdmin, serviceBusSettings,
                topicService.getNotificationsTopic(ServiceType.TB_CORE, serviceInfoProvider.getServiceId()).getFullTopicName(),
                msg -> new TbProtoQueueMsg<>(msg.getKey(), ToCoreNotificationMsg.parseFrom(msg.getData()), msg.getHeaders()));
    }

    @Override
    public TbQueueConsumer<TbProtoQueueMsg<TransportApiRequestMsg>> createTransportApiRequestConsumer() {
        return new TbServiceBusConsumerTemplate<>(transportApiAdmin, serviceBusSettings, topicService.buildTopicName(transportApiSettings.getRequestsTopic()),
                msg -> new TbProtoQueueMsg<>(msg.getKey(), TransportApiRequestMsg.parseFrom(msg.getData()), msg.getHeaders()));
    }

    @Override
    public TbQueueProducer<TbProtoQueueMsg<TransportApiResponseMsg>> createTransportApiResponseProducer() {
        return new TbServiceBusProducerTemplate<>(transportApiAdmin, serviceBusSettings, topicService.buildTopicName(transportApiSettings.getResponsesTopic()));
    }

    @Override
    @Bean
    public TbQueueRequestTemplate<TbProtoJsQueueMsg<JsInvokeProtos.RemoteJsRequest>, TbProtoQueueMsg<JsInvokeProtos.RemoteJsResponse>> createRemoteJsRequestTemplate() {
        TbQueueProducer<TbProtoJsQueueMsg<JsInvokeProtos.RemoteJsRequest>> producer = new TbServiceBusProducerTemplate<>(jsExecutorAdmin, serviceBusSettings, jsInvokeSettings.getRequestTopic());
        TbQueueConsumer<TbProtoQueueMsg<JsInvokeProtos.RemoteJsResponse>> consumer = new TbServiceBusConsumerTemplate<>(jsExecutorAdmin, serviceBusSettings,
                jsInvokeSettings.getResponseTopic() + "." + serviceInfoProvider.getServiceId(),
                msg -> {
                    JsInvokeProtos.RemoteJsResponse.Builder builder = JsInvokeProtos.RemoteJsResponse.newBuilder();
                    JsonFormat.parser().ignoringUnknownFields().merge(new String(msg.getData(), StandardCharsets.UTF_8), builder);
                    return new TbProtoQueueMsg<>(msg.getKey(), builder.build(), msg.getHeaders());
                });

        DefaultTbQueueRequestTemplate.DefaultTbQueueRequestTemplateBuilder
                <TbProtoJsQueueMsg<JsInvokeProtos.RemoteJsRequest>, TbProtoQueueMsg<JsInvokeProtos.RemoteJsResponse>> builder = DefaultTbQueueRequestTemplate.builder();
        builder.queueAdmin(jsExecutorAdmin);
        builder.requestTemplate(producer);
        builder.responseTemplate(consumer);
        builder.maxPendingRequests(jsInvokeSettings.getMaxPendingRequests());
        builder.maxRequestTimeout(jsInvokeSettings.getMaxRequestsTimeout());
        builder.pollInterval(jsInvokeSettings.getResponsePollInterval());
        return builder.build();
    }

    @Override
    public TbQueueConsumer<TbProtoQueueMsg<ToUsageStatsServiceMsg>> createToUsageStatsServiceMsgConsumer() {
        return new TbServiceBusConsumerTemplate<>(coreAdmin, serviceBusSettings, topicService.buildTopicName(coreSettings.getUsageStatsTopic()),
                msg -> new TbProtoQueueMsg<>(msg.getKey(), ToUsageStatsServiceMsg.parseFrom(msg.getData()), msg.getHeaders()));
    }

    @Override
    public TbQueueConsumer<TbProtoQueueMsg<ToOtaPackageStateServiceMsg>> createToOtaPackageStateServiceMsgConsumer() {
        return new TbServiceBusConsumerTemplate<>(coreAdmin, serviceBusSettings, topicService.buildTopicName(coreSettings.getOtaPackageTopic()),
                msg -> new TbProtoQueueMsg<>(msg.getKey(), ToOtaPackageStateServiceMsg.parseFrom(msg.getData()), msg.getHeaders()));
    }

    @Override
    public TbQueueProducer<TbProtoQueueMsg<ToOtaPackageStateServiceMsg>> createToOtaPackageStateServiceMsgProducer() {
        return new TbServiceBusProducerTemplate<>(coreAdmin, serviceBusSettings, topicService.buildTopicName(coreSettings.getOtaPackageTopic()));
    }

    @Override
    public TbQueueProducer<TbProtoQueueMsg<ToUsageStatsServiceMsg>> createToUsageStatsServiceMsgProducer() {
        return new TbServiceBusProducerTemplate<>(coreAdmin, serviceBusSettings, topicService.buildTopicName(coreSettings.getUsageStatsTopic()));
    }

    @Override
    public TbQueueProducer<TbProtoQueueMsg<TransportProtos.ToVersionControlServiceMsg>> createVersionControlMsgProducer() {
        return new TbServiceBusProducerTemplate<>(vcAdmin, serviceBusSettings, topicService.buildTopicName(vcSettings.getTopic()));
    }

    @Override
    public TbQueueProducer<TbProtoQueueMsg<TransportProtos.ToTbAlarmRuleStateServiceMsg>> createAlarmRulesMsgProducer() {
        return new TbServiceBusProducerTemplate<>(arAdmin, serviceBusSettings, arSettings.getTopic());
    }

    @Override
    public TbQueueConsumer<TbProtoQueueMsg<TransportProtos.ToTbAlarmRuleStateServiceMsg>> createToAlarmRulesMsgConsumer() {
        TbQueueMsgDecoder<TbProtoQueueMsg<TransportProtos.ToTbAlarmRuleStateServiceMsg>> decoder =
                msg -> new TbProtoQueueMsg<>(msg.getKey(),
                        TransportProtos.ToTbAlarmRuleStateServiceMsg.parseFrom(msg.getData()), msg.getHeaders());
        return new TbServiceBusConsumerTemplate<>(arAdmin, serviceBusSettings, arSettings.getTopic(), decoder);
    }

    @PreDestroy
    private void destroy() {
        if (coreAdmin != null) {
            coreAdmin.destroy();
        }
        if (ruleEngineAdmin != null) {
            ruleEngineAdmin.destroy();
        }
        if (jsExecutorAdmin != null) {
            jsExecutorAdmin.destroy();
        }
        if (transportApiAdmin != null) {
            transportApiAdmin.destroy();
        }
        if (notificationAdmin != null) {
            notificationAdmin.destroy();
        }
        if (vcAdmin != null) {
            vcAdmin.destroy();
        }
    }
}<|MERGE_RESOLUTION|>--- conflicted
+++ resolved
@@ -89,13 +89,8 @@
                                           TbServiceBusSettings serviceBusSettings,
                                           TbQueueRemoteJsInvokeSettings jsInvokeSettings,
                                           TbQueueVersionControlSettings vcSettings,
-<<<<<<< HEAD
                                           TbQueueAlarmRulesSettings arSettings, TbServiceBusQueueConfigs serviceBusQueueConfigs) {
-        this.notificationsTopicService = notificationsTopicService;
-=======
-                                          TbServiceBusQueueConfigs serviceBusQueueConfigs) {
         this.topicService = topicService;
->>>>>>> 2c4010c5
         this.coreSettings = coreSettings;
         this.serviceInfoProvider = serviceInfoProvider;
         this.ruleEngineSettings = ruleEngineSettings;
@@ -236,7 +231,7 @@
 
     @Override
     public TbQueueProducer<TbProtoQueueMsg<TransportProtos.ToTbAlarmRuleStateServiceMsg>> createAlarmRulesMsgProducer() {
-        return new TbServiceBusProducerTemplate<>(arAdmin, serviceBusSettings, arSettings.getTopic());
+        return new TbServiceBusProducerTemplate<>(arAdmin, serviceBusSettings, topicService.buildTopicName(arSettings.getTopic()));
     }
 
     @Override
@@ -244,7 +239,7 @@
         TbQueueMsgDecoder<TbProtoQueueMsg<TransportProtos.ToTbAlarmRuleStateServiceMsg>> decoder =
                 msg -> new TbProtoQueueMsg<>(msg.getKey(),
                         TransportProtos.ToTbAlarmRuleStateServiceMsg.parseFrom(msg.getData()), msg.getHeaders());
-        return new TbServiceBusConsumerTemplate<>(arAdmin, serviceBusSettings, arSettings.getTopic(), decoder);
+        return new TbServiceBusConsumerTemplate<>(arAdmin, serviceBusSettings, topicService.buildTopicName(arSettings.getTopic()), decoder);
     }
 
     @PreDestroy
