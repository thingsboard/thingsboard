/**
 * Copyright © 2016-2022 The Thingsboard Authors
 *
 * Licensed under the Apache License, Version 2.0 (the "License");
 * you may not use this file except in compliance with the License.
 * You may obtain a copy of the License at
 *
 *     http://www.apache.org/licenses/LICENSE-2.0
 *
 * Unless required by applicable law or agreed to in writing, software
 * distributed under the License is distributed on an "AS IS" BASIS,
 * WITHOUT WARRANTIES OR CONDITIONS OF ANY KIND, either express or implied.
 * See the License for the specific language governing permissions and
 * limitations under the License.
 */
package org.thingsboard.server.queue.provider;

import lombok.extern.slf4j.Slf4j;
import org.springframework.beans.factory.annotation.Value;
import org.springframework.boot.autoconfigure.condition.ConditionalOnExpression;
import org.springframework.stereotype.Component;
import org.thingsboard.server.common.data.queue.Queue;
import org.thingsboard.server.common.msg.queue.ServiceType;
import org.thingsboard.server.common.stats.TbPrintStatsExecutorService;
import org.thingsboard.server.gen.js.JsInvokeProtos;
import org.thingsboard.server.gen.transport.TransportProtos;
import org.thingsboard.server.queue.TbQueueConsumer;
import org.thingsboard.server.queue.TbQueueProducer;
import org.thingsboard.server.queue.TbQueueRequestTemplate;
import org.thingsboard.server.queue.common.TbProtoJsQueueMsg;
import org.thingsboard.server.queue.common.TbProtoQueueMsg;
import org.thingsboard.server.queue.discovery.NotificationsTopicService;
import org.thingsboard.server.queue.discovery.TbServiceInfoProvider;
import org.thingsboard.server.queue.memory.InMemoryStorage;
import org.thingsboard.server.queue.memory.InMemoryTbQueueConsumer;
import org.thingsboard.server.queue.memory.InMemoryTbQueueProducer;
import org.thingsboard.server.queue.settings.TbQueueCoreSettings;
import org.thingsboard.server.queue.settings.TbQueueRuleEngineSettings;
import org.thingsboard.server.queue.settings.TbQueueTransportApiSettings;
import org.thingsboard.server.queue.settings.TbQueueTransportNotificationSettings;

import javax.annotation.PostConstruct;
import java.util.concurrent.TimeUnit;

@Slf4j
@Component
@ConditionalOnExpression("'${queue.type:null}'=='in-memory' && '${service.type:null}'=='monolith'")
public class InMemoryMonolithQueueFactory implements TbCoreQueueFactory, TbRuleEngineQueueFactory {

<<<<<<< HEAD
    @Value("${queue.in_memory.stats.print-interval-ms:60000}")
    private long statsPrintInterval;

    private final PartitionService partitionService;
=======
    private final NotificationsTopicService notificationsTopicService;
>>>>>>> c5ff1252
    private final TbQueueCoreSettings coreSettings;
    private final TbServiceInfoProvider serviceInfoProvider;
    private final TbQueueRuleEngineSettings ruleEngineSettings;
    private final TbQueueTransportApiSettings transportApiSettings;
    private final TbQueueTransportNotificationSettings transportNotificationSettings;
    private final InMemoryStorage storage;
    private final TbPrintStatsExecutorService tbPrintStatsExecutorService;

    public InMemoryMonolithQueueFactory(NotificationsTopicService notificationsTopicService, TbQueueCoreSettings coreSettings,
                                        TbQueueRuleEngineSettings ruleEngineSettings,
                                        TbServiceInfoProvider serviceInfoProvider,
                                        TbQueueTransportApiSettings transportApiSettings,
                                        TbQueueTransportNotificationSettings transportNotificationSettings,
<<<<<<< HEAD
                                        InMemoryStorage storage,
                                        TbPrintStatsExecutorService tbPrintStatsExecutorService) {
        this.partitionService = partitionService;
=======
                                        InMemoryStorage storage) {
        this.notificationsTopicService = notificationsTopicService;
>>>>>>> c5ff1252
        this.coreSettings = coreSettings;
        this.serviceInfoProvider = serviceInfoProvider;
        this.ruleEngineSettings = ruleEngineSettings;
        this.transportApiSettings = transportApiSettings;
        this.transportNotificationSettings = transportNotificationSettings;
        this.storage = storage;
        this.tbPrintStatsExecutorService = tbPrintStatsExecutorService;
    }

    @PostConstruct
    public void init() {
        tbPrintStatsExecutorService.scheduleAtFixedRate(this::printInMemoryStats, statsPrintInterval, statsPrintInterval, TimeUnit.MILLISECONDS);
    }

    @Override
    public TbQueueProducer<TbProtoQueueMsg<TransportProtos.ToTransportMsg>> createTransportNotificationsMsgProducer() {
        return new InMemoryTbQueueProducer<>(storage, transportNotificationSettings.getNotificationsTopic());
    }

    @Override
    public TbQueueProducer<TbProtoQueueMsg<TransportProtos.ToRuleEngineMsg>> createRuleEngineMsgProducer() {
        return new InMemoryTbQueueProducer<>(storage, ruleEngineSettings.getTopic());
    }

    @Override
    public TbQueueProducer<TbProtoQueueMsg<TransportProtos.ToRuleEngineNotificationMsg>> createRuleEngineNotificationsMsgProducer() {
        return new InMemoryTbQueueProducer<>(storage, ruleEngineSettings.getTopic());
    }

    @Override
    public TbQueueProducer<TbProtoQueueMsg<TransportProtos.ToCoreMsg>> createTbCoreMsgProducer() {
        return new InMemoryTbQueueProducer<>(storage, coreSettings.getTopic());
    }

    @Override
    public TbQueueProducer<TbProtoQueueMsg<TransportProtos.ToCoreNotificationMsg>> createTbCoreNotificationsMsgProducer() {
        return new InMemoryTbQueueProducer<>(storage, coreSettings.getTopic());
    }

    @Override
    public TbQueueConsumer<TbProtoQueueMsg<TransportProtos.ToRuleEngineMsg>> createToRuleEngineMsgConsumer(Queue configuration) {
        return new InMemoryTbQueueConsumer<>(storage, configuration.getTopic());
    }

    @Override
    public TbQueueConsumer<TbProtoQueueMsg<TransportProtos.ToRuleEngineNotificationMsg>> createToRuleEngineNotificationsMsgConsumer() {
        return new InMemoryTbQueueConsumer<>(storage, notificationsTopicService.getNotificationsTopic(ServiceType.TB_RULE_ENGINE, serviceInfoProvider.getServiceId()).getFullTopicName());
    }

    @Override
    public TbQueueConsumer<TbProtoQueueMsg<TransportProtos.ToCoreMsg>> createToCoreMsgConsumer() {
        return new InMemoryTbQueueConsumer<>(storage, coreSettings.getTopic());
    }

    @Override
    public TbQueueConsumer<TbProtoQueueMsg<TransportProtos.ToCoreNotificationMsg>> createToCoreNotificationsMsgConsumer() {
        return new InMemoryTbQueueConsumer<>(storage, notificationsTopicService.getNotificationsTopic(ServiceType.TB_CORE, serviceInfoProvider.getServiceId()).getFullTopicName());
    }

    @Override
    public TbQueueConsumer<TbProtoQueueMsg<TransportProtos.TransportApiRequestMsg>> createTransportApiRequestConsumer() {
        return new InMemoryTbQueueConsumer<>(storage, transportApiSettings.getRequestsTopic());
    }

    @Override
    public TbQueueProducer<TbProtoQueueMsg<TransportProtos.TransportApiResponseMsg>> createTransportApiResponseProducer() {
        return new InMemoryTbQueueProducer<>(storage, transportApiSettings.getResponsesTopic());
    }

    @Override
    public TbQueueRequestTemplate<TbProtoJsQueueMsg<JsInvokeProtos.RemoteJsRequest>, TbProtoQueueMsg<JsInvokeProtos.RemoteJsResponse>> createRemoteJsRequestTemplate() {
        return null;
    }

    @Override
    public TbQueueConsumer<TbProtoQueueMsg<TransportProtos.ToUsageStatsServiceMsg>> createToUsageStatsServiceMsgConsumer() {
        return new InMemoryTbQueueConsumer<>(storage, coreSettings.getUsageStatsTopic());
    }

    @Override
    public TbQueueConsumer<TbProtoQueueMsg<TransportProtos.ToOtaPackageStateServiceMsg>> createToOtaPackageStateServiceMsgConsumer() {
        return new InMemoryTbQueueConsumer<>(storage, coreSettings.getOtaPackageTopic());
    }

    @Override
    public TbQueueProducer<TbProtoQueueMsg<TransportProtos.ToOtaPackageStateServiceMsg>> createToOtaPackageStateServiceMsgProducer() {
        return new InMemoryTbQueueProducer<>(storage, coreSettings.getOtaPackageTopic());
    }

    @Override
    public TbQueueProducer<TbProtoQueueMsg<TransportProtos.ToUsageStatsServiceMsg>> createToUsageStatsServiceMsgProducer() {
        return new InMemoryTbQueueProducer<>(storage, coreSettings.getUsageStatsTopic());
    }

    private void printInMemoryStats() {
        storage.printStats();
    }


}<|MERGE_RESOLUTION|>--- conflicted
+++ resolved
@@ -47,14 +47,10 @@
 @ConditionalOnExpression("'${queue.type:null}'=='in-memory' && '${service.type:null}'=='monolith'")
 public class InMemoryMonolithQueueFactory implements TbCoreQueueFactory, TbRuleEngineQueueFactory {
 
-<<<<<<< HEAD
     @Value("${queue.in_memory.stats.print-interval-ms:60000}")
     private long statsPrintInterval;
 
-    private final PartitionService partitionService;
-=======
     private final NotificationsTopicService notificationsTopicService;
->>>>>>> c5ff1252
     private final TbQueueCoreSettings coreSettings;
     private final TbServiceInfoProvider serviceInfoProvider;
     private final TbQueueRuleEngineSettings ruleEngineSettings;
@@ -68,14 +64,9 @@
                                         TbServiceInfoProvider serviceInfoProvider,
                                         TbQueueTransportApiSettings transportApiSettings,
                                         TbQueueTransportNotificationSettings transportNotificationSettings,
-<<<<<<< HEAD
                                         InMemoryStorage storage,
                                         TbPrintStatsExecutorService tbPrintStatsExecutorService) {
-        this.partitionService = partitionService;
-=======
-                                        InMemoryStorage storage) {
         this.notificationsTopicService = notificationsTopicService;
->>>>>>> c5ff1252
         this.coreSettings = coreSettings;
         this.serviceInfoProvider = serviceInfoProvider;
         this.ruleEngineSettings = ruleEngineSettings;
