--- conflicted
+++ resolved
@@ -16,6 +16,7 @@
 package org.thingsboard.server.queue.provider;
 
 import com.google.protobuf.util.JsonFormat;
+import jakarta.annotation.PreDestroy;
 import org.springframework.boot.autoconfigure.condition.ConditionalOnExpression;
 import org.springframework.context.annotation.Bean;
 import org.springframework.stereotype.Component;
@@ -57,7 +58,6 @@
 import org.thingsboard.server.queue.settings.TbQueueTransportNotificationSettings;
 import org.thingsboard.server.queue.settings.TbQueueVersionControlSettings;
 
-import jakarta.annotation.PreDestroy;
 import java.nio.charset.StandardCharsets;
 
 @Component
@@ -142,15 +142,9 @@
     }
 
     @Override
-<<<<<<< HEAD
     public TbQueueConsumer<TbProtoQueueMsg<ToVersionControlServiceMsg>> createToVersionControlMsgConsumer() {
-        return new TbPubSubConsumerTemplate<>(vcAdmin, pubSubSettings, vcSettings.getTopic(),
+        return new TbPubSubConsumerTemplate<>(vcAdmin, pubSubSettings, topicService.buildTopicName(vcSettings.getTopic()),
                 msg -> new TbProtoQueueMsg<>(msg.getKey(), ToVersionControlServiceMsg.parseFrom(msg.getData()), msg.getHeaders())
-=======
-    public TbQueueConsumer<TbProtoQueueMsg<TransportProtos.ToVersionControlServiceMsg>> createToVersionControlMsgConsumer() {
-        return new TbPubSubConsumerTemplate<>(vcAdmin, pubSubSettings, topicService.buildTopicName(vcSettings.getTopic()),
-                msg -> new TbProtoQueueMsg<>(msg.getKey(), TransportProtos.ToVersionControlServiceMsg.parseFrom(msg.getData()), msg.getHeaders())
->>>>>>> b453bc6c
         );
     }
 
@@ -215,12 +209,6 @@
     }
 
     @Override
-    public TbQueueConsumer<TbProtoQueueMsg<ToEdgeMsg>> createEdgeMsgConsumer() {
-        return new TbPubSubConsumerTemplate<>(edgeAdmin, pubSubSettings, edgeSettings.getTopic(),
-                msg -> new TbProtoQueueMsg<>(msg.getKey(), ToEdgeMsg.parseFrom(msg.getData()), msg.getHeaders()));
-    }
-
-    @Override
     public TbQueueConsumer<TbProtoQueueMsg<ToUsageStatsServiceMsg>> createToUsageStatsServiceMsgConsumer() {
         return new TbPubSubConsumerTemplate<>(coreAdmin, pubSubSettings, topicService.buildTopicName(coreSettings.getUsageStatsTopic()),
                 msg -> new TbProtoQueueMsg<>(msg.getKey(), ToUsageStatsServiceMsg.parseFrom(msg.getData()), msg.getHeaders()));
@@ -243,18 +231,19 @@
     }
 
     @Override
-<<<<<<< HEAD
     public TbQueueProducer<TbProtoQueueMsg<ToVersionControlServiceMsg>> createVersionControlMsgProducer() {
-        return new TbPubSubProducerTemplate<>(vcAdmin, pubSubSettings, vcSettings.getTopic());
-=======
-    public TbQueueProducer<TbProtoQueueMsg<TransportProtos.ToVersionControlServiceMsg>> createVersionControlMsgProducer() {
         return new TbPubSubProducerTemplate<>(vcAdmin, pubSubSettings, topicService.buildTopicName(vcSettings.getTopic()));
->>>>>>> b453bc6c
     }
 
     @Override
     public TbQueueProducer<TbProtoQueueMsg<ToEdgeMsg>> createEdgeMsgProducer() {
-        return new TbPubSubProducerTemplate<>(edgeAdmin, pubSubSettings, edgeSettings.getTopic());
+        return new TbPubSubProducerTemplate<>(edgeAdmin, pubSubSettings, topicService.buildTopicName(edgeSettings.getTopic()));
+    }
+
+    @Override
+    public TbQueueConsumer<TbProtoQueueMsg<ToEdgeMsg>> createEdgeMsgConsumer() {
+        return new TbPubSubConsumerTemplate<>(edgeAdmin, pubSubSettings, topicService.buildTopicName(edgeSettings.getTopic()),
+                msg -> new TbProtoQueueMsg<>(msg.getKey(), ToEdgeMsg.parseFrom(msg.getData()), msg.getHeaders()));
     }
 
     @Override
@@ -266,7 +255,7 @@
 
     @Override
     public TbQueueProducer<TbProtoQueueMsg<ToEdgeNotificationMsg>> createEdgeNotificationsMsgProducer() {
-        return new TbPubSubProducerTemplate<>(notificationAdmin, pubSubSettings, edgeSettings.getTopic());
+        return new TbPubSubProducerTemplate<>(notificationAdmin, pubSubSettings, topicService.buildTopicName(edgeSettings.getTopic()));
     }
 
     @PreDestroy
