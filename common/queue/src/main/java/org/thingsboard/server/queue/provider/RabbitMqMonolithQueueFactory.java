--- conflicted
+++ resolved
@@ -124,11 +124,7 @@
     }
 
     @Override
-<<<<<<< HEAD
-    public TbQueueConsumer<TbProtoQueueMsg<TransportProtos.ToRuleEngineMsg>> createToRuleEngineMsgConsumer(Queue configuration) {
-=======
-    public TbQueueConsumer<TbProtoQueueMsg<ToRuleEngineMsg>> createToRuleEngineMsgConsumer(TbRuleEngineQueueConfiguration configuration) {
->>>>>>> 92f088b5
+    public TbQueueConsumer<TbProtoQueueMsg<ToRuleEngineMsg>> createToRuleEngineMsgConsumer(Queue configuration) {
         return new TbRabbitMqConsumerTemplate<>(ruleEngineAdmin, rabbitMqSettings, ruleEngineSettings.getTopic(),
                 msg -> new TbProtoQueueMsg<>(msg.getKey(), ToRuleEngineMsg.parseFrom(msg.getData()), msg.getHeaders()));
     }
@@ -136,13 +132,8 @@
     @Override
     public TbQueueConsumer<TbProtoQueueMsg<ToRuleEngineNotificationMsg>> createToRuleEngineNotificationsMsgConsumer() {
         return new TbRabbitMqConsumerTemplate<>(notificationAdmin, rabbitMqSettings,
-<<<<<<< HEAD
                 notificationsTopicService.getNotificationsTopic(ServiceType.TB_RULE_ENGINE, serviceInfoProvider.getServiceId()).getFullTopicName(),
-                msg -> new TbProtoQueueMsg<>(msg.getKey(), TransportProtos.ToRuleEngineNotificationMsg.parseFrom(msg.getData()), msg.getHeaders()));
-=======
-                partitionService.getNotificationsTopic(ServiceType.TB_RULE_ENGINE, serviceInfoProvider.getServiceId()).getFullTopicName(),
                 msg -> new TbProtoQueueMsg<>(msg.getKey(), ToRuleEngineNotificationMsg.parseFrom(msg.getData()), msg.getHeaders()));
->>>>>>> 92f088b5
     }
 
     @Override
@@ -154,13 +145,8 @@
     @Override
     public TbQueueConsumer<TbProtoQueueMsg<ToCoreNotificationMsg>> createToCoreNotificationsMsgConsumer() {
         return new TbRabbitMqConsumerTemplate<>(notificationAdmin, rabbitMqSettings,
-<<<<<<< HEAD
                 notificationsTopicService.getNotificationsTopic(ServiceType.TB_CORE, serviceInfoProvider.getServiceId()).getFullTopicName(),
-                msg -> new TbProtoQueueMsg<>(msg.getKey(), TransportProtos.ToCoreNotificationMsg.parseFrom(msg.getData()), msg.getHeaders()));
-=======
-                partitionService.getNotificationsTopic(ServiceType.TB_CORE, serviceInfoProvider.getServiceId()).getFullTopicName(),
                 msg -> new TbProtoQueueMsg<>(msg.getKey(), ToCoreNotificationMsg.parseFrom(msg.getData()), msg.getHeaders()));
->>>>>>> 92f088b5
     }
 
     @Override
