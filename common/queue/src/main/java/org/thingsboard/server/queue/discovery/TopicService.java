--- conflicted
+++ resolved
@@ -71,8 +71,6 @@
         return prefix.isBlank() ? topic : prefix + "." + topic;
     }
 
-<<<<<<< HEAD
-=======
     public String buildConsumerGroupId(String servicePrefix, TenantId tenantId, String queueName, Integer partitionId) {
         return this.buildTopicName(
                 servicePrefix + queueName
@@ -85,5 +83,4 @@
         return partitionId == null ? "" : "-" + partitionId;
     }
 
->>>>>>> 54438971
 }