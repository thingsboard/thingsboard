/**
 * Copyright © 2016-2024 The Thingsboard Authors
 *
 * Licensed under the Apache License, Version 2.0 (the "License");
 * you may not use this file except in compliance with the License.
 * You may obtain a copy of the License at
 *
 *     http://www.apache.org/licenses/LICENSE-2.0
 *
 * Unless required by applicable law or agreed to in writing, software
 * distributed under the License is distributed on an "AS IS" BASIS,
 * WITHOUT WARRANTIES OR CONDITIONS OF ANY KIND, either express or implied.
 * See the License for the specific language governing permissions and
 * limitations under the License.
 */
package org.thingsboard.server.queue.kafka;

import jakarta.annotation.PostConstruct;
import lombok.Getter;
import org.springframework.beans.factory.annotation.Value;
import org.springframework.boot.autoconfigure.condition.ConditionalOnProperty;
import org.springframework.stereotype.Component;
import org.thingsboard.server.queue.util.PropertyUtils;

import java.util.Map;

@Component
@ConditionalOnProperty(prefix = "queue", value = "type", havingValue = "kafka")
public class TbKafkaTopicConfigs {

    public static final String NUM_PARTITIONS_SETTING = "partitions";

    @Value("${queue.kafka.topic-properties.core:}")
    private String coreProperties;
    @Value("${queue.kafka.topic-properties.rule-engine:}")
    private String ruleEngineProperties;
    @Value("${queue.kafka.topic-properties.transport-api:}")
    private String transportApiProperties;
    @Value("${queue.kafka.topic-properties.notifications:}")
    private String notificationsProperties;
    @Value("${queue.kafka.topic-properties.js-executor:}")
    private String jsExecutorProperties;
    @Value("${queue.kafka.topic-properties.ota-updates:}")
    private String fwUpdatesProperties;
    @Value("${queue.kafka.topic-properties.version-control:}")
    private String vcProperties;
<<<<<<< HEAD
    @Value("${queue.kafka.topic-properties.edge:}")
    private String edgeProperties;
=======
    @Value("${queue.kafka.topic-properties.housekeeper:}")
    private String housekeeperProperties;
    @Value("${queue.kafka.topic-properties.housekeeper-reprocessing:}")
    private String housekeeperReprocessingProperties;
>>>>>>> aecf654d

    @Getter
    private Map<String, String> coreConfigs;
    @Getter
    private Map<String, String> ruleEngineConfigs;
    @Getter
    private Map<String, String> transportApiRequestConfigs;
    @Getter
    private Map<String, String> transportApiResponseConfigs;
    @Getter
    private Map<String, String> notificationsConfigs;
    @Getter
    private Map<String, String> jsExecutorRequestConfigs;
    @Getter
    private Map<String, String> jsExecutorResponseConfigs;
    @Getter
    private Map<String, String> fwUpdatesConfigs;
    @Getter
    private Map<String, String> vcConfigs;
    @Getter
<<<<<<< HEAD
    private Map<String, String> edgeConfigs;
=======
    private Map<String, String> housekeeperConfigs;
    @Getter
    private Map<String, String> housekeeperReprocessingConfigs;
>>>>>>> aecf654d

    @PostConstruct
    private void init() {
        coreConfigs = PropertyUtils.getProps(coreProperties);
        ruleEngineConfigs = PropertyUtils.getProps(ruleEngineProperties);
        transportApiRequestConfigs = PropertyUtils.getProps(transportApiProperties);
        transportApiResponseConfigs = PropertyUtils.getProps(transportApiProperties);
        transportApiResponseConfigs.put(NUM_PARTITIONS_SETTING, "1");
        notificationsConfigs = PropertyUtils.getProps(notificationsProperties);
        jsExecutorRequestConfigs = PropertyUtils.getProps(jsExecutorProperties);
        jsExecutorResponseConfigs = PropertyUtils.getProps(jsExecutorProperties);
        jsExecutorResponseConfigs.put(NUM_PARTITIONS_SETTING, "1");
        fwUpdatesConfigs = PropertyUtils.getProps(fwUpdatesProperties);
        vcConfigs = PropertyUtils.getProps(vcProperties);
<<<<<<< HEAD
        edgeConfigs = PropertyUtils.getProps(edgeProperties);
=======
        housekeeperConfigs = PropertyUtils.getProps(housekeeperProperties);
        housekeeperReprocessingConfigs = PropertyUtils.getProps(housekeeperReprocessingProperties);
>>>>>>> aecf654d
    }

}<|MERGE_RESOLUTION|>--- conflicted
+++ resolved
@@ -44,15 +44,12 @@
     private String fwUpdatesProperties;
     @Value("${queue.kafka.topic-properties.version-control:}")
     private String vcProperties;
-<<<<<<< HEAD
     @Value("${queue.kafka.topic-properties.edge:}")
     private String edgeProperties;
-=======
     @Value("${queue.kafka.topic-properties.housekeeper:}")
     private String housekeeperProperties;
     @Value("${queue.kafka.topic-properties.housekeeper-reprocessing:}")
     private String housekeeperReprocessingProperties;
->>>>>>> aecf654d
 
     @Getter
     private Map<String, String> coreConfigs;
@@ -73,13 +70,11 @@
     @Getter
     private Map<String, String> vcConfigs;
     @Getter
-<<<<<<< HEAD
-    private Map<String, String> edgeConfigs;
-=======
     private Map<String, String> housekeeperConfigs;
     @Getter
     private Map<String, String> housekeeperReprocessingConfigs;
->>>>>>> aecf654d
+    @Getter
+    private Map<String, String> edgeConfigs;
 
     @PostConstruct
     private void init() {
@@ -94,12 +89,9 @@
         jsExecutorResponseConfigs.put(NUM_PARTITIONS_SETTING, "1");
         fwUpdatesConfigs = PropertyUtils.getProps(fwUpdatesProperties);
         vcConfigs = PropertyUtils.getProps(vcProperties);
-<<<<<<< HEAD
-        edgeConfigs = PropertyUtils.getProps(edgeProperties);
-=======
         housekeeperConfigs = PropertyUtils.getProps(housekeeperProperties);
         housekeeperReprocessingConfigs = PropertyUtils.getProps(housekeeperReprocessingProperties);
->>>>>>> aecf654d
+        edgeConfigs = PropertyUtils.getProps(edgeProperties);
     }
 
 }