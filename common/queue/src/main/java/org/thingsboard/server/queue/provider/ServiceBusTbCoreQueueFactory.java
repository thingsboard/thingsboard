/**
 * Copyright © 2016-2020 The Thingsboard Authors
 *
 * Licensed under the Apache License, Version 2.0 (the "License");
 * you may not use this file except in compliance with the License.
 * You may obtain a copy of the License at
 *
 *     http://www.apache.org/licenses/LICENSE-2.0
 *
 * Unless required by applicable law or agreed to in writing, software
 * distributed under the License is distributed on an "AS IS" BASIS,
 * WITHOUT WARRANTIES OR CONDITIONS OF ANY KIND, either express or implied.
 * See the License for the specific language governing permissions and
 * limitations under the License.
 */
package org.thingsboard.server.queue.provider;

import com.google.protobuf.util.JsonFormat;
import org.springframework.boot.autoconfigure.condition.ConditionalOnExpression;
import org.springframework.context.annotation.Bean;
import org.springframework.stereotype.Component;
import org.thingsboard.server.common.msg.queue.ServiceType;
import org.thingsboard.server.gen.js.JsInvokeProtos;
import org.thingsboard.server.gen.transport.TransportProtos.ToCoreMsg;
import org.thingsboard.server.gen.transport.TransportProtos.ToCoreNotificationMsg;
import org.thingsboard.server.gen.transport.TransportProtos.ToRuleEngineMsg;
import org.thingsboard.server.gen.transport.TransportProtos.ToRuleEngineNotificationMsg;
import org.thingsboard.server.gen.transport.TransportProtos.ToTransportMsg;
import org.thingsboard.server.gen.transport.TransportProtos.ToUsageStatsServiceMsg;
import org.thingsboard.server.gen.transport.TransportProtos.TransportApiRequestMsg;
import org.thingsboard.server.gen.transport.TransportProtos.TransportApiResponseMsg;
import org.thingsboard.server.queue.TbQueueAdmin;
import org.thingsboard.server.queue.TbQueueConsumer;
import org.thingsboard.server.queue.TbQueueProducer;
import org.thingsboard.server.queue.TbQueueRequestTemplate;
import org.thingsboard.server.queue.azure.servicebus.TbServiceBusAdmin;
import org.thingsboard.server.queue.azure.servicebus.TbServiceBusConsumerTemplate;
import org.thingsboard.server.queue.azure.servicebus.TbServiceBusProducerTemplate;
import org.thingsboard.server.queue.common.DefaultTbQueueRequestTemplate;
import org.thingsboard.server.queue.common.TbProtoJsQueueMsg;
import org.thingsboard.server.queue.common.TbProtoQueueMsg;
import org.thingsboard.server.queue.discovery.NotificationsTopicService;
import org.thingsboard.server.queue.discovery.TbServiceInfoProvider;
import org.thingsboard.server.queue.settings.TbQueueCoreSettings;
import org.thingsboard.server.queue.settings.TbQueueRemoteJsInvokeSettings;
import org.thingsboard.server.queue.settings.TbQueueRuleEngineSettings;
import org.thingsboard.server.queue.settings.TbQueueTransportApiSettings;
import org.thingsboard.server.queue.settings.TbServiceBusQueueConfigs;
import org.thingsboard.server.queue.settings.TbServiceBusSettings;

import javax.annotation.PreDestroy;
import java.nio.charset.StandardCharsets;

@Component
@ConditionalOnExpression("'${queue.type:null}'=='service-bus' && '${service.type:null}'=='tb-core'")
public class ServiceBusTbCoreQueueFactory implements TbCoreQueueFactory {

    private final TbServiceBusSettings serviceBusSettings;
    private final TbQueueRuleEngineSettings ruleEngineSettings;
    private final TbQueueCoreSettings coreSettings;
    private final TbQueueTransportApiSettings transportApiSettings;
    private final NotificationsTopicService notificationsTopicService;
    private final TbServiceInfoProvider serviceInfoProvider;
    private final TbQueueRemoteJsInvokeSettings jsInvokeSettings;

    private final TbQueueAdmin coreAdmin;
    private final TbQueueAdmin ruleEngineAdmin;
    private final TbQueueAdmin jsExecutorAdmin;
    private final TbQueueAdmin transportApiAdmin;
    private final TbQueueAdmin notificationAdmin;

    public ServiceBusTbCoreQueueFactory(TbServiceBusSettings serviceBusSettings,
                                        TbQueueCoreSettings coreSettings,
                                        TbQueueTransportApiSettings transportApiSettings,
                                        TbQueueRuleEngineSettings ruleEngineSettings,
                                        NotificationsTopicService notificationsTopicService,
                                        TbServiceInfoProvider serviceInfoProvider,
                                        TbQueueRemoteJsInvokeSettings jsInvokeSettings,
                                        TbServiceBusQueueConfigs serviceBusQueueConfigs) {
        this.serviceBusSettings = serviceBusSettings;
        this.coreSettings = coreSettings;
        this.transportApiSettings = transportApiSettings;
        this.ruleEngineSettings = ruleEngineSettings;
        this.notificationsTopicService = notificationsTopicService;
        this.serviceInfoProvider = serviceInfoProvider;
        this.jsInvokeSettings = jsInvokeSettings;

        this.coreAdmin = new TbServiceBusAdmin(serviceBusSettings, serviceBusQueueConfigs.getCoreConfigs());
        this.ruleEngineAdmin = new TbServiceBusAdmin(serviceBusSettings, serviceBusQueueConfigs.getRuleEngineConfigs());
        this.jsExecutorAdmin = new TbServiceBusAdmin(serviceBusSettings, serviceBusQueueConfigs.getJsExecutorConfigs());
        this.transportApiAdmin = new TbServiceBusAdmin(serviceBusSettings, serviceBusQueueConfigs.getTransportApiConfigs());
        this.notificationAdmin = new TbServiceBusAdmin(serviceBusSettings, serviceBusQueueConfigs.getNotificationsConfigs());
    }

    @Override
    public TbQueueProducer<TbProtoQueueMsg<ToTransportMsg>> createTransportNotificationsMsgProducer() {
        return new TbServiceBusProducerTemplate<>(coreAdmin, serviceBusSettings, coreSettings.getTopic());
    }

    @Override
    public TbQueueProducer<TbProtoQueueMsg<ToRuleEngineMsg>> createRuleEngineMsgProducer() {
        return new TbServiceBusProducerTemplate<>(coreAdmin, serviceBusSettings, coreSettings.getTopic());
    }

    @Override
    public TbQueueProducer<TbProtoQueueMsg<ToRuleEngineNotificationMsg>> createRuleEngineNotificationsMsgProducer() {
        return new TbServiceBusProducerTemplate<>(ruleEngineAdmin, serviceBusSettings, ruleEngineSettings.getTopic());
    }

    @Override
    public TbQueueProducer<TbProtoQueueMsg<ToCoreMsg>> createTbCoreMsgProducer() {
        return new TbServiceBusProducerTemplate<>(coreAdmin, serviceBusSettings, coreSettings.getTopic());
    }

    @Override
    public TbQueueProducer<TbProtoQueueMsg<ToCoreNotificationMsg>> createTbCoreNotificationsMsgProducer() {
        return new TbServiceBusProducerTemplate<>(coreAdmin, serviceBusSettings, coreSettings.getTopic());
    }

    @Override
    public TbQueueConsumer<TbProtoQueueMsg<ToCoreMsg>> createToCoreMsgConsumer() {
        return new TbServiceBusConsumerTemplate<>(coreAdmin, serviceBusSettings, coreSettings.getTopic(),
                msg -> new TbProtoQueueMsg<>(msg.getKey(), ToCoreMsg.parseFrom(msg.getData()), msg.getHeaders()));
    }

    @Override
    public TbQueueConsumer<TbProtoQueueMsg<ToCoreNotificationMsg>> createToCoreNotificationsMsgConsumer() {
        return new TbServiceBusConsumerTemplate<>(notificationAdmin, serviceBusSettings,
<<<<<<< HEAD
                notificationsTopicService.getNotificationsTopic(ServiceType.TB_CORE, serviceInfoProvider.getServiceId()).getFullTopicName(),
                msg -> new TbProtoQueueMsg<>(msg.getKey(), TransportProtos.ToCoreNotificationMsg.parseFrom(msg.getData()), msg.getHeaders()));
=======
                partitionService.getNotificationsTopic(ServiceType.TB_CORE, serviceInfoProvider.getServiceId()).getFullTopicName(),
                msg -> new TbProtoQueueMsg<>(msg.getKey(), ToCoreNotificationMsg.parseFrom(msg.getData()), msg.getHeaders()));
>>>>>>> 92f088b5
    }

    @Override
    public TbQueueConsumer<TbProtoQueueMsg<TransportApiRequestMsg>> createTransportApiRequestConsumer() {
        return new TbServiceBusConsumerTemplate<>(transportApiAdmin, serviceBusSettings, transportApiSettings.getRequestsTopic(),
                msg -> new TbProtoQueueMsg<>(msg.getKey(), TransportApiRequestMsg.parseFrom(msg.getData()), msg.getHeaders()));
    }

    @Override
    public TbQueueProducer<TbProtoQueueMsg<TransportApiResponseMsg>> createTransportApiResponseProducer() {
        return new TbServiceBusProducerTemplate<>(coreAdmin, serviceBusSettings, coreSettings.getTopic());
    }

    @Override
    @Bean
    public TbQueueRequestTemplate<TbProtoJsQueueMsg<JsInvokeProtos.RemoteJsRequest>, TbProtoQueueMsg<JsInvokeProtos.RemoteJsResponse>> createRemoteJsRequestTemplate() {
        TbQueueProducer<TbProtoJsQueueMsg<JsInvokeProtos.RemoteJsRequest>> producer = new TbServiceBusProducerTemplate<>(jsExecutorAdmin, serviceBusSettings, jsInvokeSettings.getRequestTopic());
        TbQueueConsumer<TbProtoQueueMsg<JsInvokeProtos.RemoteJsResponse>> consumer = new TbServiceBusConsumerTemplate<>(jsExecutorAdmin, serviceBusSettings,
                jsInvokeSettings.getResponseTopic() + "." + serviceInfoProvider.getServiceId(),
                msg -> {
                    JsInvokeProtos.RemoteJsResponse.Builder builder = JsInvokeProtos.RemoteJsResponse.newBuilder();
                    JsonFormat.parser().ignoringUnknownFields().merge(new String(msg.getData(), StandardCharsets.UTF_8), builder);
                    return new TbProtoQueueMsg<>(msg.getKey(), builder.build(), msg.getHeaders());
                });

        DefaultTbQueueRequestTemplate.DefaultTbQueueRequestTemplateBuilder
                <TbProtoJsQueueMsg<JsInvokeProtos.RemoteJsRequest>, TbProtoQueueMsg<JsInvokeProtos.RemoteJsResponse>> builder = DefaultTbQueueRequestTemplate.builder();
        builder.queueAdmin(jsExecutorAdmin);
        builder.requestTemplate(producer);
        builder.responseTemplate(consumer);
        builder.maxPendingRequests(jsInvokeSettings.getMaxPendingRequests());
        builder.maxRequestTimeout(jsInvokeSettings.getMaxRequestsTimeout());
        builder.pollInterval(jsInvokeSettings.getResponsePollInterval());
        return builder.build();
    }

    @Override
    public TbQueueConsumer<TbProtoQueueMsg<ToUsageStatsServiceMsg>> createToUsageStatsServiceMsgConsumer() {
        return new TbServiceBusConsumerTemplate<>(coreAdmin, serviceBusSettings, coreSettings.getUsageStatsTopic(),
                msg -> new TbProtoQueueMsg<>(msg.getKey(), ToUsageStatsServiceMsg.parseFrom(msg.getData()), msg.getHeaders()));
    }

    @Override
    public TbQueueProducer<TbProtoQueueMsg<ToUsageStatsServiceMsg>> createToUsageStatsServiceMsgProducer() {
        return new TbServiceBusProducerTemplate<>(coreAdmin, serviceBusSettings, coreSettings.getUsageStatsTopic());
    }

    @PreDestroy
    private void destroy() {
        if (coreAdmin != null) {
            coreAdmin.destroy();
        }
        if (ruleEngineAdmin != null) {
            ruleEngineAdmin.destroy();
        }
        if (jsExecutorAdmin != null) {
            jsExecutorAdmin.destroy();
        }
        if (transportApiAdmin != null) {
            transportApiAdmin.destroy();
        }
        if (notificationAdmin != null) {
            notificationAdmin.destroy();
        }
    }
}<|MERGE_RESOLUTION|>--- conflicted
+++ resolved
@@ -126,13 +126,8 @@
     @Override
     public TbQueueConsumer<TbProtoQueueMsg<ToCoreNotificationMsg>> createToCoreNotificationsMsgConsumer() {
         return new TbServiceBusConsumerTemplate<>(notificationAdmin, serviceBusSettings,
-<<<<<<< HEAD
                 notificationsTopicService.getNotificationsTopic(ServiceType.TB_CORE, serviceInfoProvider.getServiceId()).getFullTopicName(),
-                msg -> new TbProtoQueueMsg<>(msg.getKey(), TransportProtos.ToCoreNotificationMsg.parseFrom(msg.getData()), msg.getHeaders()));
-=======
-                partitionService.getNotificationsTopic(ServiceType.TB_CORE, serviceInfoProvider.getServiceId()).getFullTopicName(),
                 msg -> new TbProtoQueueMsg<>(msg.getKey(), ToCoreNotificationMsg.parseFrom(msg.getData()), msg.getHeaders()));
->>>>>>> 92f088b5
     }
 
     @Override
