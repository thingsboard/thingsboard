/**
 * Copyright © 2016-2023 The Thingsboard Authors
 *
 * Licensed under the Apache License, Version 2.0 (the "License");
 * you may not use this file except in compliance with the License.
 * You may obtain a copy of the License at
 *
 *     http://www.apache.org/licenses/LICENSE-2.0
 *
 * Unless required by applicable law or agreed to in writing, software
 * distributed under the License is distributed on an "AS IS" BASIS,
 * WITHOUT WARRANTIES OR CONDITIONS OF ANY KIND, either express or implied.
 * See the License for the specific language governing permissions and
 * limitations under the License.
 */
package org.thingsboard.server.queue.provider;

import com.google.protobuf.util.JsonFormat;
import org.springframework.boot.autoconfigure.condition.ConditionalOnExpression;
import org.springframework.context.annotation.Bean;
import org.springframework.stereotype.Component;
import org.thingsboard.server.common.data.queue.Queue;
import org.thingsboard.server.common.msg.queue.ServiceType;
import org.thingsboard.server.gen.js.JsInvokeProtos;
import org.thingsboard.server.gen.transport.TransportProtos;
import org.thingsboard.server.gen.transport.TransportProtos.ToCoreMsg;
import org.thingsboard.server.gen.transport.TransportProtos.ToCoreNotificationMsg;
import org.thingsboard.server.gen.transport.TransportProtos.ToRuleEngineMsg;
import org.thingsboard.server.gen.transport.TransportProtos.ToRuleEngineNotificationMsg;
import org.thingsboard.server.gen.transport.TransportProtos.ToTransportMsg;
import org.thingsboard.server.gen.transport.TransportProtos.ToUsageStatsServiceMsg;
import org.thingsboard.server.queue.TbQueueAdmin;
import org.thingsboard.server.queue.TbQueueConsumer;
import org.thingsboard.server.queue.TbQueueMsgDecoder;
import org.thingsboard.server.queue.TbQueueProducer;
import org.thingsboard.server.queue.TbQueueRequestTemplate;
import org.thingsboard.server.queue.common.DefaultTbQueueRequestTemplate;
import org.thingsboard.server.queue.common.TbProtoJsQueueMsg;
import org.thingsboard.server.queue.common.TbProtoQueueMsg;
import org.thingsboard.server.queue.discovery.TopicService;
import org.thingsboard.server.queue.discovery.TbServiceInfoProvider;
import org.thingsboard.server.queue.rabbitmq.TbRabbitMqAdmin;
import org.thingsboard.server.queue.rabbitmq.TbRabbitMqConsumerTemplate;
import org.thingsboard.server.queue.rabbitmq.TbRabbitMqProducerTemplate;
import org.thingsboard.server.queue.rabbitmq.TbRabbitMqQueueArguments;
import org.thingsboard.server.queue.rabbitmq.TbRabbitMqSettings;
import org.thingsboard.server.queue.settings.TbQueueAlarmRulesSettings;
import org.thingsboard.server.queue.settings.TbQueueCoreSettings;
import org.thingsboard.server.queue.settings.TbQueueRemoteJsInvokeSettings;
import org.thingsboard.server.queue.settings.TbQueueRuleEngineSettings;
import org.thingsboard.server.queue.settings.TbQueueTransportNotificationSettings;

import jakarta.annotation.PreDestroy;
import java.nio.charset.StandardCharsets;

@Component
@ConditionalOnExpression("'${queue.type:null}'=='rabbitmq' && '${service.type:null}'=='tb-rule-engine'")
public class RabbitMqTbRuleEngineQueueFactory implements TbRuleEngineQueueFactory {

    private final TopicService topicService;
    private final TbQueueCoreSettings coreSettings;
    private final TbServiceInfoProvider serviceInfoProvider;
    private final TbQueueRuleEngineSettings ruleEngineSettings;
    private final TbRabbitMqSettings rabbitMqSettings;
    private final TbQueueRemoteJsInvokeSettings jsInvokeSettings;
    private final TbQueueTransportNotificationSettings transportNotificationSettings;
    private final TbQueueAlarmRulesSettings arSettings;

    private final TbQueueAdmin coreAdmin;
    private final TbQueueAdmin ruleEngineAdmin;
    private final TbQueueAdmin jsExecutorAdmin;
    private final TbQueueAdmin notificationAdmin;
    private final TbQueueAdmin arAdmin;

    public RabbitMqTbRuleEngineQueueFactory(TopicService topicService, TbQueueCoreSettings coreSettings,
                                            TbQueueRuleEngineSettings ruleEngineSettings,
                                            TbServiceInfoProvider serviceInfoProvider,
                                            TbRabbitMqSettings rabbitMqSettings,
                                            TbQueueRemoteJsInvokeSettings jsInvokeSettings,
                                            TbQueueTransportNotificationSettings transportNotificationSettings,
<<<<<<< HEAD
                                            TbQueueAlarmRulesSettings arSettings, TbRabbitMqQueueArguments queueArguments) {
        this.notificationsTopicService = notificationsTopicService;
=======
                                            TbRabbitMqQueueArguments queueArguments) {
        this.topicService = topicService;
>>>>>>> 2c4010c5
        this.coreSettings = coreSettings;
        this.serviceInfoProvider = serviceInfoProvider;
        this.ruleEngineSettings = ruleEngineSettings;
        this.rabbitMqSettings = rabbitMqSettings;
        this.jsInvokeSettings = jsInvokeSettings;
        this.transportNotificationSettings = transportNotificationSettings;
        this.arSettings = arSettings;

        this.coreAdmin = new TbRabbitMqAdmin(rabbitMqSettings, queueArguments.getCoreArgs());
        this.ruleEngineAdmin = new TbRabbitMqAdmin(rabbitMqSettings, queueArguments.getRuleEngineArgs());
        this.jsExecutorAdmin = new TbRabbitMqAdmin(rabbitMqSettings, queueArguments.getJsExecutorArgs());
        this.notificationAdmin = new TbRabbitMqAdmin(rabbitMqSettings, queueArguments.getNotificationsArgs());
        this.arAdmin = new TbRabbitMqAdmin(rabbitMqSettings, queueArguments.getArArgs());
    }

    @Override
    public TbQueueProducer<TbProtoQueueMsg<ToTransportMsg>> createTransportNotificationsMsgProducer() {
        return new TbRabbitMqProducerTemplate<>(notificationAdmin, rabbitMqSettings, topicService.buildTopicName(transportNotificationSettings.getNotificationsTopic()));
    }

    @Override
    public TbQueueProducer<TbProtoQueueMsg<ToRuleEngineMsg>> createRuleEngineMsgProducer() {
        return new TbRabbitMqProducerTemplate<>(ruleEngineAdmin, rabbitMqSettings, topicService.buildTopicName(ruleEngineSettings.getTopic()));
    }

    @Override
    public TbQueueProducer<TbProtoQueueMsg<ToRuleEngineNotificationMsg>> createRuleEngineNotificationsMsgProducer() {
        return new TbRabbitMqProducerTemplate<>(notificationAdmin, rabbitMqSettings, topicService.buildTopicName(ruleEngineSettings.getTopic()));
    }

    @Override
    public TbQueueProducer<TbProtoQueueMsg<ToCoreMsg>> createTbCoreMsgProducer() {
        return new TbRabbitMqProducerTemplate<>(coreAdmin, rabbitMqSettings, topicService.buildTopicName(coreSettings.getTopic()));
    }

    @Override
    public TbQueueProducer<TbProtoQueueMsg<ToCoreNotificationMsg>> createTbCoreNotificationsMsgProducer() {
        return new TbRabbitMqProducerTemplate<>(notificationAdmin, rabbitMqSettings, topicService.buildTopicName(coreSettings.getTopic()));
    }

    @Override
    public TbQueueConsumer<TbProtoQueueMsg<ToRuleEngineMsg>> createToRuleEngineMsgConsumer(Queue configuration) {
        return new TbRabbitMqConsumerTemplate<>(ruleEngineAdmin, rabbitMqSettings, topicService.buildTopicName(configuration.getTopic()),
                msg -> new TbProtoQueueMsg<>(msg.getKey(), ToRuleEngineMsg.parseFrom(msg.getData()), msg.getHeaders()));
    }

    @Override
    public TbQueueConsumer<TbProtoQueueMsg<ToRuleEngineNotificationMsg>> createToRuleEngineNotificationsMsgConsumer() {
        return new TbRabbitMqConsumerTemplate<>(notificationAdmin, rabbitMqSettings,
                topicService.getNotificationsTopic(ServiceType.TB_RULE_ENGINE, serviceInfoProvider.getServiceId()).getFullTopicName(),
                msg -> new TbProtoQueueMsg<>(msg.getKey(), ToRuleEngineNotificationMsg.parseFrom(msg.getData()), msg.getHeaders()));
    }

    @Override
    @Bean
    public TbQueueRequestTemplate<TbProtoJsQueueMsg<JsInvokeProtos.RemoteJsRequest>, TbProtoQueueMsg<JsInvokeProtos.RemoteJsResponse>> createRemoteJsRequestTemplate() {
        TbQueueProducer<TbProtoJsQueueMsg<JsInvokeProtos.RemoteJsRequest>> producer = new TbRabbitMqProducerTemplate<>(jsExecutorAdmin, rabbitMqSettings, jsInvokeSettings.getRequestTopic());
        TbQueueConsumer<TbProtoQueueMsg<JsInvokeProtos.RemoteJsResponse>> consumer = new TbRabbitMqConsumerTemplate<>(jsExecutorAdmin, rabbitMqSettings,
                jsInvokeSettings.getResponseTopic() + "." + serviceInfoProvider.getServiceId(),
                msg -> {
                    JsInvokeProtos.RemoteJsResponse.Builder builder = JsInvokeProtos.RemoteJsResponse.newBuilder();
                    JsonFormat.parser().ignoringUnknownFields().merge(new String(msg.getData(), StandardCharsets.UTF_8), builder);
                    return new TbProtoQueueMsg<>(msg.getKey(), builder.build(), msg.getHeaders());
                });

        DefaultTbQueueRequestTemplate.DefaultTbQueueRequestTemplateBuilder
                <TbProtoJsQueueMsg<JsInvokeProtos.RemoteJsRequest>, TbProtoQueueMsg<JsInvokeProtos.RemoteJsResponse>> builder = DefaultTbQueueRequestTemplate.builder();
        builder.queueAdmin(jsExecutorAdmin);
        builder.requestTemplate(producer);
        builder.responseTemplate(consumer);
        builder.maxPendingRequests(jsInvokeSettings.getMaxPendingRequests());
        builder.maxRequestTimeout(jsInvokeSettings.getMaxRequestsTimeout());
        builder.pollInterval(jsInvokeSettings.getResponsePollInterval());
        return builder.build();
    }

    @Override
    public TbQueueProducer<TbProtoQueueMsg<ToUsageStatsServiceMsg>> createToUsageStatsServiceMsgProducer() {
        return new TbRabbitMqProducerTemplate<>(coreAdmin, rabbitMqSettings, topicService.buildTopicName(coreSettings.getUsageStatsTopic()));
    }

    @Override
    public TbQueueProducer<TbProtoQueueMsg<TransportProtos.ToOtaPackageStateServiceMsg>> createToOtaPackageStateServiceMsgProducer() {
        return new TbRabbitMqProducerTemplate<>(coreAdmin, rabbitMqSettings, topicService.buildTopicName(coreSettings.getOtaPackageTopic()));
    }

    @Override
    public TbQueueProducer<TbProtoQueueMsg<TransportProtos.ToTbAlarmRuleStateServiceMsg>> createAlarmRulesMsgProducer() {
        return new TbRabbitMqProducerTemplate<>(arAdmin, rabbitMqSettings, arSettings.getTopic());
    }

    @Override
    public TbQueueConsumer<TbProtoQueueMsg<TransportProtos.ToTbAlarmRuleStateServiceMsg>> createToAlarmRulesMsgConsumer() {
        TbQueueMsgDecoder<TbProtoQueueMsg<TransportProtos.ToTbAlarmRuleStateServiceMsg>> decoder =
                msg -> new TbProtoQueueMsg<>(msg.getKey(), TransportProtos.ToTbAlarmRuleStateServiceMsg.parseFrom(msg.getData()), msg.getHeaders());
        return new TbRabbitMqConsumerTemplate<>(arAdmin, rabbitMqSettings, arSettings.getTopic(), decoder);
    }

    @PreDestroy
    private void destroy() {
        if (coreAdmin != null) {
            coreAdmin.destroy();
        }
        if (ruleEngineAdmin != null) {
            ruleEngineAdmin.destroy();
        }
        if (jsExecutorAdmin != null) {
            jsExecutorAdmin.destroy();
        }
        if (notificationAdmin != null) {
            notificationAdmin.destroy();
        }
    }
}<|MERGE_RESOLUTION|>--- conflicted
+++ resolved
@@ -78,13 +78,8 @@
                                             TbRabbitMqSettings rabbitMqSettings,
                                             TbQueueRemoteJsInvokeSettings jsInvokeSettings,
                                             TbQueueTransportNotificationSettings transportNotificationSettings,
-<<<<<<< HEAD
                                             TbQueueAlarmRulesSettings arSettings, TbRabbitMqQueueArguments queueArguments) {
-        this.notificationsTopicService = notificationsTopicService;
-=======
-                                            TbRabbitMqQueueArguments queueArguments) {
         this.topicService = topicService;
->>>>>>> 2c4010c5
         this.coreSettings = coreSettings;
         this.serviceInfoProvider = serviceInfoProvider;
         this.ruleEngineSettings = ruleEngineSettings;
@@ -173,14 +168,14 @@
 
     @Override
     public TbQueueProducer<TbProtoQueueMsg<TransportProtos.ToTbAlarmRuleStateServiceMsg>> createAlarmRulesMsgProducer() {
-        return new TbRabbitMqProducerTemplate<>(arAdmin, rabbitMqSettings, arSettings.getTopic());
+        return new TbRabbitMqProducerTemplate<>(arAdmin, rabbitMqSettings, topicService.buildTopicName(arSettings.getTopic()));
     }
 
     @Override
     public TbQueueConsumer<TbProtoQueueMsg<TransportProtos.ToTbAlarmRuleStateServiceMsg>> createToAlarmRulesMsgConsumer() {
         TbQueueMsgDecoder<TbProtoQueueMsg<TransportProtos.ToTbAlarmRuleStateServiceMsg>> decoder =
                 msg -> new TbProtoQueueMsg<>(msg.getKey(), TransportProtos.ToTbAlarmRuleStateServiceMsg.parseFrom(msg.getData()), msg.getHeaders());
-        return new TbRabbitMqConsumerTemplate<>(arAdmin, rabbitMqSettings, arSettings.getTopic(), decoder);
+        return new TbRabbitMqConsumerTemplate<>(arAdmin, rabbitMqSettings, topicService.buildTopicName(arSettings.getTopic()), decoder);
     }
 
     @PreDestroy
