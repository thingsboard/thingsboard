<!--

    Copyright © 2016-2020 The Thingsboard Authors

    Licensed under the Apache License, Version 2.0 (the "License");
    you may not use this file except in compliance with the License.
    You may obtain a copy of the License at

        http://www.apache.org/licenses/LICENSE-2.0

    Unless required by applicable law or agreed to in writing, software
    distributed under the License is distributed on an "AS IS" BASIS,
    WITHOUT WARRANTIES OR CONDITIONS OF ANY KIND, either express or implied.
    See the License for the specific language governing permissions and
    limitations under the License.

-->
<project xmlns="http://maven.apache.org/POM/4.0.0" xmlns:xsi="http://www.w3.org/2001/XMLSchema-instance"
         xsi:schemaLocation="http://maven.apache.org/POM/4.0.0 http://maven.apache.org/xsd/maven-4.0.0.xsd">
    <modelVersion>4.0.0</modelVersion>
    <parent>
        <groupId>org.thingsboard</groupId>
        <version>2.5.0-SNAPSHOT</version>
        <artifactId>common</artifactId>
    </parent>
    <groupId>org.thingsboard.common</groupId>
    <artifactId>queue</artifactId>
    <packaging>jar</packaging>

    <name>Thingsboard Server Queue components</name>
    <url>https://thingsboard.io</url>

    <properties>
        <project.build.sourceEncoding>UTF-8</project.build.sourceEncoding>
        <main.dir>${basedir}/../..</main.dir>
    </properties>

    <dependencies>
        <dependency>
            <groupId>org.thingsboard.common</groupId>
            <artifactId>data</artifactId>
        </dependency>
        <dependency>
            <groupId>org.thingsboard.common</groupId>
            <artifactId>util</artifactId>
        </dependency>
        <dependency>
            <groupId>org.thingsboard.common</groupId>
            <artifactId>message</artifactId>
        </dependency>
        <dependency>
            <groupId>org.apache.kafka</groupId>
            <artifactId>kafka-clients</artifactId>
        </dependency>
        <dependency>
            <groupId>com.amazonaws</groupId>
            <artifactId>aws-java-sdk-sqs</artifactId>
        </dependency>
        <dependency>
            <groupId>com.google.cloud</groupId>
            <artifactId>google-cloud-pubsub</artifactId>
        </dependency>
        <dependency>
<<<<<<< HEAD
            <groupId>com.rabbitmq</groupId>
            <artifactId>amqp-client</artifactId>
=======
            <groupId>com.microsoft.azure</groupId>
            <artifactId>azure-servicebus</artifactId>
>>>>>>> 45bd764e
        </dependency>
        <dependency>
            <groupId>org.springframework</groupId>
            <artifactId>spring-context-support</artifactId>
        </dependency>
        <dependency>
            <groupId>org.springframework.boot</groupId>
            <artifactId>spring-boot-autoconfigure</artifactId>
        </dependency>
        <dependency>
            <groupId>com.google.guava</groupId>
            <artifactId>guava</artifactId>
        </dependency>
        <dependency>
            <groupId>com.google.code.gson</groupId>
            <artifactId>gson</artifactId>
        </dependency>
        <dependency>
            <groupId>org.apache.commons</groupId>
            <artifactId>commons-lang3</artifactId>
        </dependency>
        <dependency>
            <groupId>org.slf4j</groupId>
            <artifactId>slf4j-api</artifactId>
        </dependency>
        <dependency>
            <groupId>org.slf4j</groupId>
            <artifactId>log4j-over-slf4j</artifactId>
        </dependency>
        <dependency>
            <groupId>ch.qos.logback</groupId>
            <artifactId>logback-core</artifactId>
        </dependency>
        <dependency>
            <groupId>ch.qos.logback</groupId>
            <artifactId>logback-classic</artifactId>
        </dependency>
        <dependency>
            <groupId>com.google.protobuf</groupId>
            <artifactId>protobuf-java</artifactId>
        </dependency>
        <dependency>
            <groupId>org.apache.curator</groupId>
            <artifactId>curator-recipes</artifactId>
        </dependency>
        <dependency>
            <groupId>junit</groupId>
            <artifactId>junit</artifactId>
            <scope>test</scope>
        </dependency>
        <dependency>
            <groupId>org.mockito</groupId>
            <artifactId>mockito-all</artifactId>
            <scope>test</scope>
        </dependency>
    </dependencies>

    <build>
        <plugins>
            <plugin>
                <groupId>org.xolstice.maven.plugins</groupId>
                <artifactId>protobuf-maven-plugin</artifactId>
            </plugin>
        </plugins>
    </build>

</project><|MERGE_RESOLUTION|>--- conflicted
+++ resolved
@@ -61,13 +61,12 @@
             <artifactId>google-cloud-pubsub</artifactId>
         </dependency>
         <dependency>
-<<<<<<< HEAD
+            <groupId>com.microsoft.azure</groupId>
+            <artifactId>azure-servicebus</artifactId>
+        </dependency>
+        <dependency>
             <groupId>com.rabbitmq</groupId>
             <artifactId>amqp-client</artifactId>
-=======
-            <groupId>com.microsoft.azure</groupId>
-            <artifactId>azure-servicebus</artifactId>
->>>>>>> 45bd764e
         </dependency>
         <dependency>
             <groupId>org.springframework</groupId>
