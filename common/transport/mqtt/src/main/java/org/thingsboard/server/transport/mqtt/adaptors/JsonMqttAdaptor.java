--- conflicted
+++ resolved
@@ -29,20 +29,14 @@
 import lombok.extern.slf4j.Slf4j;
 import org.springframework.stereotype.Component;
 import org.springframework.util.StringUtils;
-<<<<<<< HEAD
+import org.thingsboard.server.common.data.device.profile.MqttTopics;
+import org.thingsboard.server.common.data.firmware.FirmwareType;
 import org.thingsboard.server.common.data.TransportPayloadType;
 import org.thingsboard.server.common.transport.adaptor.AdaptorException;
 import org.thingsboard.server.common.transport.adaptor.JsonConverter;
 import org.thingsboard.server.gen.transport.TransportProtos;
 import org.thingsboard.server.common.data.device.profile.MqttTopics;
 import org.thingsboard.server.gen.transport.TransportProtos.EntityDeleteMsg;
-=======
-import org.thingsboard.server.common.data.device.profile.MqttTopics;
-import org.thingsboard.server.common.data.firmware.FirmwareType;
-import org.thingsboard.server.common.transport.adaptor.AdaptorException;
-import org.thingsboard.server.common.transport.adaptor.JsonConverter;
-import org.thingsboard.server.gen.transport.TransportProtos;
->>>>>>> 8d3e30e8
 import org.thingsboard.server.transport.mqtt.session.MqttDeviceAwareSessionContext;
 
 import java.nio.charset.Charset;
@@ -66,11 +60,8 @@
     protected static final Charset UTF8 = StandardCharsets.UTF_8;
 
     private static final Gson GSON = new Gson();
-<<<<<<< HEAD
     private static final ByteBufAllocator ALLOCATOR = new UnpooledByteBufAllocator(false);
     private static final String PAYLOAD_TYPE_PROPERTY = "type";
-=======
->>>>>>> 8d3e30e8
 
     @Override
     public TransportProtos.PostTelemetryMsg convertToPostTelemetry(MqttDeviceAwareSessionContext ctx, MqttPublishMessage inbound) throws AdaptorException {
@@ -174,7 +165,11 @@
     }
 
     @Override
-<<<<<<< HEAD
+    public Optional<MqttMessage> convertToPublish(MqttDeviceAwareSessionContext ctx, byte[] firmwareChunk, String requestId, int chunk, FirmwareType firmwareType) {
+        return Optional.of(createMqttPublishMsg(ctx, String.format(DEVICE_FIRMWARE_RESPONSES_TOPIC_FORMAT, firmwareType.getKeyPrefix(), requestId, chunk), firmwareChunk));
+    }
+
+    @Override
     public TransportPayloadType convertToPayloadType(MqttDeviceAwareSessionContext ctx, MqttPublishMessage inbound) throws AdaptorException {
         ByteBuf payload = inbound.payload();
         JsonElement json = validateJsonPayload(ctx.getSessionId(), payload);
@@ -192,10 +187,6 @@
         }
         log.warn("Payload type not found!");
         return TransportPayloadType.JSON;
-=======
-    public Optional<MqttMessage> convertToPublish(MqttDeviceAwareSessionContext ctx, byte[] firmwareChunk, String requestId, int chunk, FirmwareType firmwareType) {
-        return Optional.of(createMqttPublishMsg(ctx, String.format(DEVICE_FIRMWARE_RESPONSES_TOPIC_FORMAT, firmwareType.getKeyPrefix(), requestId, chunk), firmwareChunk));
->>>>>>> 8d3e30e8
     }
 
     public static JsonElement validateJsonPayload(UUID sessionId, ByteBuf payloadData) throws AdaptorException {
