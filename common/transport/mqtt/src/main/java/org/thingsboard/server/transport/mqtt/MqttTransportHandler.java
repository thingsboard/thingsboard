/**
 * Copyright © 2016-2021 The Thingsboard Authors
 *
 * Licensed under the Apache License, Version 2.0 (the "License");
 * you may not use this file except in compliance with the License.
 * You may obtain a copy of the License at
 *
 *     http://www.apache.org/licenses/LICENSE-2.0
 *
 * Unless required by applicable law or agreed to in writing, software
 * distributed under the License is distributed on an "AS IS" BASIS,
 * WITHOUT WARRANTIES OR CONDITIONS OF ANY KIND, either express or implied.
 * See the License for the specific language governing permissions and
 * limitations under the License.
 */
package org.thingsboard.server.transport.mqtt;

import com.fasterxml.jackson.databind.JsonNode;
import com.google.gson.JsonParseException;
import io.netty.channel.ChannelHandlerContext;
import io.netty.channel.ChannelInboundHandlerAdapter;
import io.netty.handler.codec.mqtt.MqttConnAckMessage;
import io.netty.handler.codec.mqtt.MqttConnAckVariableHeader;
import io.netty.handler.codec.mqtt.MqttConnectMessage;
import io.netty.handler.codec.mqtt.MqttConnectReturnCode;
import io.netty.handler.codec.mqtt.MqttFixedHeader;
import io.netty.handler.codec.mqtt.MqttMessage;
import io.netty.handler.codec.mqtt.MqttMessageIdVariableHeader;
import io.netty.handler.codec.mqtt.MqttPubAckMessage;
import io.netty.handler.codec.mqtt.MqttPublishMessage;
import io.netty.handler.codec.mqtt.MqttQoS;
import io.netty.handler.codec.mqtt.MqttSubAckMessage;
import io.netty.handler.codec.mqtt.MqttSubAckPayload;
import io.netty.handler.codec.mqtt.MqttSubscribeMessage;
import io.netty.handler.codec.mqtt.MqttTopicSubscription;
import io.netty.handler.codec.mqtt.MqttUnsubscribeMessage;
import io.netty.handler.ssl.SslHandler;
import io.netty.util.CharsetUtil;
import io.netty.util.ReferenceCountUtil;
import io.netty.util.concurrent.Future;
import io.netty.util.concurrent.GenericFutureListener;
import lombok.extern.slf4j.Slf4j;
import org.apache.commons.lang3.StringUtils;
import org.thingsboard.server.common.data.DataConstants;
import org.thingsboard.server.common.data.Device;
import org.thingsboard.server.common.data.DeviceProfile;
import org.thingsboard.server.common.data.DeviceTransportType;
import org.thingsboard.server.common.data.TransportPayloadType;
import org.thingsboard.server.common.data.device.profile.MqttTopics;
import org.thingsboard.server.common.data.firmware.FirmwareType;
import org.thingsboard.server.common.data.id.FirmwareId;
import org.thingsboard.server.common.msg.EncryptionUtil;
import org.thingsboard.server.common.msg.tools.TbRateLimitsException;
import org.thingsboard.server.common.transport.SessionMsgListener;
import org.thingsboard.server.common.transport.TransportService;
import org.thingsboard.server.common.transport.TransportServiceCallback;
import org.thingsboard.server.common.transport.adaptor.AdaptorException;
import org.thingsboard.server.common.transport.auth.SessionInfoCreator;
import org.thingsboard.server.common.transport.auth.TransportDeviceInfo;
import org.thingsboard.server.common.transport.auth.ValidateDeviceCredentialsResponse;
import org.thingsboard.server.common.transport.service.DefaultTransportService;
import org.thingsboard.server.common.transport.service.SessionMetaData;
import org.thingsboard.server.common.transport.util.SslUtil;
import org.thingsboard.server.gen.transport.TransportProtos;
import org.thingsboard.server.gen.transport.TransportProtos.ProvisionDeviceResponseMsg;
import org.thingsboard.server.gen.transport.TransportProtos.SessionEvent;
import org.thingsboard.server.gen.transport.TransportProtos.ValidateDeviceX509CertRequestMsg;
import org.thingsboard.server.queue.scheduler.SchedulerComponent;
import org.thingsboard.server.transport.mqtt.adaptors.MqttTransportAdaptor;
import org.thingsboard.server.transport.mqtt.session.DeviceSessionCtx;
import org.thingsboard.server.transport.mqtt.session.GatewaySessionHandler;
import org.thingsboard.server.transport.mqtt.session.MqttTopicMatcher;

import javax.net.ssl.SSLPeerUnverifiedException;
import java.io.IOException;
import java.net.InetSocketAddress;
import java.security.cert.Certificate;
import java.security.cert.X509Certificate;
import java.util.ArrayList;
import java.util.List;
import java.util.Optional;
import java.util.UUID;
import java.util.concurrent.ConcurrentHashMap;
import java.util.concurrent.ConcurrentMap;
import java.util.concurrent.TimeUnit;
import java.util.regex.Matcher;
import java.util.regex.Pattern;

import static com.amazonaws.util.StringUtils.UTF8;
import static io.netty.handler.codec.mqtt.MqttConnectReturnCode.CONNECTION_ACCEPTED;
import static io.netty.handler.codec.mqtt.MqttConnectReturnCode.CONNECTION_REFUSED_NOT_AUTHORIZED;
import static io.netty.handler.codec.mqtt.MqttMessageType.CONNACK;
import static io.netty.handler.codec.mqtt.MqttMessageType.CONNECT;
import static io.netty.handler.codec.mqtt.MqttMessageType.PINGRESP;
import static io.netty.handler.codec.mqtt.MqttMessageType.PUBACK;
import static io.netty.handler.codec.mqtt.MqttMessageType.SUBACK;
import static io.netty.handler.codec.mqtt.MqttMessageType.UNSUBACK;
import static io.netty.handler.codec.mqtt.MqttQoS.AT_LEAST_ONCE;
import static io.netty.handler.codec.mqtt.MqttQoS.AT_MOST_ONCE;
import static io.netty.handler.codec.mqtt.MqttQoS.FAILURE;
import static org.thingsboard.server.common.data.device.profile.MqttTopics.DEVICE_FIRMWARE_REQUEST_TOPIC_PATTERN;
import static org.thingsboard.server.common.data.device.profile.MqttTopics.DEVICE_SOFTWARE_REQUEST_TOPIC_PATTERN;

/**
 * @author Andrew Shvayka
 */
@Slf4j
public class MqttTransportHandler extends ChannelInboundHandlerAdapter implements GenericFutureListener<Future<? super Void>>, SessionMsgListener {

    private static final Pattern FW_REQUEST_PATTERN = Pattern.compile(DEVICE_FIRMWARE_REQUEST_TOPIC_PATTERN);
    private static final Pattern SW_REQUEST_PATTERN = Pattern.compile(DEVICE_SOFTWARE_REQUEST_TOPIC_PATTERN);


    private static final String PAYLOAD_TOO_LARGE = "PAYLOAD_TOO_LARGE";

    private static final MqttQoS MAX_SUPPORTED_QOS_LVL = AT_LEAST_ONCE;

    private final UUID sessionId;
    private final MqttTransportContext context;
    private final TransportService transportService;
    private final SchedulerComponent scheduler;
    private final SslHandler sslHandler;
    private final ConcurrentMap<MqttTopicMatcher, Integer> mqttQoSMap;

    private final DeviceSessionCtx deviceSessionCtx;
    private volatile InetSocketAddress address;
    private volatile GatewaySessionHandler gatewaySessionHandler;

    private final ConcurrentHashMap<String, String> fwSessions;
    private final ConcurrentHashMap<String, Integer> fwChunkSizes;

    MqttTransportHandler(MqttTransportContext context, SslHandler sslHandler) {
        this.sessionId = UUID.randomUUID();
        this.context = context;
        this.transportService = context.getTransportService();
        this.scheduler = context.getScheduler();
        this.sslHandler = sslHandler;
        this.mqttQoSMap = new ConcurrentHashMap<>();
        this.deviceSessionCtx = new DeviceSessionCtx(sessionId, mqttQoSMap, context);
        this.fwSessions = new ConcurrentHashMap<>();
        this.fwChunkSizes = new ConcurrentHashMap<>();
    }

    @Override
    public void channelRead(ChannelHandlerContext ctx, Object msg) {
        log.trace("[{}] Processing msg: {}", sessionId, msg);
        try {
            if (msg instanceof MqttMessage) {
                MqttMessage message = (MqttMessage) msg;
                if (message.decoderResult().isSuccess()) {
                    processMqttMsg(ctx, message);
                } else {
                    log.error("[{}] Message processing failed: {}", sessionId, message.decoderResult().cause().getMessage());
                    ctx.close();
                }
            } else {
                ctx.close();
            }
        } finally {
            ReferenceCountUtil.safeRelease(msg);
        }
    }

    private void processMqttMsg(ChannelHandlerContext ctx, MqttMessage msg) {
        address = (InetSocketAddress) ctx.channel().remoteAddress();
        if (msg.fixedHeader() == null) {
            log.info("[{}:{}] Invalid message received", address.getHostName(), address.getPort());
            processDisconnect(ctx);
            return;
        }
        deviceSessionCtx.setChannel(ctx);
        if (CONNECT.equals(msg.fixedHeader().messageType())) {
            processConnect(ctx, (MqttConnectMessage) msg);
        } else if (deviceSessionCtx.isProvisionOnly()) {
            processProvisionSessionMsg(ctx, msg);
        } else {
            processRegularSessionMsg(ctx, msg);
        }
    }

    private void processProvisionSessionMsg(ChannelHandlerContext ctx, MqttMessage msg) {
        switch (msg.fixedHeader().messageType()) {
            case PUBLISH:
                MqttPublishMessage mqttMsg = (MqttPublishMessage) msg;
                String topicName = mqttMsg.variableHeader().topicName();
                int msgId = mqttMsg.variableHeader().packetId();
                try {
                    if (topicName.equals(MqttTopics.DEVICE_PROVISION_REQUEST_TOPIC)) {
                        try {
                            TransportProtos.ProvisionDeviceRequestMsg provisionRequestMsg = deviceSessionCtx.getContext().getJsonMqttAdaptor().convertToProvisionRequestMsg(deviceSessionCtx, mqttMsg);
                            transportService.process(provisionRequestMsg, new DeviceProvisionCallback(ctx, msgId, provisionRequestMsg));
                            log.trace("[{}][{}] Processing provision publish msg [{}][{}]!", sessionId, deviceSessionCtx.getDeviceId(), topicName, msgId);
                        } catch (Exception e) {
                            if (e instanceof JsonParseException || (e.getCause() != null && e.getCause() instanceof JsonParseException)) {
                                TransportProtos.ProvisionDeviceRequestMsg provisionRequestMsg = deviceSessionCtx.getContext().getProtoMqttAdaptor().convertToProvisionRequestMsg(deviceSessionCtx, mqttMsg);
                                transportService.process(provisionRequestMsg, new DeviceProvisionCallback(ctx, msgId, provisionRequestMsg));
                                deviceSessionCtx.setProvisionPayloadType(TransportPayloadType.PROTOBUF);
                                log.trace("[{}][{}] Processing provision publish msg [{}][{}]!", sessionId, deviceSessionCtx.getDeviceId(), topicName, msgId);
                            } else {
                                throw e;
                            }
                        }
                    } else {
                        ctx.close();
                        throw new RuntimeException("Unsupported topic for provisioning requests!");
                    }
                } catch (RuntimeException | AdaptorException e) {
                    log.warn("[{}] Failed to process publish msg [{}][{}]", sessionId, topicName, msgId, e);
                    ctx.close();
                }
                break;
            case PINGREQ:
                ctx.writeAndFlush(new MqttMessage(new MqttFixedHeader(PINGRESP, false, AT_MOST_ONCE, false, 0)));
                break;
            case DISCONNECT:
                if (checkConnected(ctx, msg)) {
                    processDisconnect(ctx);
                }
                break;
        }
    }

    private void processRegularSessionMsg(ChannelHandlerContext ctx, MqttMessage msg) {
        switch (msg.fixedHeader().messageType()) {
            case PUBLISH:
                processPublish(ctx, (MqttPublishMessage) msg);
                break;
            case SUBSCRIBE:
                processSubscribe(ctx, (MqttSubscribeMessage) msg);
                break;
            case UNSUBSCRIBE:
                processUnsubscribe(ctx, (MqttUnsubscribeMessage) msg);
                break;
            case PINGREQ:
                if (checkConnected(ctx, msg)) {
                    ctx.writeAndFlush(new MqttMessage(new MqttFixedHeader(PINGRESP, false, AT_MOST_ONCE, false, 0)));
                    transportService.reportActivity(deviceSessionCtx.getSessionInfo());
                }
                break;
            case DISCONNECT:
                if (checkConnected(ctx, msg)) {
                    processDisconnect(ctx);
                }
                break;
            default:
                break;
        }
    }

    private void processPublish(ChannelHandlerContext ctx, MqttPublishMessage mqttMsg) {
        if (!checkConnected(ctx, mqttMsg)) {
            return;
        }
        String topicName = mqttMsg.variableHeader().topicName();
        int msgId = mqttMsg.variableHeader().packetId();
        log.trace("[{}][{}] Processing publish msg [{}][{}]!", sessionId, deviceSessionCtx.getDeviceId(), topicName, msgId);

        if (topicName.startsWith(MqttTopics.BASE_GATEWAY_API_TOPIC) || topicName.startsWith(MqttTopics.MINIMIZED_BASE_GATEWAY_API_TOPIC)) {
            if (gatewaySessionHandler != null) {
                handleGatewayPublishMsg(ctx, topicName, msgId, mqttMsg);
                transportService.reportActivity(deviceSessionCtx.getSessionInfo());
            }
        } else {
            processDevicePublish(ctx, mqttMsg, topicName, msgId);
        }
    }

    private void handleGatewayPublishMsg(ChannelHandlerContext ctx, String topicName, int msgId, MqttPublishMessage mqttMsg) {
        try {
            if (topicName.startsWith(MqttTopics.MINIMIZED_BASE_GATEWAY_API_TOPIC)) {
                if (TransportPayloadType.JSON.equals(deviceSessionCtx.getPayloadType())) {
                    deviceSessionCtx.setPayloadType(TransportPayloadType.PROTOBUF);
                }
                deviceSessionCtx.setMinimizedGatewayTopics(true);
            }
            switch (topicName) {
                case MqttTopics.MINIMIZED_GATEWAY_TELEMETRY_TOPIC:
                case MqttTopics.GATEWAY_TELEMETRY_TOPIC:
                    gatewaySessionHandler.onDeviceTelemetry(mqttMsg);
                    break;
                case MqttTopics.MINIMIZED_GATEWAY_CLAIM_TOPIC:
                case MqttTopics.GATEWAY_CLAIM_TOPIC:
                    gatewaySessionHandler.onDeviceClaim(mqttMsg);
                    break;
                case MqttTopics.MINIMIZED_GATEWAY_ATTRIBUTES_TOPIC:
                case MqttTopics.GATEWAY_ATTRIBUTES_TOPIC:
                    gatewaySessionHandler.onDeviceAttributes(mqttMsg);
                    break;
                case MqttTopics.MINIMIZED_GATEWAY_ATTRIBUTES_REQUEST_TOPIC:
                case MqttTopics.GATEWAY_ATTRIBUTES_REQUEST_TOPIC:
                    gatewaySessionHandler.onDeviceAttributesRequest(mqttMsg);
                    break;
                case MqttTopics.MINIMIZED_GATEWAY_RPC_TOPIC:
                case MqttTopics.GATEWAY_RPC_TOPIC:
                    gatewaySessionHandler.onDeviceRpcResponse(mqttMsg);
                    break;
                case MqttTopics.MINIMIZED_GATEWAY_CONNECT_TOPIC:
                case MqttTopics.GATEWAY_CONNECT_TOPIC:
                    gatewaySessionHandler.onDeviceConnect(mqttMsg);
                    break;
                case MqttTopics.MINIMIZED_GATEWAY_DISCONNECT_TOPIC:
                case MqttTopics.GATEWAY_DISCONNECT_TOPIC:
                    gatewaySessionHandler.onDeviceDisconnect(mqttMsg);
                    break;
                default:
                    ack(ctx, msgId);
            }
        } catch (RuntimeException | AdaptorException e) {
            log.warn("[{}] Failed to process publish msg [{}][{}]", sessionId, topicName, msgId, e);
        }
    }

    private void processDevicePublish(ChannelHandlerContext ctx, MqttPublishMessage mqttMsg, String topicName, int msgId) {
        try {
            Matcher fwMatcher;
            MqttTransportAdaptor payloadAdaptor = deviceSessionCtx.getPayloadAdaptor();
            if (deviceSessionCtx.isDeviceAttributesTopic(topicName)) {
                TransportProtos.PostAttributeMsg postAttributeMsg = payloadAdaptor.convertToPostAttributes(deviceSessionCtx, mqttMsg);
                transportService.process(deviceSessionCtx.getSessionInfo(), postAttributeMsg, getPubAckCallback(ctx, msgId, postAttributeMsg));
            } else if (deviceSessionCtx.isDeviceTelemetryTopic(topicName)) {
                TransportProtos.PostTelemetryMsg postTelemetryMsg = payloadAdaptor.convertToPostTelemetry(deviceSessionCtx, mqttMsg);
                transportService.process(deviceSessionCtx.getSessionInfo(), postTelemetryMsg, getPubAckCallback(ctx, msgId, postTelemetryMsg));
            } else if (topicName.startsWith(MqttTopics.DEVICE_ATTRIBUTES_REQUEST_TOPIC_PREFIX)) {
                TransportProtos.GetAttributeRequestMsg getAttributeMsg = payloadAdaptor.convertToGetAttributes(deviceSessionCtx, mqttMsg);
                transportService.process(deviceSessionCtx.getSessionInfo(), getAttributeMsg, getPubAckCallback(ctx, msgId, getAttributeMsg));
            } else if (topicName.startsWith(MqttTopics.DEVICE_RPC_RESPONSE_TOPIC)) {
                TransportProtos.ToDeviceRpcResponseMsg rpcResponseMsg = payloadAdaptor.convertToDeviceRpcResponse(deviceSessionCtx, mqttMsg);
                transportService.process(deviceSessionCtx.getSessionInfo(), rpcResponseMsg, getPubAckCallback(ctx, msgId, rpcResponseMsg));
            } else if (topicName.startsWith(MqttTopics.DEVICE_RPC_REQUESTS_TOPIC)) {
                TransportProtos.ToServerRpcRequestMsg rpcRequestMsg = payloadAdaptor.convertToServerRpcRequest(deviceSessionCtx, mqttMsg);
                transportService.process(deviceSessionCtx.getSessionInfo(), rpcRequestMsg, getPubAckCallback(ctx, msgId, rpcRequestMsg));
            } else if (topicName.equals(MqttTopics.DEVICE_CLAIM_TOPIC)) {
                TransportProtos.ClaimDeviceMsg claimDeviceMsg = payloadAdaptor.convertToClaimDevice(deviceSessionCtx, mqttMsg);
                transportService.process(deviceSessionCtx.getSessionInfo(), claimDeviceMsg, getPubAckCallback(ctx, msgId, claimDeviceMsg));
<<<<<<< HEAD
            } else if (topicName.equals(MqttTopics.PAYLOAD_TYPE_TOPIC)) {
                TransportPayloadType transportPayloadType = payloadAdaptor.convertToPayloadType(deviceSessionCtx, mqttMsg);
                if (!deviceSessionCtx.getPayloadType().name().equals(transportPayloadType.name())) {
                    deviceSessionCtx.setPayloadType(transportPayloadType);
                    deviceSessionCtx.setProvisionPayloadType(transportPayloadType);
                    log.info("[{}] Payload type was changed to [{}]", sessionId, transportPayloadType.name());
                }
                ctx.writeAndFlush(createMqttPubAckMsg(msgId));
=======
            } else if ((fwMatcher = FW_REQUEST_PATTERN.matcher(topicName)).find()) {
                getFirmwareCallback(ctx, mqttMsg, msgId, fwMatcher, FirmwareType.FIRMWARE);
            } else if ((fwMatcher = SW_REQUEST_PATTERN.matcher(topicName)).find()) {
                getFirmwareCallback(ctx, mqttMsg, msgId, fwMatcher, FirmwareType.SOFTWARE);
>>>>>>> 8d3e30e8
            } else {
                transportService.reportActivity(deviceSessionCtx.getSessionInfo());
                ack(ctx, msgId);
            }
        } catch (AdaptorException e) {
            log.warn("[{}] Failed to process publish msg [{}][{}]", sessionId, topicName, msgId, e);
            log.info("[{}] Closing current session due to invalid publish msg [{}][{}]", sessionId, topicName, msgId);
            ctx.close();
        }
    }

    private void getFirmwareCallback(ChannelHandlerContext ctx, MqttPublishMessage mqttMsg, int msgId, Matcher fwMatcher, FirmwareType type) {
        String payload = mqttMsg.content().toString(UTF8);
        int chunkSize = StringUtils.isNotEmpty(payload) ? Integer.parseInt(payload) : 0;
        String requestId = fwMatcher.group("requestId");
        int chunk = Integer.parseInt(fwMatcher.group("chunk"));

        if (chunkSize > 0) {
            this.fwChunkSizes.put(requestId, chunkSize);
        } else {
            chunkSize = fwChunkSizes.getOrDefault(requestId, 0);
        }

        if (chunkSize > context.getMaxPayloadSize()) {
            sendFirmwareError(ctx, PAYLOAD_TOO_LARGE);
            return;
        }

        String firmwareId = fwSessions.get(requestId);

        if (firmwareId != null) {
            sendFirmware(ctx, mqttMsg.variableHeader().packetId(), firmwareId, requestId, chunkSize, chunk, type);
        } else {
            TransportProtos.SessionInfoProto sessionInfo = deviceSessionCtx.getSessionInfo();
            TransportProtos.GetFirmwareRequestMsg getFirmwareRequestMsg = TransportProtos.GetFirmwareRequestMsg.newBuilder()
                    .setDeviceIdMSB(sessionInfo.getDeviceIdMSB())
                    .setDeviceIdLSB(sessionInfo.getDeviceIdLSB())
                    .setTenantIdMSB(sessionInfo.getTenantIdMSB())
                    .setTenantIdLSB(sessionInfo.getTenantIdLSB())
                    .setType(type.name())
                    .build();
            transportService.process(deviceSessionCtx.getSessionInfo(), getFirmwareRequestMsg,
                    new FirmwareCallback(ctx, msgId, getFirmwareRequestMsg, requestId, chunkSize, chunk));
        }
    }

    private void ack(ChannelHandlerContext ctx, int msgId) {
        if (msgId > 0) {
            ctx.writeAndFlush(createMqttPubAckMsg(msgId));
        }
    }

    private <T> TransportServiceCallback<Void> getPubAckCallback(final ChannelHandlerContext ctx, final int msgId, final T msg) {
        return new TransportServiceCallback<>() {
            @Override
            public void onSuccess(Void dummy) {
                log.trace("[{}] Published msg: {}", sessionId, msg);
                ack(ctx, msgId);
            }

            @Override
            public void onError(Throwable e) {
                log.trace("[{}] Failed to publish msg: {}", sessionId, msg, e);
                processDisconnect(ctx);
            }
        };
    }

    private class DeviceProvisionCallback implements TransportServiceCallback<ProvisionDeviceResponseMsg> {
        private final ChannelHandlerContext ctx;
        private final int msgId;
        private final TransportProtos.ProvisionDeviceRequestMsg msg;

        DeviceProvisionCallback(ChannelHandlerContext ctx, int msgId, TransportProtos.ProvisionDeviceRequestMsg msg) {
            this.ctx = ctx;
            this.msgId = msgId;
            this.msg = msg;
        }

        @Override
        public void onSuccess(TransportProtos.ProvisionDeviceResponseMsg provisionResponseMsg) {
            log.trace("[{}] Published msg: {}", sessionId, msg);
            ack(ctx, msgId);
            try {
                if (deviceSessionCtx.getProvisionPayloadType().equals(TransportPayloadType.JSON)) {
                    deviceSessionCtx.getContext().getJsonMqttAdaptor().convertToPublish(deviceSessionCtx, provisionResponseMsg).ifPresent(deviceSessionCtx.getChannel()::writeAndFlush);
                } else {
                    deviceSessionCtx.getContext().getProtoMqttAdaptor().convertToPublish(deviceSessionCtx, provisionResponseMsg).ifPresent(deviceSessionCtx.getChannel()::writeAndFlush);
                }
                scheduler.schedule(() -> processDisconnect(ctx), 60, TimeUnit.SECONDS);
            } catch (Exception e) {
                log.trace("[{}] Failed to convert device attributes response to MQTT msg", sessionId, e);
            }
        }

        @Override
        public void onError(Throwable e) {
            log.trace("[{}] Failed to publish msg: {}", sessionId, msg, e);
            processDisconnect(ctx);
        }
    }

    private class FirmwareCallback implements TransportServiceCallback<TransportProtos.GetFirmwareResponseMsg> {
        private final ChannelHandlerContext ctx;
        private final int msgId;
        private final TransportProtos.GetFirmwareRequestMsg msg;
        private final String requestId;
        private final int chunkSize;
        private final int chunk;

        FirmwareCallback(ChannelHandlerContext ctx, int msgId, TransportProtos.GetFirmwareRequestMsg msg, String requestId, int chunkSize, int chunk) {
            this.ctx = ctx;
            this.msgId = msgId;
            this.msg = msg;
            this.requestId = requestId;
            this.chunkSize = chunkSize;
            this.chunk = chunk;
        }

        @Override
        public void onSuccess(TransportProtos.GetFirmwareResponseMsg response) {
            if (TransportProtos.ResponseStatus.SUCCESS.equals(response.getResponseStatus())) {
                FirmwareId firmwareId = new FirmwareId(new UUID(response.getFirmwareIdMSB(), response.getFirmwareIdLSB()));
                fwSessions.put(requestId, firmwareId.toString());
                sendFirmware(ctx, msgId, firmwareId.toString(), requestId, chunkSize, chunk, FirmwareType.valueOf(response.getType()));
            } else {
                sendFirmwareError(ctx, response.getResponseStatus().toString());
            }
        }

        @Override
        public void onError(Throwable e) {
            log.trace("[{}] Failed to get firmware: {}", sessionId, msg, e);
            processDisconnect(ctx);
        }
    }

    private void sendFirmware(ChannelHandlerContext ctx, int msgId, String firmwareId, String requestId, int chunkSize, int chunk, FirmwareType type) {
        log.trace("[{}] Send firmware [{}] to device!", sessionId, firmwareId);
        ack(ctx, msgId);
        try {
            byte[] firmwareChunk = context.getFirmwareDataCache().get(firmwareId, chunkSize, chunk);
            deviceSessionCtx.getPayloadAdaptor()
                    .convertToPublish(deviceSessionCtx, firmwareChunk, requestId, chunk, type)
                    .ifPresent(deviceSessionCtx.getChannel()::writeAndFlush);
            if (firmwareChunk != null && chunkSize != firmwareChunk.length) {
                scheduler.schedule(() -> processDisconnect(ctx), 60, TimeUnit.SECONDS);
            }
        } catch (Exception e) {
            log.trace("[{}] Failed to send firmware response!", sessionId, e);
        }
    }

    private void sendFirmwareError(ChannelHandlerContext ctx, String error) {
        log.warn("[{}] {}", sessionId, error);
        deviceSessionCtx.getChannel().writeAndFlush(deviceSessionCtx
                .getPayloadAdaptor()
                .createMqttPublishMsg(deviceSessionCtx, MqttTopics.DEVICE_FIRMWARE_ERROR_TOPIC, error.getBytes()));
        processDisconnect(ctx);
    }

    private void processSubscribe(ChannelHandlerContext ctx, MqttSubscribeMessage mqttMsg) {
        if (!checkConnected(ctx, mqttMsg)) {
            return;
        }
        log.trace("[{}] Processing subscription [{}]!", sessionId, mqttMsg.variableHeader().messageId());
        List<Integer> grantedQoSList = new ArrayList<>();
        boolean activityReported = false;
        for (MqttTopicSubscription subscription : mqttMsg.payload().topicSubscriptions()) {
            String topic = subscription.topicName();
            MqttQoS reqQoS = subscription.qualityOfService();
            try {
                switch (topic) {
                    case MqttTopics.DEVICE_ATTRIBUTES_TOPIC: {
                        transportService.process(deviceSessionCtx.getSessionInfo(), TransportProtos.SubscribeToAttributeUpdatesMsg.newBuilder().build(), null);
                        registerSubQoS(topic, grantedQoSList, reqQoS);
                        activityReported = true;
                        break;
                    }
                    case MqttTopics.DEVICE_RPC_REQUESTS_SUB_TOPIC: {
                        transportService.process(deviceSessionCtx.getSessionInfo(), TransportProtos.SubscribeToRPCMsg.newBuilder().build(), null);
                        registerSubQoS(topic, grantedQoSList, reqQoS);
                        activityReported = true;
                        break;
                    }
                    case MqttTopics.DEVICE_RPC_RESPONSE_SUB_TOPIC:
                    case MqttTopics.DEVICE_ATTRIBUTES_RESPONSES_TOPIC:
                    case MqttTopics.DEVICE_PROVISION_RESPONSE_TOPIC:
                    case MqttTopics.GATEWAY_ATTRIBUTES_TOPIC:
                    case MqttTopics.GATEWAY_RPC_TOPIC:
                    case MqttTopics.GATEWAY_ATTRIBUTES_RESPONSE_TOPIC:
<<<<<<< HEAD
                    case MqttTopics.GATEWAY_DEVICE_ACTION_TOPIC:
                    case MqttTopics.MINIMIZED_GATEWAY_ATTRIBUTES_TOPIC:
                    case MqttTopics.MINIMIZED_GATEWAY_RPC_TOPIC:
                    case MqttTopics.MINIMIZED_GATEWAY_ATTRIBUTES_RESPONSE_TOPIC:
                    case MqttTopics.MINIMIZED_GATEWAY_DEVICE_ACTION_TOPIC:
=======
                    case MqttTopics.DEVICE_PROVISION_RESPONSE_TOPIC:
                    case MqttTopics.DEVICE_FIRMWARE_RESPONSES_TOPIC:
                    case MqttTopics.DEVICE_FIRMWARE_ERROR_TOPIC:
                    case MqttTopics.DEVICE_SOFTWARE_RESPONSES_TOPIC:
                    case MqttTopics.DEVICE_SOFTWARE_ERROR_TOPIC:
>>>>>>> 8d3e30e8
                        registerSubQoS(topic, grantedQoSList, reqQoS);
                        break;
                    default:
                        log.warn("[{}] Failed to subscribe to [{}][{}]", sessionId, topic, reqQoS);
                        grantedQoSList.add(FAILURE.value());
                        break;
                }
            } catch (Exception e) {
                log.warn("[{}] Failed to subscribe to [{}][{}]", sessionId, topic, reqQoS, e);
                grantedQoSList.add(FAILURE.value());
            }
        }
        if (!activityReported) {
            transportService.reportActivity(deviceSessionCtx.getSessionInfo());
        }
        ctx.writeAndFlush(createSubAckMessage(mqttMsg.variableHeader().messageId(), grantedQoSList));
    }

    private void registerSubQoS(String topic, List<Integer> grantedQoSList, MqttQoS reqQoS) {
        grantedQoSList.add(getMinSupportedQos(reqQoS));
        mqttQoSMap.put(new MqttTopicMatcher(topic), getMinSupportedQos(reqQoS));
    }

    private void processUnsubscribe(ChannelHandlerContext ctx, MqttUnsubscribeMessage mqttMsg) {
        if (!checkConnected(ctx, mqttMsg)) {
            return;
        }
        boolean activityReported = false;
        log.trace("[{}] Processing subscription [{}]!", sessionId, mqttMsg.variableHeader().messageId());
        for (String topicName : mqttMsg.payload().topics()) {
            mqttQoSMap.remove(new MqttTopicMatcher(topicName));
            try {
                switch (topicName) {
                    case MqttTopics.DEVICE_ATTRIBUTES_TOPIC: {
                        transportService.process(deviceSessionCtx.getSessionInfo(),
                                TransportProtos.SubscribeToAttributeUpdatesMsg.newBuilder().setUnsubscribe(true).build(), null);
                        activityReported = true;
                        break;
                    }
                    case MqttTopics.DEVICE_RPC_REQUESTS_SUB_TOPIC: {
                        transportService.process(deviceSessionCtx.getSessionInfo(),
                                TransportProtos.SubscribeToRPCMsg.newBuilder().setUnsubscribe(true).build(), null);
                        activityReported = true;
                        break;
                    }
                }
            } catch (Exception e) {
                log.warn("[{}] Failed to process unsubscription [{}] to [{}]", sessionId, mqttMsg.variableHeader().messageId(), topicName);
            }
        }
        if (!activityReported) {
            transportService.reportActivity(deviceSessionCtx.getSessionInfo());
        }
        ctx.writeAndFlush(createUnSubAckMessage(mqttMsg.variableHeader().messageId()));
    }

    private MqttMessage createUnSubAckMessage(int msgId) {
        MqttFixedHeader mqttFixedHeader =
                new MqttFixedHeader(UNSUBACK, false, AT_MOST_ONCE, false, 0);
        MqttMessageIdVariableHeader mqttMessageIdVariableHeader = MqttMessageIdVariableHeader.from(msgId);
        return new MqttMessage(mqttFixedHeader, mqttMessageIdVariableHeader);
    }

    private void processConnect(ChannelHandlerContext ctx, MqttConnectMessage msg) {
        log.info("[{}] Processing connect msg for client: {}!", sessionId, msg.payload().clientIdentifier());
        String userName = msg.payload().userName();
        String clientId = msg.payload().clientIdentifier();
        if (DataConstants.PROVISION.equals(userName) || DataConstants.PROVISION.equals(clientId)) {
            deviceSessionCtx.setProvisionOnly(true);
            ctx.writeAndFlush(createMqttConnAckMsg(CONNECTION_ACCEPTED, msg));
        } else {
            X509Certificate cert;
            if (sslHandler != null && (cert = getX509Certificate()) != null) {
                processX509CertConnect(ctx, cert, msg);
            } else {
                processAuthTokenConnect(ctx, msg);
            }
        }
    }

    private void processAuthTokenConnect(ChannelHandlerContext ctx, MqttConnectMessage connectMessage) {
        String userName = connectMessage.payload().userName();
        log.info("[{}] Processing connect msg for client with user name: {}!", sessionId, userName);
        TransportProtos.ValidateBasicMqttCredRequestMsg.Builder request = TransportProtos.ValidateBasicMqttCredRequestMsg.newBuilder()
                .setClientId(connectMessage.payload().clientIdentifier());
        if (userName != null) {
            request.setUserName(userName);
        }
        byte[] passwordBytes = connectMessage.payload().passwordInBytes();
        if (passwordBytes != null) {
            String password = new String(passwordBytes, CharsetUtil.UTF_8);
            request.setPassword(password);
        }
        transportService.process(DeviceTransportType.MQTT, request.build(),
                new TransportServiceCallback<>() {
                    @Override
                    public void onSuccess(ValidateDeviceCredentialsResponse msg) {
                        onValidateDeviceResponse(msg, ctx, connectMessage);
                    }

                    @Override
                    public void onError(Throwable e) {
                        log.trace("[{}] Failed to process credentials: {}", address, userName, e);
                        ctx.writeAndFlush(createMqttConnAckMsg(MqttConnectReturnCode.CONNECTION_REFUSED_SERVER_UNAVAILABLE, connectMessage));
                        ctx.close();
                    }
                });
    }

    private void processX509CertConnect(ChannelHandlerContext ctx, X509Certificate cert, MqttConnectMessage connectMessage) {
        try {
            if (!context.isSkipValidityCheckForClientCert()) {
                cert.checkValidity();
            }
            String strCert = SslUtil.getCertificateString(cert);
            String sha3Hash = EncryptionUtil.getSha3Hash(strCert);
            transportService.process(DeviceTransportType.MQTT, ValidateDeviceX509CertRequestMsg.newBuilder().setHash(sha3Hash).build(),
                    new TransportServiceCallback<>() {
                        @Override
                        public void onSuccess(ValidateDeviceCredentialsResponse msg) {
                            onValidateDeviceResponse(msg, ctx, connectMessage);
                        }

                        @Override
                        public void onError(Throwable e) {
                            log.trace("[{}] Failed to process credentials: {}", address, sha3Hash, e);
                            ctx.writeAndFlush(createMqttConnAckMsg(MqttConnectReturnCode.CONNECTION_REFUSED_SERVER_UNAVAILABLE, connectMessage));
                            ctx.close();
                        }
                    });
        } catch (Exception e) {
            ctx.writeAndFlush(createMqttConnAckMsg(CONNECTION_REFUSED_NOT_AUTHORIZED, connectMessage));
            ctx.close();
        }
    }

    private X509Certificate getX509Certificate() {
        try {
            Certificate[] certChain = sslHandler.engine().getSession().getPeerCertificates();
            if (certChain.length > 0) {
                return (X509Certificate) certChain[0];
            }
        } catch (SSLPeerUnverifiedException e) {
            log.warn(e.getMessage());
            return null;
        }
        return null;
    }

    private void processDisconnect(ChannelHandlerContext ctx) {
        ctx.close();
        log.info("[{}] Client disconnected!", sessionId);
        doDisconnect();
    }

    private MqttConnAckMessage createMqttConnAckMsg(MqttConnectReturnCode returnCode, MqttConnectMessage msg) {
        MqttFixedHeader mqttFixedHeader =
                new MqttFixedHeader(CONNACK, false, AT_MOST_ONCE, false, 0);
        MqttConnAckVariableHeader mqttConnAckVariableHeader =
                new MqttConnAckVariableHeader(returnCode, !msg.variableHeader().isCleanSession());
        return new MqttConnAckMessage(mqttFixedHeader, mqttConnAckVariableHeader);
    }

    @Override
    public void channelReadComplete(ChannelHandlerContext ctx) {
        ctx.flush();
    }

    @Override
    public void exceptionCaught(ChannelHandlerContext ctx, Throwable cause) {
        log.error("[{}] Unexpected Exception", sessionId, cause);
        ctx.close();
    }

    private static MqttSubAckMessage createSubAckMessage(Integer msgId, List<Integer> grantedQoSList) {
        MqttFixedHeader mqttFixedHeader =
                new MqttFixedHeader(SUBACK, false, AT_MOST_ONCE, false, 0);
        MqttMessageIdVariableHeader mqttMessageIdVariableHeader = MqttMessageIdVariableHeader.from(msgId);
        MqttSubAckPayload mqttSubAckPayload = new MqttSubAckPayload(grantedQoSList);
        return new MqttSubAckMessage(mqttFixedHeader, mqttMessageIdVariableHeader, mqttSubAckPayload);
    }

    private static int getMinSupportedQos(MqttQoS reqQoS) {
        return Math.min(reqQoS.value(), MAX_SUPPORTED_QOS_LVL.value());
    }

    public static MqttPubAckMessage createMqttPubAckMsg(int requestId) {
        MqttFixedHeader mqttFixedHeader =
                new MqttFixedHeader(PUBACK, false, AT_MOST_ONCE, false, 0);
        MqttMessageIdVariableHeader mqttMsgIdVariableHeader =
                MqttMessageIdVariableHeader.from(requestId);
        return new MqttPubAckMessage(mqttFixedHeader, mqttMsgIdVariableHeader);
    }

    private boolean checkConnected(ChannelHandlerContext ctx, MqttMessage msg) {
        if (deviceSessionCtx.isConnected()) {
            return true;
        } else {
            log.info("[{}] Closing current session due to invalid msg order: {}", sessionId, msg);
            ctx.close();
            return false;
        }
    }

    private void checkGatewaySession(SessionMetaData sessionMetaData) {
        TransportDeviceInfo device = deviceSessionCtx.getDeviceInfo();
        try {
            JsonNode infoNode = context.getMapper().readTree(device.getAdditionalInfo());
            if (infoNode != null) {
                JsonNode gatewayNode = infoNode.get("gateway");
                if (gatewayNode != null && gatewayNode.asBoolean()) {
                    gatewaySessionHandler = new GatewaySessionHandler(deviceSessionCtx, sessionId);
                    if (infoNode.has(DefaultTransportService.OVERWRITE_ACTIVITY_TIME) && infoNode.get(DefaultTransportService.OVERWRITE_ACTIVITY_TIME).isBoolean()) {
                        sessionMetaData.setOverwriteActivityTime(infoNode.get(DefaultTransportService.OVERWRITE_ACTIVITY_TIME).asBoolean());
                    }
                }
            }
        } catch (IOException e) {
            log.trace("[{}][{}] Failed to fetch device additional info", sessionId, device.getDeviceName(), e);
        }
    }

    @Override
    public void operationComplete(Future<? super Void> future) throws Exception {
        doDisconnect();
    }

    private void doDisconnect() {
        if (deviceSessionCtx.isConnected()) {
            transportService.process(deviceSessionCtx.getSessionInfo(), DefaultTransportService.getSessionEventMsg(SessionEvent.CLOSED), null);
            transportService.deregisterSession(deviceSessionCtx.getSessionInfo());
            if (gatewaySessionHandler != null) {
                gatewaySessionHandler.onGatewayDisconnect();
            }
            deviceSessionCtx.setDisconnected();
        }
    }


    private void onValidateDeviceResponse(ValidateDeviceCredentialsResponse msg, ChannelHandlerContext ctx, MqttConnectMessage connectMessage) {
        if (!msg.hasDeviceInfo()) {
            ctx.writeAndFlush(createMqttConnAckMsg(CONNECTION_REFUSED_NOT_AUTHORIZED, connectMessage));
            ctx.close();
        } else {
            deviceSessionCtx.setDeviceInfo(msg.getDeviceInfo());
            deviceSessionCtx.setDeviceProfile(msg.getDeviceProfile());
            deviceSessionCtx.setSessionInfo(SessionInfoCreator.create(msg, context, sessionId));
            transportService.process(deviceSessionCtx.getSessionInfo(), DefaultTransportService.getSessionEventMsg(SessionEvent.OPEN), new TransportServiceCallback<Void>() {
                @Override
                public void onSuccess(Void msg) {
                    SessionMetaData sessionMetaData = transportService.registerAsyncSession(deviceSessionCtx.getSessionInfo(), MqttTransportHandler.this);
                    checkGatewaySession(sessionMetaData);
                    ctx.writeAndFlush(createMqttConnAckMsg(CONNECTION_ACCEPTED, connectMessage));
                    log.info("[{}] Client connected!", sessionId);
                }

                @Override
                public void onError(Throwable e) {
                    if (e instanceof TbRateLimitsException) {
                        log.trace("[{}] Failed to submit session event", sessionId, e);
                    } else {
                        log.warn("[{}] Failed to submit session event", sessionId, e);
                    }
                    ctx.writeAndFlush(createMqttConnAckMsg(MqttConnectReturnCode.CONNECTION_REFUSED_SERVER_UNAVAILABLE, connectMessage));
                    ctx.close();
                }
            });
        }
    }

    @Override
    public void onGetAttributesResponse(TransportProtos.GetAttributeResponseMsg response) {
        try {
            deviceSessionCtx.getPayloadAdaptor().convertToPublish(deviceSessionCtx, response).ifPresent(deviceSessionCtx.getChannel()::writeAndFlush);
        } catch (Exception e) {
            log.trace("[{}] Failed to convert device attributes response to MQTT msg", sessionId, e);
        }
    }

    @Override
    public void onAttributeUpdate(TransportProtos.AttributeUpdateNotificationMsg notification) {
        try {
            deviceSessionCtx.getPayloadAdaptor().convertToPublish(deviceSessionCtx, notification).ifPresent(deviceSessionCtx.getChannel()::writeAndFlush);
        } catch (Exception e) {
            log.trace("[{}] Failed to convert device attributes update to MQTT msg", sessionId, e);
        }
    }

    @Override
    public void onRemoteSessionCloseCommand(TransportProtos.SessionCloseNotificationProto sessionCloseNotification) {
        log.trace("[{}] Received the remote command to close the session", sessionId);
        processDisconnect(deviceSessionCtx.getChannel());
    }

    @Override
    public void onToDeviceRpcRequest(TransportProtos.ToDeviceRpcRequestMsg rpcRequest) {
        log.trace("[{}] Received RPC command to device", sessionId);
        try {
            deviceSessionCtx.getPayloadAdaptor().convertToPublish(deviceSessionCtx, rpcRequest).ifPresent(deviceSessionCtx.getChannel()::writeAndFlush);
        } catch (Exception e) {
            log.trace("[{}] Failed to convert device RPC command to MQTT msg", sessionId, e);
        }
    }

    @Override
    public void onToServerRpcResponse(TransportProtos.ToServerRpcResponseMsg rpcResponse) {
        log.trace("[{}] Received RPC command to server", sessionId);
        try {
            deviceSessionCtx.getPayloadAdaptor().convertToPublish(deviceSessionCtx, rpcResponse).ifPresent(deviceSessionCtx.getChannel()::writeAndFlush);
        } catch (Exception e) {
            log.trace("[{}] Failed to convert device RPC command to MQTT msg", sessionId, e);
        }
    }

    @Override
    public void onDeviceDeleted(TransportProtos.EntityDeleteMsg entityDeleteMsg) {
        log.trace("[{}] Received device deleted notification to device", sessionId);
        processDisconnect(deviceSessionCtx.getChannel());
    }

    @Override
    public void onDeviceProfileUpdate(TransportProtos.SessionInfoProto sessionInfo, DeviceProfile deviceProfile) {
        deviceSessionCtx.onDeviceProfileUpdate(sessionInfo, deviceProfile);
    }

    @Override
    public void onDeviceUpdate(TransportProtos.SessionInfoProto sessionInfo, Device device, Optional<DeviceProfile> deviceProfileOpt) {
        deviceSessionCtx.onDeviceUpdate(sessionInfo, device, deviceProfileOpt);
    }
}<|MERGE_RESOLUTION|>--- conflicted
+++ resolved
@@ -332,7 +332,10 @@
             } else if (topicName.equals(MqttTopics.DEVICE_CLAIM_TOPIC)) {
                 TransportProtos.ClaimDeviceMsg claimDeviceMsg = payloadAdaptor.convertToClaimDevice(deviceSessionCtx, mqttMsg);
                 transportService.process(deviceSessionCtx.getSessionInfo(), claimDeviceMsg, getPubAckCallback(ctx, msgId, claimDeviceMsg));
-<<<<<<< HEAD
+            } else if ((fwMatcher = FW_REQUEST_PATTERN.matcher(topicName)).find()) {
+                getFirmwareCallback(ctx, mqttMsg, msgId, fwMatcher, FirmwareType.FIRMWARE);
+            } else if ((fwMatcher = SW_REQUEST_PATTERN.matcher(topicName)).find()) {
+                getFirmwareCallback(ctx, mqttMsg, msgId, fwMatcher, FirmwareType.SOFTWARE);
             } else if (topicName.equals(MqttTopics.PAYLOAD_TYPE_TOPIC)) {
                 TransportPayloadType transportPayloadType = payloadAdaptor.convertToPayloadType(deviceSessionCtx, mqttMsg);
                 if (!deviceSessionCtx.getPayloadType().name().equals(transportPayloadType.name())) {
@@ -341,12 +344,6 @@
                     log.info("[{}] Payload type was changed to [{}]", sessionId, transportPayloadType.name());
                 }
                 ctx.writeAndFlush(createMqttPubAckMsg(msgId));
-=======
-            } else if ((fwMatcher = FW_REQUEST_PATTERN.matcher(topicName)).find()) {
-                getFirmwareCallback(ctx, mqttMsg, msgId, fwMatcher, FirmwareType.FIRMWARE);
-            } else if ((fwMatcher = SW_REQUEST_PATTERN.matcher(topicName)).find()) {
-                getFirmwareCallback(ctx, mqttMsg, msgId, fwMatcher, FirmwareType.SOFTWARE);
->>>>>>> 8d3e30e8
             } else {
                 transportService.reportActivity(deviceSessionCtx.getSessionInfo());
                 ack(ctx, msgId);
@@ -534,23 +531,19 @@
                     }
                     case MqttTopics.DEVICE_RPC_RESPONSE_SUB_TOPIC:
                     case MqttTopics.DEVICE_ATTRIBUTES_RESPONSES_TOPIC:
-                    case MqttTopics.DEVICE_PROVISION_RESPONSE_TOPIC:
                     case MqttTopics.GATEWAY_ATTRIBUTES_TOPIC:
                     case MqttTopics.GATEWAY_RPC_TOPIC:
                     case MqttTopics.GATEWAY_ATTRIBUTES_RESPONSE_TOPIC:
-<<<<<<< HEAD
+                    case MqttTopics.DEVICE_PROVISION_RESPONSE_TOPIC:
+                    case MqttTopics.DEVICE_FIRMWARE_RESPONSES_TOPIC:
+                    case MqttTopics.DEVICE_FIRMWARE_ERROR_TOPIC:
+                    case MqttTopics.DEVICE_SOFTWARE_RESPONSES_TOPIC:
+                    case MqttTopics.DEVICE_SOFTWARE_ERROR_TOPIC:
                     case MqttTopics.GATEWAY_DEVICE_ACTION_TOPIC:
                     case MqttTopics.MINIMIZED_GATEWAY_ATTRIBUTES_TOPIC:
                     case MqttTopics.MINIMIZED_GATEWAY_RPC_TOPIC:
                     case MqttTopics.MINIMIZED_GATEWAY_ATTRIBUTES_RESPONSE_TOPIC:
                     case MqttTopics.MINIMIZED_GATEWAY_DEVICE_ACTION_TOPIC:
-=======
-                    case MqttTopics.DEVICE_PROVISION_RESPONSE_TOPIC:
-                    case MqttTopics.DEVICE_FIRMWARE_RESPONSES_TOPIC:
-                    case MqttTopics.DEVICE_FIRMWARE_ERROR_TOPIC:
-                    case MqttTopics.DEVICE_SOFTWARE_RESPONSES_TOPIC:
-                    case MqttTopics.DEVICE_SOFTWARE_ERROR_TOPIC:
->>>>>>> 8d3e30e8
                         registerSubQoS(topic, grantedQoSList, reqQoS);
                         break;
                     default:
