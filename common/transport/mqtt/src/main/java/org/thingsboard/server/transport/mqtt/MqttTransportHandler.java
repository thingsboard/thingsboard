--- conflicted
+++ resolved
@@ -786,22 +786,19 @@
                             activityReported = true;
                             break;
                         }
+                        case MqttTopics.DEVICE_BROADCAST_NOTIFICATION_TOPIC: {
+                            activityReported = true;
+                            context.cancelBroadcastNotification(deviceSessionCtx.getSessionId());
+                            break;
+                        }
                         default:
                             log.trace("[{}] Failed to process unsubscription [{}] to [{}]", sessionId, mqttMsg.variableHeader().messageId(), topicName);
                             resultValue = ReturnCode.TOPIC_FILTER_INVALID.shortValue();
                     }
-<<<<<<< HEAD
                     unSubResults.add(resultValue);
                 } catch (Exception e) {
                     log.debug("[{}] Failed to process unsubscription [{}] to [{}]", sessionId, mqttMsg.variableHeader().messageId(), topicName);
                     unSubResults.add(ReturnCode.IMPLEMENTATION_SPECIFIC.shortValue());
-=======
-                    case MqttTopics.DEVICE_BROADCAST_NOTIFICATION_TOPIC: {
-                        activityReported = true;
-                        context.cancelBroadcastNotification(deviceSessionCtx.getSessionId());
-                        break;
-                    }
->>>>>>> f377cf15
                 }
             } else {
                 log.debug("[{}] Failed to process unsubscription [{}] to [{}] - Subscription not found", sessionId, mqttMsg.variableHeader().messageId(), topicName);
