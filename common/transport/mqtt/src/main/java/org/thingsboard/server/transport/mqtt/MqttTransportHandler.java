--- conflicted
+++ resolved
@@ -578,15 +578,7 @@
         }
     }
 
-    @Override
-<<<<<<< HEAD
-    public void onToTransportUpdateCredentials(TransportProtos.ToTransportUpdateCredentialsProto toTransportUpdateCredentials) {
-
-    }
-
-=======
     public void onProfileUpdate(DeviceProfile deviceProfile) {
         deviceSessionCtx.onProfileUpdate(deviceProfile);
     }
->>>>>>> d04a5195
 }