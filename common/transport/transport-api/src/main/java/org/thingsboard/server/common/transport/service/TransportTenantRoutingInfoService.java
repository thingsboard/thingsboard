--- conflicted
+++ resolved
@@ -37,17 +37,8 @@
 
     @Override
     public TenantRoutingInfo getRoutingInfo(TenantId tenantId) {
-<<<<<<< HEAD
-        GetTenantRoutingInfoRequestMsg msg = GetTenantRoutingInfoRequestMsg.newBuilder()
-                .setTenantIdMSB(tenantId.getId().getMostSignificantBits())
-                .setTenantIdLSB(tenantId.getId().getLeastSignificantBits())
-                .build();
-        GetTenantRoutingInfoResponseMsg routingInfo = transportService.getTenantRoutingInfo(msg);
-        return new TenantRoutingInfo(tenantId, routingInfo.getIsolatedTbCore(), routingInfo.getIsolatedTbRuleEngine());
-=======
         TenantProfile profile = tenantProfileCache.get(tenantId);
         return new TenantRoutingInfo(tenantId, profile.isIsolatedTbCore(), profile.isIsolatedTbRuleEngine());
->>>>>>> c048b0aa
     }
 
 }