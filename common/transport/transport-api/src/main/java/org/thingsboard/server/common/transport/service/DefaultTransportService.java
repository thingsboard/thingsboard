--- conflicted
+++ resolved
@@ -910,41 +910,7 @@
         } else {
             log.trace("Processing broadcast notification: {}", toSessionMsg);
             if (toSessionMsg.hasEntityUpdateMsg()) {
-<<<<<<< HEAD
                 onEntityUpdate(toSessionMsg.getEntityUpdateMsg());
-=======
-                TransportProtos.EntityUpdateMsg msg = toSessionMsg.getEntityUpdateMsg();
-                EntityType entityType = EntityType.valueOf(msg.getEntityType());
-                if (EntityType.DEVICE_PROFILE.equals(entityType)) {
-                    DeviceProfile deviceProfile = deviceProfileCache.put(msg.getData());
-                    if (deviceProfile != null) {
-                        log.debug("On device profile update: {}", deviceProfile);
-                        onProfileUpdate(deviceProfile);
-                    }
-                } else if (EntityType.TENANT_PROFILE.equals(entityType)) {
-                    rateLimitService.update(tenantProfileCache.put(msg.getData()));
-                } else if (EntityType.TENANT.equals(entityType)) {
-                    Optional<Tenant> profileOpt = dataDecodingEncodingService.decode(msg.getData().toByteArray());
-                    if (profileOpt.isPresent()) {
-                        Tenant tenant = profileOpt.get();
-                        boolean updated = tenantProfileCache.put(tenant.getId(), tenant.getTenantProfileId());
-                        partitionService.evictTenantInfo(tenant.getId());
-                        if (updated) {
-                            rateLimitService.update(tenant.getId());
-                        }
-                    }
-                } else if (EntityType.API_USAGE_STATE.equals(entityType)) {
-                    Optional<ApiUsageState> stateOpt = dataDecodingEncodingService.decode(msg.getData().toByteArray());
-                    if (stateOpt.isPresent()) {
-                        ApiUsageState apiUsageState = stateOpt.get();
-                        rateLimitService.update(apiUsageState.getTenantId(), apiUsageState.isTransportEnabled());
-                        //TODO: if transport is disabled, we should close all sessions and not to check credentials.
-                    }
-                } else if (EntityType.DEVICE.equals(entityType)) {
-                    Optional<Device> deviceOpt = dataDecodingEncodingService.decode(msg.getData().toByteArray());
-                    deviceOpt.ifPresent(this::onDeviceUpdate);
-                }
->>>>>>> f0a9948c
             } else if (toSessionMsg.hasEntityDeleteMsg()) {
                 TransportProtos.EntityDeleteMsg msg = toSessionMsg.getEntityDeleteMsg();
                 EntityType entityType = EntityType.valueOf(msg.getEntityType());
@@ -1029,6 +995,7 @@
                 Tenant tenant = ProtoUtils.fromProto(msg.getTenant());
                 partitionService.removeTenant(tenant.getId());
                 boolean updated = tenantProfileCache.put(tenant.getId(), tenant.getTenantProfileId());
+                partitionService.evictTenantInfo(tenant.getId());
                 if (updated) {
                     rateLimitService.update(tenant.getId());
                 }
