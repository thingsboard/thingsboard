/**
 * Copyright © 2016-2024 The Thingsboard Authors
 *
 * Licensed under the Apache License, Version 2.0 (the "License");
 * you may not use this file except in compliance with the License.
 * You may obtain a copy of the License at
 *
 *     http://www.apache.org/licenses/LICENSE-2.0
 *
 * Unless required by applicable law or agreed to in writing, software
 * distributed under the License is distributed on an "AS IS" BASIS,
 * WITHOUT WARRANTIES OR CONDITIONS OF ANY KIND, either express or implied.
 * See the License for the specific language governing permissions and
 * limitations under the License.
 */
package org.thingsboard.server.common.transport.service;

import com.fasterxml.jackson.databind.JsonNode;
import com.google.common.util.concurrent.Futures;
import com.google.common.util.concurrent.ListenableFuture;
import com.google.common.util.concurrent.MoreExecutors;
import com.google.gson.Gson;
import com.google.gson.JsonObject;
import jakarta.annotation.PostConstruct;
import jakarta.annotation.PreDestroy;
import lombok.extern.slf4j.Slf4j;
import org.apache.commons.lang3.exception.ExceptionUtils;
import org.springframework.beans.factory.annotation.Autowired;
import org.springframework.beans.factory.annotation.Value;
import org.springframework.context.ApplicationEventPublisher;
import org.springframework.context.annotation.Lazy;
import org.springframework.scheduling.annotation.Scheduled;
import org.springframework.stereotype.Service;
import org.thingsboard.common.util.ThingsBoardExecutors;
import org.thingsboard.common.util.ThingsBoardThreadFactory;
import org.thingsboard.server.common.data.ApiUsageRecordKey;
import org.thingsboard.server.common.data.ApiUsageState;
import org.thingsboard.server.common.data.DataConstants;
import org.thingsboard.server.common.data.Device;
import org.thingsboard.server.common.data.DeviceProfile;
import org.thingsboard.server.common.data.DeviceTransportType;
import org.thingsboard.server.common.data.EntityType;
import org.thingsboard.server.common.data.ResourceType;
import org.thingsboard.server.common.data.StringUtils;
import org.thingsboard.server.common.data.Tenant;
import org.thingsboard.server.common.data.device.data.PowerMode;
import org.thingsboard.server.common.data.id.CustomerId;
import org.thingsboard.server.common.data.id.DeviceId;
import org.thingsboard.server.common.data.id.DeviceProfileId;
import org.thingsboard.server.common.data.id.EntityId;
import org.thingsboard.server.common.data.id.RuleChainId;
import org.thingsboard.server.common.data.id.TenantId;
import org.thingsboard.server.common.data.id.TenantProfileId;
import org.thingsboard.server.common.data.limit.LimitedApi;
import org.thingsboard.server.common.data.msg.TbMsgType;
import org.thingsboard.server.common.data.notification.rule.trigger.RateLimitsTrigger;
import org.thingsboard.server.common.data.plugin.ComponentLifecycleEvent;
import org.thingsboard.server.common.data.rpc.RpcStatus;
import org.thingsboard.server.common.msg.TbMsg;
import org.thingsboard.server.common.msg.TbMsgMetaData;
import org.thingsboard.server.common.msg.notification.NotificationRuleProcessor;
import org.thingsboard.server.common.msg.queue.ServiceType;
import org.thingsboard.server.common.msg.queue.TopicPartitionInfo;
import org.thingsboard.server.common.msg.tools.TbRateLimitsException;
import org.thingsboard.server.common.stats.MessagesStats;
import org.thingsboard.server.common.stats.StatsFactory;
import org.thingsboard.server.common.stats.StatsType;
import org.thingsboard.server.common.stats.TbApiUsageReportClient;
import org.thingsboard.server.common.transport.DeviceDeletedEvent;
import org.thingsboard.server.common.transport.DeviceProfileUpdatedEvent;
import org.thingsboard.server.common.transport.DeviceUpdatedEvent;
import org.thingsboard.server.common.transport.SessionMsgListener;
import org.thingsboard.server.common.transport.TransportDeviceProfileCache;
import org.thingsboard.server.common.transport.TransportResourceCache;
import org.thingsboard.server.common.transport.TransportService;
import org.thingsboard.server.common.transport.TransportServiceCallback;
import org.thingsboard.server.common.transport.TransportTenantProfileCache;
import org.thingsboard.server.common.transport.auth.GetOrCreateDeviceFromGatewayResponse;
import org.thingsboard.server.common.transport.auth.TransportDeviceInfo;
import org.thingsboard.server.common.transport.auth.ValidateDeviceCredentialsResponse;
import org.thingsboard.server.common.transport.limits.EntityLimitKey;
import org.thingsboard.server.common.transport.limits.EntityLimitsCache;
import org.thingsboard.server.common.transport.limits.TransportRateLimitService;
import org.thingsboard.server.common.transport.util.JsonUtils;
import org.thingsboard.server.common.util.ProtoUtils;
import org.thingsboard.server.gen.transport.TransportProtos;
import org.thingsboard.server.gen.transport.TransportProtos.ProvisionDeviceRequestMsg;
import org.thingsboard.server.gen.transport.TransportProtos.ProvisionDeviceResponseMsg;
import org.thingsboard.server.gen.transport.TransportProtos.ToCoreMsg;
import org.thingsboard.server.gen.transport.TransportProtos.ToRuleEngineMsg;
import org.thingsboard.server.gen.transport.TransportProtos.ToTransportMsg;
import org.thingsboard.server.gen.transport.TransportProtos.TransportApiRequestMsg;
import org.thingsboard.server.gen.transport.TransportProtos.TransportApiResponseMsg;
import org.thingsboard.server.gen.transport.TransportProtos.TransportToDeviceActorMsg;
import org.thingsboard.server.queue.TbQueueCallback;
import org.thingsboard.server.queue.TbQueueConsumer;
import org.thingsboard.server.queue.TbQueueMsgMetadata;
import org.thingsboard.server.queue.TbQueueProducer;
import org.thingsboard.server.queue.TbQueueRequestTemplate;
import org.thingsboard.server.queue.common.AsyncCallbackTemplate;
import org.thingsboard.server.queue.common.TbProtoQueueMsg;
import org.thingsboard.server.queue.discovery.PartitionService;
import org.thingsboard.server.queue.discovery.TbServiceInfoProvider;
import org.thingsboard.server.queue.discovery.TopicService;
import org.thingsboard.server.queue.provider.TbQueueProducerProvider;
import org.thingsboard.server.queue.provider.TbTransportQueueFactory;
import org.thingsboard.server.queue.scheduler.SchedulerComponent;
import org.thingsboard.server.queue.util.AfterStartUp;
import org.thingsboard.server.queue.util.TbTransportComponent;

import java.util.Collections;
import java.util.LinkedHashMap;
import java.util.List;
import java.util.Map;
import java.util.Optional;
import java.util.Random;
import java.util.UUID;
import java.util.concurrent.ConcurrentHashMap;
import java.util.concurrent.ExecutionException;
import java.util.concurrent.ExecutorService;
import java.util.concurrent.Executors;
import java.util.concurrent.ScheduledFuture;
import java.util.concurrent.TimeUnit;
import java.util.concurrent.atomic.AtomicInteger;
import java.util.stream.Collectors;

/**
 * Created by ashvayka on 17.10.18.
 */
@Slf4j
@Service
@TbTransportComponent
public class DefaultTransportService extends TransportActivityManager implements TransportService {

    public static final TransportProtos.SessionEventMsg SESSION_EVENT_MSG_OPEN = TransportProtos.SessionEventMsg.newBuilder()
            .setSessionType(TransportProtos.SessionType.ASYNC)
            .setEvent(TransportProtos.SessionEvent.OPEN).build();
    public static final TransportProtos.SubscribeToAttributeUpdatesMsg SUBSCRIBE_TO_ATTRIBUTE_UPDATES_ASYNC_MSG = TransportProtos.SubscribeToAttributeUpdatesMsg.newBuilder()
            .setSessionType(TransportProtos.SessionType.ASYNC).build();
    public static final TransportProtos.SubscribeToRPCMsg SUBSCRIBE_TO_RPC_ASYNC_MSG = TransportProtos.SubscribeToRPCMsg.newBuilder()
            .setSessionType(TransportProtos.SessionType.ASYNC).build();

    private final AtomicInteger atomicTs = new AtomicInteger(0);

    @Value("${transport.log.enabled:true}")
    private boolean logEnabled;
    @Value("${transport.log.max_length:1024}")
    private int logMaxLength;
    @Value("${transport.client_side_rpc.timeout:60000}")
    private long clientSideRpcTimeout;
    @Value("${queue.transport.poll_interval}")
    private int notificationsPollDuration;
    @Value("${transport.stats.enabled:false}")
    private boolean statsEnabled;

    @Autowired
    @Lazy
    private TbApiUsageReportClient apiUsageClient;
    private final Map<String, Number> statsMap = new LinkedHashMap<>();

    private final Gson gson = new Gson();
    private final PartitionService partitionService;
    private final TbTransportQueueFactory queueProvider;
    private final TbQueueProducerProvider producerProvider;

    private final TopicService topicService;
    private final TbServiceInfoProvider serviceInfoProvider;
    private final StatsFactory statsFactory;
    private final TransportDeviceProfileCache deviceProfileCache;
    private final TransportTenantProfileCache tenantProfileCache;

    private final TransportRateLimitService rateLimitService;
    private final SchedulerComponent scheduler;
    private final ApplicationEventPublisher eventPublisher;
    private final TransportResourceCache transportResourceCache;
    private final NotificationRuleProcessor notificationRuleProcessor;
    private final EntityLimitsCache entityLimitsCache;

    protected TbQueueRequestTemplate<TbProtoQueueMsg<TransportApiRequestMsg>, TbProtoQueueMsg<TransportApiResponseMsg>> transportApiRequestTemplate;
    protected TbQueueProducer<TbProtoQueueMsg<ToRuleEngineMsg>> ruleEngineMsgProducer;
    protected TbQueueProducer<TbProtoQueueMsg<ToCoreMsg>> tbCoreMsgProducer;
    protected TbQueueConsumer<TbProtoQueueMsg<ToTransportMsg>> transportNotificationsConsumer;

    protected MessagesStats ruleEngineProducerStats;
    protected MessagesStats tbCoreProducerStats;
    protected MessagesStats transportApiStats;

    protected ExecutorService transportCallbackExecutor;
    private ExecutorService mainConsumerExecutor;

    private final Map<String, RpcRequestMetadata> toServerRpcPendingMap = new ConcurrentHashMap<>();

    private volatile boolean stopped = false;

    public DefaultTransportService(PartitionService partitionService,
                                   TbServiceInfoProvider serviceInfoProvider,
                                   TbTransportQueueFactory queueProvider,
                                   TbQueueProducerProvider producerProvider,
                                   TopicService topicService,
                                   StatsFactory statsFactory,
                                   TransportDeviceProfileCache deviceProfileCache,
                                   TransportTenantProfileCache tenantProfileCache,
                                   TransportRateLimitService rateLimitService,
                                   SchedulerComponent scheduler, TransportResourceCache transportResourceCache,
                                   ApplicationEventPublisher eventPublisher, NotificationRuleProcessor notificationRuleProcessor,
                                   EntityLimitsCache entityLimitsCache) {
        this.partitionService = partitionService;
        this.serviceInfoProvider = serviceInfoProvider;
        this.queueProvider = queueProvider;
        this.producerProvider = producerProvider;
        this.topicService = topicService;
        this.statsFactory = statsFactory;
        this.deviceProfileCache = deviceProfileCache;
        this.tenantProfileCache = tenantProfileCache;
        this.rateLimitService = rateLimitService;
        this.scheduler = scheduler;
        this.transportResourceCache = transportResourceCache;
        this.eventPublisher = eventPublisher;
        this.notificationRuleProcessor = notificationRuleProcessor;
        this.entityLimitsCache = entityLimitsCache;
    }

    @PostConstruct
    public void init() {
        super.init();
        this.ruleEngineProducerStats = statsFactory.createMessagesStats(StatsType.RULE_ENGINE.getName() + ".producer");
        this.tbCoreProducerStats = statsFactory.createMessagesStats(StatsType.CORE.getName() + ".producer");
        this.transportApiStats = statsFactory.createMessagesStats(StatsType.TRANSPORT.getName() + ".producer");
        this.transportCallbackExecutor = ThingsBoardExecutors.newWorkStealingPool(20, getClass());
        this.scheduler.scheduleAtFixedRate(this::invalidateRateLimits, new Random().nextInt((int) sessionReportTimeout), sessionReportTimeout, TimeUnit.MILLISECONDS);
        transportApiRequestTemplate = queueProvider.createTransportApiRequestTemplate();
        transportApiRequestTemplate.setMessagesStats(transportApiStats);
        ruleEngineMsgProducer = producerProvider.getRuleEngineMsgProducer();
        tbCoreMsgProducer = producerProvider.getTbCoreMsgProducer();
        transportNotificationsConsumer = queueProvider.createTransportNotificationsConsumer();
        TopicPartitionInfo tpi = topicService.getNotificationsTopic(ServiceType.TB_TRANSPORT, serviceInfoProvider.getServiceId());
        transportNotificationsConsumer.subscribe(Collections.singleton(tpi));
        transportApiRequestTemplate.init();
        mainConsumerExecutor = Executors.newSingleThreadExecutor(ThingsBoardThreadFactory.forName("transport-consumer"));
    }

    @AfterStartUp(order = AfterStartUp.TRANSPORT_SERVICE)
    public void start() {
        mainConsumerExecutor.execute(() -> {
            while (!stopped) {
                try {
                    List<TbProtoQueueMsg<ToTransportMsg>> records = transportNotificationsConsumer.poll(notificationsPollDuration);
                    if (records.size() == 0) {
                        continue;
                    }
                    records.forEach(record -> {
                        try {
                            processToTransportMsg(record.getValue());
                        } catch (Throwable e) {
                            log.warn("Failed to process the notification.", e);
                        }
                    });
                    transportNotificationsConsumer.commit();
                } catch (Exception e) {
                    if (!stopped) {
                        log.warn("Failed to obtain messages from queue.", e);
                        try {
                            Thread.sleep(notificationsPollDuration);
                        } catch (InterruptedException e2) {
                            log.trace("Failed to wait until the server has capacity to handle new requests", e2);
                        }
                    }
                }
            }
        });
    }

    private void invalidateRateLimits() {
        rateLimitService.invalidateRateLimitsIpTable(sessionInactivityTimeout);
    }

    @PreDestroy
    public void destroy() {
        stopped = true;

        if (transportNotificationsConsumer != null) {
            transportNotificationsConsumer.unsubscribe();
        }
        if (transportCallbackExecutor != null) {
            transportCallbackExecutor.shutdownNow();
        }
        if (mainConsumerExecutor != null) {
            mainConsumerExecutor.shutdownNow();
        }
        if (transportApiRequestTemplate != null) {
            transportApiRequestTemplate.stop();
        }
    }

    @Override
    public SessionMetaData registerAsyncSession(TransportProtos.SessionInfoProto sessionInfo, SessionMsgListener listener) {
        return sessions.computeIfAbsent(toSessionId(sessionInfo), (x) -> new SessionMetaData(sessionInfo, TransportProtos.SessionType.ASYNC, listener));
    }

    @Override
    public TransportProtos.GetEntityProfileResponseMsg getEntityProfile(TransportProtos.GetEntityProfileRequestMsg msg) {
        TbProtoQueueMsg<TransportApiRequestMsg> protoMsg =
                new TbProtoQueueMsg<>(UUID.randomUUID(), TransportApiRequestMsg.newBuilder().setEntityProfileRequestMsg(msg).build());
        try {
            TbProtoQueueMsg<TransportApiResponseMsg> response = transportApiRequestTemplate.send(protoMsg).get();
            return response.getValue().getEntityProfileResponseMsg();
        } catch (InterruptedException | ExecutionException e) {
            throw new RuntimeException(e);
        }
    }

    @Override
    public List<TransportProtos.GetQueueRoutingInfoResponseMsg> getQueueRoutingInfo(TransportProtos.GetAllQueueRoutingInfoRequestMsg msg) {
        TbProtoQueueMsg<TransportApiRequestMsg> protoMsg =
                new TbProtoQueueMsg<>(UUID.randomUUID(), TransportApiRequestMsg.newBuilder().setGetAllQueueRoutingInfoRequestMsg(msg).build());
        try {
            TbProtoQueueMsg<TransportApiResponseMsg> response = transportApiRequestTemplate.send(protoMsg).get();
            return response.getValue().getGetQueueRoutingInfoResponseMsgsList();
        } catch (InterruptedException | ExecutionException e) {
            throw new RuntimeException(e);
        }
    }

    @Override
    public TransportProtos.GetResourceResponseMsg getResource(TransportProtos.GetResourceRequestMsg msg) {
        TbProtoQueueMsg<TransportApiRequestMsg> protoMsg =
                new TbProtoQueueMsg<>(UUID.randomUUID(), TransportApiRequestMsg.newBuilder().setResourceRequestMsg(msg).build());
        try {
            TbProtoQueueMsg<TransportApiResponseMsg> response = transportApiRequestTemplate.send(protoMsg).get();
            return response.getValue().getResourceResponseMsg();
        } catch (InterruptedException | ExecutionException e) {
            throw new RuntimeException(e);
        }
    }

    @Override
    public TransportProtos.GetSnmpDevicesResponseMsg getSnmpDevicesIds(TransportProtos.GetSnmpDevicesRequestMsg requestMsg) {
        TbProtoQueueMsg<TransportApiRequestMsg> protoMsg = new TbProtoQueueMsg<>(
                UUID.randomUUID(), TransportApiRequestMsg.newBuilder()
                .setSnmpDevicesRequestMsg(requestMsg)
                .build()
        );

        try {
            TbProtoQueueMsg<TransportApiResponseMsg> response = transportApiRequestTemplate.send(protoMsg).get();
            return response.getValue().getSnmpDevicesResponseMsg();
        } catch (InterruptedException | ExecutionException e) {
            throw new RuntimeException(e);
        }
    }

    @Override
    public TransportProtos.GetDeviceResponseMsg getDevice(TransportProtos.GetDeviceRequestMsg requestMsg) {
        TbProtoQueueMsg<TransportApiRequestMsg> protoMsg = new TbProtoQueueMsg<>(
                UUID.randomUUID(), TransportApiRequestMsg.newBuilder()
                .setDeviceRequestMsg(requestMsg)
                .build()
        );

        try {
            TransportApiResponseMsg response = transportApiRequestTemplate.send(protoMsg).get().getValue();
            if (response.hasDeviceResponseMsg()) {
                return response.getDeviceResponseMsg();
            } else {
                return null;
            }
        } catch (InterruptedException | ExecutionException e) {
            throw new RuntimeException(e);
        }
    }

    @Override
    public TransportProtos.GetDeviceCredentialsResponseMsg getDeviceCredentials(TransportProtos.GetDeviceCredentialsRequestMsg requestMsg) {
        TbProtoQueueMsg<TransportApiRequestMsg> protoMsg = new TbProtoQueueMsg<>(
                UUID.randomUUID(), TransportApiRequestMsg.newBuilder()
                .setDeviceCredentialsRequestMsg(requestMsg)
                .build()
        );

        try {
            TbProtoQueueMsg<TransportApiResponseMsg> response = transportApiRequestTemplate.send(protoMsg).get();
            return response.getValue().getDeviceCredentialsResponseMsg();
        } catch (InterruptedException | ExecutionException e) {
            throw new RuntimeException(e);
        }
    }

    @Override
    public void process(DeviceTransportType transportType, TransportProtos.ValidateDeviceTokenRequestMsg msg,
                        TransportServiceCallback<ValidateDeviceCredentialsResponse> callback) {
        log.trace("Processing msg: {}", msg);
        TbProtoQueueMsg<TransportApiRequestMsg> protoMsg = new TbProtoQueueMsg<>(UUID.randomUUID(),
                TransportApiRequestMsg.newBuilder().setValidateTokenRequestMsg(msg).build());
        doProcess(transportType, protoMsg, callback);
    }

    @Override
    public void process(DeviceTransportType transportType, TransportProtos.ValidateBasicMqttCredRequestMsg msg,
                        TransportServiceCallback<ValidateDeviceCredentialsResponse> callback) {
        log.trace("Processing msg: {}", msg);
        TbProtoQueueMsg<TransportApiRequestMsg> protoMsg = new TbProtoQueueMsg<>(UUID.randomUUID(),
                TransportApiRequestMsg.newBuilder().setValidateBasicMqttCredRequestMsg(msg).build());
        doProcess(transportType, protoMsg, callback);
    }

    @Override
    public void process(TransportProtos.ValidateDeviceLwM2MCredentialsRequestMsg requestMsg, TransportServiceCallback<ValidateDeviceCredentialsResponse> callback) {
        log.trace("Processing msg: {}", requestMsg);
        TbProtoQueueMsg<TransportApiRequestMsg> protoMsg = new TbProtoQueueMsg<>(UUID.randomUUID(), TransportApiRequestMsg.newBuilder().setValidateDeviceLwM2MCredentialsRequestMsg(requestMsg).build());
        ListenableFuture<ValidateDeviceCredentialsResponse> response = Futures.transform(transportApiRequestTemplate.send(protoMsg), tmp -> {
            TransportProtos.ValidateDeviceCredentialsResponseMsg msg = tmp.getValue().getValidateCredResponseMsg();
            ValidateDeviceCredentialsResponse.ValidateDeviceCredentialsResponseBuilder result = ValidateDeviceCredentialsResponse.builder();
            if (msg.hasDeviceInfo()) {
                result.credentials(msg.getCredentialsBody());
                TransportDeviceInfo tdi = getTransportDeviceInfo(msg.getDeviceInfo());
                result.deviceInfo(tdi);
                if (msg.hasDeviceProfile()) {
                    DeviceProfile profile = deviceProfileCache.getOrCreate(tdi.getDeviceProfileId(), msg.getDeviceProfile());
                    result.deviceProfile(profile);
                }
            }
            return result.build();
        }, MoreExecutors.directExecutor());
        AsyncCallbackTemplate.withCallback(response, callback::onSuccess, callback::onError, transportCallbackExecutor);
    }

    @Override
    public void process(DeviceTransportType transportType, TransportProtos.ValidateDeviceX509CertRequestMsg msg, TransportServiceCallback<ValidateDeviceCredentialsResponse> callback) {
        log.trace("Processing msg: {}", msg);
        TbProtoQueueMsg<TransportApiRequestMsg> protoMsg = new TbProtoQueueMsg<>(UUID.randomUUID(), TransportApiRequestMsg.newBuilder().setValidateX509CertRequestMsg(msg).build());
        doProcess(transportType, protoMsg, callback);
    }

    @Override
    public void process(DeviceTransportType transportType, TransportProtos.ValidateOrCreateDeviceX509CertRequestMsg msg, TransportServiceCallback<ValidateDeviceCredentialsResponse> callback) {
        log.trace("Processing msg: {}", msg);
        TbProtoQueueMsg<TransportApiRequestMsg> protoMsg = new TbProtoQueueMsg<>(UUID.randomUUID(), TransportApiRequestMsg.newBuilder().setValidateOrCreateX509CertRequestMsg(msg).build());
        doProcess(transportType, protoMsg, callback);
    }

    private void doProcess(DeviceTransportType transportType, TbProtoQueueMsg<TransportApiRequestMsg> protoMsg,
                           TransportServiceCallback<ValidateDeviceCredentialsResponse> callback) {
        ListenableFuture<ValidateDeviceCredentialsResponse> response = Futures.transform(transportApiRequestTemplate.send(protoMsg), tmp -> {
            TransportProtos.ValidateDeviceCredentialsResponseMsg msg = tmp.getValue().getValidateCredResponseMsg();
            ValidateDeviceCredentialsResponse.ValidateDeviceCredentialsResponseBuilder result = ValidateDeviceCredentialsResponse.builder();
            if (msg.hasDeviceInfo()) {
                result.credentials(msg.getCredentialsBody());
                TransportDeviceInfo tdi = getTransportDeviceInfo(msg.getDeviceInfo());
                result.deviceInfo(tdi);
                if (msg.hasDeviceProfile()) {
                    DeviceProfile profile = deviceProfileCache.getOrCreate(tdi.getDeviceProfileId(), msg.getDeviceProfile());
                    if (transportType != DeviceTransportType.DEFAULT
                            && profile != null && profile.getTransportType() != DeviceTransportType.DEFAULT && profile.getTransportType() != transportType) {
                        log.debug("[{}] Device profile [{}] has different transport type: {}, expected: {}", tdi.getDeviceId(), tdi.getDeviceProfileId(), profile.getTransportType(), transportType);
                        throw new IllegalStateException("Device profile has different transport type: " + profile.getTransportType() + ". Expected: " + transportType);
                    }
                    result.deviceProfile(profile);
                }
            }
            return result.build();
        }, MoreExecutors.directExecutor());
        AsyncCallbackTemplate.withCallback(response, callback::onSuccess, callback::onError, transportCallbackExecutor);
    }

    @Override
    public void process(TenantId tenantId, TransportProtos.GetOrCreateDeviceFromGatewayRequestMsg requestMsg, TransportServiceCallback<GetOrCreateDeviceFromGatewayResponse> callback) {
        TbProtoQueueMsg<TransportApiRequestMsg> protoMsg = new TbProtoQueueMsg<>(UUID.randomUUID(), TransportApiRequestMsg.newBuilder().setGetOrCreateDeviceRequestMsg(requestMsg).build());
        log.trace("Processing msg: {}", requestMsg);
        var key = new EntityLimitKey(tenantId, StringUtils.truncate(requestMsg.getDeviceName(), 256));
        if (entityLimitsCache.get(key)) {
            transportCallbackExecutor.submit(() -> callback.onError(new RuntimeException(DataConstants.MAXIMUM_NUMBER_OF_DEVICES_REACHED)));
        } else {
            ListenableFuture<GetOrCreateDeviceFromGatewayResponse> response = Futures.transform(transportApiRequestTemplate.send(protoMsg), tmp -> {
                TransportProtos.GetOrCreateDeviceFromGatewayResponseMsg msg = tmp.getValue().getGetOrCreateDeviceResponseMsg();
                GetOrCreateDeviceFromGatewayResponse.GetOrCreateDeviceFromGatewayResponseBuilder result = GetOrCreateDeviceFromGatewayResponse.builder();
                if (msg.hasDeviceInfo()) {
                    TransportDeviceInfo tdi = getTransportDeviceInfo(msg.getDeviceInfo());
                    result.deviceInfo(tdi);
                    if (msg.hasDeviceProfile()) {
                        result.deviceProfile(deviceProfileCache.getOrCreate(tdi.getDeviceProfileId(), msg.getDeviceProfile()));
                    }
                } else if (TransportProtos.TransportApiRequestErrorCode.ENTITY_LIMIT.equals(msg.getError())) {
                    entityLimitsCache.put(key, true);
                    throw new RuntimeException(DataConstants.MAXIMUM_NUMBER_OF_DEVICES_REACHED);
                }
                return result.build();
            }, MoreExecutors.directExecutor());
            AsyncCallbackTemplate.withCallback(response, callback::onSuccess, callback::onError, transportCallbackExecutor);
        }
    }

    @Override
    public void process(TransportProtos.LwM2MRequestMsg msg, TransportServiceCallback<TransportProtos.LwM2MResponseMsg> callback) {
        log.trace("Processing msg: {}", msg);
        TbProtoQueueMsg<TransportApiRequestMsg> protoMsg = new TbProtoQueueMsg<>(UUID.randomUUID(),
                TransportApiRequestMsg.newBuilder().setLwM2MRequestMsg(msg).build());
        AsyncCallbackTemplate.withCallback(transportApiRequestTemplate.send(protoMsg),
                response -> callback.onSuccess(response.getValue().getLwM2MResponseMsg()), callback::onError, transportCallbackExecutor);
    }

    private TransportDeviceInfo getTransportDeviceInfo(TransportProtos.DeviceInfoProto di) {
        TransportDeviceInfo tdi = new TransportDeviceInfo();
        tdi.setTenantId(TenantId.fromUUID(new UUID(di.getTenantIdMSB(), di.getTenantIdLSB())));
        tdi.setCustomerId(new CustomerId(new UUID(di.getCustomerIdMSB(), di.getCustomerIdLSB())));
        tdi.setDeviceId(new DeviceId(new UUID(di.getDeviceIdMSB(), di.getDeviceIdLSB())));
        tdi.setDeviceProfileId(new DeviceProfileId(new UUID(di.getDeviceProfileIdMSB(), di.getDeviceProfileIdLSB())));
        tdi.setAdditionalInfo(di.getAdditionalInfo());
        tdi.setDeviceName(di.getDeviceName());
        tdi.setDeviceType(di.getDeviceType());
        tdi.setGateway(di.getGateway());
        if (StringUtils.isNotEmpty(di.getPowerMode())) {
            tdi.setPowerMode(PowerMode.valueOf(di.getPowerMode()));
            tdi.setEdrxCycle(di.getEdrxCycle());
            tdi.setPsmActivityTimer(di.getPsmActivityTimer());
            tdi.setPagingTransmissionWindow(di.getPagingTransmissionWindow());
        }
        return tdi;
    }

    @Override
    public void process(ProvisionDeviceRequestMsg requestMsg, TransportServiceCallback<ProvisionDeviceResponseMsg> callback) {
        log.trace("Processing msg: {}", requestMsg);
        TbProtoQueueMsg<TransportApiRequestMsg> protoMsg = new TbProtoQueueMsg<>(UUID.randomUUID(), TransportApiRequestMsg.newBuilder().setProvisionDeviceRequestMsg(requestMsg).build());
        ListenableFuture<ProvisionDeviceResponseMsg> response = Futures.transform(transportApiRequestTemplate.send(protoMsg), tmp ->
                        tmp.getValue().getProvisionDeviceResponseMsg()
                , MoreExecutors.directExecutor());
        AsyncCallbackTemplate.withCallback(response, callback::onSuccess, callback::onError, transportCallbackExecutor);
    }

    @Override
    public void process(TransportProtos.SessionInfoProto sessionInfo, TransportProtos.SubscriptionInfoProto msg, TransportServiceCallback<Void> callback) {
        if (log.isTraceEnabled()) {
            log.trace("[{}] Processing msg: {}", toSessionId(sessionInfo), msg);
        }
        sendToDeviceActor(sessionInfo, TransportToDeviceActorMsg.newBuilder().setSessionInfo(sessionInfo)
                .setSubscriptionInfo(msg).build(), callback);
    }

    @Override
    public void process(TransportProtos.SessionInfoProto sessionInfo, TransportProtos.SessionEventMsg msg, TransportServiceCallback<Void> callback) {
        if (checkLimits(sessionInfo, msg, callback)) {
            recordActivityInternal(sessionInfo);
            sendToDeviceActor(sessionInfo, TransportToDeviceActorMsg.newBuilder().setSessionInfo(sessionInfo)
                    .setSessionEvent(msg).build(), callback);
        }
    }

    @Override
    public void process(TransportToDeviceActorMsg msg, TransportServiceCallback<Void> callback) {
        TransportProtos.SessionInfoProto sessionInfo = msg.getSessionInfo();
        if (checkLimits(sessionInfo, msg, callback)) {
            SessionMetaData sessionMetaData = sessions.get(toSessionId(sessionInfo));
            if (sessionMetaData != null) {
                if (msg.hasSubscribeToAttributes()) {
                    sessionMetaData.setSubscribedToAttributes(true);
                }
                if (msg.hasSubscribeToRPC()) {
                    sessionMetaData.setSubscribedToRPC(true);
                }
            }

            recordActivityInternal(sessionInfo);
            sendToDeviceActor(sessionInfo, msg, callback);
        }
    }

    @Override
    public void process(TransportProtos.SessionInfoProto sessionInfo, TransportProtos.PostTelemetryMsg msg, TransportServiceCallback<Void> callback) {
        process(sessionInfo, msg, null, callback);
    }

    @Override
    public void process(TransportProtos.SessionInfoProto sessionInfo, TransportProtos.PostTelemetryMsg msg, TbMsgMetaData md, TransportServiceCallback<Void> callback) {
        int dataPoints = 0;
        for (TransportProtos.TsKvListProto tsKv : msg.getTsKvListList()) {
            dataPoints += tsKv.getKvCount();
        }
        if (checkLimits(sessionInfo, msg, callback, dataPoints)) {
            recordActivityInternal(sessionInfo);
            TenantId tenantId = getTenantId(sessionInfo);
            DeviceId deviceId = new DeviceId(new UUID(sessionInfo.getDeviceIdMSB(), sessionInfo.getDeviceIdLSB()));
            CustomerId customerId = getCustomerId(sessionInfo);
            MsgPackCallback packCallback = new MsgPackCallback(msg.getTsKvListCount(), new ApiStatsProxyCallback<>(tenantId, customerId, dataPoints, callback));
            for (TransportProtos.TsKvListProto tsKv : msg.getTsKvListList()) {
                TbMsgMetaData metaData = md != null ? md.copy() : new TbMsgMetaData();
                metaData.putValue("deviceName", sessionInfo.getDeviceName());
                metaData.putValue("deviceType", sessionInfo.getDeviceType());
                metaData.putValue("ts", tsKv.getTs() + "");
                JsonObject json = JsonUtils.getJsonObject(tsKv.getKvList());
                sendToRuleEngine(tenantId, deviceId, customerId, sessionInfo, json, metaData, TbMsgType.POST_TELEMETRY_REQUEST, packCallback);
            }
        }
    }

    @Override
    public void process(TransportProtos.SessionInfoProto sessionInfo, TransportProtos.PostAttributeMsg msg, TransportServiceCallback<Void> callback) {
        process(sessionInfo, msg, null, callback);
    }

    @Override
    public void process(TransportProtos.SessionInfoProto sessionInfo, TransportProtos.PostAttributeMsg msg, TbMsgMetaData md, TransportServiceCallback<Void> callback) {
        if (checkLimits(sessionInfo, msg, callback, msg.getKvCount())) {
            recordActivityInternal(sessionInfo);
            TenantId tenantId = getTenantId(sessionInfo);
            DeviceId deviceId = new DeviceId(new UUID(sessionInfo.getDeviceIdMSB(), sessionInfo.getDeviceIdLSB()));
            JsonObject json = JsonUtils.getJsonObject(msg.getKvList());
            TbMsgMetaData metaData = md != null ? md.copy() : new TbMsgMetaData();
            metaData.putValue("deviceName", sessionInfo.getDeviceName());
            metaData.putValue("deviceType", sessionInfo.getDeviceType());
            if (msg.getShared()) {
                metaData.putValue(DataConstants.SCOPE, DataConstants.SHARED_SCOPE);
            }
            metaData.putValue(DataConstants.NOTIFY_DEVICE_METADATA_KEY, "false");
            CustomerId customerId = getCustomerId(sessionInfo);
            sendToRuleEngine(tenantId, deviceId, customerId, sessionInfo, json, metaData, TbMsgType.POST_ATTRIBUTES_REQUEST,
                    new TransportTbQueueCallback(new ApiStatsProxyCallback<>(tenantId, customerId, msg.getKvList().size(), callback)));
        }
    }

    @Override
    public void process(TransportProtos.SessionInfoProto sessionInfo, TransportProtos.GetAttributeRequestMsg msg, TransportServiceCallback<Void> callback) {
        if (checkLimits(sessionInfo, msg, callback)) {
            recordActivityInternal(sessionInfo);
            sendToDeviceActor(sessionInfo, TransportToDeviceActorMsg.newBuilder().setSessionInfo(sessionInfo)
                    .setGetAttributes(msg).build(), new ApiStatsProxyCallback<>(getTenantId(sessionInfo), getCustomerId(sessionInfo), 1, callback));
        }
    }

    @Override
    public void process(TransportProtos.SessionInfoProto sessionInfo, TransportProtos.SubscribeToAttributeUpdatesMsg msg, TransportServiceCallback<Void> callback) {
        if (checkLimits(sessionInfo, msg, callback)) {
            SessionMetaData sessionMetaData = sessions.get(toSessionId(sessionInfo));
            if (sessionMetaData != null) {
                sessionMetaData.setSubscribedToAttributes(!msg.getUnsubscribe());
            }
            recordActivityInternal(sessionInfo);
            sendToDeviceActor(sessionInfo, TransportToDeviceActorMsg.newBuilder().setSessionInfo(sessionInfo).setSubscribeToAttributes(msg).build(),
                    new ApiStatsProxyCallback<>(getTenantId(sessionInfo), getCustomerId(sessionInfo), 1, callback));
        }
    }

    @Override
    public void process(TransportProtos.SessionInfoProto sessionInfo, TransportProtos.SubscribeToRPCMsg msg, TransportServiceCallback<Void> callback) {
        if (checkLimits(sessionInfo, msg, callback)) {
            SessionMetaData sessionMetaData = sessions.get(toSessionId(sessionInfo));
            if (sessionMetaData != null) {
                sessionMetaData.setSubscribedToRPC(!msg.getUnsubscribe());
            }
            recordActivityInternal(sessionInfo);
            sendToDeviceActor(sessionInfo, TransportToDeviceActorMsg.newBuilder().setSessionInfo(sessionInfo).setSubscribeToRPC(msg).build(),
                    new ApiStatsProxyCallback<>(getTenantId(sessionInfo), getCustomerId(sessionInfo), 1, callback));
        }
    }

    @Override
    public void process(TransportProtos.SessionInfoProto sessionInfo, TransportProtos.ToDeviceRpcResponseMsg msg, TransportServiceCallback<Void> callback) {
        if (checkLimits(sessionInfo, msg, callback)) {
            recordActivityInternal(sessionInfo);
            sendToDeviceActor(sessionInfo, TransportToDeviceActorMsg.newBuilder().setSessionInfo(sessionInfo).setToDeviceRPCCallResponse(msg).build(),
                    new ApiStatsProxyCallback<>(getTenantId(sessionInfo), getCustomerId(sessionInfo), 1, callback));
        }
    }

    @Override
    public void notifyAboutUplink(TransportProtos.SessionInfoProto sessionInfo, TransportProtos.UplinkNotificationMsg msg, TransportServiceCallback<Void> callback) {
        if (checkLimits(sessionInfo, msg, callback)) {
            recordActivityInternal(sessionInfo);
            sendToDeviceActor(sessionInfo, TransportToDeviceActorMsg.newBuilder().setSessionInfo(sessionInfo).setUplinkNotificationMsg(msg).build(), callback);
        }
    }

    @Override
    public void process(TransportProtos.SessionInfoProto sessionInfo, TransportProtos.ToDeviceRpcRequestMsg msg, RpcStatus rpcStatus, TransportServiceCallback<Void> callback) {
        process(sessionInfo, msg, rpcStatus, false, callback);
    }

    @Override
    public void process(TransportProtos.SessionInfoProto sessionInfo, TransportProtos.ToDeviceRpcRequestMsg msg, RpcStatus rpcStatus, boolean reportActivity, TransportServiceCallback<Void> callback) {
        TransportProtos.ToDeviceRpcResponseStatusMsg responseMsg = TransportProtos.ToDeviceRpcResponseStatusMsg.newBuilder()
                .setRequestId(msg.getRequestId())
                .setRequestIdLSB(msg.getRequestIdLSB())
                .setRequestIdMSB(msg.getRequestIdMSB())
                .setStatus(rpcStatus.name())
                .build();

        if (checkLimits(sessionInfo, responseMsg, callback)) {
            if (reportActivity) {
                recordActivityInternal(sessionInfo);
            }
            sendToDeviceActor(sessionInfo, TransportToDeviceActorMsg.newBuilder().setSessionInfo(sessionInfo).setRpcResponseStatusMsg(responseMsg).build(),
                    new ApiStatsProxyCallback<>(getTenantId(sessionInfo), getCustomerId(sessionInfo), 1, TransportServiceCallback.EMPTY));
        }
    }

    private void processTimeout(String requestId) {
        RpcRequestMetadata data = toServerRpcPendingMap.remove(requestId);
        if (data != null) {
            SessionMetaData md = sessions.get(data.getSessionId());
            if (md != null) {
                SessionMsgListener listener = md.getListener();
                transportCallbackExecutor.submit(() -> {
                    TransportProtos.ToServerRpcResponseMsg responseMsg =
                            TransportProtos.ToServerRpcResponseMsg.newBuilder()
                                    .setRequestId(data.getRequestId())
                                    .setError("timeout").build();
                    listener.onToServerRpcResponse(responseMsg);
                });
                if (md.getSessionType() == TransportProtos.SessionType.SYNC) {
                    deregisterSession(md.getSessionInfo());
                }
            } else {
                log.debug("[{}] Missing session.", data.getSessionId());
            }
        }
    }

    @Override
    public void process(TransportProtos.SessionInfoProto sessionInfo, TransportProtos.ToServerRpcRequestMsg msg, TransportServiceCallback<Void> callback) {
        if (checkLimits(sessionInfo, msg, callback)) {
            recordActivityInternal(sessionInfo);
            UUID sessionId = toSessionId(sessionInfo);
            TenantId tenantId = getTenantId(sessionInfo);
            DeviceId deviceId = getDeviceId(sessionInfo);
            JsonObject json = new JsonObject();
            json.addProperty("method", msg.getMethodName());
            json.add("params", JsonUtils.parse(msg.getParams()));

            TbMsgMetaData metaData = new TbMsgMetaData();
            metaData.putValue("deviceName", sessionInfo.getDeviceName());
            metaData.putValue("deviceType", sessionInfo.getDeviceType());
            metaData.putValue("requestId", Integer.toString(msg.getRequestId()));
            metaData.putValue("serviceId", serviceInfoProvider.getServiceId());
            metaData.putValue("sessionId", sessionId.toString());
            sendToRuleEngine(tenantId, deviceId, getCustomerId(sessionInfo), sessionInfo, json, metaData,
                    TbMsgType.TO_SERVER_RPC_REQUEST, new TransportTbQueueCallback(callback));
            String requestId = sessionId + "-" + msg.getRequestId();
            toServerRpcPendingMap.put(requestId, new RpcRequestMetadata(sessionId, msg.getRequestId()));
            scheduler.schedule(() -> processTimeout(requestId), clientSideRpcTimeout, TimeUnit.MILLISECONDS);
        }
    }

    @Override
    public void process(TransportProtos.SessionInfoProto sessionInfo, TransportProtos.ClaimDeviceMsg msg, TransportServiceCallback<Void> callback) {
        if (checkLimits(sessionInfo, msg, callback)) {
            recordActivityInternal(sessionInfo);
            sendToDeviceActor(sessionInfo, TransportToDeviceActorMsg.newBuilder().setSessionInfo(sessionInfo)
                    .setClaimDevice(msg).build(), callback);
        }
    }

    @Override
    public void process(TransportProtos.SessionInfoProto sessionInfo, TransportProtos.GetOtaPackageRequestMsg msg, TransportServiceCallback<TransportProtos.GetOtaPackageResponseMsg> callback) {
        if (checkLimits(sessionInfo, msg, callback)) {
            TbProtoQueueMsg<TransportApiRequestMsg> protoMsg =
                    new TbProtoQueueMsg<>(UUID.randomUUID(), TransportApiRequestMsg.newBuilder().setOtaPackageRequestMsg(msg).build());

            AsyncCallbackTemplate.withCallback(transportApiRequestTemplate.send(protoMsg), response -> {
                callback.onSuccess(response.getValue().getOtaPackageResponseMsg());
            }, callback::onError, transportCallbackExecutor);
        }
    }

    @Override
    public void recordActivity(TransportProtos.SessionInfoProto sessionInfo) {
        recordActivityInternal(sessionInfo);
    }

    private void recordActivityInternal(TransportProtos.SessionInfoProto sessionInfo) {
        onActivity(toSessionId(sessionInfo), sessionInfo, getCurrentTimeMillis());
    }

    @Override
    public void lifecycleEvent(TenantId tenantId, DeviceId deviceId, ComponentLifecycleEvent eventType, boolean success, Throwable error) {
        ToCoreMsg msg = ToCoreMsg.newBuilder()
                .setLifecycleEventMsg(TransportProtos.LifecycleEventProto.newBuilder()
                        .setTenantIdMSB(tenantId.getId().getMostSignificantBits())
                        .setTenantIdLSB(tenantId.getId().getLeastSignificantBits())
                        .setEntityIdMSB(deviceId.getId().getMostSignificantBits())
                        .setEntityIdLSB(deviceId.getId().getLeastSignificantBits())
                        .setServiceId(serviceInfoProvider.getServiceId())
                        .setLcEventType(eventType.name())
                        .setSuccess(success)
                        .setError(error != null ? ExceptionUtils.getStackTrace(error) : ""))
                .build();
        try {
            sendToCore(tenantId, deviceId, msg, deviceId.getId(), TransportServiceCallback.EMPTY);
        } catch (Exception e) {
            log.error("[{}][{}] Failed to send lifecycle event to core", tenantId, deviceId, e);
        }
    }

    @Override
    public void errorEvent(TenantId tenantId, DeviceId deviceId, String method, Throwable error) {
        ToCoreMsg msg = ToCoreMsg.newBuilder()
                .setErrorEventMsg(TransportProtos.ErrorEventProto.newBuilder()
                        .setTenantIdMSB(tenantId.getId().getMostSignificantBits())
                        .setTenantIdLSB(tenantId.getId().getLeastSignificantBits())
                        .setEntityIdMSB(deviceId.getId().getMostSignificantBits())
                        .setEntityIdLSB(deviceId.getId().getLeastSignificantBits())
                        .setServiceId(serviceInfoProvider.getServiceId())
                        .setMethod(method)
                        .setError(ExceptionUtils.getRootCauseMessage(error)))
                .build();
        try {
            sendToCore(tenantId, deviceId, msg, deviceId.getId(), TransportServiceCallback.EMPTY);
        } catch (Exception e) {
            log.error("[{}][{}] Failed to send error event to core", tenantId, deviceId, e);
        }
    }

    @Override
    public SessionMetaData registerSyncSession(TransportProtos.SessionInfoProto sessionInfo, SessionMsgListener listener, long timeout) {
        SessionMetaData currentSession = new SessionMetaData(sessionInfo, TransportProtos.SessionType.SYNC, listener);
        UUID sessionId = toSessionId(sessionInfo);
        sessions.putIfAbsent(sessionId, currentSession);

        TransportProtos.SessionCloseNotificationProto notification = TransportProtos.SessionCloseNotificationProto.newBuilder().setMessage("session timeout!").build();

        ScheduledFuture executorFuture = scheduler.schedule(() -> {
            listener.onRemoteSessionCloseCommand(sessionId, notification);
            deregisterSession(sessionInfo);
        }, timeout, TimeUnit.MILLISECONDS);

        currentSession.setScheduledFuture(executorFuture);
        return currentSession;
    }

    @Override
    public void deregisterSession(TransportProtos.SessionInfoProto sessionInfo) {
        SessionMetaData currentSession = sessions.get(toSessionId(sessionInfo));
        if (currentSession != null && currentSession.hasScheduledFuture()) {
            log.debug("Stopping scheduler to avoid resending response if request has been ack.");
            currentSession.getScheduledFuture().cancel(false);
        }
        sessions.remove(toSessionId(sessionInfo));
    }

    @Override
    public void log(TransportProtos.SessionInfoProto sessionInfo, String msg) {
        if (!logEnabled || sessionInfo == null || StringUtils.isEmpty(msg)) {
            return;
        }
        if (msg.length() > logMaxLength) {
            msg = msg.substring(0, logMaxLength);
        }
        TransportProtos.PostTelemetryMsg.Builder request = TransportProtos.PostTelemetryMsg.newBuilder();
        TransportProtos.TsKvListProto.Builder builder = TransportProtos.TsKvListProto.newBuilder();
        builder.setTs(TimeUnit.MILLISECONDS.toSeconds(getCurrentTimeMillis()) * 1000L + (atomicTs.getAndIncrement() % 1000));
        builder.addKv(TransportProtos.KeyValueProto.newBuilder()
                .setKey("transportLog")
                .setType(TransportProtos.KeyValueType.STRING_V)
                .setStringV(msg).build());
        request.addTsKvList(builder.build());
        TransportProtos.PostTelemetryMsg postTelemetryMsg = request.build();
        process(sessionInfo, postTelemetryMsg, TransportServiceCallback.EMPTY);
    }

    private boolean checkLimits(TransportProtos.SessionInfoProto sessionInfo, Object msg, TransportServiceCallback<?> callback) {
        return checkLimits(sessionInfo, msg, callback, 0);
    }

    private boolean checkLimits(TransportProtos.SessionInfoProto sessionInfo, Object msg, TransportServiceCallback<?> callback, int dataPoints) {
        if (log.isTraceEnabled()) {
            log.trace("[{}] Processing msg: {}", toSessionId(sessionInfo), msg);
        }
        TenantId tenantId = TenantId.fromUUID(new UUID(sessionInfo.getTenantIdMSB(), sessionInfo.getTenantIdLSB()));
        DeviceId deviceId = new DeviceId(new UUID(sessionInfo.getDeviceIdMSB(), sessionInfo.getDeviceIdLSB()));
        boolean isGateway = sessionInfo.getGateway();

        EntityType rateLimitedEntityType = rateLimitService.checkLimits(tenantId, deviceId, dataPoints, isGateway);
        if (rateLimitedEntityType == null) {
            return true;
        } else {
            if (callback != null) {
                callback.onError(new TbRateLimitsException(rateLimitedEntityType));
            }
            boolean isDeviceRateLimitTriggered = EntityType.DEVICE.equals(rateLimitedEntityType);
            if (isDeviceRateLimitTriggered && isGateway) {
                notificationRuleProcessor.process(RateLimitsTrigger.builder()
                        .tenantId(tenantId)
                        .api(LimitedApi.TRANSPORT_MESSAGES_PER_GATEWAY)
                        .limitLevel(deviceId)
                        .limitLevelEntityName(sessionInfo.getDeviceName())
                        .build());
            } else if (isDeviceRateLimitTriggered || EntityType.TENANT.equals(rateLimitedEntityType)) {
                notificationRuleProcessor.process(RateLimitsTrigger.builder()
                        .tenantId(tenantId)
                        .api(isDeviceRateLimitTriggered ? LimitedApi.TRANSPORT_MESSAGES_PER_DEVICE : LimitedApi.TRANSPORT_MESSAGES_PER_TENANT)
                        .limitLevel(isDeviceRateLimitTriggered ? deviceId : tenantId)
                        .limitLevelEntityName(isDeviceRateLimitTriggered ? sessionInfo.getDeviceName() : null)
                        .build());
            }
            return false;
        }
    }

    protected void processToTransportMsg(ToTransportMsg toSessionMsg) {
        UUID sessionId = new UUID(toSessionMsg.getSessionIdMSB(), toSessionMsg.getSessionIdLSB());
        SessionMetaData md = sessions.get(sessionId);
        if (md != null) {
            log.trace("[{}] Processing notification: {}", sessionId, toSessionMsg);
            SessionMsgListener listener = md.getListener();
            transportCallbackExecutor.submit(() -> {
                if (toSessionMsg.hasGetAttributesResponse()) {
                    listener.onGetAttributesResponse(toSessionMsg.getGetAttributesResponse());
                }
                if (toSessionMsg.hasAttributeUpdateNotification()) {
                    listener.onAttributeUpdate(sessionId, toSessionMsg.getAttributeUpdateNotification());
                }
                if (toSessionMsg.hasSessionCloseNotification()) {
                    listener.onRemoteSessionCloseCommand(sessionId, toSessionMsg.getSessionCloseNotification());
                }
                if (toSessionMsg.hasToTransportUpdateCredentialsNotification()) {
                    listener.onToTransportUpdateCredentials(toSessionMsg.getToTransportUpdateCredentialsNotification());
                }
                if (toSessionMsg.hasToDeviceRequest()) {
                    listener.onToDeviceRpcRequest(sessionId, toSessionMsg.getToDeviceRequest());
                }
                if (toSessionMsg.hasToServerResponse()) {
                    String requestId = sessionId + "-" + toSessionMsg.getToServerResponse().getRequestId();
                    toServerRpcPendingMap.remove(requestId);
                    listener.onToServerRpcResponse(toSessionMsg.getToServerResponse());
                }
            });
            if (md.getSessionType() == TransportProtos.SessionType.SYNC) {
                deregisterSession(md.getSessionInfo());
            }
        } else {
            log.trace("Processing broadcast notification: {}", toSessionMsg);
            if (toSessionMsg.hasEntityUpdateMsg()) {
                onEntityUpdate(toSessionMsg.getEntityUpdateMsg());
            } else if (toSessionMsg.hasEntityDeleteMsg()) {
                TransportProtos.EntityDeleteMsg msg = toSessionMsg.getEntityDeleteMsg();
                EntityType entityType = EntityType.valueOf(msg.getEntityType());
                UUID entityUuid = new UUID(msg.getEntityIdMSB(), msg.getEntityIdLSB());
                if (EntityType.DEVICE_PROFILE.equals(entityType)) {
                    deviceProfileCache.evict(new DeviceProfileId(new UUID(msg.getEntityIdMSB(), msg.getEntityIdLSB())));
                } else if (EntityType.TENANT_PROFILE.equals(entityType)) {
                    tenantProfileCache.remove(new TenantProfileId(entityUuid));
                } else if (EntityType.TENANT.equals(entityType)) {
                    TenantId tenantId = TenantId.fromUUID(entityUuid);
                    rateLimitService.remove(tenantId);
                    partitionService.removeTenant(tenantId);
                } else if (EntityType.DEVICE.equals(entityType)) {
                    rateLimitService.remove(new DeviceId(entityUuid));
                    onDeviceDeleted(new DeviceId(entityUuid));
                }
            } else if (toSessionMsg.hasResourceUpdateMsg()) {
                TransportProtos.ResourceUpdateMsg msg = toSessionMsg.getResourceUpdateMsg();
                TenantId tenantId = TenantId.fromUUID(new UUID(msg.getTenantIdMSB(), msg.getTenantIdLSB()));
                ResourceType resourceType = ResourceType.valueOf(msg.getResourceType());
                String resourceId = msg.getResourceKey();
                transportResourceCache.update(tenantId, resourceType, resourceId);
                sessions.forEach((id, mdRez) -> {
                    log.trace("ResourceUpdate - [{}] [{}]", id, mdRez);
                    transportCallbackExecutor.submit(() -> mdRez.getListener().onResourceUpdate(msg));
                });

            } else if (toSessionMsg.hasResourceDeleteMsg()) {
                TransportProtos.ResourceDeleteMsg msg = toSessionMsg.getResourceDeleteMsg();
                TenantId tenantId = TenantId.fromUUID(new UUID(msg.getTenantIdMSB(), msg.getTenantIdLSB()));
                ResourceType resourceType = ResourceType.valueOf(msg.getResourceType());
                String resourceId = msg.getResourceKey();
                transportResourceCache.evict(tenantId, resourceType, resourceId);
                sessions.forEach((id, mdRez) -> {
                    log.warn("ResourceDelete - [{}] [{}]", id, mdRez);
                    transportCallbackExecutor.submit(() -> mdRez.getListener().onResourceDelete(msg));
                });
            } else if (toSessionMsg.getQueueUpdateMsgsCount() > 0) {
                partitionService.updateQueues(toSessionMsg.getQueueUpdateMsgsList());
            } else if (toSessionMsg.getQueueDeleteMsgsCount() > 0) {
                partitionService.removeQueues(toSessionMsg.getQueueDeleteMsgsList());
            } else {
                //TODO: should we notify the device actor about missed session?
                log.debug("[{}] Missing session.", sessionId);
            }
        }
    }


    public void onProfileUpdate(DeviceProfile deviceProfile) {
        long deviceProfileIdMSB = deviceProfile.getId().getId().getMostSignificantBits();
        long deviceProfileIdLSB = deviceProfile.getId().getId().getLeastSignificantBits();
        sessions.forEach((id, md) -> {
            //TODO: if transport types are different - we should close the session.
            if (md.getSessionInfo().getDeviceProfileIdMSB() == deviceProfileIdMSB
                    && md.getSessionInfo().getDeviceProfileIdLSB() == deviceProfileIdLSB) {
                TransportProtos.SessionInfoProto newSessionInfo = TransportProtos.SessionInfoProto.newBuilder()
                        .mergeFrom(md.getSessionInfo())
                        .setDeviceProfileIdMSB(deviceProfileIdMSB)
                        .setDeviceProfileIdLSB(deviceProfileIdLSB)
                        .setDeviceType(deviceProfile.getName())
                        .build();
                md.setSessionInfo(newSessionInfo);
                transportCallbackExecutor.submit(() -> md.getListener().onDeviceProfileUpdate(newSessionInfo, deviceProfile));
            }
        });

        eventPublisher.publishEvent(new DeviceProfileUpdatedEvent(deviceProfile));
    }

    private void onEntityUpdate(TransportProtos.EntityUpdateMsg msg) {
        switch (msg.getEntityUpdateCase()) {
            case DEVICEPROFILE:
                DeviceProfile deviceProfile = deviceProfileCache.put(msg.getDeviceProfile());
                log.debug("On device profile update: {}", deviceProfile);
                onProfileUpdate(deviceProfile);
                break;
            case TENANTPROFILE:
                rateLimitService.update(tenantProfileCache.put(msg.getTenantProfile()));
                break;
            case TENANT:
                Tenant tenant = ProtoUtils.fromProto(msg.getTenant());
                partitionService.removeTenant(tenant.getId());
                boolean updated = tenantProfileCache.put(tenant.getId(), tenant.getTenantProfileId());
                partitionService.evictTenantInfo(tenant.getId());
                if (updated) {
                    rateLimitService.update(tenant.getId());
                }
                break;
            case APIUSAGESTATE:
                ApiUsageState apiUsageState = ProtoUtils.fromProto(msg.getApiUsageState());
                rateLimitService.update(apiUsageState.getTenantId(), apiUsageState.isTransportEnabled());
                //TODO: if transport is disabled, we should close all sessions and not to check credentials.
                break;
            case DEVICE:
                onDeviceUpdate(ProtoUtils.fromProto(msg.getDevice()));
                break;
            default:
                log.warn("UNKNOWN entity update type: [{}]", msg.getEntityUpdateCase());
        }
    }

    private void onDeviceUpdate(Device device) {
        long deviceIdMSB = device.getId().getId().getMostSignificantBits();
        long deviceIdLSB = device.getId().getId().getLeastSignificantBits();
        long deviceProfileIdMSB = device.getDeviceProfileId().getId().getMostSignificantBits();
        long deviceProfileIdLSB = device.getDeviceProfileId().getId().getLeastSignificantBits();
        sessions.forEach((id, md) -> {
            if ((md.getSessionInfo().getDeviceIdMSB() == deviceIdMSB && md.getSessionInfo().getDeviceIdLSB() == deviceIdLSB)) {
                DeviceProfile newDeviceProfile;
                if (md.getSessionInfo().getDeviceProfileIdMSB() != deviceProfileIdMSB
                        || md.getSessionInfo().getDeviceProfileIdLSB() != deviceProfileIdLSB) {
                    //TODO: if transport types are different - we should close the session.
                    newDeviceProfile = deviceProfileCache.get(new DeviceProfileId(new UUID(deviceProfileIdMSB, deviceProfileIdLSB)));
                } else {
                    newDeviceProfile = null;
                }
                boolean isGateway = false;
                if (device.getAdditionalInfo().has("gateway")
                        && device.getAdditionalInfo().get("gateway").asBoolean()
                        && device.getAdditionalInfo().has(OVERWRITE_ACTIVITY_TIME)
                        && device.getAdditionalInfo().get(OVERWRITE_ACTIVITY_TIME).isBoolean()) {
                    isGateway = true;
                    md.setOverwriteActivityTime(device.getAdditionalInfo().get(OVERWRITE_ACTIVITY_TIME).asBoolean());
                }
                TransportProtos.SessionInfoProto newSessionInfo = TransportProtos.SessionInfoProto.newBuilder()
                        .mergeFrom(md.getSessionInfo())
                        .setDeviceProfileIdMSB(deviceProfileIdMSB)
                        .setDeviceProfileIdLSB(deviceProfileIdLSB)
                        .setDeviceName(device.getName())
<<<<<<< HEAD
                        .setDeviceType(device.getType())
                        .setGateway(isGateway)
                        .build();
                if (device.getAdditionalInfo().has("gateway")
                        && device.getAdditionalInfo().get("gateway").asBoolean()
                        && device.getAdditionalInfo().has(OVERWRITE_ACTIVITY_TIME)
                        && device.getAdditionalInfo().get(OVERWRITE_ACTIVITY_TIME).isBoolean()) {
                    md.setOverwriteActivityTime(device.getAdditionalInfo().get(OVERWRITE_ACTIVITY_TIME).asBoolean());
=======
                        .setDeviceType(device.getType()).build();
                JsonNode deviceAdditionalInfo = device.getAdditionalInfo();
                if (deviceAdditionalInfo.has(DataConstants.GATEWAY_PARAMETER)
                        && deviceAdditionalInfo.get(DataConstants.GATEWAY_PARAMETER).asBoolean()
                        && deviceAdditionalInfo.has(DataConstants.OVERWRITE_ACTIVITY_TIME_PARAMETER)
                        && deviceAdditionalInfo.get(DataConstants.OVERWRITE_ACTIVITY_TIME_PARAMETER).isBoolean()) {
                    md.setOverwriteActivityTime(deviceAdditionalInfo.get(DataConstants.OVERWRITE_ACTIVITY_TIME_PARAMETER).asBoolean());
>>>>>>> f9d8be8f
                }
                md.setSessionInfo(newSessionInfo);
                transportCallbackExecutor.submit(() -> md.getListener().onDeviceUpdate(newSessionInfo, device, Optional.ofNullable(newDeviceProfile)));
            }
        });

        eventPublisher.publishEvent(new DeviceUpdatedEvent(device));
    }

    private void onDeviceDeleted(DeviceId deviceId) {
        sessions.forEach((id, md) -> {
            DeviceId sessionDeviceId = new DeviceId(new UUID(md.getSessionInfo().getDeviceIdMSB(), md.getSessionInfo().getDeviceIdLSB()));
            if (sessionDeviceId.equals(deviceId)) {
                transportCallbackExecutor.submit(() -> {
                    md.getListener().onDeviceDeleted(deviceId);
                });
            }
        });

        eventPublisher.publishEvent(new DeviceDeletedEvent(deviceId));
    }

    protected UUID toSessionId(TransportProtos.SessionInfoProto sessionInfo) {
        return new UUID(sessionInfo.getSessionIdMSB(), sessionInfo.getSessionIdLSB());
    }

    protected UUID getRoutingKey(TransportProtos.SessionInfoProto sessionInfo) {
        return new UUID(sessionInfo.getDeviceIdMSB(), sessionInfo.getDeviceIdLSB());
    }

    protected TenantId getTenantId(TransportProtos.SessionInfoProto sessionInfo) {
        return TenantId.fromUUID(new UUID(sessionInfo.getTenantIdMSB(), sessionInfo.getTenantIdLSB()));
    }

    protected CustomerId getCustomerId(TransportProtos.SessionInfoProto sessionInfo) {
        long msb = sessionInfo.getCustomerIdMSB();
        long lsb = sessionInfo.getCustomerIdLSB();
        if (msb != 0 && lsb != 0) {
            return new CustomerId(new UUID(msb, lsb));
        } else {
            return new CustomerId(EntityId.NULL_UUID);
        }
    }

    protected DeviceId getDeviceId(TransportProtos.SessionInfoProto sessionInfo) {
        return new DeviceId(new UUID(sessionInfo.getDeviceIdMSB(), sessionInfo.getDeviceIdLSB()));
    }

    protected void sendToDeviceActor(TransportProtos.SessionInfoProto sessionInfo, TransportToDeviceActorMsg toDeviceActorMsg, TransportServiceCallback<Void> callback) {
        ToCoreMsg toCoreMsg = ToCoreMsg.newBuilder().setToDeviceActorMsg(toDeviceActorMsg).build();
        sendToCore(getTenantId(sessionInfo), getDeviceId(sessionInfo), toCoreMsg, getRoutingKey(sessionInfo), callback);
    }

    private void sendToCore(TenantId tenantId, EntityId entityId, ToCoreMsg msg, UUID routingKey, TransportServiceCallback<Void> callback) {
        TopicPartitionInfo tpi = partitionService.resolve(ServiceType.TB_CORE, tenantId, entityId);
        if (log.isTraceEnabled()) {
            log.trace("[{}][{}] Pushing to topic {} message {}", tenantId, entityId, tpi.getFullTopicName(), msg);
        }

        TransportTbQueueCallback transportTbQueueCallback = callback != null ?
                new TransportTbQueueCallback(callback) : null;
        tbCoreProducerStats.incrementTotal();
        StatsCallback wrappedCallback = new StatsCallback(transportTbQueueCallback, tbCoreProducerStats);
        tbCoreMsgProducer.send(tpi, new TbProtoQueueMsg<>(routingKey, msg), wrappedCallback);
    }

    private void sendToRuleEngine(TenantId tenantId, TbMsg tbMsg, TbQueueCallback callback) {
        TopicPartitionInfo tpi = partitionService.resolve(ServiceType.TB_RULE_ENGINE, tbMsg.getQueueName(), tenantId, tbMsg.getOriginator());
        if (log.isTraceEnabled()) {
            log.trace("[{}][{}] Pushing to topic {} message {}", tenantId, tbMsg.getOriginator(), tpi.getFullTopicName(), tbMsg);
        }
        ToRuleEngineMsg msg = ToRuleEngineMsg.newBuilder().setTbMsg(TbMsg.toByteString(tbMsg))
                .setTenantIdMSB(tenantId.getId().getMostSignificantBits())
                .setTenantIdLSB(tenantId.getId().getLeastSignificantBits()).build();
        ruleEngineProducerStats.incrementTotal();
        StatsCallback wrappedCallback = new StatsCallback(callback, ruleEngineProducerStats);
        ruleEngineMsgProducer.send(tpi, new TbProtoQueueMsg<>(tbMsg.getId(), msg), wrappedCallback);
    }

    private void sendToRuleEngine(TenantId tenantId, DeviceId deviceId, CustomerId customerId, TransportProtos.SessionInfoProto sessionInfo, JsonObject json,
                                  TbMsgMetaData metaData, TbMsgType tbMsgType, TbQueueCallback callback) {
        DeviceProfileId deviceProfileId = new DeviceProfileId(new UUID(sessionInfo.getDeviceProfileIdMSB(), sessionInfo.getDeviceProfileIdLSB()));
        DeviceProfile deviceProfile = deviceProfileCache.get(deviceProfileId);
        RuleChainId ruleChainId;
        String queueName;

        if (deviceProfile == null) {
            log.warn("[{}] Device profile is null!", deviceProfileId);
            ruleChainId = null;
            queueName = null;
        } else {
            ruleChainId = deviceProfile.getDefaultRuleChainId();
            queueName = deviceProfile.getDefaultQueueName();
        }

        TbMsg tbMsg = TbMsg.newMsg(queueName, tbMsgType, deviceId, customerId, metaData, gson.toJson(json), ruleChainId, null);
        sendToRuleEngine(tenantId, tbMsg, callback);
    }

    private class TransportTbQueueCallback implements TbQueueCallback {
        private final TransportServiceCallback<Void> callback;

        private TransportTbQueueCallback(TransportServiceCallback<Void> callback) {
            this.callback = callback;
        }

        @Override
        public void onSuccess(TbQueueMsgMetadata metadata) {
            DefaultTransportService.this.transportCallbackExecutor.submit(() -> callback.onSuccess(null));
        }

        @Override
        public void onFailure(Throwable t) {
            DefaultTransportService.this.transportCallbackExecutor.submit(() -> callback.onError(t));
        }
    }

    private static class StatsCallback implements TbQueueCallback {
        private final TbQueueCallback callback;
        private final MessagesStats stats;

        private StatsCallback(TbQueueCallback callback, MessagesStats stats) {
            this.callback = callback;
            this.stats = stats;
        }

        @Override
        public void onSuccess(TbQueueMsgMetadata metadata) {
            stats.incrementSuccessful();
            if (callback != null)
                callback.onSuccess(metadata);
        }

        @Override
        public void onFailure(Throwable t) {
            stats.incrementFailed();
            if (callback != null)
                callback.onFailure(t);
        }
    }

    private class MsgPackCallback implements TbQueueCallback {
        private final AtomicInteger msgCount;
        private final TransportServiceCallback<Void> callback;

        public MsgPackCallback(Integer msgCount, TransportServiceCallback<Void> callback) {
            this.msgCount = new AtomicInteger(msgCount);
            this.callback = callback;
        }

        @Override
        public void onSuccess(TbQueueMsgMetadata metadata) {
            if (msgCount.decrementAndGet() <= 0) {
                DefaultTransportService.this.transportCallbackExecutor.submit(() -> callback.onSuccess(null));
            }
        }

        @Override
        public void onFailure(Throwable t) {
            DefaultTransportService.this.transportCallbackExecutor.submit(() -> callback.onError(t));
        }
    }

    private class ApiStatsProxyCallback<T> implements TransportServiceCallback<T> {
        private final TenantId tenantId;
        private final CustomerId customerId;
        private final int dataPoints;
        private final TransportServiceCallback<T> callback;

        public ApiStatsProxyCallback(TenantId tenantId, CustomerId customerId, int dataPoints, TransportServiceCallback<T> callback) {
            this.tenantId = tenantId;
            this.customerId = customerId;
            this.dataPoints = dataPoints;
            this.callback = callback;
        }

        @Override
        public void onSuccess(T msg) {
            try {
                apiUsageClient.report(tenantId, customerId, ApiUsageRecordKey.TRANSPORT_MSG_COUNT, 1);
                apiUsageClient.report(tenantId, customerId, ApiUsageRecordKey.TRANSPORT_DP_COUNT, dataPoints);
            } finally {
                callback.onSuccess(msg);
            }
        }

        @Override
        public void onError(Throwable e) {
            callback.onError(e);
        }
    }

    @Override
    public ExecutorService getCallbackExecutor() {
        return transportCallbackExecutor;
    }

    @Override
    public boolean hasSession(TransportProtos.SessionInfoProto sessionInfo) {
        return sessions.containsKey(toSessionId(sessionInfo));
    }

    @Override
    public void createGaugeStats(String statsName, AtomicInteger number) {
        statsFactory.createGauge(StatsType.TRANSPORT + "." + statsName, number);
        statsMap.put(statsName, number);
    }

    @Scheduled(fixedDelayString = "${transport.stats.print-interval-ms:60000}")
    public void printStats() {
        if (statsEnabled && !statsMap.isEmpty()) {
            String values = statsMap.entrySet().stream()
                    .map(kv -> kv.getKey() + " [" + kv.getValue() + "]").collect(Collectors.joining(", "));
            log.info("Transport Stats: {}", values);
        }
    }
}<|MERGE_RESOLUTION|>--- conflicted
+++ resolved
@@ -1047,36 +1047,22 @@
                     newDeviceProfile = null;
                 }
                 boolean isGateway = false;
-                if (device.getAdditionalInfo().has("gateway")
-                        && device.getAdditionalInfo().get("gateway").asBoolean()
-                        && device.getAdditionalInfo().has(OVERWRITE_ACTIVITY_TIME)
-                        && device.getAdditionalInfo().get(OVERWRITE_ACTIVITY_TIME).isBoolean()) {
-                    isGateway = true;
-                    md.setOverwriteActivityTime(device.getAdditionalInfo().get(OVERWRITE_ACTIVITY_TIME).asBoolean());
+                JsonNode deviceAdditionalInfo = device.getAdditionalInfo();
+                if (device.getAdditionalInfo().has(DataConstants.GATEWAY_PARAMETER)
+                        && deviceAdditionalInfo.get(DataConstants.GATEWAY_PARAMETER).isBoolean()) {
+                    isGateway = deviceAdditionalInfo.get(DataConstants.GATEWAY_PARAMETER).asBoolean();
                 }
                 TransportProtos.SessionInfoProto newSessionInfo = TransportProtos.SessionInfoProto.newBuilder()
                         .mergeFrom(md.getSessionInfo())
                         .setDeviceProfileIdMSB(deviceProfileIdMSB)
                         .setDeviceProfileIdLSB(deviceProfileIdLSB)
                         .setDeviceName(device.getName())
-<<<<<<< HEAD
                         .setDeviceType(device.getType())
                         .setGateway(isGateway)
                         .build();
-                if (device.getAdditionalInfo().has("gateway")
-                        && device.getAdditionalInfo().get("gateway").asBoolean()
-                        && device.getAdditionalInfo().has(OVERWRITE_ACTIVITY_TIME)
-                        && device.getAdditionalInfo().get(OVERWRITE_ACTIVITY_TIME).isBoolean()) {
-                    md.setOverwriteActivityTime(device.getAdditionalInfo().get(OVERWRITE_ACTIVITY_TIME).asBoolean());
-=======
-                        .setDeviceType(device.getType()).build();
-                JsonNode deviceAdditionalInfo = device.getAdditionalInfo();
-                if (deviceAdditionalInfo.has(DataConstants.GATEWAY_PARAMETER)
-                        && deviceAdditionalInfo.get(DataConstants.GATEWAY_PARAMETER).asBoolean()
-                        && deviceAdditionalInfo.has(DataConstants.OVERWRITE_ACTIVITY_TIME_PARAMETER)
+                if (isGateway && deviceAdditionalInfo.has(DataConstants.OVERWRITE_ACTIVITY_TIME_PARAMETER)
                         && deviceAdditionalInfo.get(DataConstants.OVERWRITE_ACTIVITY_TIME_PARAMETER).isBoolean()) {
                     md.setOverwriteActivityTime(deviceAdditionalInfo.get(DataConstants.OVERWRITE_ACTIVITY_TIME_PARAMETER).asBoolean());
->>>>>>> f9d8be8f
                 }
                 md.setSessionInfo(newSessionInfo);
                 transportCallbackExecutor.submit(() -> md.getListener().onDeviceUpdate(newSessionInfo, device, Optional.ofNullable(newDeviceProfile)));
