/**
 * Copyright © 2016-2020 The Thingsboard Authors
 *
 * Licensed under the Apache License, Version 2.0 (the "License");
 * you may not use this file except in compliance with the License.
 * You may obtain a copy of the License at
 *
 *     http://www.apache.org/licenses/LICENSE-2.0
 *
 * Unless required by applicable law or agreed to in writing, software
 * distributed under the License is distributed on an "AS IS" BASIS,
 * WITHOUT WARRANTIES OR CONDITIONS OF ANY KIND, either express or implied.
 * See the License for the specific language governing permissions and
 * limitations under the License.
 */
package org.thingsboard.server.common.transport.service;

import com.google.common.util.concurrent.Futures;
import com.google.common.util.concurrent.ListenableFuture;
import com.google.common.util.concurrent.MoreExecutors;
import com.google.gson.Gson;
import com.google.gson.JsonObject;
import com.google.protobuf.ByteString;
import lombok.extern.slf4j.Slf4j;
import org.springframework.beans.factory.annotation.Autowired;
import org.springframework.beans.factory.annotation.Value;
<<<<<<< HEAD
import org.springframework.boot.autoconfigure.condition.ConditionalOnExpression;
import org.springframework.context.annotation.Lazy;
=======
>>>>>>> 92f088b5
import org.springframework.stereotype.Service;
import org.thingsboard.common.util.ThingsBoardThreadFactory;
import org.thingsboard.server.common.data.ApiUsageRecordKey;
import org.thingsboard.server.common.data.ApiUsageState;
import org.thingsboard.server.common.data.Device;
import org.thingsboard.server.common.data.DeviceProfile;
import org.thingsboard.server.common.data.DeviceTransportType;
import org.thingsboard.server.common.data.EntityType;
import org.thingsboard.server.common.data.Tenant;
import org.thingsboard.server.common.data.id.DeviceId;
import org.thingsboard.server.common.data.id.DeviceProfileId;
import org.thingsboard.server.common.data.id.RuleChainId;
import org.thingsboard.server.common.data.id.TenantId;
import org.thingsboard.server.common.data.id.TenantProfileId;
import org.thingsboard.server.common.msg.TbMsg;
import org.thingsboard.server.common.msg.TbMsgMetaData;
import org.thingsboard.server.common.msg.queue.ServiceQueue;
import org.thingsboard.server.common.msg.queue.ServiceType;
import org.thingsboard.server.common.msg.queue.TopicPartitionInfo;
import org.thingsboard.server.common.msg.session.SessionMsgType;
import org.thingsboard.server.common.msg.tools.TbRateLimitsException;
import org.thingsboard.server.common.stats.MessagesStats;
import org.thingsboard.server.common.stats.StatsFactory;
import org.thingsboard.server.common.stats.StatsType;
import org.thingsboard.server.common.transport.SessionMsgListener;
import org.thingsboard.server.common.transport.TransportDeviceProfileCache;
import org.thingsboard.server.common.transport.TransportService;
import org.thingsboard.server.common.transport.TransportServiceCallback;
import org.thingsboard.server.common.transport.TransportTenantProfileCache;
import org.thingsboard.server.common.transport.auth.GetOrCreateDeviceFromGatewayResponse;
import org.thingsboard.server.common.transport.auth.TransportDeviceInfo;
import org.thingsboard.server.common.transport.auth.ValidateDeviceCredentialsResponse;
import org.thingsboard.server.common.transport.limits.TransportRateLimitService;
import org.thingsboard.server.common.transport.util.DataDecodingEncodingService;
import org.thingsboard.server.common.transport.util.JsonUtils;
import org.thingsboard.server.gen.transport.TransportProtos;
import org.thingsboard.server.gen.transport.TransportProtos.ProvisionDeviceRequestMsg;
import org.thingsboard.server.gen.transport.TransportProtos.ProvisionDeviceResponseMsg;
import org.thingsboard.server.gen.transport.TransportProtos.ToCoreMsg;
import org.thingsboard.server.gen.transport.TransportProtos.ToRuleEngineMsg;
import org.thingsboard.server.gen.transport.TransportProtos.ToTransportMsg;
import org.thingsboard.server.gen.transport.TransportProtos.TransportApiRequestMsg;
import org.thingsboard.server.gen.transport.TransportProtos.TransportApiResponseMsg;
import org.thingsboard.server.gen.transport.TransportProtos.TransportToDeviceActorMsg;
import org.thingsboard.server.queue.TbQueueCallback;
import org.thingsboard.server.queue.TbQueueConsumer;
import org.thingsboard.server.queue.TbQueueMsgMetadata;
import org.thingsboard.server.queue.TbQueueProducer;
import org.thingsboard.server.queue.TbQueueRequestTemplate;
import org.thingsboard.server.queue.common.AsyncCallbackTemplate;
import org.thingsboard.server.queue.common.TbProtoQueueMsg;
import org.thingsboard.server.queue.discovery.NotificationsTopicService;
import org.thingsboard.server.queue.discovery.PartitionService;
import org.thingsboard.server.queue.discovery.TbServiceInfoProvider;
import org.thingsboard.server.queue.provider.TbQueueProducerProvider;
import org.thingsboard.server.queue.provider.TbTransportQueueFactory;
import org.thingsboard.server.queue.scheduler.SchedulerComponent;
import org.thingsboard.server.queue.usagestats.TbApiUsageClient;
import org.thingsboard.server.queue.util.TbTransportComponent;

import javax.annotation.PostConstruct;
import javax.annotation.PreDestroy;
import java.util.Collections;
import java.util.List;
import java.util.Map;
import java.util.Optional;
import java.util.Random;
import java.util.UUID;
import java.util.concurrent.ConcurrentHashMap;
import java.util.concurrent.ConcurrentMap;
import java.util.concurrent.ExecutionException;
import java.util.concurrent.ExecutorService;
import java.util.concurrent.Executors;
import java.util.concurrent.ScheduledFuture;
import java.util.concurrent.TimeUnit;
import java.util.concurrent.atomic.AtomicInteger;

/**
 * Created by ashvayka on 17.10.18.
 */
@Slf4j
@Service
@TbTransportComponent
public class DefaultTransportService implements TransportService {

    @Value("${transport.sessions.inactivity_timeout}")
    private long sessionInactivityTimeout;
    @Value("${transport.sessions.report_timeout}")
    private long sessionReportTimeout;
    @Value("${transport.client_side_rpc.timeout:60000}")
    private long clientSideRpcTimeout;
    @Value("${queue.transport.poll_interval}")
    private int notificationsPollDuration;

    private final Gson gson = new Gson();
    private final TbTransportQueueFactory queueProvider;
    private final TbQueueProducerProvider producerProvider;
    private final NotificationsTopicService notificationsTopicService;
    private final TbServiceInfoProvider serviceInfoProvider;
    private final StatsFactory statsFactory;
    private final TransportDeviceProfileCache deviceProfileCache;
    private final TransportTenantProfileCache tenantProfileCache;
    private final TbApiUsageClient apiUsageClient;
    private final TransportRateLimitService rateLimitService;
    private final DataDecodingEncodingService dataDecodingEncodingService;
    private final SchedulerComponent scheduler;

    @Autowired
    @Lazy
    private PartitionService partitionService;

    protected TbQueueRequestTemplate<TbProtoQueueMsg<TransportApiRequestMsg>, TbProtoQueueMsg<TransportApiResponseMsg>> transportApiRequestTemplate;
    protected TbQueueProducer<TbProtoQueueMsg<ToRuleEngineMsg>> ruleEngineMsgProducer;
    protected TbQueueProducer<TbProtoQueueMsg<ToCoreMsg>> tbCoreMsgProducer;
    protected TbQueueConsumer<TbProtoQueueMsg<ToTransportMsg>> transportNotificationsConsumer;

    protected MessagesStats ruleEngineProducerStats;
    protected MessagesStats tbCoreProducerStats;
    protected MessagesStats transportApiStats;

    protected ExecutorService transportCallbackExecutor;
    private ExecutorService mainConsumerExecutor;

    private final ConcurrentMap<UUID, SessionMetaData> sessions = new ConcurrentHashMap<>();
    private final Map<String, RpcRequestMetadata> toServerRpcPendingMap = new ConcurrentHashMap<>();

    private volatile boolean stopped = false;

    public DefaultTransportService(TbServiceInfoProvider serviceInfoProvider,
                                   TbTransportQueueFactory queueProvider,
                                   TbQueueProducerProvider producerProvider,
                                   StatsFactory statsFactory,
                                   TransportDeviceProfileCache deviceProfileCache,
                                   TransportTenantProfileCache tenantProfileCache,
<<<<<<< HEAD
                                   TransportRateLimitService rateLimitService,
                                   DataDecodingEncodingService dataDecodingEncodingService,
                                   NotificationsTopicService notificationsTopicService) {
=======
                                   TbApiUsageClient apiUsageClient, TransportRateLimitService rateLimitService,
                                   DataDecodingEncodingService dataDecodingEncodingService, SchedulerComponent scheduler) {
>>>>>>> 92f088b5
        this.serviceInfoProvider = serviceInfoProvider;
        this.queueProvider = queueProvider;
        this.producerProvider = producerProvider;
        this.statsFactory = statsFactory;
        this.deviceProfileCache = deviceProfileCache;
        this.tenantProfileCache = tenantProfileCache;
        this.apiUsageClient = apiUsageClient;
        this.rateLimitService = rateLimitService;
        this.dataDecodingEncodingService = dataDecodingEncodingService;
<<<<<<< HEAD
        this.notificationsTopicService = notificationsTopicService;
=======
        this.scheduler = scheduler;
>>>>>>> 92f088b5
    }

    @PostConstruct
    public void init() {
        this.ruleEngineProducerStats = statsFactory.createMessagesStats(StatsType.RULE_ENGINE.getName() + ".producer");
        this.tbCoreProducerStats = statsFactory.createMessagesStats(StatsType.CORE.getName() + ".producer");
        this.transportApiStats = statsFactory.createMessagesStats(StatsType.TRANSPORT.getName() + ".producer");
        this.transportCallbackExecutor = Executors.newWorkStealingPool(20);
        this.scheduler.scheduleAtFixedRate(this::checkInactivityAndReportActivity, new Random().nextInt((int) sessionReportTimeout), sessionReportTimeout, TimeUnit.MILLISECONDS);
        transportApiRequestTemplate = queueProvider.createTransportApiRequestTemplate();
        transportApiRequestTemplate.setMessagesStats(transportApiStats);
        ruleEngineMsgProducer = producerProvider.getRuleEngineMsgProducer();
        tbCoreMsgProducer = producerProvider.getTbCoreMsgProducer();
        transportNotificationsConsumer = queueProvider.createTransportNotificationsConsumer();
        TopicPartitionInfo tpi = notificationsTopicService.getNotificationsTopic(ServiceType.TB_TRANSPORT, serviceInfoProvider.getServiceId());
        transportNotificationsConsumer.subscribe(Collections.singleton(tpi));
        transportApiRequestTemplate.init();
        mainConsumerExecutor = Executors.newSingleThreadExecutor(ThingsBoardThreadFactory.forName("transport-consumer"));
        mainConsumerExecutor.execute(() -> {
            while (!stopped) {
                try {
                    List<TbProtoQueueMsg<ToTransportMsg>> records = transportNotificationsConsumer.poll(notificationsPollDuration);
                    if (records.size() == 0) {
                        continue;
                    }
                    records.forEach(record -> {
                        try {
                            processToTransportMsg(record.getValue());
                        } catch (Throwable e) {
                            log.warn("Failed to process the notification.", e);
                        }
                    });
                    transportNotificationsConsumer.commit();
                } catch (Exception e) {
                    if (!stopped) {
                        log.warn("Failed to obtain messages from queue.", e);
                        try {
                            Thread.sleep(notificationsPollDuration);
                        } catch (InterruptedException e2) {
                            log.trace("Failed to wait until the server has capacity to handle new requests", e2);
                        }
                    }
                }
            }
        });
    }

    @PreDestroy
    public void destroy() {
        stopped = true;

        if (transportNotificationsConsumer != null) {
            transportNotificationsConsumer.unsubscribe();
        }
        if (transportCallbackExecutor != null) {
            transportCallbackExecutor.shutdownNow();
        }
        if (mainConsumerExecutor != null) {
            mainConsumerExecutor.shutdownNow();
        }
        if (transportApiRequestTemplate != null) {
            transportApiRequestTemplate.stop();
        }
    }

    @Override
    public void registerAsyncSession(TransportProtos.SessionInfoProto sessionInfo, SessionMsgListener listener) {
        sessions.putIfAbsent(toSessionId(sessionInfo), new SessionMetaData(sessionInfo, TransportProtos.SessionType.ASYNC, listener));
    }

    @Override
    public TransportProtos.GetEntityProfileResponseMsg getEntityProfile(TransportProtos.GetEntityProfileRequestMsg msg) {
        TbProtoQueueMsg<TransportProtos.TransportApiRequestMsg> protoMsg =
                new TbProtoQueueMsg<>(UUID.randomUUID(), TransportProtos.TransportApiRequestMsg.newBuilder().setEntityProfileRequestMsg(msg).build());
        try {
            TbProtoQueueMsg<TransportApiResponseMsg> response = transportApiRequestTemplate.send(protoMsg).get();
            return response.getValue().getEntityProfileResponseMsg();
        } catch (InterruptedException | ExecutionException e) {
            throw new RuntimeException(e);
        }
    }

    @Override
    public List<TransportProtos.GetQueueRoutingInfoResponseMsg> getQueueRoutingInfo(TransportProtos.GetAllQueueRoutingInfoRequestMsg msg) {
        TbProtoQueueMsg<TransportProtos.TransportApiRequestMsg> protoMsg =
                new TbProtoQueueMsg<>(UUID.randomUUID(), TransportProtos.TransportApiRequestMsg.newBuilder().setGetAllQueueRoutingInfoRequestMsg(msg).build());
        try {
            TbProtoQueueMsg<TransportApiResponseMsg> response = transportApiRequestTemplate.send(protoMsg).get();
            return response.getValue().getGetQueueRoutingInfoResponseMsgsList();
        } catch (InterruptedException | ExecutionException e) {
            throw new RuntimeException(e);
        }
    }

    @Override
    public List<TransportProtos.GetQueueRoutingInfoResponseMsg> getQueueRoutingInfo(TransportProtos.GetQueueRoutingInfoRequestMsg msg) {
        TbProtoQueueMsg<TransportProtos.TransportApiRequestMsg> protoMsg =
                new TbProtoQueueMsg<>(UUID.randomUUID(), TransportProtos.TransportApiRequestMsg.newBuilder().setGetQueueRoutingInfoRequestMsg(msg).build());
        try {
            TbProtoQueueMsg<TransportApiResponseMsg> response = transportApiRequestTemplate.send(protoMsg).get();
            return response.getValue().getGetQueueRoutingInfoResponseMsgsList();
        } catch (InterruptedException | ExecutionException e) {
            throw new RuntimeException(e);
        }
    }

    @Override
    public List<TransportProtos.GetQueueRoutingInfoResponseMsg> getQueueRoutingInfo(TransportProtos.GetTenantQueueRoutingInfoRequestMsg msg) {
        TbProtoQueueMsg<TransportProtos.TransportApiRequestMsg> protoMsg =
                new TbProtoQueueMsg<>(UUID.randomUUID(), TransportProtos.TransportApiRequestMsg.newBuilder().setGetTenantQueueRoutingInfoRequestMsg(msg).build());
        try {
            TbProtoQueueMsg<TransportApiResponseMsg> response = transportApiRequestTemplate.send(protoMsg).get();
            return response.getValue().getGetQueueRoutingInfoResponseMsgsList();
        } catch (InterruptedException | ExecutionException e) {
            throw new RuntimeException(e);
        }
    }

    @Override
    public void process(DeviceTransportType transportType, TransportProtos.ValidateDeviceTokenRequestMsg msg,
                        TransportServiceCallback<ValidateDeviceCredentialsResponse> callback) {
        log.trace("Processing msg: {}", msg);
        TbProtoQueueMsg<TransportApiRequestMsg> protoMsg = new TbProtoQueueMsg<>(UUID.randomUUID(),
                TransportApiRequestMsg.newBuilder().setValidateTokenRequestMsg(msg).build());
        doProcess(transportType, protoMsg, callback);
    }

    @Override
    public void process(DeviceTransportType transportType, TransportProtos.ValidateBasicMqttCredRequestMsg msg,
                        TransportServiceCallback<ValidateDeviceCredentialsResponse> callback) {
        log.trace("Processing msg: {}", msg);
        TbProtoQueueMsg<TransportApiRequestMsg> protoMsg = new TbProtoQueueMsg<>(UUID.randomUUID(),
                TransportApiRequestMsg.newBuilder().setValidateBasicMqttCredRequestMsg(msg).build());
        doProcess(transportType, protoMsg, callback);
    }

    @Override
    public void process(DeviceTransportType transportType, TransportProtos.ValidateDeviceX509CertRequestMsg msg, TransportServiceCallback<ValidateDeviceCredentialsResponse> callback) {
        log.trace("Processing msg: {}", msg);
        TbProtoQueueMsg<TransportApiRequestMsg> protoMsg = new TbProtoQueueMsg<>(UUID.randomUUID(), TransportApiRequestMsg.newBuilder().setValidateX509CertRequestMsg(msg).build());
        doProcess(transportType, protoMsg, callback);
    }

    private void doProcess(DeviceTransportType transportType, TbProtoQueueMsg<TransportApiRequestMsg> protoMsg,
                           TransportServiceCallback<ValidateDeviceCredentialsResponse> callback) {
        ListenableFuture<ValidateDeviceCredentialsResponse> response = Futures.transform(transportApiRequestTemplate.send(protoMsg), tmp -> {
            TransportProtos.ValidateDeviceCredentialsResponseMsg msg = tmp.getValue().getValidateCredResponseMsg();
            ValidateDeviceCredentialsResponse.ValidateDeviceCredentialsResponseBuilder result = ValidateDeviceCredentialsResponse.builder();
            if (msg.hasDeviceInfo()) {
                result.credentials(msg.getCredentialsBody());
                TransportDeviceInfo tdi = getTransportDeviceInfo(msg.getDeviceInfo());
                result.deviceInfo(tdi);
                ByteString profileBody = msg.getProfileBody();
                if (profileBody != null && !profileBody.isEmpty()) {
                    DeviceProfile profile = deviceProfileCache.getOrCreate(tdi.getDeviceProfileId(), profileBody);
                    if (transportType != DeviceTransportType.DEFAULT
                            && profile != null && profile.getTransportType() != DeviceTransportType.DEFAULT && profile.getTransportType() != transportType) {
                        log.debug("[{}] Device profile [{}] has different transport type: {}, expected: {}", tdi.getDeviceId(), tdi.getDeviceProfileId(), profile.getTransportType(), transportType);
                        throw new IllegalStateException("Device profile has different transport type: " + profile.getTransportType() + ". Expected: " + transportType);
                    }
                    result.deviceProfile(profile);
                }
            }
            return result.build();
        }, MoreExecutors.directExecutor());
        AsyncCallbackTemplate.withCallback(response, callback::onSuccess, callback::onError, transportCallbackExecutor);
    }

    @Override
    public void process(TransportProtos.GetOrCreateDeviceFromGatewayRequestMsg requestMsg, TransportServiceCallback<GetOrCreateDeviceFromGatewayResponse> callback) {
        TbProtoQueueMsg<TransportApiRequestMsg> protoMsg = new TbProtoQueueMsg<>(UUID.randomUUID(), TransportApiRequestMsg.newBuilder().setGetOrCreateDeviceRequestMsg(requestMsg).build());
        log.trace("Processing msg: {}", requestMsg);
        ListenableFuture<GetOrCreateDeviceFromGatewayResponse> response = Futures.transform(transportApiRequestTemplate.send(protoMsg), tmp -> {
            TransportProtos.GetOrCreateDeviceFromGatewayResponseMsg msg = tmp.getValue().getGetOrCreateDeviceResponseMsg();
            GetOrCreateDeviceFromGatewayResponse.GetOrCreateDeviceFromGatewayResponseBuilder result = GetOrCreateDeviceFromGatewayResponse.builder();
            if (msg.hasDeviceInfo()) {
                TransportDeviceInfo tdi = getTransportDeviceInfo(msg.getDeviceInfo());
                result.deviceInfo(tdi);
                ByteString profileBody = msg.getProfileBody();
                if (profileBody != null && !profileBody.isEmpty()) {
                    result.deviceProfile(deviceProfileCache.getOrCreate(tdi.getDeviceProfileId(), profileBody));
                }
            }
            return result.build();
        }, MoreExecutors.directExecutor());
        AsyncCallbackTemplate.withCallback(response, callback::onSuccess, callback::onError, transportCallbackExecutor);
    }

    private TransportDeviceInfo getTransportDeviceInfo(TransportProtos.DeviceInfoProto di) {
        TransportDeviceInfo tdi = new TransportDeviceInfo();
        tdi.setTenantId(new TenantId(new UUID(di.getTenantIdMSB(), di.getTenantIdLSB())));
        tdi.setDeviceId(new DeviceId(new UUID(di.getDeviceIdMSB(), di.getDeviceIdLSB())));
        tdi.setDeviceProfileId(new DeviceProfileId(new UUID(di.getDeviceProfileIdMSB(), di.getDeviceProfileIdLSB())));
        tdi.setAdditionalInfo(di.getAdditionalInfo());
        tdi.setDeviceName(di.getDeviceName());
        tdi.setDeviceType(di.getDeviceType());
        return tdi;
    }

    @Override
    public void process(ProvisionDeviceRequestMsg requestMsg, TransportServiceCallback<ProvisionDeviceResponseMsg> callback) {
        log.trace("Processing msg: {}", requestMsg);
        TbProtoQueueMsg<TransportApiRequestMsg> protoMsg = new TbProtoQueueMsg<>(UUID.randomUUID(), TransportApiRequestMsg.newBuilder().setProvisionDeviceRequestMsg(requestMsg).build());
        ListenableFuture<ProvisionDeviceResponseMsg> response = Futures.transform(transportApiRequestTemplate.send(protoMsg), tmp ->
                        tmp.getValue().getProvisionDeviceResponseMsg()
                , MoreExecutors.directExecutor());
        AsyncCallbackTemplate.withCallback(response, callback::onSuccess, callback::onError, transportCallbackExecutor);
    }

    @Override
    public void process(TransportProtos.SessionInfoProto sessionInfo, TransportProtos.SubscriptionInfoProto msg, TransportServiceCallback<Void> callback) {
        if (log.isTraceEnabled()) {
            log.trace("[{}] Processing msg: {}", toSessionId(sessionInfo), msg);
        }
        sendToDeviceActor(sessionInfo, TransportToDeviceActorMsg.newBuilder().setSessionInfo(sessionInfo)
                .setSubscriptionInfo(msg).build(), callback);
    }

    @Override
    public void process(TransportProtos.SessionInfoProto sessionInfo, TransportProtos.SessionEventMsg msg, TransportServiceCallback<Void> callback) {
        if (checkLimits(sessionInfo, msg, callback)) {
            reportActivityInternal(sessionInfo);
            sendToDeviceActor(sessionInfo, TransportToDeviceActorMsg.newBuilder().setSessionInfo(sessionInfo)
                    .setSessionEvent(msg).build(), callback);
        }
    }

    @Override
    public void process(TransportProtos.SessionInfoProto sessionInfo, TransportProtos.PostTelemetryMsg msg, TransportServiceCallback<Void> callback) {
        int dataPoints = 0;
        for (TransportProtos.TsKvListProto tsKv : msg.getTsKvListList()) {
            dataPoints += tsKv.getKvCount();
        }
        if (checkLimits(sessionInfo, msg, callback, dataPoints)) {
            reportActivityInternal(sessionInfo);
            TenantId tenantId = new TenantId(new UUID(sessionInfo.getTenantIdMSB(), sessionInfo.getTenantIdLSB()));
            DeviceId deviceId = new DeviceId(new UUID(sessionInfo.getDeviceIdMSB(), sessionInfo.getDeviceIdLSB()));
            MsgPackCallback packCallback = new MsgPackCallback(msg.getTsKvListCount(), new ApiStatsProxyCallback<>(tenantId, dataPoints, callback));
            for (TransportProtos.TsKvListProto tsKv : msg.getTsKvListList()) {
                TbMsgMetaData metaData = new TbMsgMetaData();
                metaData.putValue("deviceName", sessionInfo.getDeviceName());
                metaData.putValue("deviceType", sessionInfo.getDeviceType());
                metaData.putValue("ts", tsKv.getTs() + "");
                JsonObject json = JsonUtils.getJsonObject(tsKv.getKvList());
                sendToRuleEngine(tenantId, deviceId, sessionInfo, json, metaData, SessionMsgType.POST_TELEMETRY_REQUEST, packCallback);

            }
        }
    }

    @Override
    public void process(TransportProtos.SessionInfoProto sessionInfo, TransportProtos.PostAttributeMsg msg, TransportServiceCallback<Void> callback) {
        if (checkLimits(sessionInfo, msg, callback, msg.getKvCount())) {
            reportActivityInternal(sessionInfo);
            TenantId tenantId = new TenantId(new UUID(sessionInfo.getTenantIdMSB(), sessionInfo.getTenantIdLSB()));
            DeviceId deviceId = new DeviceId(new UUID(sessionInfo.getDeviceIdMSB(), sessionInfo.getDeviceIdLSB()));
            JsonObject json = JsonUtils.getJsonObject(msg.getKvList());
            TbMsgMetaData metaData = new TbMsgMetaData();
            metaData.putValue("deviceName", sessionInfo.getDeviceName());
            metaData.putValue("deviceType", sessionInfo.getDeviceType());
            metaData.putValue("notifyDevice", "false");
            sendToRuleEngine(tenantId, deviceId, sessionInfo, json, metaData, SessionMsgType.POST_ATTRIBUTES_REQUEST,
                    new TransportTbQueueCallback(new ApiStatsProxyCallback<>(tenantId, msg.getKvList().size(), callback)));
        }
    }

    @Override
    public void process(TransportProtos.SessionInfoProto sessionInfo, TransportProtos.GetAttributeRequestMsg msg, TransportServiceCallback<Void> callback) {
        if (checkLimits(sessionInfo, msg, callback)) {
            reportActivityInternal(sessionInfo);
            sendToDeviceActor(sessionInfo, TransportToDeviceActorMsg.newBuilder().setSessionInfo(sessionInfo)
                    .setGetAttributes(msg).build(), new ApiStatsProxyCallback<>(getTenantId(sessionInfo), 1, callback));
        }
    }

    @Override
    public void process(TransportProtos.SessionInfoProto sessionInfo, TransportProtos.SubscribeToAttributeUpdatesMsg msg, TransportServiceCallback<Void> callback) {
        if (checkLimits(sessionInfo, msg, callback)) {
            SessionMetaData sessionMetaData = reportActivityInternal(sessionInfo);
            sessionMetaData.setSubscribedToAttributes(!msg.getUnsubscribe());
            sendToDeviceActor(sessionInfo, TransportToDeviceActorMsg.newBuilder().setSessionInfo(sessionInfo)
                    .setSubscribeToAttributes(msg).build(), new ApiStatsProxyCallback<>(getTenantId(sessionInfo), 1, callback));
        }
    }

    @Override
    public void process(TransportProtos.SessionInfoProto sessionInfo, TransportProtos.SubscribeToRPCMsg msg, TransportServiceCallback<Void> callback) {
        if (checkLimits(sessionInfo, msg, callback)) {
            SessionMetaData sessionMetaData = reportActivityInternal(sessionInfo);
            sessionMetaData.setSubscribedToRPC(!msg.getUnsubscribe());
            sendToDeviceActor(sessionInfo, TransportToDeviceActorMsg.newBuilder().setSessionInfo(sessionInfo)
                    .setSubscribeToRPC(msg).build(), new ApiStatsProxyCallback<>(getTenantId(sessionInfo), 1, callback));
        }
    }

    @Override
    public void process(TransportProtos.SessionInfoProto sessionInfo, TransportProtos.ToDeviceRpcResponseMsg msg, TransportServiceCallback<Void> callback) {
        if (checkLimits(sessionInfo, msg, callback)) {
            reportActivityInternal(sessionInfo);
            sendToDeviceActor(sessionInfo, TransportToDeviceActorMsg.newBuilder().setSessionInfo(sessionInfo)
                    .setToDeviceRPCCallResponse(msg).build(), new ApiStatsProxyCallback<>(getTenantId(sessionInfo), 1, callback));
        }
    }

    private void processTimeout(String requestId) {
        RpcRequestMetadata data = toServerRpcPendingMap.remove(requestId);
        if (data != null) {
            SessionMetaData md = sessions.get(data.getSessionId());
            if (md != null) {
                SessionMsgListener listener = md.getListener();
                transportCallbackExecutor.submit(() -> {
                    TransportProtos.ToServerRpcResponseMsg responseMsg =
                            TransportProtos.ToServerRpcResponseMsg.newBuilder()
                                    .setRequestId(data.getRequestId())
                                    .setError("timeout").build();
                    listener.onToServerRpcResponse(responseMsg);
                });
                if (md.getSessionType() == TransportProtos.SessionType.SYNC) {
                    deregisterSession(md.getSessionInfo());
                }
            } else {
                log.debug("[{}] Missing session.", data.getSessionId());
            }
        }
    }

    @Override
    public void process(TransportProtos.SessionInfoProto sessionInfo, TransportProtos.ToServerRpcRequestMsg msg, TransportServiceCallback<Void> callback) {
        if (checkLimits(sessionInfo, msg, callback)) {
            reportActivityInternal(sessionInfo);
            UUID sessionId = toSessionId(sessionInfo);
            TenantId tenantId = getTenantId(sessionInfo);
            DeviceId deviceId = getDeviceId(sessionInfo);
            JsonObject json = new JsonObject();
            json.addProperty("method", msg.getMethodName());
            json.add("params", JsonUtils.parse(msg.getParams()));

            TbMsgMetaData metaData = new TbMsgMetaData();
            metaData.putValue("deviceName", sessionInfo.getDeviceName());
            metaData.putValue("deviceType", sessionInfo.getDeviceType());
            metaData.putValue("requestId", Integer.toString(msg.getRequestId()));
            metaData.putValue("serviceId", serviceInfoProvider.getServiceId());
            metaData.putValue("sessionId", sessionId.toString());
            sendToRuleEngine(tenantId, deviceId, sessionInfo, json, metaData,
                    SessionMsgType.TO_SERVER_RPC_REQUEST, new TransportTbQueueCallback(callback));
            String requestId = sessionId + "-" + msg.getRequestId();
            toServerRpcPendingMap.put(requestId, new RpcRequestMetadata(sessionId, msg.getRequestId()));
            scheduler.schedule(() -> processTimeout(requestId), clientSideRpcTimeout, TimeUnit.MILLISECONDS);
        }
    }

    @Override
    public void process(TransportProtos.SessionInfoProto sessionInfo, TransportProtos.ClaimDeviceMsg msg, TransportServiceCallback<Void> callback) {
        if (checkLimits(sessionInfo, msg, callback)) {
            reportActivityInternal(sessionInfo);
            sendToDeviceActor(sessionInfo, TransportToDeviceActorMsg.newBuilder().setSessionInfo(sessionInfo)
                    .setClaimDevice(msg).build(), callback);
        }
    }

    @Override
    public void reportActivity(TransportProtos.SessionInfoProto sessionInfo) {
        reportActivityInternal(sessionInfo);
    }

    private SessionMetaData reportActivityInternal(TransportProtos.SessionInfoProto sessionInfo) {
        UUID sessionId = toSessionId(sessionInfo);
        SessionMetaData sessionMetaData = sessions.get(sessionId);
        if (sessionMetaData != null) {
            sessionMetaData.updateLastActivityTime();
        }
        return sessionMetaData;
    }

    private void checkInactivityAndReportActivity() {
        long expTime = System.currentTimeMillis() - sessionInactivityTimeout;
        sessions.forEach((uuid, sessionMD) -> {
            long lastActivityTime = sessionMD.getLastActivityTime();
            TransportProtos.SessionInfoProto sessionInfo = sessionMD.getSessionInfo();
            if (sessionInfo.getGwSessionIdMSB() != 0 &&
                    sessionInfo.getGwSessionIdLSB() != 0) {
                SessionMetaData gwMetaData = sessions.get(new UUID(sessionInfo.getGwSessionIdMSB(), sessionInfo.getGwSessionIdLSB()));
                if (gwMetaData != null) {
                    lastActivityTime = Math.max(gwMetaData.getLastActivityTime(), lastActivityTime);
                }
            }
            if (lastActivityTime < expTime) {
                if (log.isDebugEnabled()) {
                    log.debug("[{}] Session has expired due to last activity time: {}", toSessionId(sessionInfo), lastActivityTime);
                }
                process(sessionInfo, getSessionEventMsg(TransportProtos.SessionEvent.CLOSED), null);
                sessions.remove(uuid);
                sessionMD.getListener().onRemoteSessionCloseCommand(TransportProtos.SessionCloseNotificationProto.getDefaultInstance());
            } else {
                if (lastActivityTime > sessionMD.getLastReportedActivityTime()) {
                    final long lastActivityTimeFinal = lastActivityTime;
                    process(sessionInfo, TransportProtos.SubscriptionInfoProto.newBuilder()
                            .setAttributeSubscription(sessionMD.isSubscribedToAttributes())
                            .setRpcSubscription(sessionMD.isSubscribedToRPC())
                            .setLastActivityTime(lastActivityTime).build(), new TransportServiceCallback<Void>() {
                        @Override
                        public void onSuccess(Void msg) {
                            sessionMD.setLastReportedActivityTime(lastActivityTimeFinal);
                        }

                        @Override
                        public void onError(Throwable e) {
                            log.warn("[{}] Failed to report last activity time", uuid, e);
                        }
                    });
                }
            }
        });
    }

    @Override
    public void registerSyncSession(TransportProtos.SessionInfoProto sessionInfo, SessionMsgListener listener, long timeout) {
        SessionMetaData currentSession = new SessionMetaData(sessionInfo, TransportProtos.SessionType.SYNC, listener);
        sessions.putIfAbsent(toSessionId(sessionInfo), currentSession);

        ScheduledFuture executorFuture = scheduler.schedule(() -> {
            listener.onRemoteSessionCloseCommand(TransportProtos.SessionCloseNotificationProto.getDefaultInstance());
            deregisterSession(sessionInfo);
        }, timeout, TimeUnit.MILLISECONDS);

        currentSession.setScheduledFuture(executorFuture);
    }

    @Override
    public void deregisterSession(TransportProtos.SessionInfoProto sessionInfo) {
        SessionMetaData currentSession = sessions.get(toSessionId(sessionInfo));
        if (currentSession != null && currentSession.hasScheduledFuture()) {
            log.debug("Stopping scheduler to avoid resending response if request has been ack.");
            currentSession.getScheduledFuture().cancel(false);
        }
        sessions.remove(toSessionId(sessionInfo));
    }

    private boolean checkLimits(TransportProtos.SessionInfoProto sessionInfo, Object msg, TransportServiceCallback<Void> callback) {
        return checkLimits(sessionInfo, msg, callback, 0);
    }

    private boolean checkLimits(TransportProtos.SessionInfoProto sessionInfo, Object msg, TransportServiceCallback<Void> callback, int dataPoints) {
        if (log.isTraceEnabled()) {
            log.trace("[{}] Processing msg: {}", toSessionId(sessionInfo), msg);
        }
        TenantId tenantId = new TenantId(new UUID(sessionInfo.getTenantIdMSB(), sessionInfo.getTenantIdLSB()));
        DeviceId deviceId = new DeviceId(new UUID(sessionInfo.getDeviceIdMSB(), sessionInfo.getDeviceIdLSB()));

        EntityType rateLimitedEntityType = rateLimitService.checkLimits(tenantId, deviceId, dataPoints);
        if (rateLimitedEntityType == null) {
            return true;
        } else {
            if (callback != null) {
                callback.onError(new TbRateLimitsException(rateLimitedEntityType));
            }
            return false;
        }
    }

    protected void processToTransportMsg(TransportProtos.ToTransportMsg toSessionMsg) {
        UUID sessionId = new UUID(toSessionMsg.getSessionIdMSB(), toSessionMsg.getSessionIdLSB());
        SessionMetaData md = sessions.get(sessionId);
        if (md != null) {
            SessionMsgListener listener = md.getListener();
            transportCallbackExecutor.submit(() -> {
                if (toSessionMsg.hasGetAttributesResponse()) {
                    listener.onGetAttributesResponse(toSessionMsg.getGetAttributesResponse());
                }
                if (toSessionMsg.hasAttributeUpdateNotification()) {
                    listener.onAttributeUpdate(toSessionMsg.getAttributeUpdateNotification());
                }
                if (toSessionMsg.hasSessionCloseNotification()) {
                    listener.onRemoteSessionCloseCommand(toSessionMsg.getSessionCloseNotification());
                }
                if (toSessionMsg.hasToDeviceRequest()) {
                    listener.onToDeviceRpcRequest(toSessionMsg.getToDeviceRequest());
                }
                if (toSessionMsg.hasToServerResponse()) {
                    String requestId = sessionId + "-" + toSessionMsg.getToServerResponse().getRequestId();
                    toServerRpcPendingMap.remove(requestId);
                    listener.onToServerRpcResponse(toSessionMsg.getToServerResponse());
                }
            });
            if (md.getSessionType() == TransportProtos.SessionType.SYNC) {
                deregisterSession(md.getSessionInfo());
            }
        } else {
            if (toSessionMsg.hasEntityUpdateMsg()) {
                TransportProtos.EntityUpdateMsg msg = toSessionMsg.getEntityUpdateMsg();
                EntityType entityType = EntityType.valueOf(msg.getEntityType());
                if (EntityType.DEVICE_PROFILE.equals(entityType)) {
                    DeviceProfile deviceProfile = deviceProfileCache.put(msg.getData());
                    if (deviceProfile != null) {
                        onProfileUpdate(deviceProfile);
                    }
                } else if (EntityType.TENANT_PROFILE.equals(entityType)) {
                    rateLimitService.update(tenantProfileCache.put(msg.getData()));
                } else if (EntityType.TENANT.equals(entityType)) {
                    Optional<Tenant> profileOpt = dataDecodingEncodingService.decode(msg.getData().toByteArray());
                    if (profileOpt.isPresent()) {
                        Tenant tenant = profileOpt.get();
                        boolean updated = tenantProfileCache.put(tenant.getId(), tenant.getTenantProfileId());
                        if (updated) {
                            rateLimitService.update(tenant.getId());
                        }
                    }
                } else if (EntityType.API_USAGE_STATE.equals(entityType)) {
                    Optional<ApiUsageState> stateOpt = dataDecodingEncodingService.decode(msg.getData().toByteArray());
                    if (stateOpt.isPresent()) {
                        ApiUsageState apiUsageState = stateOpt.get();
                        rateLimitService.update(apiUsageState.getTenantId(), apiUsageState.isTransportEnabled());
                        //TODO: if transport is disabled, we should close all sessions and not to check credentials.
                    }
                } else if (EntityType.DEVICE.equals(entityType)) {
                    Optional<Device> deviceOpt = dataDecodingEncodingService.decode(msg.getData().toByteArray());
                    deviceOpt.ifPresent(this::onDeviceUpdate);
                }
            } else if (toSessionMsg.hasEntityDeleteMsg()) {
                TransportProtos.EntityDeleteMsg msg = toSessionMsg.getEntityDeleteMsg();
                EntityType entityType = EntityType.valueOf(msg.getEntityType());
                UUID entityUuid = new UUID(msg.getEntityIdMSB(), msg.getEntityIdLSB());
                if (EntityType.DEVICE_PROFILE.equals(entityType)) {
                    deviceProfileCache.evict(new DeviceProfileId(new UUID(msg.getEntityIdMSB(), msg.getEntityIdLSB())));
                } else if (EntityType.TENANT_PROFILE.equals(entityType)) {
                    tenantProfileCache.remove(new TenantProfileId(entityUuid));
                } else if (EntityType.TENANT.equals(entityType)) {
                    rateLimitService.remove(new TenantId(entityUuid));
                } else if (EntityType.DEVICE.equals(entityType)) {
                    rateLimitService.remove(new DeviceId(entityUuid));
                }
            } else if (toSessionMsg.hasQueueUpdateMsg()) {
                partitionService.addNewQueue(toSessionMsg.getQueueUpdateMsg());
            } else if (toSessionMsg.hasQueueDeleteMsg()) {
                partitionService.removeQueue(toSessionMsg.getQueueDeleteMsg());
            } else {
                //TODO: should we notify the device actor about missed session?
                log.debug("[{}] Missing session.", sessionId);
            }
        }
    }

    private void onProfileUpdate(DeviceProfile deviceProfile) {
        long deviceProfileIdMSB = deviceProfile.getId().getId().getMostSignificantBits();
        long deviceProfileIdLSB = deviceProfile.getId().getId().getLeastSignificantBits();
        sessions.forEach((id, md) -> {
            //TODO: if transport types are different - we should close the session.
            if (md.getSessionInfo().getDeviceProfileIdMSB() == deviceProfileIdMSB
                    && md.getSessionInfo().getDeviceProfileIdLSB() == deviceProfileIdLSB) {
                TransportProtos.SessionInfoProto newSessionInfo = TransportProtos.SessionInfoProto.newBuilder()
                        .mergeFrom(md.getSessionInfo())
                        .setDeviceProfileIdMSB(deviceProfileIdMSB)
                        .setDeviceProfileIdLSB(deviceProfileIdLSB)
                        .setDeviceType(deviceProfile.getName())
                        .build();
                md.setSessionInfo(newSessionInfo);
                transportCallbackExecutor.submit(() -> md.getListener().onDeviceProfileUpdate(newSessionInfo, deviceProfile));
            }
        });
    }

    private void onDeviceUpdate(Device device) {
        long deviceIdMSB = device.getId().getId().getMostSignificantBits();
        long deviceIdLSB = device.getId().getId().getLeastSignificantBits();
        long deviceProfileIdMSB = device.getDeviceProfileId().getId().getMostSignificantBits();
        long deviceProfileIdLSB = device.getDeviceProfileId().getId().getLeastSignificantBits();
        sessions.forEach((id, md) -> {
            if ((md.getSessionInfo().getDeviceIdMSB() == deviceIdMSB && md.getSessionInfo().getDeviceIdLSB() == deviceIdLSB)) {
                DeviceProfile newDeviceProfile;
                if (md.getSessionInfo().getDeviceProfileIdMSB() != deviceProfileIdMSB
                        && md.getSessionInfo().getDeviceProfileIdLSB() != deviceProfileIdLSB) {
                    //TODO: if transport types are different - we should close the session.
                    newDeviceProfile = deviceProfileCache.get(new DeviceProfileId(new UUID(deviceProfileIdMSB, deviceProfileIdLSB)));
                } else {
                    newDeviceProfile = null;
                }
                TransportProtos.SessionInfoProto newSessionInfo = TransportProtos.SessionInfoProto.newBuilder()
                        .mergeFrom(md.getSessionInfo())
                        .setDeviceProfileIdMSB(deviceProfileIdMSB)
                        .setDeviceProfileIdLSB(deviceProfileIdLSB)
                        .setDeviceName(device.getName())
                        .setDeviceType(device.getType())
                        .build();
                md.setSessionInfo(newSessionInfo);
                transportCallbackExecutor.submit(() -> md.getListener().onDeviceUpdate(newSessionInfo, device, Optional.ofNullable(newDeviceProfile)));
            }
        });
    }

    protected UUID toSessionId(TransportProtos.SessionInfoProto sessionInfo) {
        return new UUID(sessionInfo.getSessionIdMSB(), sessionInfo.getSessionIdLSB());
    }

    protected UUID getRoutingKey(TransportProtos.SessionInfoProto sessionInfo) {
        return new UUID(sessionInfo.getDeviceIdMSB(), sessionInfo.getDeviceIdLSB());
    }

    protected TenantId getTenantId(TransportProtos.SessionInfoProto sessionInfo) {
        return new TenantId(new UUID(sessionInfo.getTenantIdMSB(), sessionInfo.getTenantIdLSB()));
    }

    protected DeviceId getDeviceId(TransportProtos.SessionInfoProto sessionInfo) {
        return new DeviceId(new UUID(sessionInfo.getDeviceIdMSB(), sessionInfo.getDeviceIdLSB()));
    }

    public static TransportProtos.SessionEventMsg getSessionEventMsg(TransportProtos.SessionEvent event) {
        return TransportProtos.SessionEventMsg.newBuilder()
                .setSessionType(TransportProtos.SessionType.ASYNC)
                .setEvent(event).build();
    }

    protected void sendToDeviceActor(TransportProtos.SessionInfoProto sessionInfo, TransportToDeviceActorMsg toDeviceActorMsg, TransportServiceCallback<Void> callback) {
        TopicPartitionInfo tpi = partitionService.resolve(ServiceType.TB_CORE, getTenantId(sessionInfo), getDeviceId(sessionInfo));
        if (log.isTraceEnabled()) {
            log.trace("[{}][{}] Pushing to topic {} message {}", getTenantId(sessionInfo), getDeviceId(sessionInfo), tpi.getFullTopicName(), toDeviceActorMsg);
        }
        TransportTbQueueCallback transportTbQueueCallback = callback != null ?
                new TransportTbQueueCallback(callback) : null;
        tbCoreProducerStats.incrementTotal();
        StatsCallback wrappedCallback = new StatsCallback(transportTbQueueCallback, tbCoreProducerStats);
        tbCoreMsgProducer.send(tpi,
                new TbProtoQueueMsg<>(getRoutingKey(sessionInfo),
                        ToCoreMsg.newBuilder().setToDeviceActorMsg(toDeviceActorMsg).build()),
                wrappedCallback);
    }

    protected void sendToRuleEngine(TenantId tenantId, TbMsg tbMsg, TbQueueCallback callback) {
        TopicPartitionInfo tpi = partitionService.resolve(ServiceType.TB_RULE_ENGINE, tenantId, tbMsg.getOriginator());
        if (log.isTraceEnabled()) {
            log.trace("[{}][{}] Pushing to topic {} message {}", tenantId, tbMsg.getOriginator(), tpi.getFullTopicName(), tbMsg);
        }
        ToRuleEngineMsg msg = ToRuleEngineMsg.newBuilder().setTbMsg(TbMsg.toByteString(tbMsg))
                .setTenantIdMSB(tenantId.getId().getMostSignificantBits())
                .setTenantIdLSB(tenantId.getId().getLeastSignificantBits()).build();
        ruleEngineProducerStats.incrementTotal();
        StatsCallback wrappedCallback = new StatsCallback(callback, ruleEngineProducerStats);
        ruleEngineMsgProducer.send(tpi, new TbProtoQueueMsg<>(tbMsg.getId(), msg), wrappedCallback);
    }

    protected void sendToRuleEngine(TenantId tenantId, DeviceId deviceId, TransportProtos.SessionInfoProto sessionInfo, JsonObject json,
                                    TbMsgMetaData metaData, SessionMsgType sessionMsgType, TbQueueCallback callback) {
        DeviceProfileId deviceProfileId = new DeviceProfileId(new UUID(sessionInfo.getDeviceProfileIdMSB(), sessionInfo.getDeviceProfileIdLSB()));
        DeviceProfile deviceProfile = deviceProfileCache.get(deviceProfileId);
        RuleChainId ruleChainId;
        String queueName;

        if (deviceProfile == null) {
            log.warn("[{}] Device profile is null!", deviceProfileId);
            ruleChainId = null;
            queueName = ServiceQueue.MAIN;
        } else {
            ruleChainId = deviceProfile.getDefaultRuleChainId();
            String defaultQueueName = deviceProfile.getDefaultQueueName();
            queueName = defaultQueueName != null ? defaultQueueName : ServiceQueue.MAIN;
        }

        TbMsg tbMsg = TbMsg.newMsg(queueName, sessionMsgType.name(), deviceId, metaData, gson.toJson(json), ruleChainId, null);
        sendToRuleEngine(tenantId, tbMsg, callback);
    }

    private class TransportTbQueueCallback implements TbQueueCallback {
        private final TransportServiceCallback<Void> callback;

        private TransportTbQueueCallback(TransportServiceCallback<Void> callback) {
            this.callback = callback;
        }

        @Override
        public void onSuccess(TbQueueMsgMetadata metadata) {
            DefaultTransportService.this.transportCallbackExecutor.submit(() -> callback.onSuccess(null));
        }

        @Override
        public void onFailure(Throwable t) {
            DefaultTransportService.this.transportCallbackExecutor.submit(() -> callback.onError(t));
        }
    }

    private static class StatsCallback implements TbQueueCallback {
        private final TbQueueCallback callback;
        private final MessagesStats stats;

        private StatsCallback(TbQueueCallback callback, MessagesStats stats) {
            this.callback = callback;
            this.stats = stats;
        }

        @Override
        public void onSuccess(TbQueueMsgMetadata metadata) {
            stats.incrementSuccessful();
            if (callback != null)
                callback.onSuccess(metadata);
        }

        @Override
        public void onFailure(Throwable t) {
            stats.incrementFailed();
            if (callback != null)
                callback.onFailure(t);
        }
    }

    private class MsgPackCallback implements TbQueueCallback {
        private final AtomicInteger msgCount;
        private final TransportServiceCallback<Void> callback;

        public MsgPackCallback(Integer msgCount, TransportServiceCallback<Void> callback) {
            this.msgCount = new AtomicInteger(msgCount);
            this.callback = callback;
        }

        @Override
        public void onSuccess(TbQueueMsgMetadata metadata) {
            if (msgCount.decrementAndGet() <= 0) {
                DefaultTransportService.this.transportCallbackExecutor.submit(() -> callback.onSuccess(null));
            }
        }

        @Override
        public void onFailure(Throwable t) {
            DefaultTransportService.this.transportCallbackExecutor.submit(() -> callback.onError(t));
        }
    }

    private class ApiStatsProxyCallback<T> implements TransportServiceCallback<T> {
        private final TenantId tenantId;
        private final int dataPoints;
        private final TransportServiceCallback<T> callback;

        public ApiStatsProxyCallback(TenantId tenantId, int dataPoints, TransportServiceCallback<T> callback) {
            this.tenantId = tenantId;
            this.dataPoints = dataPoints;
            this.callback = callback;
        }

        @Override
        public void onSuccess(T msg) {
            try {
                apiUsageClient.report(tenantId, ApiUsageRecordKey.TRANSPORT_MSG_COUNT, 1);
                apiUsageClient.report(tenantId, ApiUsageRecordKey.TRANSPORT_DP_COUNT, dataPoints);
            } finally {
                callback.onSuccess(msg);
            }
        }

        @Override
        public void onError(Throwable e) {
            callback.onError(e);
        }
    }
}<|MERGE_RESOLUTION|>--- conflicted
+++ resolved
@@ -24,11 +24,8 @@
 import lombok.extern.slf4j.Slf4j;
 import org.springframework.beans.factory.annotation.Autowired;
 import org.springframework.beans.factory.annotation.Value;
-<<<<<<< HEAD
 import org.springframework.boot.autoconfigure.condition.ConditionalOnExpression;
 import org.springframework.context.annotation.Lazy;
-=======
->>>>>>> 92f088b5
 import org.springframework.stereotype.Service;
 import org.thingsboard.common.util.ThingsBoardThreadFactory;
 import org.thingsboard.server.common.data.ApiUsageRecordKey;
@@ -163,14 +160,11 @@
                                    StatsFactory statsFactory,
                                    TransportDeviceProfileCache deviceProfileCache,
                                    TransportTenantProfileCache tenantProfileCache,
-<<<<<<< HEAD
+                                   TbApiUsageClient apiUsageClient,
                                    TransportRateLimitService rateLimitService,
                                    DataDecodingEncodingService dataDecodingEncodingService,
+                                   SchedulerComponent scheduler,
                                    NotificationsTopicService notificationsTopicService) {
-=======
-                                   TbApiUsageClient apiUsageClient, TransportRateLimitService rateLimitService,
-                                   DataDecodingEncodingService dataDecodingEncodingService, SchedulerComponent scheduler) {
->>>>>>> 92f088b5
         this.serviceInfoProvider = serviceInfoProvider;
         this.queueProvider = queueProvider;
         this.producerProvider = producerProvider;
@@ -180,11 +174,8 @@
         this.apiUsageClient = apiUsageClient;
         this.rateLimitService = rateLimitService;
         this.dataDecodingEncodingService = dataDecodingEncodingService;
-<<<<<<< HEAD
+        this.scheduler = scheduler;
         this.notificationsTopicService = notificationsTopicService;
-=======
-        this.scheduler = scheduler;
->>>>>>> 92f088b5
     }
 
     @PostConstruct
