/**
 * Copyright © 2016-2021 The Thingsboard Authors
 *
 * Licensed under the Apache License, Version 2.0 (the "License");
 * you may not use this file except in compliance with the License.
 * You may obtain a copy of the License at
 *
 *     http://www.apache.org/licenses/LICENSE-2.0
 *
 * Unless required by applicable law or agreed to in writing, software
 * distributed under the License is distributed on an "AS IS" BASIS,
 * WITHOUT WARRANTIES OR CONDITIONS OF ANY KIND, either express or implied.
 * See the License for the specific language governing permissions and
 * limitations under the License.
 */
package org.thingsboard.server.common.transport.service;

import com.google.common.util.concurrent.Futures;
import com.google.common.util.concurrent.ListenableFuture;
import com.google.common.util.concurrent.MoreExecutors;
import com.google.gson.Gson;
import com.google.gson.JsonObject;
import com.google.protobuf.ByteString;
import lombok.extern.slf4j.Slf4j;
import org.springframework.beans.factory.annotation.Value;
import org.springframework.context.ApplicationEventPublisher;
import org.springframework.stereotype.Service;
import org.thingsboard.common.util.ThingsBoardExecutors;
import org.thingsboard.common.util.ThingsBoardThreadFactory;
import org.thingsboard.server.common.data.ApiUsageRecordKey;
import org.thingsboard.server.common.data.ApiUsageState;
import org.thingsboard.server.common.data.Device;
import org.thingsboard.server.common.data.DeviceProfile;
import org.thingsboard.server.common.data.DeviceTransportType;
import org.thingsboard.server.common.data.EntityType;
import org.thingsboard.server.common.data.ResourceType;
import org.thingsboard.server.common.data.Tenant;
import org.thingsboard.server.common.data.id.CustomerId;
import org.thingsboard.server.common.data.id.DeviceId;
import org.thingsboard.server.common.data.id.DeviceProfileId;
import org.thingsboard.server.common.data.id.EntityId;
import org.thingsboard.server.common.data.id.RuleChainId;
import org.thingsboard.server.common.data.id.TenantId;
import org.thingsboard.server.common.data.id.TenantProfileId;
import org.thingsboard.server.common.msg.TbMsg;
import org.thingsboard.server.common.msg.TbMsgMetaData;
import org.thingsboard.server.common.msg.queue.ServiceQueue;
import org.thingsboard.server.common.msg.queue.ServiceType;
import org.thingsboard.server.common.msg.queue.TopicPartitionInfo;
import org.thingsboard.server.common.msg.session.SessionMsgType;
import org.thingsboard.server.common.msg.tools.TbRateLimitsException;
import org.thingsboard.server.common.stats.MessagesStats;
import org.thingsboard.server.common.stats.StatsFactory;
import org.thingsboard.server.common.stats.StatsType;
import org.thingsboard.server.common.transport.DeviceUpdatedEvent;
import org.thingsboard.server.common.transport.SessionMsgListener;
import org.thingsboard.server.common.transport.TransportDeviceProfileCache;
import org.thingsboard.server.common.transport.TransportResourceCache;
import org.thingsboard.server.common.transport.TransportService;
import org.thingsboard.server.common.transport.TransportServiceCallback;
import org.thingsboard.server.common.transport.TransportTenantProfileCache;
import org.thingsboard.server.common.transport.auth.GetOrCreateDeviceFromGatewayResponse;
import org.thingsboard.server.common.transport.auth.TransportDeviceInfo;
import org.thingsboard.server.common.transport.auth.ValidateDeviceCredentialsResponse;
import org.thingsboard.server.common.transport.limits.TransportRateLimitService;
import org.thingsboard.server.common.transport.util.DataDecodingEncodingService;
import org.thingsboard.server.common.transport.util.JsonUtils;
import org.thingsboard.server.gen.transport.TransportProtos;
import org.thingsboard.server.gen.transport.TransportProtos.EntityDeleteMsg;
import org.thingsboard.server.gen.transport.TransportProtos.ProvisionDeviceRequestMsg;
import org.thingsboard.server.gen.transport.TransportProtos.ProvisionDeviceResponseMsg;
import org.thingsboard.server.gen.transport.TransportProtos.SessionInfoProto;
import org.thingsboard.server.gen.transport.TransportProtos.ToCoreMsg;
import org.thingsboard.server.gen.transport.TransportProtos.ToRuleEngineMsg;
import org.thingsboard.server.gen.transport.TransportProtos.ToTransportMsg;
import org.thingsboard.server.gen.transport.TransportProtos.TransportApiRequestMsg;
import org.thingsboard.server.gen.transport.TransportProtos.TransportApiResponseMsg;
import org.thingsboard.server.gen.transport.TransportProtos.TransportToDeviceActorMsg;
import org.thingsboard.server.queue.TbQueueCallback;
import org.thingsboard.server.queue.TbQueueConsumer;
import org.thingsboard.server.queue.TbQueueMsgMetadata;
import org.thingsboard.server.queue.TbQueueProducer;
import org.thingsboard.server.queue.TbQueueRequestTemplate;
import org.thingsboard.server.queue.common.AsyncCallbackTemplate;
import org.thingsboard.server.queue.common.TbProtoQueueMsg;
import org.thingsboard.server.queue.discovery.PartitionService;
import org.thingsboard.server.queue.discovery.TbServiceInfoProvider;
import org.thingsboard.server.queue.provider.TbQueueProducerProvider;
import org.thingsboard.server.queue.provider.TbTransportQueueFactory;
import org.thingsboard.server.queue.scheduler.SchedulerComponent;
import org.thingsboard.server.queue.usagestats.TbApiUsageClient;
import org.thingsboard.server.queue.util.TbTransportComponent;

import javax.annotation.PostConstruct;
import javax.annotation.PreDestroy;
import java.util.Collections;
import java.util.List;
import java.util.Map;
import java.util.Optional;
import java.util.Random;
import java.util.UUID;
import java.util.concurrent.ConcurrentHashMap;
import java.util.concurrent.ConcurrentMap;
import java.util.concurrent.ExecutionException;
import java.util.concurrent.ExecutorService;
import java.util.concurrent.Executors;
import java.util.concurrent.ScheduledFuture;
import java.util.concurrent.TimeUnit;
import java.util.concurrent.atomic.AtomicInteger;

/**
 * Created by ashvayka on 17.10.18.
 */
@Slf4j
@Service
@TbTransportComponent
public class DefaultTransportService implements TransportService {

    public static final String OVERWRITE_ACTIVITY_TIME = "overwriteActivityTime";

    @Value("${transport.sessions.inactivity_timeout}")
    private long sessionInactivityTimeout;
    @Value("${transport.sessions.report_timeout}")
    private long sessionReportTimeout;
    @Value("${transport.client_side_rpc.timeout:60000}")
    private long clientSideRpcTimeout;
    @Value("${queue.transport.poll_interval}")
    private int notificationsPollDuration;

    private final Gson gson = new Gson();
    private final TbTransportQueueFactory queueProvider;
    private final TbQueueProducerProvider producerProvider;
    private final PartitionService partitionService;
    private final TbServiceInfoProvider serviceInfoProvider;
    private final StatsFactory statsFactory;
    private final TransportDeviceProfileCache deviceProfileCache;
    private final TransportTenantProfileCache tenantProfileCache;
    private final TbApiUsageClient apiUsageClient;
    private final TransportRateLimitService rateLimitService;
    private final DataDecodingEncodingService dataDecodingEncodingService;
    private final SchedulerComponent scheduler;
    private final ApplicationEventPublisher eventPublisher;
    private final TransportResourceCache transportResourceCache;

    protected TbQueueRequestTemplate<TbProtoQueueMsg<TransportApiRequestMsg>, TbProtoQueueMsg<TransportApiResponseMsg>> transportApiRequestTemplate;
    protected TbQueueProducer<TbProtoQueueMsg<ToRuleEngineMsg>> ruleEngineMsgProducer;
    protected TbQueueProducer<TbProtoQueueMsg<ToCoreMsg>> tbCoreMsgProducer;
    protected TbQueueConsumer<TbProtoQueueMsg<ToTransportMsg>> transportNotificationsConsumer;

    protected MessagesStats ruleEngineProducerStats;
    protected MessagesStats tbCoreProducerStats;
    protected MessagesStats transportApiStats;

    protected ExecutorService transportCallbackExecutor;
    private ExecutorService mainConsumerExecutor;

    private final ConcurrentMap<UUID, SessionMetaData> sessions = new ConcurrentHashMap<>();
    private final Map<String, RpcRequestMetadata> toServerRpcPendingMap = new ConcurrentHashMap<>();

    private volatile boolean stopped = false;

    public DefaultTransportService(TbServiceInfoProvider serviceInfoProvider,
                                   TbTransportQueueFactory queueProvider,
                                   TbQueueProducerProvider producerProvider,
                                   PartitionService partitionService,
                                   StatsFactory statsFactory,
                                   TransportDeviceProfileCache deviceProfileCache,
                                   TransportTenantProfileCache tenantProfileCache,
                                   TbApiUsageClient apiUsageClient, TransportRateLimitService rateLimitService,
                                   DataDecodingEncodingService dataDecodingEncodingService, SchedulerComponent scheduler, TransportResourceCache transportResourceCache,
                                   ApplicationEventPublisher eventPublisher) {
        this.serviceInfoProvider = serviceInfoProvider;
        this.queueProvider = queueProvider;
        this.producerProvider = producerProvider;
        this.partitionService = partitionService;
        this.statsFactory = statsFactory;
        this.deviceProfileCache = deviceProfileCache;
        this.tenantProfileCache = tenantProfileCache;
        this.apiUsageClient = apiUsageClient;
        this.rateLimitService = rateLimitService;
        this.dataDecodingEncodingService = dataDecodingEncodingService;
        this.scheduler = scheduler;
        this.transportResourceCache = transportResourceCache;
        this.eventPublisher = eventPublisher;
    }

    @PostConstruct
    public void init() {
        this.ruleEngineProducerStats = statsFactory.createMessagesStats(StatsType.RULE_ENGINE.getName() + ".producer");
        this.tbCoreProducerStats = statsFactory.createMessagesStats(StatsType.CORE.getName() + ".producer");
        this.transportApiStats = statsFactory.createMessagesStats(StatsType.TRANSPORT.getName() + ".producer");
        this.transportCallbackExecutor = ThingsBoardExecutors.newWorkStealingPool(20, getClass());
        this.scheduler.scheduleAtFixedRate(this::checkInactivityAndReportActivity, new Random().nextInt((int) sessionReportTimeout), sessionReportTimeout, TimeUnit.MILLISECONDS);
        transportApiRequestTemplate = queueProvider.createTransportApiRequestTemplate();
        transportApiRequestTemplate.setMessagesStats(transportApiStats);
        ruleEngineMsgProducer = producerProvider.getRuleEngineMsgProducer();
        tbCoreMsgProducer = producerProvider.getTbCoreMsgProducer();
        transportNotificationsConsumer = queueProvider.createTransportNotificationsConsumer();
        TopicPartitionInfo tpi = partitionService.getNotificationsTopic(ServiceType.TB_TRANSPORT, serviceInfoProvider.getServiceId());
        transportNotificationsConsumer.subscribe(Collections.singleton(tpi));
        transportApiRequestTemplate.init();
        mainConsumerExecutor = Executors.newSingleThreadExecutor(ThingsBoardThreadFactory.forName("transport-consumer"));
        mainConsumerExecutor.execute(() -> {
            while (!stopped) {
                try {
                    List<TbProtoQueueMsg<ToTransportMsg>> records = transportNotificationsConsumer.poll(notificationsPollDuration);
                    if (records.size() == 0) {
                        continue;
                    }
                    records.forEach(record -> {
                        try {
                            log.info("[{}] SessionIdMSB, [{}] SessionIdLSB, records", record.getValue().getSessionIdMSB(), record.getValue().getSessionIdLSB());
                            processToTransportMsg(record.getValue());
                        } catch (Throwable e) {
                            log.warn("Failed to process the notification.", e);
                        }
                    });
                    transportNotificationsConsumer.commit();
                } catch (Exception e) {
                    if (!stopped) {
                        log.warn("Failed to obtain messages from queue.", e);
                        try {
                            Thread.sleep(notificationsPollDuration);
                        } catch (InterruptedException e2) {
                            log.trace("Failed to wait until the server has capacity to handle new requests", e2);
                        }
                    }
                }
            }
        });
    }

    @PreDestroy
    public void destroy() {
        stopped = true;

        if (transportNotificationsConsumer != null) {
            transportNotificationsConsumer.unsubscribe();
        }
        if (transportCallbackExecutor != null) {
            transportCallbackExecutor.shutdownNow();
        }
        if (mainConsumerExecutor != null) {
            mainConsumerExecutor.shutdownNow();
        }
        if (transportApiRequestTemplate != null) {
            transportApiRequestTemplate.stop();
        }
    }

    @Override
    public SessionMetaData registerAsyncSession(TransportProtos.SessionInfoProto sessionInfo, SessionMsgListener listener) {
        SessionMetaData newValue = new SessionMetaData(sessionInfo, TransportProtos.SessionType.ASYNC, listener);
        SessionMetaData oldValue = sessions.putIfAbsent(toSessionId(sessionInfo), newValue);
        return oldValue != null ? oldValue : newValue;
    }

    @Override
    public TransportProtos.GetEntityProfileResponseMsg getEntityProfile(TransportProtos.GetEntityProfileRequestMsg msg) {
        TbProtoQueueMsg<TransportProtos.TransportApiRequestMsg> protoMsg =
                new TbProtoQueueMsg<>(UUID.randomUUID(), TransportProtos.TransportApiRequestMsg.newBuilder().setEntityProfileRequestMsg(msg).build());
        try {
            TbProtoQueueMsg<TransportApiResponseMsg> response = transportApiRequestTemplate.send(protoMsg).get();
            return response.getValue().getEntityProfileResponseMsg();
        } catch (InterruptedException | ExecutionException e) {
            throw new RuntimeException(e);
        }
    }

    @Override
    public TransportProtos.GetResourceResponseMsg getResource(TransportProtos.GetResourceRequestMsg msg) {
        TbProtoQueueMsg<TransportProtos.TransportApiRequestMsg> protoMsg =
                new TbProtoQueueMsg<>(UUID.randomUUID(), TransportProtos.TransportApiRequestMsg.newBuilder().setResourceRequestMsg(msg).build());
        try {
            TbProtoQueueMsg<TransportApiResponseMsg> response = transportApiRequestTemplate.send(protoMsg).get();
            return response.getValue().getResourceResponseMsg();
        } catch (InterruptedException | ExecutionException e) {
            throw new RuntimeException(e);
        }
    }

    @Override
    public TransportProtos.GetSnmpDevicesResponseMsg getSnmpDevicesIds(TransportProtos.GetSnmpDevicesRequestMsg requestMsg) {
        TbProtoQueueMsg<TransportProtos.TransportApiRequestMsg> protoMsg = new TbProtoQueueMsg<>(
                UUID.randomUUID(), TransportProtos.TransportApiRequestMsg.newBuilder()
                .setSnmpDevicesRequestMsg(requestMsg)
                .build()
        );

        try {
            TbProtoQueueMsg<TransportApiResponseMsg> response = transportApiRequestTemplate.send(protoMsg).get();
            return response.getValue().getSnmpDevicesResponseMsg();
        } catch (InterruptedException | ExecutionException e) {
            throw new RuntimeException(e);
        }
    }

    @Override
    public TransportProtos.GetDeviceResponseMsg getDevice(TransportProtos.GetDeviceRequestMsg requestMsg) {
        TbProtoQueueMsg<TransportApiRequestMsg> protoMsg = new TbProtoQueueMsg<>(
                UUID.randomUUID(), TransportProtos.TransportApiRequestMsg.newBuilder()
                .setDeviceRequestMsg(requestMsg)
                .build()
        );

        try {
            TransportApiResponseMsg response = transportApiRequestTemplate.send(protoMsg).get().getValue();
            if (response.hasDeviceResponseMsg()) {
                return response.getDeviceResponseMsg();
            } else {
                return null;
            }
        } catch (InterruptedException | ExecutionException e) {
            throw new RuntimeException(e);
        }
    }

    @Override
    public TransportProtos.GetDeviceCredentialsResponseMsg getDeviceCredentials(TransportProtos.GetDeviceCredentialsRequestMsg requestMsg) {
        TbProtoQueueMsg<TransportApiRequestMsg> protoMsg = new TbProtoQueueMsg<>(
                UUID.randomUUID(), TransportProtos.TransportApiRequestMsg.newBuilder()
                .setDeviceCredentialsRequestMsg(requestMsg)
                .build()
        );

        try {
            TbProtoQueueMsg<TransportApiResponseMsg> response = transportApiRequestTemplate.send(protoMsg).get();
            return response.getValue().getDeviceCredentialsResponseMsg();
        } catch (InterruptedException | ExecutionException e) {
            throw new RuntimeException(e);
        }
    }

    @Override
    public void process(DeviceTransportType transportType, TransportProtos.ValidateDeviceTokenRequestMsg msg,
                        TransportServiceCallback<ValidateDeviceCredentialsResponse> callback) {
        log.trace("Processing msg: {}", msg);
        TbProtoQueueMsg<TransportApiRequestMsg> protoMsg = new TbProtoQueueMsg<>(UUID.randomUUID(),
                TransportApiRequestMsg.newBuilder().setValidateTokenRequestMsg(msg).build());
        doProcess(transportType, protoMsg, callback);
    }

    @Override
    public void process(DeviceTransportType transportType, TransportProtos.ValidateBasicMqttCredRequestMsg msg,
                        TransportServiceCallback<ValidateDeviceCredentialsResponse> callback) {
        log.trace("Processing msg: {}", msg);
        TbProtoQueueMsg<TransportApiRequestMsg> protoMsg = new TbProtoQueueMsg<>(UUID.randomUUID(),
                TransportApiRequestMsg.newBuilder().setValidateBasicMqttCredRequestMsg(msg).build());
        doProcess(transportType, protoMsg, callback);
    }

    @Override
    public void process(TransportProtos.ValidateDeviceLwM2MCredentialsRequestMsg msg, TransportServiceCallback<TransportProtos.ValidateDeviceCredentialsResponseMsg> callback) {
        log.trace("Processing msg: {}", msg);
        TbProtoQueueMsg<TransportApiRequestMsg> protoMsg = new TbProtoQueueMsg<>(UUID.randomUUID(), TransportApiRequestMsg.newBuilder().setValidateDeviceLwM2MCredentialsRequestMsg(msg).build());
        AsyncCallbackTemplate.withCallback(transportApiRequestTemplate.send(protoMsg),
                response -> callback.onSuccess(response.getValue().getValidateCredResponseMsg()), callback::onError, transportCallbackExecutor);
    }

    @Override
    public void process(DeviceTransportType transportType, TransportProtos.ValidateDeviceX509CertRequestMsg msg, TransportServiceCallback<ValidateDeviceCredentialsResponse> callback) {
        log.trace("Processing msg: {}", msg);
        TbProtoQueueMsg<TransportApiRequestMsg> protoMsg = new TbProtoQueueMsg<>(UUID.randomUUID(), TransportApiRequestMsg.newBuilder().setValidateX509CertRequestMsg(msg).build());
        doProcess(transportType, protoMsg, callback);
    }

    private void doProcess(DeviceTransportType transportType, TbProtoQueueMsg<TransportApiRequestMsg> protoMsg,
                           TransportServiceCallback<ValidateDeviceCredentialsResponse> callback) {
        ListenableFuture<ValidateDeviceCredentialsResponse> response = Futures.transform(transportApiRequestTemplate.send(protoMsg), tmp -> {
            TransportProtos.ValidateDeviceCredentialsResponseMsg msg = tmp.getValue().getValidateCredResponseMsg();
            ValidateDeviceCredentialsResponse.ValidateDeviceCredentialsResponseBuilder result = ValidateDeviceCredentialsResponse.builder();
            if (msg.hasDeviceInfo()) {
                result.credentials(msg.getCredentialsBody());
                TransportDeviceInfo tdi = getTransportDeviceInfo(msg.getDeviceInfo());
                result.deviceInfo(tdi);
                ByteString profileBody = msg.getProfileBody();
                if (profileBody != null && !profileBody.isEmpty()) {
                    DeviceProfile profile = deviceProfileCache.getOrCreate(tdi.getDeviceProfileId(), profileBody);
                    if (transportType != DeviceTransportType.DEFAULT
                            && profile != null && profile.getTransportType() != DeviceTransportType.DEFAULT && profile.getTransportType() != transportType) {
                        log.debug("[{}] Device profile [{}] has different transport type: {}, expected: {}", tdi.getDeviceId(), tdi.getDeviceProfileId(), profile.getTransportType(), transportType);
                        throw new IllegalStateException("Device profile has different transport type: " + profile.getTransportType() + ". Expected: " + transportType);
                    }
                    result.deviceProfile(profile);
                }
            }
            return result.build();
        }, MoreExecutors.directExecutor());
        AsyncCallbackTemplate.withCallback(response, callback::onSuccess, callback::onError, transportCallbackExecutor);
    }

    @Override
    public void process(TransportProtos.GetOrCreateDeviceFromGatewayRequestMsg requestMsg, TransportServiceCallback<GetOrCreateDeviceFromGatewayResponse> callback) {
        TbProtoQueueMsg<TransportApiRequestMsg> protoMsg = new TbProtoQueueMsg<>(UUID.randomUUID(), TransportApiRequestMsg.newBuilder().setGetOrCreateDeviceRequestMsg(requestMsg).build());
        log.trace("Processing msg: {}", requestMsg);
        ListenableFuture<GetOrCreateDeviceFromGatewayResponse> response = Futures.transform(transportApiRequestTemplate.send(protoMsg), tmp -> {
            TransportProtos.GetOrCreateDeviceFromGatewayResponseMsg msg = tmp.getValue().getGetOrCreateDeviceResponseMsg();
            GetOrCreateDeviceFromGatewayResponse.GetOrCreateDeviceFromGatewayResponseBuilder result = GetOrCreateDeviceFromGatewayResponse.builder();
            if (msg.hasDeviceInfo()) {
                TransportDeviceInfo tdi = getTransportDeviceInfo(msg.getDeviceInfo());
                result.deviceInfo(tdi);
                ByteString profileBody = msg.getProfileBody();
                if (profileBody != null && !profileBody.isEmpty()) {
                    result.deviceProfile(deviceProfileCache.getOrCreate(tdi.getDeviceProfileId(), profileBody));
                }
            }
            return result.build();
        }, MoreExecutors.directExecutor());
        AsyncCallbackTemplate.withCallback(response, callback::onSuccess, callback::onError, transportCallbackExecutor);
    }

    @Override
    public void process(TransportProtos.LwM2MRequestMsg msg, TransportServiceCallback<TransportProtos.LwM2MResponseMsg> callback) {
        log.trace("Processing msg: {}", msg);
        TbProtoQueueMsg<TransportApiRequestMsg> protoMsg = new TbProtoQueueMsg<>(UUID.randomUUID(),
                TransportApiRequestMsg.newBuilder().setLwM2MRequestMsg(msg).build());
        AsyncCallbackTemplate.withCallback(transportApiRequestTemplate.send(protoMsg),
                response -> callback.onSuccess(response.getValue().getLwM2MResponseMsg()), callback::onError, transportCallbackExecutor);
    }

    private TransportDeviceInfo getTransportDeviceInfo(TransportProtos.DeviceInfoProto di) {
        TransportDeviceInfo tdi = new TransportDeviceInfo();
        tdi.setTenantId(new TenantId(new UUID(di.getTenantIdMSB(), di.getTenantIdLSB())));
        tdi.setCustomerId(new CustomerId(new UUID(di.getCustomerIdMSB(), di.getCustomerIdLSB())));
        tdi.setDeviceId(new DeviceId(new UUID(di.getDeviceIdMSB(), di.getDeviceIdLSB())));
        tdi.setDeviceProfileId(new DeviceProfileId(new UUID(di.getDeviceProfileIdMSB(), di.getDeviceProfileIdLSB())));
        tdi.setAdditionalInfo(di.getAdditionalInfo());
        tdi.setDeviceName(di.getDeviceName());
        tdi.setDeviceType(di.getDeviceType());
        return tdi;
    }

    @Override
    public void process(ProvisionDeviceRequestMsg requestMsg, TransportServiceCallback<ProvisionDeviceResponseMsg> callback) {
        log.trace("Processing msg: {}", requestMsg);
        TbProtoQueueMsg<TransportApiRequestMsg> protoMsg = new TbProtoQueueMsg<>(UUID.randomUUID(), TransportApiRequestMsg.newBuilder().setProvisionDeviceRequestMsg(requestMsg).build());
        ListenableFuture<ProvisionDeviceResponseMsg> response = Futures.transform(transportApiRequestTemplate.send(protoMsg), tmp ->
                        tmp.getValue().getProvisionDeviceResponseMsg()
                , MoreExecutors.directExecutor());
        AsyncCallbackTemplate.withCallback(response, callback::onSuccess, callback::onError, transportCallbackExecutor);
    }

    @Override
    public void process(TransportProtos.SessionInfoProto sessionInfo, TransportProtos.SubscriptionInfoProto msg, TransportServiceCallback<Void> callback) {
        if (log.isTraceEnabled()) {
            log.trace("[{}] Processing msg: {}", toSessionId(sessionInfo), msg);
        }
        sendToDeviceActor(sessionInfo, TransportToDeviceActorMsg.newBuilder().setSessionInfo(sessionInfo)
                .setSubscriptionInfo(msg).build(), callback);
    }

    @Override
    public void process(TransportProtos.SessionInfoProto sessionInfo, TransportProtos.SessionEventMsg msg, TransportServiceCallback<Void> callback) {
        if (checkLimits(sessionInfo, msg, callback)) {
            reportActivityInternal(sessionInfo);
            sendToDeviceActor(sessionInfo, TransportToDeviceActorMsg.newBuilder().setSessionInfo(sessionInfo)
                    .setSessionEvent(msg).build(), callback);
        }
    }

    @Override
    public void process(TransportProtos.SessionInfoProto sessionInfo, TransportProtos.PostTelemetryMsg msg, TransportServiceCallback<Void> callback) {
        int dataPoints = 0;
        for (TransportProtos.TsKvListProto tsKv : msg.getTsKvListList()) {
            dataPoints += tsKv.getKvCount();
        }
        if (checkLimits(sessionInfo, msg, callback, dataPoints)) {
            reportActivityInternal(sessionInfo);
            TenantId tenantId = getTenantId(sessionInfo);
            DeviceId deviceId = new DeviceId(new UUID(sessionInfo.getDeviceIdMSB(), sessionInfo.getDeviceIdLSB()));
            CustomerId customerId = getCustomerId(sessionInfo);
            MsgPackCallback packCallback = new MsgPackCallback(msg.getTsKvListCount(), new ApiStatsProxyCallback<>(tenantId, customerId, dataPoints, callback));
            for (TransportProtos.TsKvListProto tsKv : msg.getTsKvListList()) {
                TbMsgMetaData metaData = new TbMsgMetaData();
                metaData.putValue("deviceName", sessionInfo.getDeviceName());
                metaData.putValue("deviceType", sessionInfo.getDeviceType());
                metaData.putValue("ts", tsKv.getTs() + "");
                JsonObject json = JsonUtils.getJsonObject(tsKv.getKvList());
                sendToRuleEngine(tenantId, deviceId, customerId, sessionInfo, json, metaData, SessionMsgType.POST_TELEMETRY_REQUEST, packCallback);
            }
        }
    }

    @Override
    public void process(TransportProtos.SessionInfoProto sessionInfo, TransportProtos.PostAttributeMsg msg, TransportServiceCallback<Void> callback) {
        if (checkLimits(sessionInfo, msg, callback, msg.getKvCount())) {
            reportActivityInternal(sessionInfo);
            TenantId tenantId = getTenantId(sessionInfo);
            DeviceId deviceId = new DeviceId(new UUID(sessionInfo.getDeviceIdMSB(), sessionInfo.getDeviceIdLSB()));
            JsonObject json = JsonUtils.getJsonObject(msg.getKvList());
            TbMsgMetaData metaData = new TbMsgMetaData();
            metaData.putValue("deviceName", sessionInfo.getDeviceName());
            metaData.putValue("deviceType", sessionInfo.getDeviceType());
            metaData.putValue("notifyDevice", "false");
            CustomerId customerId = getCustomerId(sessionInfo);
            sendToRuleEngine(tenantId, deviceId, customerId, sessionInfo, json, metaData, SessionMsgType.POST_ATTRIBUTES_REQUEST,
                    new TransportTbQueueCallback(new ApiStatsProxyCallback<>(tenantId, customerId, msg.getKvList().size(), callback)));
        }
    }

    @Override
    public void process(TransportProtos.SessionInfoProto sessionInfo, TransportProtos.GetAttributeRequestMsg msg, TransportServiceCallback<Void> callback) {
        if (checkLimits(sessionInfo, msg, callback)) {
            reportActivityInternal(sessionInfo);
            sendToDeviceActor(sessionInfo, TransportToDeviceActorMsg.newBuilder().setSessionInfo(sessionInfo)
                    .setGetAttributes(msg).build(), new ApiStatsProxyCallback<>(getTenantId(sessionInfo), getCustomerId(sessionInfo), 1, callback));
        }
    }

    @Override
    public void process(TransportProtos.SessionInfoProto sessionInfo, TransportProtos.SubscribeToAttributeUpdatesMsg msg, TransportServiceCallback<Void> callback) {
        if (checkLimits(sessionInfo, msg, callback)) {
            SessionMetaData sessionMetaData = reportActivityInternal(sessionInfo);
            sessionMetaData.setSubscribedToAttributes(!msg.getUnsubscribe());
            sendToDeviceActor(sessionInfo, TransportToDeviceActorMsg.newBuilder().setSessionInfo(sessionInfo).setSubscribeToAttributes(msg).build(),
                    new ApiStatsProxyCallback<>(getTenantId(sessionInfo), getCustomerId(sessionInfo), 1, callback));
        }
    }

    @Override
    public void process(TransportProtos.SessionInfoProto sessionInfo, TransportProtos.SubscribeToRPCMsg msg, TransportServiceCallback<Void> callback) {
        if (checkLimits(sessionInfo, msg, callback)) {
            SessionMetaData sessionMetaData = reportActivityInternal(sessionInfo);
            sessionMetaData.setSubscribedToRPC(!msg.getUnsubscribe());
            sendToDeviceActor(sessionInfo, TransportToDeviceActorMsg.newBuilder().setSessionInfo(sessionInfo).setSubscribeToRPC(msg).build(),
                    new ApiStatsProxyCallback<>(getTenantId(sessionInfo), getCustomerId(sessionInfo), 1, callback));
        }
    }

    @Override
    public void process(TransportProtos.SessionInfoProto sessionInfo, TransportProtos.ToDeviceRpcResponseMsg msg, TransportServiceCallback<Void> callback) {
        if (checkLimits(sessionInfo, msg, callback)) {
            reportActivityInternal(sessionInfo);
            sendToDeviceActor(sessionInfo, TransportToDeviceActorMsg.newBuilder().setSessionInfo(sessionInfo).setToDeviceRPCCallResponse(msg).build(),
                    new ApiStatsProxyCallback<>(getTenantId(sessionInfo), getCustomerId(sessionInfo), 1, callback));
        }
    }

    private void processTimeout(String requestId) {
        RpcRequestMetadata data = toServerRpcPendingMap.remove(requestId);
        if (data != null) {
            SessionMetaData md = sessions.get(data.getSessionId());
            if (md != null) {
                SessionMsgListener listener = md.getListener();
                transportCallbackExecutor.submit(() -> {
                    TransportProtos.ToServerRpcResponseMsg responseMsg =
                            TransportProtos.ToServerRpcResponseMsg.newBuilder()
                                    .setRequestId(data.getRequestId())
                                    .setError("timeout").build();
                    listener.onToServerRpcResponse(responseMsg);
                });
                if (md.getSessionType() == TransportProtos.SessionType.SYNC) {
                    deregisterSession(md.getSessionInfo());
                }
            } else {
                log.debug("[{}] Missing session.", data.getSessionId());
            }
        }
    }

    @Override
    public void process(TransportProtos.SessionInfoProto sessionInfo, TransportProtos.ToServerRpcRequestMsg msg, TransportServiceCallback<Void> callback) {
        if (checkLimits(sessionInfo, msg, callback)) {
            reportActivityInternal(sessionInfo);
            UUID sessionId = toSessionId(sessionInfo);
            TenantId tenantId = getTenantId(sessionInfo);
            DeviceId deviceId = getDeviceId(sessionInfo);
            JsonObject json = new JsonObject();
            json.addProperty("method", msg.getMethodName());
            json.add("params", JsonUtils.parse(msg.getParams()));

            TbMsgMetaData metaData = new TbMsgMetaData();
            metaData.putValue("deviceName", sessionInfo.getDeviceName());
            metaData.putValue("deviceType", sessionInfo.getDeviceType());
            metaData.putValue("requestId", Integer.toString(msg.getRequestId()));
            metaData.putValue("serviceId", serviceInfoProvider.getServiceId());
            metaData.putValue("sessionId", sessionId.toString());
            sendToRuleEngine(tenantId, deviceId, getCustomerId(sessionInfo), sessionInfo, json, metaData,
                    SessionMsgType.TO_SERVER_RPC_REQUEST, new TransportTbQueueCallback(callback));
            String requestId = sessionId + "-" + msg.getRequestId();
            toServerRpcPendingMap.put(requestId, new RpcRequestMetadata(sessionId, msg.getRequestId()));
            scheduler.schedule(() -> processTimeout(requestId), clientSideRpcTimeout, TimeUnit.MILLISECONDS);
        }
    }

    @Override
    public void process(TransportProtos.SessionInfoProto sessionInfo, TransportProtos.ClaimDeviceMsg msg, TransportServiceCallback<Void> callback) {
        if (checkLimits(sessionInfo, msg, callback)) {
            reportActivityInternal(sessionInfo);
            sendToDeviceActor(sessionInfo, TransportToDeviceActorMsg.newBuilder().setSessionInfo(sessionInfo)
                    .setClaimDevice(msg).build(), callback);
        }
    }

    @Override
    public void process(TransportProtos.SessionInfoProto sessionInfo, TransportProtos.GetFirmwareRequestMsg msg, TransportServiceCallback<TransportProtos.GetFirmwareResponseMsg> callback) {
        if (checkLimits(sessionInfo, msg, callback)) {
            TbProtoQueueMsg<TransportProtos.TransportApiRequestMsg> protoMsg =
                    new TbProtoQueueMsg<>(UUID.randomUUID(), TransportProtos.TransportApiRequestMsg.newBuilder().setFirmwareRequestMsg(msg).build());

            AsyncCallbackTemplate.withCallback(transportApiRequestTemplate.send(protoMsg), response -> {
                callback.onSuccess(response.getValue().getFirmwareResponseMsg());
            }, callback::onError, transportCallbackExecutor);
        }
    }

    @Override
    public SessionMetaData reportActivity(TransportProtos.SessionInfoProto sessionInfo) {
        return reportActivityInternal(sessionInfo);
    }

    private SessionMetaData reportActivityInternal(TransportProtos.SessionInfoProto sessionInfo) {
        UUID sessionId = toSessionId(sessionInfo);
        SessionMetaData sessionMetaData = sessions.get(sessionId);
        if (sessionMetaData != null) {
            sessionMetaData.updateLastActivityTime();
        }
        return sessionMetaData;
    }

    private void checkInactivityAndReportActivity() {
        long expTime = System.currentTimeMillis() - sessionInactivityTimeout;
        sessions.forEach((uuid, sessionMD) -> {
            long lastActivityTime = sessionMD.getLastActivityTime();
            TransportProtos.SessionInfoProto sessionInfo = sessionMD.getSessionInfo();
            if (sessionInfo.getGwSessionIdMSB() != 0 &&
                    sessionInfo.getGwSessionIdLSB() != 0) {
                SessionMetaData gwMetaData = sessions.get(new UUID(sessionInfo.getGwSessionIdMSB(), sessionInfo.getGwSessionIdLSB()));
                if (gwMetaData != null && gwMetaData.isOverwriteActivityTime()) {
                    lastActivityTime = Math.max(gwMetaData.getLastActivityTime(), lastActivityTime);
                }
            }
            if (lastActivityTime < expTime) {
                if (log.isDebugEnabled()) {
                    log.debug("[{}] Session has expired due to last activity time: {}", toSessionId(sessionInfo), lastActivityTime);
                }
                process(sessionInfo, getSessionEventMsg(TransportProtos.SessionEvent.CLOSED), null);
                sessions.remove(uuid);
                sessionMD.getListener().onRemoteSessionCloseCommand(TransportProtos.SessionCloseNotificationProto.getDefaultInstance());
            } else {
                if (lastActivityTime > sessionMD.getLastReportedActivityTime()) {
                    final long lastActivityTimeFinal = lastActivityTime;
                    process(sessionInfo, TransportProtos.SubscriptionInfoProto.newBuilder()
                            .setAttributeSubscription(sessionMD.isSubscribedToAttributes())
                            .setRpcSubscription(sessionMD.isSubscribedToRPC())
                            .setLastActivityTime(lastActivityTime).build(), new TransportServiceCallback<Void>() {
                        @Override
                        public void onSuccess(Void msg) {
                            sessionMD.setLastReportedActivityTime(lastActivityTimeFinal);
                        }

                        @Override
                        public void onError(Throwable e) {
                            log.warn("[{}] Failed to report last activity time", uuid, e);
                        }
                    });
                }
            }
        });
    }

    @Override
    public SessionMetaData registerSyncSession(TransportProtos.SessionInfoProto sessionInfo, SessionMsgListener listener, long timeout) {
        SessionMetaData currentSession = new SessionMetaData(sessionInfo, TransportProtos.SessionType.SYNC, listener);
        sessions.putIfAbsent(toSessionId(sessionInfo), currentSession);

        ScheduledFuture executorFuture = scheduler.schedule(() -> {
            listener.onRemoteSessionCloseCommand(TransportProtos.SessionCloseNotificationProto.getDefaultInstance());
            deregisterSession(sessionInfo);
        }, timeout, TimeUnit.MILLISECONDS);

        currentSession.setScheduledFuture(executorFuture);
        return currentSession;
    }

    @Override
    public void deregisterSession(TransportProtos.SessionInfoProto sessionInfo) {
        SessionMetaData currentSession = sessions.get(toSessionId(sessionInfo));
        if (currentSession != null && currentSession.hasScheduledFuture()) {
            log.debug("Stopping scheduler to avoid resending response if request has been ack.");
            currentSession.getScheduledFuture().cancel(false);
        }
        sessions.remove(toSessionId(sessionInfo));
    }

    private boolean checkLimits(TransportProtos.SessionInfoProto sessionInfo, Object msg, TransportServiceCallback<?> callback) {
        return checkLimits(sessionInfo, msg, callback, 0);
    }

    private boolean checkLimits(TransportProtos.SessionInfoProto sessionInfo, Object msg, TransportServiceCallback<?> callback, int dataPoints) {
        if (log.isTraceEnabled()) {
            log.trace("[{}] Processing msg: {}", toSessionId(sessionInfo), msg);
        }
        TenantId tenantId = new TenantId(new UUID(sessionInfo.getTenantIdMSB(), sessionInfo.getTenantIdLSB()));
        DeviceId deviceId = new DeviceId(new UUID(sessionInfo.getDeviceIdMSB(), sessionInfo.getDeviceIdLSB()));

        EntityType rateLimitedEntityType = rateLimitService.checkLimits(tenantId, deviceId, dataPoints);
        if (rateLimitedEntityType == null) {
            return true;
        } else {
            if (callback != null) {
                callback.onError(new TbRateLimitsException(rateLimitedEntityType));
            }
            return false;
        }
    }

    protected void processToTransportMsg(TransportProtos.ToTransportMsg toSessionMsg) {
        UUID sessionId = new UUID(toSessionMsg.getSessionIdMSB(), toSessionMsg.getSessionIdLSB());
        SessionMetaData md = sessions.get(sessionId);
        if (md != null) {
            SessionMsgListener listener = md.getListener();
            transportCallbackExecutor.submit(() -> {
                if (toSessionMsg.hasGetAttributesResponse()) {
                    listener.onGetAttributesResponse(toSessionMsg.getGetAttributesResponse());
                }
                if (toSessionMsg.hasAttributeUpdateNotification()) {
                    listener.onAttributeUpdate(toSessionMsg.getAttributeUpdateNotification());
                }
                if (toSessionMsg.hasSessionCloseNotification()) {
                    listener.onRemoteSessionCloseCommand(toSessionMsg.getSessionCloseNotification());
                }
                if (toSessionMsg.hasToTransportUpdateCredentialsNotification()) {
                    listener.onToTransportUpdateCredentials(toSessionMsg.getToTransportUpdateCredentialsNotification());
                }
                if (toSessionMsg.hasToDeviceRequest()) {
                    listener.onToDeviceRpcRequest(toSessionMsg.getToDeviceRequest());
                }
                if (toSessionMsg.hasToServerResponse()) {
                    String requestId = sessionId + "-" + toSessionMsg.getToServerResponse().getRequestId();
                    toServerRpcPendingMap.remove(requestId);
                    listener.onToServerRpcResponse(toSessionMsg.getToServerResponse());
                }
            });
            if (md.getSessionType() == TransportProtos.SessionType.SYNC) {
                deregisterSession(md.getSessionInfo());
            }
        } else {
            if (toSessionMsg.hasEntityUpdateMsg()) {
                TransportProtos.EntityUpdateMsg msg = toSessionMsg.getEntityUpdateMsg();
                EntityType entityType = EntityType.valueOf(msg.getEntityType());
                if (EntityType.DEVICE_PROFILE.equals(entityType)) {
                    DeviceProfile deviceProfile = deviceProfileCache.put(msg.getData());
                    if (deviceProfile != null) {
                        onProfileUpdate(deviceProfile);
                    }
                } else if (EntityType.TENANT_PROFILE.equals(entityType)) {
                    rateLimitService.update(tenantProfileCache.put(msg.getData()));
                } else if (EntityType.TENANT.equals(entityType)) {
                    Optional<Tenant> profileOpt = dataDecodingEncodingService.decode(msg.getData().toByteArray());
                    if (profileOpt.isPresent()) {
                        Tenant tenant = profileOpt.get();
                        boolean updated = tenantProfileCache.put(tenant.getId(), tenant.getTenantProfileId());
                        if (updated) {
                            rateLimitService.update(tenant.getId());
                        }
                    }
                } else if (EntityType.API_USAGE_STATE.equals(entityType)) {
                    Optional<ApiUsageState> stateOpt = dataDecodingEncodingService.decode(msg.getData().toByteArray());
                    if (stateOpt.isPresent()) {
                        ApiUsageState apiUsageState = stateOpt.get();
                        rateLimitService.update(apiUsageState.getTenantId(), apiUsageState.isTransportEnabled());
                        //TODO: if transport is disabled, we should close all sessions and not to check credentials.
                    }
                } else if (EntityType.DEVICE.equals(entityType)) {
                    Optional<Device> deviceOpt = dataDecodingEncodingService.decode(msg.getData().toByteArray());
                    deviceOpt.ifPresent(device -> {
                        onDeviceUpdate(device);
                        eventPublisher.publishEvent(new DeviceUpdatedEvent(device));
                    });
                }
            } else if (toSessionMsg.hasEntityDeleteMsg()) {
                TransportProtos.EntityDeleteMsg msg = toSessionMsg.getEntityDeleteMsg();
                EntityType entityType = EntityType.valueOf(msg.getEntityType());
                UUID entityUuid = new UUID(msg.getEntityIdMSB(), msg.getEntityIdLSB());
                if (EntityType.DEVICE_PROFILE.equals(entityType)) {
                    deviceProfileCache.evict(new DeviceProfileId(new UUID(msg.getEntityIdMSB(), msg.getEntityIdLSB())));
                } else if (EntityType.TENANT_PROFILE.equals(entityType)) {
                    tenantProfileCache.remove(new TenantProfileId(entityUuid));
                } else if (EntityType.TENANT.equals(entityType)) {
                    rateLimitService.remove(new TenantId(entityUuid));
                } else if (EntityType.DEVICE.equals(entityType)) {
                    onDeviceDelete(msg);
                    rateLimitService.remove(new DeviceId(entityUuid));
                    onDeviceDeleted(new DeviceId(entityUuid));
                }
            } else if (toSessionMsg.hasResourceUpdateMsg()) {
                TransportProtos.ResourceUpdateMsg msg = toSessionMsg.getResourceUpdateMsg();
                TenantId tenantId = new TenantId(new UUID(msg.getTenantIdMSB(), msg.getTenantIdLSB()));
                ResourceType resourceType = ResourceType.valueOf(msg.getResourceType());
                String resourceId = msg.getResourceKey();
                transportResourceCache.update(tenantId, resourceType, resourceId);
                sessions.forEach((id, mdRez) -> {
                    log.warn("ResourceUpdate - [{}] [{}]", id, mdRez);
                    transportCallbackExecutor.submit(() -> mdRez.getListener().onResourceUpdate(Optional.ofNullable(msg)));
                });

            } else if (toSessionMsg.hasResourceDeleteMsg()) {
                TransportProtos.ResourceDeleteMsg msg = toSessionMsg.getResourceDeleteMsg();
                TenantId tenantId = new TenantId(new UUID(msg.getTenantIdMSB(), msg.getTenantIdLSB()));
                ResourceType resourceType = ResourceType.valueOf(msg.getResourceType());
                String resourceId = msg.getResourceKey();
                transportResourceCache.evict(tenantId, resourceType, resourceId);
                sessions.forEach((id, mdRez) -> {
                    log.warn("ResourceDelete - [{}] [{}]", id, mdRez);
                    transportCallbackExecutor.submit(() -> mdRez.getListener().onResourceDelete(Optional.ofNullable(msg)));
                });
            } else {
                //TODO: should we notify the device actor about missed session?
                log.debug("[{}] Missing session.", sessionId);
            }
        }
    }


    public void onProfileUpdate(DeviceProfile deviceProfile) {
        long deviceProfileIdMSB = deviceProfile.getId().getId().getMostSignificantBits();
        long deviceProfileIdLSB = deviceProfile.getId().getId().getLeastSignificantBits();
        sessions.forEach((id, md) -> {
            //TODO: if transport types are different - we should close the session.
            if (md.getSessionInfo().getDeviceProfileIdMSB() == deviceProfileIdMSB
                    && md.getSessionInfo().getDeviceProfileIdLSB() == deviceProfileIdLSB) {
                TransportProtos.SessionInfoProto newSessionInfo = TransportProtos.SessionInfoProto.newBuilder()
                        .mergeFrom(md.getSessionInfo())
                        .setDeviceProfileIdMSB(deviceProfileIdMSB)
                        .setDeviceProfileIdLSB(deviceProfileIdLSB)
                        .setDeviceType(deviceProfile.getName())
                        .build();
                md.setSessionInfo(newSessionInfo);
                transportCallbackExecutor.submit(() -> md.getListener().onDeviceProfileUpdate(newSessionInfo, deviceProfile));
            }
        });
    }

    private void onDeviceUpdate(Device device) {
        long deviceIdMSB = device.getId().getId().getMostSignificantBits();
        long deviceIdLSB = device.getId().getId().getLeastSignificantBits();
        long deviceProfileIdMSB = device.getDeviceProfileId().getId().getMostSignificantBits();
        long deviceProfileIdLSB = device.getDeviceProfileId().getId().getLeastSignificantBits();
        sessions.forEach((id, md) -> {
            if ((md.getSessionInfo().getDeviceIdMSB() == deviceIdMSB && md.getSessionInfo().getDeviceIdLSB() == deviceIdLSB)) {
                DeviceProfile newDeviceProfile;
                if (md.getSessionInfo().getDeviceProfileIdMSB() != deviceProfileIdMSB
                        && md.getSessionInfo().getDeviceProfileIdLSB() != deviceProfileIdLSB) {
                    //TODO: if transport types are different - we should close the session.
                    newDeviceProfile = deviceProfileCache.get(new DeviceProfileId(new UUID(deviceProfileIdMSB, deviceProfileIdLSB)));
                } else {
                    newDeviceProfile = null;
                }
                TransportProtos.SessionInfoProto newSessionInfo = TransportProtos.SessionInfoProto.newBuilder()
                        .mergeFrom(md.getSessionInfo())
                        .setDeviceProfileIdMSB(deviceProfileIdMSB)
                        .setDeviceProfileIdLSB(deviceProfileIdLSB)
                        .setDeviceName(device.getName())
                        .setDeviceType(device.getType()).build();
                if (device.getAdditionalInfo().has("gateway")
                        && device.getAdditionalInfo().get("gateway").asBoolean()
                        && device.getAdditionalInfo().has(OVERWRITE_ACTIVITY_TIME)
                        && device.getAdditionalInfo().get(OVERWRITE_ACTIVITY_TIME).isBoolean()) {
                    md.setOverwriteActivityTime(device.getAdditionalInfo().get(OVERWRITE_ACTIVITY_TIME).asBoolean());
                }
                md.setSessionInfo(newSessionInfo);
                transportCallbackExecutor.submit(() -> md.getListener().onDeviceUpdate(newSessionInfo, device, Optional.ofNullable(newDeviceProfile)));
            }
        });
    }

<<<<<<< HEAD
    @Override
    public void onDeviceDelete(EntityDeleteMsg msg) {
        long deviceIdMSB = msg.getEntityIdMSB();
        long deviceIdLSB = msg.getEntityIdLSB();
        sessions.forEach((id, md) -> {
            if (md.getSessionInfo().getDeviceIdMSB() == deviceIdMSB
                    && md.getSessionInfo().getDeviceIdLSB() == deviceIdLSB) {
                transportCallbackExecutor.submit(() -> md.getListener().onDeviceDeleted(msg));
=======
    private void onDeviceDeleted(DeviceId deviceId) {
        sessions.forEach((id, md) -> {
            DeviceId sessionDeviceId = new DeviceId(new UUID(md.getSessionInfo().getDeviceIdMSB(), md.getSessionInfo().getDeviceIdLSB()));
            if (sessionDeviceId.equals(deviceId)) {
                transportCallbackExecutor.submit(() -> {
                    md.getListener().onDeviceDeleted(deviceId);
                });
>>>>>>> 8d3e30e8
            }
        });
    }

    protected UUID toSessionId(TransportProtos.SessionInfoProto sessionInfo) {
        return new UUID(sessionInfo.getSessionIdMSB(), sessionInfo.getSessionIdLSB());
    }

    protected UUID getRoutingKey(TransportProtos.SessionInfoProto sessionInfo) {
        return new UUID(sessionInfo.getDeviceIdMSB(), sessionInfo.getDeviceIdLSB());
    }

    protected TenantId getTenantId(TransportProtos.SessionInfoProto sessionInfo) {
        return new TenantId(new UUID(sessionInfo.getTenantIdMSB(), sessionInfo.getTenantIdLSB()));
    }

    protected CustomerId getCustomerId(TransportProtos.SessionInfoProto sessionInfo) {
        long msb = sessionInfo.getCustomerIdMSB();
        long lsb = sessionInfo.getCustomerIdLSB();
        if (msb != 0 && lsb != 0) {
            return new CustomerId(new UUID(msb, lsb));
        } else {
            return new CustomerId(EntityId.NULL_UUID);
        }
    }

    protected DeviceId getDeviceId(TransportProtos.SessionInfoProto sessionInfo) {
        return new DeviceId(new UUID(sessionInfo.getDeviceIdMSB(), sessionInfo.getDeviceIdLSB()));
    }

    public static TransportProtos.SessionEventMsg getSessionEventMsg(TransportProtos.SessionEvent event) {
        return TransportProtos.SessionEventMsg.newBuilder()
                .setSessionType(TransportProtos.SessionType.ASYNC)
                .setEvent(event).build();
    }

    protected void sendToDeviceActor(TransportProtos.SessionInfoProto sessionInfo, TransportToDeviceActorMsg toDeviceActorMsg, TransportServiceCallback<Void> callback) {
        TopicPartitionInfo tpi = partitionService.resolve(ServiceType.TB_CORE, getTenantId(sessionInfo), getDeviceId(sessionInfo));
        if (log.isTraceEnabled()) {
            log.trace("[{}][{}] Pushing to topic {} message {}", getTenantId(sessionInfo), getDeviceId(sessionInfo), tpi.getFullTopicName(), toDeviceActorMsg);
        }
        TransportTbQueueCallback transportTbQueueCallback = callback != null ?
                new TransportTbQueueCallback(callback) : null;
        tbCoreProducerStats.incrementTotal();
        StatsCallback wrappedCallback = new StatsCallback(transportTbQueueCallback, tbCoreProducerStats);
        tbCoreMsgProducer.send(tpi,
                new TbProtoQueueMsg<>(getRoutingKey(sessionInfo),
                        ToCoreMsg.newBuilder().setToDeviceActorMsg(toDeviceActorMsg).build()),
                wrappedCallback);
    }

    private void sendToRuleEngine(TenantId tenantId, TbMsg tbMsg, TbQueueCallback callback) {
        TopicPartitionInfo tpi = partitionService.resolve(ServiceType.TB_RULE_ENGINE, tbMsg.getQueueName(), tenantId, tbMsg.getOriginator());
        if (log.isTraceEnabled()) {
            log.trace("[{}][{}] Pushing to topic {} message {}", tenantId, tbMsg.getOriginator(), tpi.getFullTopicName(), tbMsg);
        }
        ToRuleEngineMsg msg = ToRuleEngineMsg.newBuilder().setTbMsg(TbMsg.toByteString(tbMsg))
                .setTenantIdMSB(tenantId.getId().getMostSignificantBits())
                .setTenantIdLSB(tenantId.getId().getLeastSignificantBits()).build();
        ruleEngineProducerStats.incrementTotal();
        StatsCallback wrappedCallback = new StatsCallback(callback, ruleEngineProducerStats);
        ruleEngineMsgProducer.send(tpi, new TbProtoQueueMsg<>(tbMsg.getId(), msg), wrappedCallback);
    }

    private void sendToRuleEngine(TenantId tenantId, DeviceId deviceId, CustomerId customerId, TransportProtos.SessionInfoProto sessionInfo, JsonObject json,
                                  TbMsgMetaData metaData, SessionMsgType sessionMsgType, TbQueueCallback callback) {
        DeviceProfileId deviceProfileId = new DeviceProfileId(new UUID(sessionInfo.getDeviceProfileIdMSB(), sessionInfo.getDeviceProfileIdLSB()));
        DeviceProfile deviceProfile = deviceProfileCache.get(deviceProfileId);
        RuleChainId ruleChainId;
        String queueName;

        if (deviceProfile == null) {
            log.warn("[{}] Device profile is null!", deviceProfileId);
            ruleChainId = null;
            queueName = ServiceQueue.MAIN;
        } else {
            ruleChainId = deviceProfile.getDefaultRuleChainId();
            String defaultQueueName = deviceProfile.getDefaultQueueName();
            queueName = defaultQueueName != null ? defaultQueueName : ServiceQueue.MAIN;
        }

        TbMsg tbMsg = TbMsg.newMsg(queueName, sessionMsgType.name(), deviceId, customerId, metaData, gson.toJson(json), ruleChainId, null);
        sendToRuleEngine(tenantId, tbMsg, callback);
    }

    private class TransportTbQueueCallback implements TbQueueCallback {
        private final TransportServiceCallback<Void> callback;

        private TransportTbQueueCallback(TransportServiceCallback<Void> callback) {
            this.callback = callback;
        }

        @Override
        public void onSuccess(TbQueueMsgMetadata metadata) {
            DefaultTransportService.this.transportCallbackExecutor.submit(() -> callback.onSuccess(null));
        }

        @Override
        public void onFailure(Throwable t) {
            DefaultTransportService.this.transportCallbackExecutor.submit(() -> callback.onError(t));
        }
    }

    private static class StatsCallback implements TbQueueCallback {
        private final TbQueueCallback callback;
        private final MessagesStats stats;

        private StatsCallback(TbQueueCallback callback, MessagesStats stats) {
            this.callback = callback;
            this.stats = stats;
        }

        @Override
        public void onSuccess(TbQueueMsgMetadata metadata) {
            stats.incrementSuccessful();
            if (callback != null)
                callback.onSuccess(metadata);
        }

        @Override
        public void onFailure(Throwable t) {
            stats.incrementFailed();
            if (callback != null)
                callback.onFailure(t);
        }
    }

    private class MsgPackCallback implements TbQueueCallback {
        private final AtomicInteger msgCount;
        private final TransportServiceCallback<Void> callback;

        public MsgPackCallback(Integer msgCount, TransportServiceCallback<Void> callback) {
            this.msgCount = new AtomicInteger(msgCount);
            this.callback = callback;
        }

        @Override
        public void onSuccess(TbQueueMsgMetadata metadata) {
            if (msgCount.decrementAndGet() <= 0) {
                DefaultTransportService.this.transportCallbackExecutor.submit(() -> callback.onSuccess(null));
            }
        }

        @Override
        public void onFailure(Throwable t) {
            DefaultTransportService.this.transportCallbackExecutor.submit(() -> callback.onError(t));
        }
    }

    private class ApiStatsProxyCallback<T> implements TransportServiceCallback<T> {
        private final TenantId tenantId;
        private final CustomerId customerId;
        private final int dataPoints;
        private final TransportServiceCallback<T> callback;

        public ApiStatsProxyCallback(TenantId tenantId, CustomerId customerId, int dataPoints, TransportServiceCallback<T> callback) {
            this.tenantId = tenantId;
            this.customerId = customerId;
            this.dataPoints = dataPoints;
            this.callback = callback;
        }

        @Override
        public void onSuccess(T msg) {
            try {
                apiUsageClient.report(tenantId, customerId, ApiUsageRecordKey.TRANSPORT_MSG_COUNT, 1);
                apiUsageClient.report(tenantId, customerId, ApiUsageRecordKey.TRANSPORT_DP_COUNT, dataPoints);
            } finally {
                callback.onSuccess(msg);
            }
        }

        @Override
        public void onError(Throwable e) {
            callback.onError(e);
        }
    }
}<|MERGE_RESOLUTION|>--- conflicted
+++ resolved
@@ -66,10 +66,8 @@
 import org.thingsboard.server.common.transport.util.DataDecodingEncodingService;
 import org.thingsboard.server.common.transport.util.JsonUtils;
 import org.thingsboard.server.gen.transport.TransportProtos;
-import org.thingsboard.server.gen.transport.TransportProtos.EntityDeleteMsg;
 import org.thingsboard.server.gen.transport.TransportProtos.ProvisionDeviceRequestMsg;
 import org.thingsboard.server.gen.transport.TransportProtos.ProvisionDeviceResponseMsg;
-import org.thingsboard.server.gen.transport.TransportProtos.SessionInfoProto;
 import org.thingsboard.server.gen.transport.TransportProtos.ToCoreMsg;
 import org.thingsboard.server.gen.transport.TransportProtos.ToRuleEngineMsg;
 import org.thingsboard.server.gen.transport.TransportProtos.ToTransportMsg;
@@ -780,7 +778,6 @@
                 } else if (EntityType.TENANT.equals(entityType)) {
                     rateLimitService.remove(new TenantId(entityUuid));
                 } else if (EntityType.DEVICE.equals(entityType)) {
-                    onDeviceDelete(msg);
                     rateLimitService.remove(new DeviceId(entityUuid));
                     onDeviceDeleted(new DeviceId(entityUuid));
                 }
@@ -811,7 +808,6 @@
             }
         }
     }
-
 
     public void onProfileUpdate(DeviceProfile deviceProfile) {
         long deviceProfileIdMSB = deviceProfile.getId().getId().getMostSignificantBits();
@@ -865,16 +861,6 @@
         });
     }
 
-<<<<<<< HEAD
-    @Override
-    public void onDeviceDelete(EntityDeleteMsg msg) {
-        long deviceIdMSB = msg.getEntityIdMSB();
-        long deviceIdLSB = msg.getEntityIdLSB();
-        sessions.forEach((id, md) -> {
-            if (md.getSessionInfo().getDeviceIdMSB() == deviceIdMSB
-                    && md.getSessionInfo().getDeviceIdLSB() == deviceIdLSB) {
-                transportCallbackExecutor.submit(() -> md.getListener().onDeviceDeleted(msg));
-=======
     private void onDeviceDeleted(DeviceId deviceId) {
         sessions.forEach((id, md) -> {
             DeviceId sessionDeviceId = new DeviceId(new UUID(md.getSessionInfo().getDeviceIdMSB(), md.getSessionInfo().getDeviceIdLSB()));
@@ -882,7 +868,6 @@
                 transportCallbackExecutor.submit(() -> {
                     md.getListener().onDeviceDeleted(deviceId);
                 });
->>>>>>> 8d3e30e8
             }
         });
     }
