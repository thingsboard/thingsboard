--- conflicted
+++ resolved
@@ -486,20 +486,12 @@
      */
     private void initClientTelemetry(LwM2mClient lwM2MClient) {
         Lwm2mDeviceProfileTransportConfiguration profile = clientContext.getProfile(lwM2MClient.getRegistration());
-<<<<<<< HEAD
-        Set<String> supportedObjects = clientContext.getSupportedIdVerInClient(lwM2MClient);
-        if (supportedObjects != null && !supportedObjects.isEmpty()) {
-            this.sendInitObserveRequests(lwM2MClient, profile, supportedObjects);
-            this.sendReadRequests(lwM2MClient, profile, supportedObjects);
-            this.sendWriteAttributeRequests(lwM2MClient, profile, supportedObjects);
-=======
         if (profile != null) {
             Set<String> supportedObjects = clientContext.getSupportedIdVerInClient(lwM2MClient);
             if (supportedObjects != null && !supportedObjects.isEmpty()) {
                 this.sendInitObserveRequests(lwM2MClient, profile, supportedObjects);
                 this.sendReadRequests(lwM2MClient, profile, supportedObjects);
                 this.sendWriteAttributeRequests(lwM2MClient, profile, supportedObjects);
->>>>>>> 4532d7cc
 //            Removed. Used only for debug.
 //            this.sendDiscoverRequests(lwM2MClient, profile, supportedObjects);
             }
