--- conflicted
+++ resolved
@@ -86,7 +86,6 @@
     private final LwM2MTelemetryLogService logService;
 
     @Override
-<<<<<<< HEAD
     public void onToDeviceRpcRequest(TransportProtos.ToDeviceRpcRequestMsg rpcRequest, TransportProtos.SessionInfoProto sessionInfo) {
         log.debug("Received params: {}", rpcRequest.getParams());
         LwM2mOperationType operationType = LwM2mOperationType.fromType(rpcRequest.getMethodName());
@@ -101,7 +100,7 @@
         }
         try {
             if (operationType.isHasObjectId()) {
-                String objectId = getIdFromParameters(client, rpcRequest);
+                String objectId = getIdFromParameters(client, rpcRequest, false);
                 switch (operationType) {
                     case READ:
                         sendReadRequest(client, rpcRequest, objectId);
@@ -134,59 +133,18 @@
                         throw new IllegalArgumentException("Unsupported operation: " + operationType.name());
                 }
             } else if (operationType.isComposite()) {
-                if (clientContext.isComposite(client)) {
-=======
-    public void onToDeviceRpcRequest(TransportProtos.ToDeviceRpcRequestMsg rpcRequst, TransportProtos.SessionInfoProto sessionInfo) {
-        this.cleanupOldSessions();
-        UUID requestUUID = new UUID(rpcRequst.getRequestIdMSB(), rpcRequst.getRequestIdLSB());
-        log.debug("Received params: {}", rpcRequst.getParams());
-        // We use this map to protect from browser issue that the same command is sent twice.
-        // TODO: This is probably not the best place and should be moved to DeviceActor
-        if (!this.rpcSubscriptions.containsKey(requestUUID)) {
-            LwM2mOperationType operationType = LwM2mOperationType.fromType(rpcRequst.getMethodName());
-            if (operationType == null) {
-                this.sendErrorRpcResponse(sessionInfo, rpcRequst.getRequestId(), ResponseCode.METHOD_NOT_ALLOWED.getName(), "Unsupported operation type: " + rpcRequst.getMethodName());
-                return;
-            }
-            LwM2mClient client = clientContext.getClientBySessionInfo(sessionInfo);
-            if (client.getRegistration() == null) {
-                this.sendErrorRpcResponse(sessionInfo, rpcRequst.getRequestId(), ResponseCode.INTERNAL_SERVER_ERROR.getName(), "Registration is empty");
-                return;
-            }
-            try {
-                if (operationType.isHasObjectId()) {
-                    String objectId = this.getIdFromParameters(client, rpcRequst, false);
->>>>>>> cc672424
+                ContentFormat contentFormatComposite = clientContext.getContentFormatComposite(client);
+                if (contentFormatComposite != null) {
                     switch (operationType) {
                         case READ_COMPOSITE:
-                            sendReadCompositeRequest(client, rpcRequest);
+                            sendReadCompositeRequest(client, rpcRequest, contentFormatComposite);
                             break;
                         case WRITE_COMPOSITE:
-                            sendWriteCompositeRequest(client, rpcRequest);
+                            sendWriteCompositeRequest(client, rpcRequest, contentFormatComposite);
                             break;
                         default:
                             throw new IllegalArgumentException("Unsupported operation: " + operationType.name());
                     }
-<<<<<<< HEAD
-=======
-                } else if (operationType.isComposite()) {
-                    ContentFormat contentFormatComposite = clientContext.getContentFormatComposite(client);
-                    if (contentFormatComposite != null) {
-                        switch (operationType) {
-                            case READ_COMPOSITE:
-                                sendReadCompositeRequest(client, rpcRequst, contentFormatComposite);
-                                break;
-                            case WRITE_COMPOSITE:
-                                sendWriteCompositeRequest(client, rpcRequst, contentFormatComposite);
-                                break;
-                            default:
-                                throw new IllegalArgumentException("Unsupported operation: " + operationType.name());
-                        }
-                    } else {
-                        this.sendErrorRpcResponse(sessionInfo, rpcRequst.getRequestId(),
-                                ResponseCode.INTERNAL_SERVER_ERROR.getName(), "This device does not support Composite Operation");
-                    }
->>>>>>> cc672424
                 } else {
                     this.sendErrorRpcResponse(sessionInfo, rpcRequest.getRequestId(),
                             ResponseCode.INTERNAL_SERVER_ERROR, "This device does not support Composite Operation");
@@ -361,11 +319,11 @@
         downlinkHandler.sendCancelAllRequest(client, downlink, rpcCallback);
     }
 
-    private String getIdFromParameters(LwM2mClient client, TransportProtos.ToDeviceRpcRequestMsg rpcRequst, boolean isComposiateOperation) {
+    private String getIdFromParameters(LwM2mClient client, TransportProtos.ToDeviceRpcRequestMsg rpcRequst, boolean isCompositeOperation) {
         IdOrKeyRequest requestParams = JacksonUtil.fromString(rpcRequst.getParams(), IdOrKeyRequest.class);
         String targetId;
         if (StringUtils.isNotEmpty(requestParams.getKey())) {
-            targetId = clientContext.getObjectIdByKeyNameFromProfile(client, requestParams.getKey(), isComposiateOperation);
+            targetId = clientContext.getObjectIdByKeyNameFromProfile(client, requestParams.getKey(), isCompositeOperation);
         } else if (StringUtils.isNotEmpty(requestParams.getId())) {
             targetId = requestParams.getId();
         } else {
