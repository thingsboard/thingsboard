--- conflicted
+++ resolved
@@ -92,11 +92,8 @@
     public static final String LOG_LWM2M_INFO = "info";
     public static final String LOG_LWM2M_ERROR = "error";
     public static final String LOG_LWM2M_WARN = "warn";
-<<<<<<< HEAD
     public static final String LWM2M_POST_COAP_RESOURCE = "tbpost";
-=======
     public static final int BOOTSTRAP_DEFAULT_SHORT_ID = 0;
->>>>>>> d7efbd6e
 
     public enum LwM2MClientStrategy {
         CLIENT_STRATEGY_1(1, "Read only resources marked as observation"),
