--- conflicted
+++ resolved
@@ -346,8 +346,6 @@
                 getProfile(client.getProfileId()).getClientLwM2mSettings().isCompositeOperationsSupport();
     }
 
-<<<<<<< HEAD
-=======
     @Override
     public Long getRequestTimeout(LwM2mClient client) {
         var clientProfile = getProfile(client.getProfileId());
@@ -361,17 +359,16 @@
         }
         return timeout;
     }
-
-    private boolean validateResourceInModel(LwM2mClient lwM2mClient, String pathIdVer, boolean isWritableNotOptional) {
-        ResourceModel resourceModel = lwM2mClient.getResourceModel(pathIdVer, this.config
-                .getModelProvider());
-        Integer objectId = new LwM2mPath(fromVersionedIdToObjectId(pathIdVer)).getObjectId();
-        String objectVer = validateObjectVerFromKey(pathIdVer);
-        return resourceModel != null && (isWritableNotOptional ?
-                objectId != null && objectVer != null && objectVer.equals(lwM2mClient.getRegistration().getSupportedVersion(objectId)) && resourceModel.operations.isWritable() :
-                objectId != null && objectVer != null && objectVer.equals(lwM2mClient.getRegistration().getSupportedVersion(objectId)));
-    }
->>>>>>> 65032092
+//
+//    private boolean validateResourceInModel(LwM2mClient lwM2mClient, String pathIdVer, boolean isWritableNotOptional) {
+//        ResourceModel resourceModel = lwM2mClient.getResourceModel(pathIdVer, this.config
+//                .getModelProvider());
+//        Integer objectId = new LwM2mPath(fromVersionedIdToObjectId(pathIdVer)).getObjectId();
+//        String objectVer = validateObjectVerFromKey(pathIdVer);
+//        return resourceModel != null && (isWritableNotOptional ?
+//                objectId != null && objectVer != null && objectVer.equals(lwM2mClient.getRegistration().getSupportedVersion(objectId)) && resourceModel.operations.isWritable() :
+//                objectId != null && objectVer != null && objectVer.equals(lwM2mClient.getRegistration().getSupportedVersion(objectId)));
+//    }
 
 //    private boolean validateResourceInModel(LwM2mClient lwM2mClient, String pathIdVer) {
 //        Integer objectId = new LwM2mPath(fromVersionedIdToObjectId(pathIdVer)).getObjectId();
