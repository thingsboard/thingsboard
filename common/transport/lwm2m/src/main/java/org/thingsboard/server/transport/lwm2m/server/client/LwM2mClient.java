/**
 * Copyright © 2016-2021 The Thingsboard Authors
 *
 * Licensed under the Apache License, Version 2.0 (the "License");
 * you may not use this file except in compliance with the License.
 * You may obtain a copy of the License at
 *
 *     http://www.apache.org/licenses/LICENSE-2.0
 *
 * Unless required by applicable law or agreed to in writing, software
 * distributed under the License is distributed on an "AS IS" BASIS,
 * WITHOUT WARRANTIES OR CONDITIONS OF ANY KIND, either express or implied.
 * See the License for the specific language governing permissions and
 * limitations under the License.
 */
package org.thingsboard.server.transport.lwm2m.server.client;

import lombok.EqualsAndHashCode;
import lombok.Getter;
import lombok.Setter;
import lombok.extern.slf4j.Slf4j;
import org.eclipse.leshan.core.model.ObjectModel;
import org.eclipse.leshan.core.model.ResourceModel;
import org.eclipse.leshan.core.node.LwM2mMultipleResource;
import org.eclipse.leshan.core.node.LwM2mPath;
import org.eclipse.leshan.core.node.LwM2mResource;
import org.eclipse.leshan.core.node.LwM2mSingleResource;
import org.eclipse.leshan.core.node.codec.LwM2mValueConverter;
import org.eclipse.leshan.core.request.ContentFormat;
import org.eclipse.leshan.core.request.WriteRequest.Mode;
import org.eclipse.leshan.server.model.LwM2mModelProvider;
import org.eclipse.leshan.server.registration.Registration;
import org.thingsboard.server.common.data.Device;
import org.thingsboard.server.common.data.DeviceProfile;
import org.thingsboard.server.common.data.device.data.Lwm2mDeviceTransportConfiguration;
import org.thingsboard.server.common.data.device.data.PowerMode;
import org.thingsboard.server.common.data.id.TenantId;
import org.thingsboard.server.common.transport.auth.ValidateDeviceCredentialsResponse;
import org.thingsboard.server.gen.transport.TransportProtos.SessionInfoProto;
import org.thingsboard.server.gen.transport.TransportProtos.TsKvProto;
import org.thingsboard.server.transport.lwm2m.config.LwM2mVersion;

import java.io.IOException;
import java.io.ObjectInputStream;
import java.io.Serializable;
import java.util.Arrays;
import java.util.Collection;
import java.util.HashSet;
import java.util.LinkedHashMap;
import java.util.Map;
import java.util.Optional;
import java.util.Set;
import java.util.UUID;
import java.util.concurrent.ConcurrentHashMap;
import java.util.concurrent.ConcurrentMap;
import java.util.concurrent.Future;
import java.util.concurrent.atomic.AtomicInteger;
import java.util.concurrent.atomic.AtomicLong;
import java.util.concurrent.locks.Lock;
import java.util.concurrent.locks.ReentrantLock;
import java.util.stream.Collectors;
import java.util.stream.Stream;

import static org.thingsboard.server.common.data.lwm2m.LwM2mConstants.LWM2M_SEPARATOR_PATH;
import static org.thingsboard.server.transport.lwm2m.server.LwM2mTransportUtil.LWM2M_OBJECT_VERSION_DEFAULT;
import static org.thingsboard.server.transport.lwm2m.server.LwM2mTransportUtil.convertMultiResourceValuesFromRpcBody;
import static org.thingsboard.server.transport.lwm2m.server.LwM2mTransportUtil.convertObjectIdToVersionedId;
import static org.thingsboard.server.transport.lwm2m.server.LwM2mTransportUtil.equalsResourceTypeGetSimpleName;
import static org.thingsboard.server.transport.lwm2m.server.LwM2mTransportUtil.fromVersionedIdToObjectId;
import static org.thingsboard.server.transport.lwm2m.server.LwM2mTransportUtil.getVerFromPathIdVerOrId;

@Slf4j
@EqualsAndHashCode(of = {"endpoint"})
public class LwM2mClient implements Serializable {

    private static final long serialVersionUID = 8793482946289222623L;

    private final String nodeId;
    @Getter
    private final String endpoint;

    private transient Lock lock;

    @Getter
    private final Map<String, ResourceValue> resources;
    @Getter
    private final Map<String, TsKvProto> sharedAttributes;
    @Getter
    private final ConcurrentMap<String, AtomicLong> keyTsLatestMap;

    @Getter
    private TenantId tenantId;
    @Getter
    private UUID profileId;
    @Getter
    private UUID deviceId;
    @Getter
    @Setter
    private LwM2MClientState state;
    @Getter
    private SessionInfoProto session;
    @Getter
    private PowerMode powerMode;
    @Getter
    private Long psmActivityTimer;
    @Getter
    private Long pagingTransmissionWindow;
    @Getter
    @Setter
    private Long edrxCycle;
    @Getter
    private Registration registration;
    @Getter
    @Setter
    private boolean asleep;
    @Getter
    private long lastUplinkTime;
    @Getter
    @Setter
    private transient Future<Void> sleepTask;

    private boolean firstEdrxDownlink = true;

    @Getter
<<<<<<< HEAD
    Set<ContentFormat> clientSupportContentFormats;
    @Getter
    ContentFormat defaultContentFormat;

=======
    private final AtomicInteger retryAttempts;
>>>>>>> 327607e8

    public Object clone() throws CloneNotSupportedException {
        return super.clone();
    }

    public LwM2mClient(String nodeId, String endpoint) {
        this.nodeId = nodeId;
        this.endpoint = endpoint;
        this.sharedAttributes = new ConcurrentHashMap<>();
        this.resources = new ConcurrentHashMap<>();
        this.keyTsLatestMap = new ConcurrentHashMap<>();
        this.state = LwM2MClientState.CREATED;
        this.lock = new ReentrantLock();
        this.retryAttempts = new AtomicInteger(0);
    }

    public void init(ValidateDeviceCredentialsResponse credentials, UUID sessionId) {
        this.session = createSession(nodeId, sessionId, credentials);
        this.tenantId = new TenantId(new UUID(session.getTenantIdMSB(), session.getTenantIdLSB()));
        this.deviceId = new UUID(session.getDeviceIdMSB(), session.getDeviceIdLSB());
        this.profileId = new UUID(session.getDeviceProfileIdMSB(), session.getDeviceProfileIdLSB());
        this.powerMode = credentials.getDeviceInfo().getPowerMode();
        this.edrxCycle = credentials.getDeviceInfo().getEdrxCycle();
        this.psmActivityTimer = credentials.getDeviceInfo().getPsmActivityTimer();
        this.pagingTransmissionWindow = credentials.getDeviceInfo().getPagingTransmissionWindow();
    }

    public void setRegistration(Registration registration) {
        this.registration = registration;
        this.clientSupportContentFormats = clientSupportContentFormat(registration);
        this.defaultContentFormat = calculateDefaultContentFormat(registration);
    }

    public void lock() {
        lock.lock();
    }

    public void unlock() {
        lock.unlock();
    }

    public void onDeviceUpdate(Device device, Optional<DeviceProfile> deviceProfileOpt) {
        SessionInfoProto.Builder builder = SessionInfoProto.newBuilder().mergeFrom(session);
        this.deviceId = device.getUuidId();
        builder.setDeviceIdMSB(deviceId.getMostSignificantBits());
        builder.setDeviceIdLSB(deviceId.getLeastSignificantBits());
        builder.setDeviceName(device.getName());
        deviceProfileOpt.ifPresent(deviceProfile -> updateSession(deviceProfile, builder));
        this.session = builder.build();
        Lwm2mDeviceTransportConfiguration transportConfiguration = (Lwm2mDeviceTransportConfiguration) device.getDeviceData().getTransportConfiguration();
        this.powerMode = transportConfiguration.getPowerMode();
        this.edrxCycle = transportConfiguration.getEdrxCycle();
        this.psmActivityTimer = transportConfiguration.getPsmActivityTimer();
        this.pagingTransmissionWindow = transportConfiguration.getPagingTransmissionWindow();
    }

    public void onDeviceProfileUpdate(DeviceProfile deviceProfile) {
        SessionInfoProto.Builder builder = SessionInfoProto.newBuilder().mergeFrom(session);
        updateSession(deviceProfile, builder);
        this.session = builder.build();
    }

    private void updateSession(DeviceProfile deviceProfile, SessionInfoProto.Builder builder) {
        this.profileId = deviceProfile.getUuidId();
        builder.setDeviceProfileIdMSB(profileId.getMostSignificantBits());
        builder.setDeviceProfileIdLSB(profileId.getLeastSignificantBits());
        builder.setDeviceType(deviceProfile.getName());
    }

    public void refreshSessionId(String nodeId) {
        UUID newId = UUID.randomUUID();
        SessionInfoProto.Builder builder = SessionInfoProto.newBuilder().mergeFrom(session);
        builder.setNodeId(nodeId);
        builder.setSessionIdMSB(newId.getMostSignificantBits());
        builder.setSessionIdLSB(newId.getLeastSignificantBits());
        this.session = builder.build();
    }

    private SessionInfoProto createSession(String nodeId, UUID sessionId, ValidateDeviceCredentialsResponse msg) {
        return SessionInfoProto.newBuilder()
                .setNodeId(nodeId)
                .setSessionIdMSB(sessionId.getMostSignificantBits())
                .setSessionIdLSB(sessionId.getLeastSignificantBits())
                .setDeviceIdMSB(msg.getDeviceInfo().getDeviceId().getId().getMostSignificantBits())
                .setDeviceIdLSB(msg.getDeviceInfo().getDeviceId().getId().getLeastSignificantBits())
                .setTenantIdMSB(msg.getDeviceInfo().getTenantId().getId().getMostSignificantBits())
                .setTenantIdLSB(msg.getDeviceInfo().getTenantId().getId().getLeastSignificantBits())
                .setCustomerIdMSB(msg.getDeviceInfo().getCustomerId().getId().getMostSignificantBits())
                .setCustomerIdLSB(msg.getDeviceInfo().getCustomerId().getId().getLeastSignificantBits())
                .setDeviceName(msg.getDeviceInfo().getDeviceName())
                .setDeviceType(msg.getDeviceInfo().getDeviceType())
                .setDeviceProfileIdMSB(msg.getDeviceInfo().getDeviceProfileId().getId().getMostSignificantBits())
                .setDeviceProfileIdLSB(msg.getDeviceInfo().getDeviceProfileId().getId().getLeastSignificantBits())
                .build();
    }

    public boolean saveResourceValue(String pathRezIdVer, LwM2mResource resource, LwM2mModelProvider modelProvider, Mode mode) {
        if (this.resources.get(pathRezIdVer) != null && this.resources.get(pathRezIdVer).getResourceModel() != null &&
                resourceEqualsModel(resource, this.resources.get(pathRezIdVer).getResourceModel())) {
            this.resources.get(pathRezIdVer).updateLwM2mResource(resource, mode);
            return true;
        } else {
            LwM2mPath pathIds = new LwM2mPath(fromVersionedIdToObjectId(pathRezIdVer));
            ResourceModel resourceModel = modelProvider.getObjectModel(registration).getResourceModel(pathIds.getObjectId(), pathIds.getResourceId());
            if (resourceModel != null && resourceEqualsModel(resource, resourceModel)) {
                this.resources.put(pathRezIdVer, new ResourceValue(resource, resourceModel));
                return true;
            } else {
                return false;
            }
        }
    }

    private boolean resourceEqualsModel(LwM2mResource resource, ResourceModel resourceModel) {
        return ((!resourceModel.multiple && resource instanceof LwM2mSingleResource) ||
                (resourceModel.multiple && resource instanceof LwM2mMultipleResource));
    }

    public Object getResourceValue(String pathRezIdVer, String pathRezId) {
        String pathRez = pathRezIdVer == null ? convertObjectIdToVersionedId(pathRezId, this.registration) : pathRezIdVer;
        if (this.resources.get(pathRez) != null) {
            return this.resources.get(pathRez).getLwM2mResource().getValue();
        }
        return null;
    }

    public Object getResourceNameByRezId(String pathRezIdVer, String pathRezId) {
        String pathRez = pathRezIdVer == null ? convertObjectIdToVersionedId(pathRezId, this.registration) : pathRezIdVer;
        if (this.resources.get(pathRez) != null) {
            return this.resources.get(pathRez).getResourceModel().name;
        }
        return null;
    }

    public String getRezIdByResourceNameAndObjectInstanceId(String resourceName, String pathObjectInstanceIdVer, LwM2mModelProvider modelProvider) {
        LwM2mPath pathIds = new LwM2mPath(fromVersionedIdToObjectId(pathObjectInstanceIdVer));
        if (pathIds.isObjectInstance()) {
            Set<Integer> rezIds = modelProvider.getObjectModel(registration)
                    .getObjectModel(pathIds.getObjectId()).resources.entrySet()
                    .stream()
                    .filter(map -> resourceName.equals(map.getValue().name))
                    .map(map -> map.getKey())
                    .collect(Collectors.toSet());
            return rezIds.size() > 0 ? String.valueOf(rezIds.stream().findFirst().get()) : null;
        }
        return null;
    }

    public ResourceModel getResourceModel(String pathIdVer, LwM2mModelProvider modelProvider) {
        LwM2mPath pathIds = new LwM2mPath(fromVersionedIdToObjectId(pathIdVer));
        String verSupportedObject = registration.getSupportedObject().get(pathIds.getObjectId());
        String verRez = getVerFromPathIdVerOrId(pathIdVer);
        return verRez == null || verRez.equals(verSupportedObject) ? modelProvider.getObjectModel(registration)
                .getResourceModel(pathIds.getObjectId(), pathIds.getResourceId()) : null;
    }

    public boolean isResourceMultiInstances(String pathIdVer, LwM2mModelProvider modelProvider) {
        var resourceModel = getResourceModel(pathIdVer, modelProvider);
        if (resourceModel != null && resourceModel.multiple != null) {
            return resourceModel.multiple;
        } else {
            return false;
        }
    }

    public ObjectModel getObjectModel(String pathIdVer, LwM2mModelProvider modelProvider) {
        LwM2mPath pathIds = new LwM2mPath(fromVersionedIdToObjectId(pathIdVer));
        String verSupportedObject = registration.getSupportedObject().get(pathIds.getObjectId());
        String verRez = getVerFromPathIdVerOrId(pathIdVer);
        return verRez == null || verRez.equals(verSupportedObject) ? modelProvider.getObjectModel(registration)
                .getObjectModel(pathIds.getObjectId()) : null;
    }


    public Collection<LwM2mResource> getNewResourceForInstance(String pathRezIdVer, Object params, LwM2mModelProvider modelProvider,
                                                               LwM2mValueConverter converter) {
        LwM2mPath pathIds = new LwM2mPath(fromVersionedIdToObjectId(pathRezIdVer));
        Collection<LwM2mResource> resources = ConcurrentHashMap.newKeySet();
        Map<Integer, ResourceModel> resourceModels = modelProvider.getObjectModel(registration)
                .getObjectModel(pathIds.getObjectId()).resources;
        resourceModels.forEach((resId, resourceModel) -> {
            if (resId.equals(pathIds.getResourceId())) {
                resources.add(LwM2mSingleResource.newResource(resId, converter.convertValue(params,
                        equalsResourceTypeGetSimpleName(params), resourceModel.type, pathIds), resourceModel.type));

            }
        });
        return resources;
    }

    public Collection<LwM2mResource> getNewResourcesForInstance(String pathRezIdVer, Object params, LwM2mModelProvider modelProvider,
                                                                LwM2mValueConverter converter) {
        LwM2mPath pathIds = new LwM2mPath(fromVersionedIdToObjectId(pathRezIdVer));
        Collection<LwM2mResource> resources = ConcurrentHashMap.newKeySet();
        Map<Integer, ResourceModel> resourceModels = modelProvider.getObjectModel(registration)
                .getObjectModel(pathIds.getObjectId()).resources;
        resourceModels.forEach((resourceId, resourceModel) -> {
            if (((Map) params).containsKey(String.valueOf(resourceId))) {
                Object value = ((Map) params).get((String.valueOf(resourceId)));
                LwM2mResource resource = null;
                if (resourceModel.multiple) {
                    if (value instanceof LinkedHashMap) {
                        Map values = convertMultiResourceValuesFromRpcBody((LinkedHashMap) value, resourceModel.type, pathRezIdVer);
                        resource = LwM2mMultipleResource.newResource(resourceId, (Map<Integer, ?>) values, resourceModel.type);
                    }
                } else {
                    resource = LwM2mSingleResource.newResource(resourceId,
                            converter.convertValue(value, equalsResourceTypeGetSimpleName(value), resourceModel.type, pathIds), resourceModel.type);
                }
                if (resource != null) {
                    resources.add(resource);
                }
            }
        });
        return resources;
    }

    public String isValidObjectVersion(String path) {
        LwM2mPath pathIds = new LwM2mPath(fromVersionedIdToObjectId(path));
        String verSupportedObject = registration.getSupportedObject().get(pathIds.getObjectId());
        if (verSupportedObject == null) {
            return String.format("Specified resource id %s is missing from the client!", path);
        } else {
            String verRez = getVerFromPathIdVerOrId(path);
            if ((verRez != null && !verRez.equals(verSupportedObject)) ||
                    (verRez == null && !LWM2M_OBJECT_VERSION_DEFAULT.equals(verSupportedObject))) {
                return String.format("Specified resource id %s is not valid version! Must be version: %s", path, verSupportedObject);
            }
        }
        return "";
    }

    /**
     * @param pathIdVer     == "3_1.0"
     * @param modelProvider -
     */
    public void deleteResources(String pathIdVer, LwM2mModelProvider modelProvider) {
        Set<String> key = getKeysEqualsIdVer(pathIdVer);
        key.forEach(pathRez -> {
            LwM2mPath pathIds = new LwM2mPath(fromVersionedIdToObjectId(pathRez));
            ResourceModel resourceModel = modelProvider.getObjectModel(registration).getResourceModel(pathIds.getObjectId(), pathIds.getResourceId());
            if (resourceModel != null) {
                this.resources.get(pathRez).setResourceModel(resourceModel);
            } else {
                this.resources.remove(pathRez);
            }
        });
    }

    /**
     * @param idVer         -
     * @param modelProvider -
     */
    public void updateResourceModel(String idVer, LwM2mModelProvider modelProvider) {
        Set<String> key = getKeysEqualsIdVer(idVer);
        key.forEach(k -> this.saveResourceModel(k, modelProvider));
    }

    private void saveResourceModel(String pathRez, LwM2mModelProvider modelProvider) {
        LwM2mPath pathIds = new LwM2mPath(fromVersionedIdToObjectId(pathRez));
        ResourceModel resourceModel = modelProvider.getObjectModel(registration).getResourceModel(pathIds.getObjectId(), pathIds.getResourceId());
        this.resources.get(pathRez).setResourceModel(resourceModel);
    }

    private Set<String> getKeysEqualsIdVer(String idVer) {
        return this.resources.keySet()
                .stream()
                .filter(e -> idVer.equals(e.split(LWM2M_SEPARATOR_PATH)[1]))
                .collect(Collectors.toSet());
    }

    private ContentFormat calculateDefaultContentFormat(Registration registration) {
        if (registration == null) {
            return ContentFormat.DEFAULT;
        } else{
            return LwM2mVersion.fromVersion(registration.getLwM2mVersion()).getContentFormat();
        }
    }

    private Set<ContentFormat> clientSupportContentFormat(Registration registration) {
        Set<ContentFormat> contentFormats = new HashSet<>();
        if (registration == null) {
            contentFormats.add(ContentFormat.DEFAULT);
        } else {
            String code = Arrays.stream(registration.getObjectLinks()).filter(link -> link.getUrl().equals("/")).
                    findFirst().get().getAttributes().get("ct");
            if (code != null) {
                Set<ContentFormat> codes = Stream.of(code.replaceAll("\"", "").split(" ", -1))
                        .map(String::trim)
                        .map(Integer::parseInt)
                        .map(ContentFormat::fromCode)
                        .collect(Collectors.toSet());
                contentFormats.addAll(codes);
            } else {
                contentFormats.add(ContentFormat.DEFAULT);
            }
        }
        return contentFormats;
    }

    private void readObject(ObjectInputStream in) throws IOException, ClassNotFoundException {
        in.defaultReadObject();
        this.lock = new ReentrantLock();
    }

    public long updateLastUplinkTime(){
        this.lastUplinkTime = System.currentTimeMillis();
        this.firstEdrxDownlink = true;
        return lastUplinkTime;
    }

    public boolean checkFirstDownlink() {
        boolean result = firstEdrxDownlink;
        firstEdrxDownlink = false;
        return result;
    }

}
<|MERGE_RESOLUTION|>--- conflicted
+++ resolved
@@ -122,14 +122,11 @@
     private boolean firstEdrxDownlink = true;
 
     @Getter
-<<<<<<< HEAD
     Set<ContentFormat> clientSupportContentFormats;
     @Getter
     ContentFormat defaultContentFormat;
-
-=======
+    @Getter
     private final AtomicInteger retryAttempts;
->>>>>>> 327607e8
 
     public Object clone() throws CloneNotSupportedException {
         return super.clone();
