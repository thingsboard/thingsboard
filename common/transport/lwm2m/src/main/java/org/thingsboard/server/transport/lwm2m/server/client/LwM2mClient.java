/**
 * Copyright © 2016-2024 The Thingsboard Authors
 *
 * Licensed under the Apache License, Version 2.0 (the "License");
 * you may not use this file except in compliance with the License.
 * You may obtain a copy of the License at
 *
 *     http://www.apache.org/licenses/LICENSE-2.0
 *
 * Unless required by applicable law or agreed to in writing, software
 * distributed under the License is distributed on an "AS IS" BASIS,
 * WITHOUT WARRANTIES OR CONDITIONS OF ANY KIND, either express or implied.
 * See the License for the specific language governing permissions and
 * limitations under the License.
 */
package org.thingsboard.server.transport.lwm2m.server.client;

import lombok.EqualsAndHashCode;
import lombok.Getter;
import lombok.Setter;
import lombok.ToString;
import lombok.extern.slf4j.Slf4j;
import org.eclipse.leshan.core.LwM2m;
import org.eclipse.leshan.core.LwM2m.Version;
import org.eclipse.leshan.core.link.Link;
import org.eclipse.leshan.core.link.attributes.Attribute;
import org.eclipse.leshan.core.model.ObjectModel;
import org.eclipse.leshan.core.model.ResourceModel;
import org.eclipse.leshan.core.node.LwM2mMultipleResource;
import org.eclipse.leshan.core.node.LwM2mPath;
import org.eclipse.leshan.core.node.LwM2mResource;
import org.eclipse.leshan.core.node.LwM2mSingleResource;
import org.eclipse.leshan.core.node.codec.LwM2mValueConverter;
import org.eclipse.leshan.core.request.ContentFormat;
import org.eclipse.leshan.core.request.WriteRequest.Mode;
import org.eclipse.leshan.server.model.LwM2mModelProvider;
import org.eclipse.leshan.server.registration.Registration;
import org.thingsboard.server.common.data.Device;
import org.thingsboard.server.common.data.DeviceProfile;
import org.thingsboard.server.common.data.device.data.Lwm2mDeviceTransportConfiguration;
import org.thingsboard.server.common.data.device.data.PowerMode;
import org.thingsboard.server.common.data.device.profile.Lwm2mDeviceProfileTransportConfiguration;
import org.thingsboard.server.common.data.id.TenantId;
import org.thingsboard.server.common.transport.auth.ValidateDeviceCredentialsResponse;
import org.thingsboard.server.gen.transport.TransportProtos.SessionInfoProto;
import org.thingsboard.server.gen.transport.TransportProtos.TsKvProto;
import org.thingsboard.server.transport.lwm2m.config.TbLwM2mVersion;

import java.util.Arrays;
import java.util.Collection;
import java.util.HashSet;
import java.util.Map;
import java.util.Optional;
import java.util.Set;
import java.util.UUID;
import java.util.concurrent.ConcurrentHashMap;
import java.util.concurrent.ConcurrentMap;
import java.util.concurrent.Future;
import java.util.concurrent.atomic.AtomicInteger;
import java.util.concurrent.atomic.AtomicLong;
import java.util.concurrent.locks.Lock;
import java.util.concurrent.locks.ReentrantLock;
import java.util.stream.Collectors;
import java.util.stream.Stream;

import static org.thingsboard.server.common.data.lwm2m.LwM2mConstants.LWM2M_SEPARATOR_PATH;
import static org.thingsboard.server.transport.lwm2m.utils.LwM2MTransportUtil.LWM2M_OBJECT_VERSION_DEFAULT;
import static org.thingsboard.server.transport.lwm2m.utils.LwM2MTransportUtil.convertMultiResourceValuesFromRpcBody;
import static org.thingsboard.server.transport.lwm2m.utils.LwM2MTransportUtil.equalsResourceTypeGetSimpleName;
import static org.thingsboard.server.transport.lwm2m.utils.LwM2MTransportUtil.fromVersionedIdToObjectId;
import static org.thingsboard.server.transport.lwm2m.utils.LwM2MTransportUtil.getVerFromPathIdVerOrId;

@Slf4j
@EqualsAndHashCode(of = {"endpoint"})
@ToString(of = "endpoint")
public class LwM2mClient {

    @Getter
    private final String nodeId;
    @Getter
    private final String endpoint;

    private final Lock lock;

    @Getter
    private final Map<String, ResourceValue> resources;
    @Getter
    private final Map<String, TsKvProto> sharedAttributes;
    @Getter
    private final ConcurrentMap<String, AtomicLong> keyTsLatestMap;

    @Getter
    private TenantId tenantId;
    @Getter
    private UUID profileId;
    @Getter
    private UUID deviceId;
    @Getter
    @Setter
    private LwM2MClientState state;
    @Getter
    private SessionInfoProto session;
    @Getter
    private PowerMode powerMode;
    @Getter
    private Long psmActivityTimer;
    @Getter
    private Long pagingTransmissionWindow;
    @Getter
    private Long edrxCycle;
    @Getter
    private Registration registration;
    @Getter
    @Setter
    private boolean asleep;
    @Getter
    private long lastUplinkTime;
    @Getter
    @Setter
    private Future<Void> sleepTask;

    private boolean firstEdrxDownlink = true;

    @Getter
    private Set<ContentFormat> clientSupportContentFormats;
    @Getter
    private ContentFormat defaultContentFormat;
    @Getter
    private final AtomicInteger retryAttempts;

    @Getter
    @Setter
    private UUID lastSentRpcId;

    @Setter
    private LwM2m.Version defaultObjectIDVer;

    @Getter
    private Map<Integer, Version> supportedClientObjects;

    public Object clone() throws CloneNotSupportedException {
        return super.clone();
    }

    public LwM2mClient(String nodeId, String endpoint) {
        this.nodeId = nodeId;
        this.endpoint = endpoint;
        this.sharedAttributes = new ConcurrentHashMap<>();
        this.resources = new ConcurrentHashMap<>();
        this.keyTsLatestMap = new ConcurrentHashMap<>();
        this.state = LwM2MClientState.CREATED;
        this.lock = new ReentrantLock();
        this.retryAttempts = new AtomicInteger(0);
        this.supportedClientObjects = null;
    }

    public void init(ValidateDeviceCredentialsResponse credentials, UUID sessionId) {
        this.session = createSession(nodeId, sessionId, credentials);
        this.tenantId = TenantId.fromUUID(new UUID(session.getTenantIdMSB(), session.getTenantIdLSB()));
        this.deviceId = new UUID(session.getDeviceIdMSB(), session.getDeviceIdLSB());
        this.profileId = new UUID(session.getDeviceProfileIdMSB(), session.getDeviceProfileIdLSB());
        this.powerMode = credentials.getDeviceInfo().getPowerMode();
        this.edrxCycle = credentials.getDeviceInfo().getEdrxCycle();
        this.psmActivityTimer = credentials.getDeviceInfo().getPsmActivityTimer();
        this.pagingTransmissionWindow = credentials.getDeviceInfo().getPagingTransmissionWindow();
        this.defaultObjectIDVer = getObjectIDVerFromDeviceProfile(credentials.getDeviceProfile());
    }

    public void setRegistration(Registration registration) {
        this.registration = registration;
        this.clientSupportContentFormats = clientSupportContentFormat(registration);
        this.defaultContentFormat = calculateDefaultContentFormat(registration);
        this.setSupportedClientObjects();
    }

    public void lock() {
        lock.lock();
    }

    public void unlock() {
        lock.unlock();
    }

    public void onDeviceUpdate(Device device, Optional<DeviceProfile> deviceProfileOpt) {
        SessionInfoProto.Builder builder = SessionInfoProto.newBuilder().mergeFrom(session);
        this.deviceId = device.getUuidId();
        builder.setDeviceIdMSB(deviceId.getMostSignificantBits());
        builder.setDeviceIdLSB(deviceId.getLeastSignificantBits());
        builder.setDeviceName(device.getName());
        deviceProfileOpt.ifPresent(deviceProfile -> updateSession(deviceProfile, builder));
        this.session = builder.build();
        Lwm2mDeviceTransportConfiguration transportConfiguration = (Lwm2mDeviceTransportConfiguration) device.getDeviceData().getTransportConfiguration();
        this.powerMode = transportConfiguration.getPowerMode();
        this.edrxCycle = transportConfiguration.getEdrxCycle();
        this.psmActivityTimer = transportConfiguration.getPsmActivityTimer();
        this.pagingTransmissionWindow = transportConfiguration.getPagingTransmissionWindow();
    }

    public void onDeviceProfileUpdate(DeviceProfile deviceProfile) {
        SessionInfoProto.Builder builder = SessionInfoProto.newBuilder().mergeFrom(session);
        updateSession(deviceProfile, builder);
        this.session = builder.build();
    }

    private void updateSession(DeviceProfile deviceProfile, SessionInfoProto.Builder builder) {
        this.profileId = deviceProfile.getUuidId();
        builder.setDeviceProfileIdMSB(profileId.getMostSignificantBits());
        builder.setDeviceProfileIdLSB(profileId.getLeastSignificantBits());
        builder.setDeviceType(deviceProfile.getName());
    }

    private LwM2m.Version getObjectIDVerFromDeviceProfile(DeviceProfile deviceProfile) {
<<<<<<< HEAD
        String defaultObjectIdVer = deviceProfile != null ? ((Lwm2mDeviceProfileTransportConfiguration)deviceProfile
                .getProfileData()
                .getTransportConfiguration())
                .getClientLwM2mSettings()
                .getDefaultObjectIDVer() : null;
=======
        String defaultObjectIdVer = null;
        if (deviceProfile != null) {
            defaultObjectIdVer = ((Lwm2mDeviceProfileTransportConfiguration) deviceProfile
                    .getProfileData()
                    .getTransportConfiguration())
                    .getClientLwM2mSettings()
                    .getDefaultObjectIDVer();
        }
>>>>>>> 6e468bc1
        return new Version(defaultObjectIdVer == null ? LWM2M_OBJECT_VERSION_DEFAULT : defaultObjectIdVer);
    }

    public void refreshSessionId(String nodeId) {
        UUID newId = UUID.randomUUID();
        SessionInfoProto.Builder builder = SessionInfoProto.newBuilder().mergeFrom(session);
        builder.setNodeId(nodeId);
        builder.setSessionIdMSB(newId.getMostSignificantBits());
        builder.setSessionIdLSB(newId.getLeastSignificantBits());
        this.session = builder.build();
    }

    private SessionInfoProto createSession(String nodeId, UUID sessionId, ValidateDeviceCredentialsResponse msg) {
        return SessionInfoProto.newBuilder()
                .setNodeId(nodeId)
                .setSessionIdMSB(sessionId.getMostSignificantBits())
                .setSessionIdLSB(sessionId.getLeastSignificantBits())
                .setDeviceIdMSB(msg.getDeviceInfo().getDeviceId().getId().getMostSignificantBits())
                .setDeviceIdLSB(msg.getDeviceInfo().getDeviceId().getId().getLeastSignificantBits())
                .setTenantIdMSB(msg.getDeviceInfo().getTenantId().getId().getMostSignificantBits())
                .setTenantIdLSB(msg.getDeviceInfo().getTenantId().getId().getLeastSignificantBits())
                .setCustomerIdMSB(msg.getDeviceInfo().getCustomerId().getId().getMostSignificantBits())
                .setCustomerIdLSB(msg.getDeviceInfo().getCustomerId().getId().getLeastSignificantBits())
                .setDeviceName(msg.getDeviceInfo().getDeviceName())
                .setDeviceType(msg.getDeviceInfo().getDeviceType())
                .setDeviceProfileIdMSB(msg.getDeviceInfo().getDeviceProfileId().getId().getMostSignificantBits())
                .setDeviceProfileIdLSB(msg.getDeviceInfo().getDeviceProfileId().getId().getLeastSignificantBits())
                .build();
    }

    public boolean saveResourceValue(String pathRezIdVer, LwM2mResource resource, LwM2mModelProvider modelProvider, Mode mode) {
        if (this.resources.get(pathRezIdVer) != null && this.resources.get(pathRezIdVer).getResourceModel() != null) {
            this.resources.get(pathRezIdVer).updateLwM2mResource(resource, mode);
            return true;
        } else {
            LwM2mPath pathIds = getLwM2mPathFromString(pathRezIdVer);
            ResourceModel resourceModel = modelProvider.getObjectModel(registration).getResourceModel(pathIds.getObjectId(), pathIds.getResourceId());
            if (resourceModel != null) {
                this.resources.put(pathRezIdVer, new ResourceValue(resource, resourceModel));
                return true;
            } else {
                return false;
            }
        }
    }

    public ResourceModel getResourceModel(String pathIdVer, LwM2mModelProvider modelProvider) {
        LwM2mPath pathIds = getLwM2mPathFromString(pathIdVer);
        String verSupportedObject = String.valueOf(this.getSupportedObjectVersion(pathIds.getObjectId()));
        String verRez = getVerFromPathIdVerOrId(pathIdVer);
        return verRez != null && verRez.equals(verSupportedObject) ? modelProvider.getObjectModel(registration)
                .getResourceModel(pathIds.getObjectId(), pathIds.getResourceId()) : null;
    }

    public ObjectModel getObjectModel(String pathIdVer, LwM2mModelProvider modelProvider) {
        try {
            LwM2mPath pathIds = getLwM2mPathFromString(pathIdVer);
            String verSupportedObject = String.valueOf(this.getSupportedObjectVersion(pathIds.getObjectId()));
            String verRez = getVerFromPathIdVerOrId(pathIdVer);
            return verRez != null && verRez.equals(verSupportedObject) ? modelProvider.getObjectModel(registration)
                    .getObjectModel(pathIds.getObjectId()) : null;
        } catch (Exception e) {
            if (registration == null) {
                log.error("[{}] Failed Registration is null, GetObjectModelRegistration. ", this.endpoint, e);
            } else if (this.getSupportedClientObjects() == null) {
                log.error("[{}] Failed SupportedObject in Registration, GetObjectModelRegistration.", this.endpoint, e);
            } else {
                log.error("[{}] Failed ModelProvider.getObjectModel [{}] in Registration. ", this.endpoint, this.getSupportedClientObjects(), e);
            }
            return null;
        }
    }


    public Collection<LwM2mResource> getNewResourceForInstance(String pathRezIdVer, Object params, LwM2mModelProvider modelProvider,
                                                               LwM2mValueConverter converter) {
        LwM2mPath pathIds = getLwM2mPathFromString(pathRezIdVer);
        Collection<LwM2mResource> resources = ConcurrentHashMap.newKeySet();
        Map<Integer, ResourceModel> resourceModels = modelProvider.getObjectModel(registration)
                .getObjectModel(pathIds.getObjectId()).resources;
        resourceModels.forEach((resId, resourceModel) -> {
            if (resId.equals(pathIds.getResourceId())) {
                resources.add(LwM2mSingleResource.newResource(resId, converter.convertValue(params,
                        equalsResourceTypeGetSimpleName(params), resourceModel.type, pathIds), resourceModel.type));

            }
        });
        return resources;
    }

    /**
     * The instance must have all the resources that have the property
     * <Mandatory>Mandatory</Mandatory>
     */
    public Collection<LwM2mResource> getNewResourcesForInstance(String pathRezIdVer, Object params, LwM2mModelProvider modelProvider,
                                                                LwM2mValueConverter converter) {
        LwM2mPath pathIds = getLwM2mPathFromString(pathRezIdVer);
        Collection<LwM2mResource> resources = ConcurrentHashMap.newKeySet();
        Map<Integer, ResourceModel> resourceModels = modelProvider.getObjectModel(registration)
                .getObjectModel(pathIds.getObjectId()).resources;
        if (params instanceof Map && ((Map) params).size() > 0) {
            Map paramsMap = (Map) params;
            resourceModels.forEach((resourceId, resourceModel) -> {
                if (paramsMap.containsKey(String.valueOf(resourceId))) {
                    Object value = paramsMap.get((String.valueOf(resourceId)));
                    LwM2mResource resource;
                    if (resourceModel.multiple) {
                        try {
                            Map<Integer, Object> values = convertMultiResourceValuesFromRpcBody(value, resourceModel.type, pathRezIdVer);
                            resource = LwM2mMultipleResource.newResource(resourceId, values, resourceModel.type);
                        } catch (Exception e) {
                            throw new IllegalArgumentException("Resource id=" + resourceId + ", class = " +
                                    value.getClass().getSimpleName() + ", value = " + value + " is bad. Value of Multi-Instance Resource must be in Json format!");
                        }
                    } else {
                        Object valueRez = value instanceof Integer ? ((Integer) value).longValue() : value;
                        resource = LwM2mSingleResource.newResource(resourceId,
                                converter.convertValue(valueRez, equalsResourceTypeGetSimpleName(value), resourceModel.type, pathIds), resourceModel.type);
                    }
                    if (resource != null) {
                        resources.add(resource);
                    } else if (resourceModel.operations.isWritable() && resourceModel.mandatory) {
                        throw new IllegalArgumentException("Resource id=" + resourceId + " is mandatory. The value of this resource must not be null.");
                    }
                } else if (resourceModel.operations.isWritable() && resourceModel.mandatory) {
                    throw new IllegalArgumentException("Resource id=" + resourceId + " is mandatory. The value of this resource must not be null.");
                }
            });
        } else if (params == null) {
            throw new IllegalArgumentException("The value of this resource must not be null.");
        } else {
            throw new IllegalArgumentException("The value of this resource must be in Map format and size > 0");
        }
        return resources;
    }

    public String isValidObjectVersion(String path) {
        LwM2mPath pathIds = getLwM2mPathFromString(path);
        LwM2m.Version verSupportedObject = this.getSupportedObjectVersion(pathIds.getObjectId());
        if (verSupportedObject == null) {
            return String.format("Specified object id %s absent in the list supported objects of the client or is security object!", pathIds.getObjectId());
        } else {
            String verRez = getVerFromPathIdVerOrId(path);
            if (verRez == null || !verRez.equals(verSupportedObject.toString())) {
                return String.format("Specified resource id %s is not valid version! Must be version: %s", path, verSupportedObject);
            }
        }
        return "";
    }

    /**
     * @param pathIdVer     == "3_1.0"
     * @param modelProvider -
     */
    public void deleteResources(String pathIdVer, LwM2mModelProvider modelProvider) {
        Set<String> key = getKeysEqualsIdVer(pathIdVer);
        key.forEach(pathRez -> {
            LwM2mPath pathIds = getLwM2mPathFromString(pathRez);
            ResourceModel resourceModel = modelProvider.getObjectModel(registration).getResourceModel(pathIds.getObjectId(), pathIds.getResourceId());
            if (resourceModel != null) {
                this.resources.get(pathRez).setResourceModel(resourceModel);
            } else {
                this.resources.remove(pathRez);
            }
        });
    }

    /**
     * @param idVer         -
     * @param modelProvider -
     */
    public void updateResourceModel(String idVer, LwM2mModelProvider modelProvider) {
        Set<String> key = getKeysEqualsIdVer(idVer);
        key.forEach(k -> this.saveResourceModel(k, modelProvider));
    }

    private void saveResourceModel(String pathRez, LwM2mModelProvider modelProvider) {
        LwM2mPath pathIds = getLwM2mPathFromString(pathRez);
        ResourceModel resourceModel = modelProvider.getObjectModel(registration).getResourceModel(pathIds.getObjectId(), pathIds.getResourceId());
        this.resources.get(pathRez).setResourceModel(resourceModel);
    }

    private Set<String> getKeysEqualsIdVer(String idVer) {
        return this.resources.keySet()
                .stream()
                .filter(e -> idVer.equals(e.split(LWM2M_SEPARATOR_PATH)[1]))
                .collect(Collectors.toSet());
    }

    private ContentFormat calculateDefaultContentFormat(Registration registration) {
        if (registration == null) {
            return ContentFormat.DEFAULT;
        } else {
            return TbLwM2mVersion.fromVersion(registration.getLwM2mVersion()).getContentFormat();
        }
    }

    private static Set<ContentFormat> clientSupportContentFormat(Registration registration) {
        Set<ContentFormat> contentFormats = new HashSet<>();
        contentFormats.add(ContentFormat.DEFAULT);
        Attribute ct = Arrays.stream(registration.getObjectLinks())
                .filter(link -> link.getUriReference().equals("/"))
                .findFirst()
                .map(link -> link.getAttributes().get("ct")).orElse(null);
        if (ct != null) {
            Set codes = Stream.of(ct.getValue()).collect(Collectors.toSet());
            contentFormats.addAll(codes);
        }
        return contentFormats;
    }

    public long updateLastUplinkTime() {
        this.lastUplinkTime = System.currentTimeMillis();
        this.firstEdrxDownlink = true;
        return lastUplinkTime;
    }

    public boolean checkFirstDownlink() {
        boolean result = firstEdrxDownlink;
        firstEdrxDownlink = false;
        return result;
    }

    public LwM2mPath getLwM2mPathFromString(String path) {
        return new LwM2mPath(fromVersionedIdToObjectId(path));
    }

    public LwM2m.Version getDefaultObjectIDVer() {
        return this.defaultObjectIDVer == null ? new Version(LWM2M_OBJECT_VERSION_DEFAULT) : this.defaultObjectIDVer;
    }

    public LwM2m.Version getSupportedObjectVersion(Integer objectid) {
        return this.supportedClientObjects.get(objectid);
    }

    private void setSupportedClientObjects(){
        this.supportedClientObjects = new ConcurrentHashMap<>();
        for (Link link: this.registration.getSortedObjectLinks()) {
<<<<<<< HEAD
            if (link instanceof MixedLwM2mLink) {
                MixedLwM2mLink mixedLwM2mLink = (MixedLwM2mLink) link;
                if (!mixedLwM2mLink.getPath().isRoot()) {
                    LwM2mPath lwM2mPath = mixedLwM2mLink.getPath();
                    if (lwM2mPath.isObject()) {
                        LwM2m.Version ver;
                        if (mixedLwM2mLink.getAttributes().get("ver") != null) {
                            ver = (Version) mixedLwM2mLink.getAttributes().get("ver").getValue();
                        } else {
                            ver = getDefaultObjectIDVer();
                        }
                        this.supportedClientObjects.put(lwM2mPath.getObjectId(), ver);
                    } else if (this.supportedClientObjects.get(lwM2mPath.getObjectId()) == null) {
                        this.supportedClientObjects.put(lwM2mPath.getObjectId(), getDefaultObjectIDVer());
                    }
=======
            LwM2mPath lwM2mPath = new LwM2mPath(link.getUriReference());
            if (lwM2mPath.isObject()) {
                LwM2m.Version ver;
                if (link.getAttributes().get("ver")!= null) {
                    ver = (Version) link.getAttributes().get("ver").getValue();
                } else {
                    ver = getDefaultObjectIDVer();
>>>>>>> 6e468bc1
                }
                this.supportedClientObjects.put(lwM2mPath.getObjectId(), ver);
            } else if (lwM2mPath.getObjectId() != null && this.supportedClientObjects.get(lwM2mPath.getObjectId()) == null){
                this.supportedClientObjects.put(lwM2mPath.getObjectId(), getDefaultObjectIDVer());
            }
        }
    }

}
<|MERGE_RESOLUTION|>--- conflicted
+++ resolved
@@ -210,13 +210,6 @@
     }
 
     private LwM2m.Version getObjectIDVerFromDeviceProfile(DeviceProfile deviceProfile) {
-<<<<<<< HEAD
-        String defaultObjectIdVer = deviceProfile != null ? ((Lwm2mDeviceProfileTransportConfiguration)deviceProfile
-                .getProfileData()
-                .getTransportConfiguration())
-                .getClientLwM2mSettings()
-                .getDefaultObjectIDVer() : null;
-=======
         String defaultObjectIdVer = null;
         if (deviceProfile != null) {
             defaultObjectIdVer = ((Lwm2mDeviceProfileTransportConfiguration) deviceProfile
@@ -225,7 +218,6 @@
                     .getClientLwM2mSettings()
                     .getDefaultObjectIDVer();
         }
->>>>>>> 6e468bc1
         return new Version(defaultObjectIdVer == null ? LWM2M_OBJECT_VERSION_DEFAULT : defaultObjectIdVer);
     }
 
@@ -464,23 +456,6 @@
     private void setSupportedClientObjects(){
         this.supportedClientObjects = new ConcurrentHashMap<>();
         for (Link link: this.registration.getSortedObjectLinks()) {
-<<<<<<< HEAD
-            if (link instanceof MixedLwM2mLink) {
-                MixedLwM2mLink mixedLwM2mLink = (MixedLwM2mLink) link;
-                if (!mixedLwM2mLink.getPath().isRoot()) {
-                    LwM2mPath lwM2mPath = mixedLwM2mLink.getPath();
-                    if (lwM2mPath.isObject()) {
-                        LwM2m.Version ver;
-                        if (mixedLwM2mLink.getAttributes().get("ver") != null) {
-                            ver = (Version) mixedLwM2mLink.getAttributes().get("ver").getValue();
-                        } else {
-                            ver = getDefaultObjectIDVer();
-                        }
-                        this.supportedClientObjects.put(lwM2mPath.getObjectId(), ver);
-                    } else if (this.supportedClientObjects.get(lwM2mPath.getObjectId()) == null) {
-                        this.supportedClientObjects.put(lwM2mPath.getObjectId(), getDefaultObjectIDVer());
-                    }
-=======
             LwM2mPath lwM2mPath = new LwM2mPath(link.getUriReference());
             if (lwM2mPath.isObject()) {
                 LwM2m.Version ver;
@@ -488,7 +463,6 @@
                     ver = (Version) link.getAttributes().get("ver").getValue();
                 } else {
                     ver = getDefaultObjectIDVer();
->>>>>>> 6e468bc1
                 }
                 this.supportedClientObjects.put(lwM2mPath.getObjectId(), ver);
             } else if (lwM2mPath.getObjectId() != null && this.supportedClientObjects.get(lwM2mPath.getObjectId()) == null){
