/**
 * Copyright © 2016-2021 The Thingsboard Authors
 *
 * Licensed under the Apache License, Version 2.0 (the "License");
 * you may not use this file except in compliance with the License.
 * You may obtain a copy of the License at
 *
 *     http://www.apache.org/licenses/LICENSE-2.0
 *
 * Unless required by applicable law or agreed to in writing, software
 * distributed under the License is distributed on an "AS IS" BASIS,
 * WITHOUT WARRANTIES OR CONDITIONS OF ANY KIND, either express or implied.
 * See the License for the specific language governing permissions and
 * limitations under the License.
 */
package org.thingsboard.server.transport.lwm2m.server.client;

import lombok.EqualsAndHashCode;
import lombok.Getter;
import lombok.Setter;
import lombok.extern.slf4j.Slf4j;
import org.eclipse.leshan.core.model.ObjectModel;
import org.eclipse.leshan.core.model.ResourceModel;
import org.eclipse.leshan.core.node.LwM2mMultipleResource;
import org.eclipse.leshan.core.node.LwM2mPath;
import org.eclipse.leshan.core.node.LwM2mResource;
import org.eclipse.leshan.core.node.LwM2mSingleResource;
import org.eclipse.leshan.core.node.codec.LwM2mValueConverter;
import org.eclipse.leshan.core.request.ContentFormat;
import org.eclipse.leshan.core.request.WriteRequest.Mode;
import org.eclipse.leshan.server.model.LwM2mModelProvider;
import org.eclipse.leshan.server.registration.Registration;
import org.thingsboard.server.common.data.Device;
import org.thingsboard.server.common.data.DeviceProfile;
import org.thingsboard.server.common.data.device.data.Lwm2mDeviceTransportConfiguration;
import org.thingsboard.server.common.data.device.data.PowerMode;
import org.thingsboard.server.common.data.id.TenantId;
import org.thingsboard.server.common.transport.auth.ValidateDeviceCredentialsResponse;
import org.thingsboard.server.gen.transport.TransportProtos.SessionInfoProto;
import org.thingsboard.server.gen.transport.TransportProtos.TsKvProto;
import org.thingsboard.server.transport.lwm2m.config.LwM2mVersion;

import java.io.IOException;
import java.io.ObjectInputStream;
import java.io.Serializable;
import java.util.Arrays;
import java.util.Collection;
import java.util.LinkedHashMap;
import java.util.Map;
import java.util.Optional;
import java.util.Set;
import java.util.UUID;
import java.util.concurrent.ConcurrentHashMap;
import java.util.concurrent.locks.Lock;
import java.util.concurrent.locks.ReentrantLock;
import java.util.stream.Collectors;
import java.util.stream.Stream;

import static org.thingsboard.server.common.data.lwm2m.LwM2mConstants.LWM2M_SEPARATOR_PATH;
import static org.thingsboard.server.transport.lwm2m.server.LwM2mTransportUtil.LWM2M_OBJECT_VERSION_DEFAULT;
import static org.thingsboard.server.transport.lwm2m.server.LwM2mTransportUtil.convertMultiResourceValuesFromRpcBody;
import static org.thingsboard.server.transport.lwm2m.server.LwM2mTransportUtil.convertObjectIdToVersionedId;
import static org.thingsboard.server.transport.lwm2m.server.LwM2mTransportUtil.equalsResourceTypeGetSimpleName;
import static org.thingsboard.server.transport.lwm2m.server.LwM2mTransportUtil.fromVersionedIdToObjectId;
import static org.thingsboard.server.transport.lwm2m.server.LwM2mTransportUtil.getVerFromPathIdVerOrId;

@Slf4j
@EqualsAndHashCode(of = {"endpoint"})
public class LwM2mClient implements Serializable {

    private static final long serialVersionUID = 8793482946289222623L;

    private final String nodeId;
    @Getter
    private final String endpoint;

    private transient Lock lock;

    @Getter
    private final Map<String, ResourceValue> resources;
    @Getter
    private final Map<String, TsKvProto> sharedAttributes;

    @Getter
    private TenantId tenantId;
    @Getter
    private UUID profileId;
    @Getter
    private UUID deviceId;
    @Getter
    @Setter
    private LwM2MClientState state;
    @Getter
    private SessionInfoProto session;
    @Getter
    private PowerMode powerMode;
    @Getter
<<<<<<< HEAD
=======
    private Long edrxCycle;
    @Getter
    @Setter
>>>>>>> 559aa282
    private Registration registration;
    @Getter
    Set<ContentFormat> clientSupportContentFormats;
    @Getter
    ContentFormat defaultContentFormat;

    public Object clone() throws CloneNotSupportedException {
        return super.clone();
    }

    public LwM2mClient(String nodeId, String endpoint) {
        this.nodeId = nodeId;
        this.endpoint = endpoint;
        this.sharedAttributes = new ConcurrentHashMap<>();
        this.resources = new ConcurrentHashMap<>();
        this.state = LwM2MClientState.CREATED;
        this.lock = new ReentrantLock();
    }

    public void init(ValidateDeviceCredentialsResponse credentials, UUID sessionId) {
        this.session = createSession(nodeId, sessionId, credentials);
        this.tenantId = new TenantId(new UUID(session.getTenantIdMSB(), session.getTenantIdLSB()));
        this.deviceId = new UUID(session.getDeviceIdMSB(), session.getDeviceIdLSB());
        this.profileId = new UUID(session.getDeviceProfileIdMSB(), session.getDeviceProfileIdLSB());
        this.powerMode = credentials.getDeviceInfo().getPowerMode();
        this.edrxCycle = credentials.getDeviceInfo().getEdrxCycle();
    }

    public void setRegistration(Registration registration) {
        this.registration = registration;
        this.clientSupportContentFormats = clientSupportContentFormat(registration);
        this.defaultContentFormat = calculateDefaultContentFormat(registration);
    }

    public void lock() {
        lock.lock();
    }

    public void unlock() {
        lock.unlock();
    }

    public void onDeviceUpdate(Device device, Optional<DeviceProfile> deviceProfileOpt) {
        SessionInfoProto.Builder builder = SessionInfoProto.newBuilder().mergeFrom(session);
        this.deviceId = device.getUuidId();
        builder.setDeviceIdMSB(deviceId.getMostSignificantBits());
        builder.setDeviceIdLSB(deviceId.getLeastSignificantBits());
        builder.setDeviceName(device.getName());
        deviceProfileOpt.ifPresent(deviceProfile -> updateSession(deviceProfile, builder));
        this.session = builder.build();
        Lwm2mDeviceTransportConfiguration transportConfiguration = (Lwm2mDeviceTransportConfiguration) device.getDeviceData().getTransportConfiguration();
        this.powerMode = transportConfiguration.getPowerMode();
        this.edrxCycle = transportConfiguration.getEdrxCycle();
    }

    public void onDeviceProfileUpdate(DeviceProfile deviceProfile) {
        SessionInfoProto.Builder builder = SessionInfoProto.newBuilder().mergeFrom(session);
        updateSession(deviceProfile, builder);
        this.session = builder.build();
    }

    private void updateSession(DeviceProfile deviceProfile, SessionInfoProto.Builder builder) {
        this.profileId = deviceProfile.getUuidId();
        builder.setDeviceProfileIdMSB(profileId.getMostSignificantBits());
        builder.setDeviceProfileIdLSB(profileId.getLeastSignificantBits());
        builder.setDeviceType(deviceProfile.getName());
    }

    public void refreshSessionId(String nodeId) {
        UUID newId = UUID.randomUUID();
        SessionInfoProto.Builder builder = SessionInfoProto.newBuilder().mergeFrom(session);
        builder.setNodeId(nodeId);
        builder.setSessionIdMSB(newId.getMostSignificantBits());
        builder.setSessionIdLSB(newId.getLeastSignificantBits());
        this.session = builder.build();
    }

    private SessionInfoProto createSession(String nodeId, UUID sessionId, ValidateDeviceCredentialsResponse msg) {
        return SessionInfoProto.newBuilder()
                .setNodeId(nodeId)
                .setSessionIdMSB(sessionId.getMostSignificantBits())
                .setSessionIdLSB(sessionId.getLeastSignificantBits())
                .setDeviceIdMSB(msg.getDeviceInfo().getDeviceId().getId().getMostSignificantBits())
                .setDeviceIdLSB(msg.getDeviceInfo().getDeviceId().getId().getLeastSignificantBits())
                .setTenantIdMSB(msg.getDeviceInfo().getTenantId().getId().getMostSignificantBits())
                .setTenantIdLSB(msg.getDeviceInfo().getTenantId().getId().getLeastSignificantBits())
                .setCustomerIdMSB(msg.getDeviceInfo().getCustomerId().getId().getMostSignificantBits())
                .setCustomerIdLSB(msg.getDeviceInfo().getCustomerId().getId().getLeastSignificantBits())
                .setDeviceName(msg.getDeviceInfo().getDeviceName())
                .setDeviceType(msg.getDeviceInfo().getDeviceType())
                .setDeviceProfileIdMSB(msg.getDeviceInfo().getDeviceProfileId().getId().getMostSignificantBits())
                .setDeviceProfileIdLSB(msg.getDeviceInfo().getDeviceProfileId().getId().getLeastSignificantBits())
                .build();
    }

    public boolean saveResourceValue(String pathRezIdVer, LwM2mResource resource, LwM2mModelProvider modelProvider, Mode mode) {
        if (this.resources.get(pathRezIdVer) != null && this.resources.get(pathRezIdVer).getResourceModel() != null &&
                resourceEqualsModel(resource, this.resources.get(pathRezIdVer).getResourceModel())) {
            this.resources.get(pathRezIdVer).updateLwM2mResource(resource, mode);
            return true;
        } else {
            LwM2mPath pathIds = new LwM2mPath(fromVersionedIdToObjectId(pathRezIdVer));
            ResourceModel resourceModel = modelProvider.getObjectModel(registration).getResourceModel(pathIds.getObjectId(), pathIds.getResourceId());
            if (resourceModel != null && resourceEqualsModel(resource, resourceModel)) {
                this.resources.put(pathRezIdVer, new ResourceValue(resource, resourceModel));
                return true;
            } else {
                return false;
            }
        }
    }

    private boolean resourceEqualsModel(LwM2mResource resource, ResourceModel resourceModel) {
        return ((!resourceModel.multiple && resource instanceof LwM2mSingleResource) ||
                (resourceModel.multiple && resource instanceof LwM2mMultipleResource));
    }

    public Object getResourceValue(String pathRezIdVer, String pathRezId) {
        String pathRez = pathRezIdVer == null ? convertObjectIdToVersionedId(pathRezId, this.registration) : pathRezIdVer;
        if (this.resources.get(pathRez) != null) {
            return this.resources.get(pathRez).getLwM2mResource().getValue();
        }
        return null;
    }

    public Object getResourceNameByRezId(String pathRezIdVer, String pathRezId) {
        String pathRez = pathRezIdVer == null ? convertObjectIdToVersionedId(pathRezId, this.registration) : pathRezIdVer;
        if (this.resources.get(pathRez) != null) {
            return this.resources.get(pathRez).getResourceModel().name;
        }
        return null;
    }

    public String getRezIdByResourceNameAndObjectInstanceId(String resourceName, String pathObjectInstanceIdVer, LwM2mModelProvider modelProvider) {
        LwM2mPath pathIds = new LwM2mPath(fromVersionedIdToObjectId(pathObjectInstanceIdVer));
        if (pathIds.isObjectInstance()) {
            Set<Integer> rezIds = modelProvider.getObjectModel(registration)
                    .getObjectModel(pathIds.getObjectId()).resources.entrySet()
                    .stream()
                    .filter(map -> resourceName.equals(map.getValue().name))
                    .map(map -> map.getKey())
                    .collect(Collectors.toSet());
            return rezIds.size() > 0 ? String.valueOf(rezIds.stream().findFirst().get()) : null;
        }
        return null;
    }

    public ResourceModel getResourceModel(String pathIdVer, LwM2mModelProvider modelProvider) {
        LwM2mPath pathIds = new LwM2mPath(fromVersionedIdToObjectId(pathIdVer));
        String verSupportedObject = registration.getSupportedObject().get(pathIds.getObjectId());
        String verRez = getVerFromPathIdVerOrId(pathIdVer);
        return verRez == null || verRez.equals(verSupportedObject) ? modelProvider.getObjectModel(registration)
                .getResourceModel(pathIds.getObjectId(), pathIds.getResourceId()) : null;
    }

    public boolean isResourceMultiInstances(String pathIdVer, LwM2mModelProvider modelProvider) {
        return getResourceModel(pathIdVer, modelProvider).multiple;
    }

    public ObjectModel getObjectModel(String pathIdVer, LwM2mModelProvider modelProvider) {
        LwM2mPath pathIds = new LwM2mPath(fromVersionedIdToObjectId(pathIdVer));
        String verSupportedObject = registration.getSupportedObject().get(pathIds.getObjectId());
        String verRez = getVerFromPathIdVerOrId(pathIdVer);
        return verRez == null || verRez.equals(verSupportedObject) ? modelProvider.getObjectModel(registration)
                .getObjectModel(pathIds.getObjectId()) : null;
    }


    public Collection<LwM2mResource> getNewResourceForInstance(String pathRezIdVer, Object params, LwM2mModelProvider modelProvider,
                                                               LwM2mValueConverter converter) {
        LwM2mPath pathIds = new LwM2mPath(fromVersionedIdToObjectId(pathRezIdVer));
        Collection<LwM2mResource> resources = ConcurrentHashMap.newKeySet();
        Map<Integer, ResourceModel> resourceModels = modelProvider.getObjectModel(registration)
                .getObjectModel(pathIds.getObjectId()).resources;
        resourceModels.forEach((resId, resourceModel) -> {
            if (resId.equals(pathIds.getResourceId())) {
                resources.add(LwM2mSingleResource.newResource(resId, converter.convertValue(params,
                        equalsResourceTypeGetSimpleName(params), resourceModel.type, pathIds), resourceModel.type));

            }
        });
        return resources;
    }

    public Collection<LwM2mResource> getNewResourcesForInstance(String pathRezIdVer, Object params, LwM2mModelProvider modelProvider,
                                                                LwM2mValueConverter converter) {
        LwM2mPath pathIds = new LwM2mPath(fromVersionedIdToObjectId(pathRezIdVer));
        Collection<LwM2mResource> resources = ConcurrentHashMap.newKeySet();
        Map<Integer, ResourceModel> resourceModels = modelProvider.getObjectModel(registration)
                .getObjectModel(pathIds.getObjectId()).resources;
        resourceModels.forEach((resourceId, resourceModel) -> {
            if (((Map) params).containsKey(String.valueOf(resourceId))) {
                Object value = ((Map) params).get((String.valueOf(resourceId)));
                LwM2mResource resource = null;
                if (resourceModel.multiple) {
                    if (value instanceof LinkedHashMap) {
                        Map values = convertMultiResourceValuesFromRpcBody((LinkedHashMap) value, resourceModel.type, pathRezIdVer);
                        resource = LwM2mMultipleResource.newResource(resourceId, (Map<Integer, ?>) values, resourceModel.type);
                    }
                } else {
                    resource = LwM2mSingleResource.newResource(resourceId,
                            converter.convertValue(value, equalsResourceTypeGetSimpleName(value), resourceModel.type, pathIds), resourceModel.type);
                }
                if (resource != null) {
                    resources.add(resource);
                }
            }
        });
        return resources;
    }

    public String isValidObjectVersion(String path) {
        LwM2mPath pathIds = new LwM2mPath(fromVersionedIdToObjectId(path));
        String verSupportedObject = registration.getSupportedObject().get(pathIds.getObjectId());
        if (verSupportedObject == null) {
            return String.format("Specified resource id %s is missing from the client!", path);
        } else {
            String verRez = getVerFromPathIdVerOrId(path);
            if ((verRez != null && !verRez.equals(verSupportedObject)) ||
                    (verRez == null && !LWM2M_OBJECT_VERSION_DEFAULT.equals(verSupportedObject))) {
                return String.format("Specified resource id %s is not valid version! Must be version: %s", path, verSupportedObject);
            }
        }
        return "";
    }

    /**
     * @param pathIdVer     == "3_1.0"
     * @param modelProvider -
     */
    public void deleteResources(String pathIdVer, LwM2mModelProvider modelProvider) {
        Set<String> key = getKeysEqualsIdVer(pathIdVer);
        key.forEach(pathRez -> {
            LwM2mPath pathIds = new LwM2mPath(fromVersionedIdToObjectId(pathRez));
            ResourceModel resourceModel = modelProvider.getObjectModel(registration).getResourceModel(pathIds.getObjectId(), pathIds.getResourceId());
            if (resourceModel != null) {
                this.resources.get(pathRez).setResourceModel(resourceModel);
            } else {
                this.resources.remove(pathRez);
            }
        });
    }

    /**
     * @param idVer         -
     * @param modelProvider -
     */
    public void updateResourceModel(String idVer, LwM2mModelProvider modelProvider) {
        Set<String> key = getKeysEqualsIdVer(idVer);
        key.forEach(k -> this.saveResourceModel(k, modelProvider));
    }

    private void saveResourceModel(String pathRez, LwM2mModelProvider modelProvider) {
        LwM2mPath pathIds = new LwM2mPath(fromVersionedIdToObjectId(pathRez));
        ResourceModel resourceModel = modelProvider.getObjectModel(registration).getResourceModel(pathIds.getObjectId(), pathIds.getResourceId());
        this.resources.get(pathRez).setResourceModel(resourceModel);
    }

    private Set<String> getKeysEqualsIdVer(String idVer) {
        return this.resources.keySet()
                .stream()
                .filter(e -> idVer.equals(e.split(LWM2M_SEPARATOR_PATH)[1]))
                .collect(Collectors.toSet());
    }

    private ContentFormat calculateDefaultContentFormat(Registration registration) {
        if (registration == null) {
            return ContentFormat.DEFAULT;
        } else{
            return LwM2mVersion.fromVersion(registration.getLwM2mVersion()).getContentFormat();
        }
    }

    private Set<ContentFormat> clientSupportContentFormat(Registration registration) {
        Set<ContentFormat> contentFormats = ConcurrentHashMap.newKeySet();
        if (registration == null) {
            contentFormats.add(ContentFormat.DEFAULT);
        } else {
            String code = Arrays.stream(registration.getObjectLinks()).filter(link -> link.getUrl().equals("/")).
                    findFirst().get().getAttributes().get("ct");
            if (code != null) {
                Set<ContentFormat> codes = Stream.of(code.replaceAll("\"", "").split(" ", -1))
                        .map(String::trim)
                        .map(Integer::parseInt)
                        .map(ContentFormat::fromCode)
                        .collect(Collectors.toSet());
                contentFormats.addAll(codes);
            } else {
                contentFormats.add(ContentFormat.DEFAULT);
            }
        }
        return contentFormats;
    }

    private void readObject(ObjectInputStream in) throws IOException, ClassNotFoundException {
        in.defaultReadObject();
        this.lock = new ReentrantLock();
    }

}
<|MERGE_RESOLUTION|>--- conflicted
+++ resolved
@@ -95,12 +95,9 @@
     @Getter
     private PowerMode powerMode;
     @Getter
-<<<<<<< HEAD
-=======
     private Long edrxCycle;
     @Getter
     @Setter
->>>>>>> 559aa282
     private Registration registration;
     @Getter
     Set<ContentFormat> clientSupportContentFormats;
