/**
 * Copyright © 2016-2021 The Thingsboard Authors
 *
 * Licensed under the Apache License, Version 2.0 (the "License");
 * you may not use this file except in compliance with the License.
 * You may obtain a copy of the License at
 *
 *     http://www.apache.org/licenses/LICENSE-2.0
 *
 * Unless required by applicable law or agreed to in writing, software
 * distributed under the License is distributed on an "AS IS" BASIS,
 * WITHOUT WARRANTIES OR CONDITIONS OF ANY KIND, either express or implied.
 * See the License for the specific language governing permissions and
 * limitations under the License.
 */
package org.thingsboard.server.transport.lwm2m.server.client;

import lombok.EqualsAndHashCode;
import lombok.Getter;
import lombok.Setter;
import lombok.extern.slf4j.Slf4j;
import org.eclipse.leshan.core.model.ObjectModel;
import org.eclipse.leshan.core.model.ResourceModel;
import org.eclipse.leshan.core.node.LwM2mMultipleResource;
import org.eclipse.leshan.core.node.LwM2mPath;
import org.eclipse.leshan.core.node.LwM2mResource;
import org.eclipse.leshan.core.node.LwM2mSingleResource;
import org.eclipse.leshan.core.node.codec.LwM2mValueConverter;
import org.eclipse.leshan.core.request.ContentFormat;
import org.eclipse.leshan.core.request.WriteRequest.Mode;
import org.eclipse.leshan.server.model.LwM2mModelProvider;
import org.eclipse.leshan.server.registration.Registration;
import org.thingsboard.server.common.data.Device;
import org.thingsboard.server.common.data.DeviceProfile;
import org.thingsboard.server.common.data.device.data.Lwm2mDeviceTransportConfiguration;
import org.thingsboard.server.common.data.device.data.PowerMode;
import org.thingsboard.server.common.data.id.TenantId;
import org.thingsboard.server.common.transport.auth.ValidateDeviceCredentialsResponse;
import org.thingsboard.server.gen.transport.TransportProtos.SessionInfoProto;
import org.thingsboard.server.gen.transport.TransportProtos.TsKvProto;
import org.thingsboard.server.transport.lwm2m.config.LwM2mVersion;

import java.io.IOException;
import java.io.ObjectInputStream;
import java.io.Serializable;
import java.util.Arrays;
import java.util.Collection;
import java.util.LinkedHashMap;
import java.util.Map;
import java.util.Optional;
import java.util.Set;
import java.util.UUID;
import java.util.concurrent.ConcurrentHashMap;
import java.util.concurrent.Future;
import java.util.concurrent.atomic.AtomicInteger;
import java.util.concurrent.locks.Lock;
import java.util.concurrent.locks.ReentrantLock;
import java.util.stream.Collectors;
import java.util.stream.Stream;

import static org.thingsboard.server.common.data.lwm2m.LwM2mConstants.LWM2M_SEPARATOR_PATH;
import static org.thingsboard.server.transport.lwm2m.server.LwM2mTransportUtil.LWM2M_OBJECT_VERSION_DEFAULT;
import static org.thingsboard.server.transport.lwm2m.server.LwM2mTransportUtil.convertMultiResourceValuesFromRpcBody;
import static org.thingsboard.server.transport.lwm2m.server.LwM2mTransportUtil.convertObjectIdToVersionedId;
import static org.thingsboard.server.transport.lwm2m.server.LwM2mTransportUtil.equalsResourceTypeGetSimpleName;
import static org.thingsboard.server.transport.lwm2m.server.LwM2mTransportUtil.fromVersionedIdToObjectId;
import static org.thingsboard.server.transport.lwm2m.server.LwM2mTransportUtil.getVerFromPathIdVerOrId;

@Slf4j
@EqualsAndHashCode(of = {"endpoint"})
public class LwM2mClient implements Serializable {

    private static final long serialVersionUID = 8793482946289222623L;

    private final String nodeId;
    @Getter
    private final String endpoint;

    private transient Lock lock;

    @Getter
    private final Map<String, ResourceValue> resources;
    @Getter
    private final Map<String, TsKvProto> sharedAttributes;

    @Getter
    private TenantId tenantId;
    @Getter
    private UUID profileId;
    @Getter
    private UUID deviceId;
    @Getter
    @Setter
    private LwM2MClientState state;
    @Getter
    private SessionInfoProto session;
    @Getter
    private PowerMode powerMode;
    @Getter
    private Long psmActivityTimer;
    @Getter
    private Long pagingTransmissionWindow;
    @Getter
    @Setter
    private Long edrxCycle;
    @Getter
    private Registration registration;
    @Getter
    @Setter
    private boolean asleep;
    @Getter
    private long lastUplinkTime;
    @Getter
    @Setter
    private transient Future<Void> sleepTask;

    private boolean firstEdrxDownlink = true;

    @Getter
<<<<<<< HEAD
    Set<ContentFormat> clientSupportContentFormats;
    @Getter
    ContentFormat defaultContentFormat;

=======
    private final AtomicInteger retryAttempts;
>>>>>>> 1539e455

    public Object clone() throws CloneNotSupportedException {
        return super.clone();
    }

    public LwM2mClient(String nodeId, String endpoint) {
        this.nodeId = nodeId;
        this.endpoint = endpoint;
        this.sharedAttributes = new ConcurrentHashMap<>();
        this.resources = new ConcurrentHashMap<>();
        this.state = LwM2MClientState.CREATED;
        this.lock = new ReentrantLock();
        this.retryAttempts = new AtomicInteger(0);
    }

    public void init(ValidateDeviceCredentialsResponse credentials, UUID sessionId) {
        this.session = createSession(nodeId, sessionId, credentials);
        this.tenantId = new TenantId(new UUID(session.getTenantIdMSB(), session.getTenantIdLSB()));
        this.deviceId = new UUID(session.getDeviceIdMSB(), session.getDeviceIdLSB());
        this.profileId = new UUID(session.getDeviceProfileIdMSB(), session.getDeviceProfileIdLSB());
        this.powerMode = credentials.getDeviceInfo().getPowerMode();
        this.edrxCycle = credentials.getDeviceInfo().getEdrxCycle();
        this.psmActivityTimer = credentials.getDeviceInfo().getPsmActivityTimer();
        this.pagingTransmissionWindow = credentials.getDeviceInfo().getPagingTransmissionWindow();
    }

    public void setRegistration(Registration registration) {
        this.registration = registration;
        this.clientSupportContentFormats = clientSupportContentFormat(registration);
        this.defaultContentFormat = calculateDefaultContentFormat(registration);
    }

    public void lock() {
        lock.lock();
    }

    public void unlock() {
        lock.unlock();
    }

    public void onDeviceUpdate(Device device, Optional<DeviceProfile> deviceProfileOpt) {
        SessionInfoProto.Builder builder = SessionInfoProto.newBuilder().mergeFrom(session);
        this.deviceId = device.getUuidId();
        builder.setDeviceIdMSB(deviceId.getMostSignificantBits());
        builder.setDeviceIdLSB(deviceId.getLeastSignificantBits());
        builder.setDeviceName(device.getName());
        deviceProfileOpt.ifPresent(deviceProfile -> updateSession(deviceProfile, builder));
        this.session = builder.build();
        Lwm2mDeviceTransportConfiguration transportConfiguration = (Lwm2mDeviceTransportConfiguration) device.getDeviceData().getTransportConfiguration();
        this.powerMode = transportConfiguration.getPowerMode();
        this.edrxCycle = transportConfiguration.getEdrxCycle();
        this.psmActivityTimer = transportConfiguration.getPsmActivityTimer();
        this.pagingTransmissionWindow = transportConfiguration.getPagingTransmissionWindow();
    }

    public void onDeviceProfileUpdate(DeviceProfile deviceProfile) {
        SessionInfoProto.Builder builder = SessionInfoProto.newBuilder().mergeFrom(session);
        updateSession(deviceProfile, builder);
        this.session = builder.build();
    }

    private void updateSession(DeviceProfile deviceProfile, SessionInfoProto.Builder builder) {
        this.profileId = deviceProfile.getUuidId();
        builder.setDeviceProfileIdMSB(profileId.getMostSignificantBits());
        builder.setDeviceProfileIdLSB(profileId.getLeastSignificantBits());
        builder.setDeviceType(deviceProfile.getName());
    }

    public void refreshSessionId(String nodeId) {
        UUID newId = UUID.randomUUID();
        SessionInfoProto.Builder builder = SessionInfoProto.newBuilder().mergeFrom(session);
        builder.setNodeId(nodeId);
        builder.setSessionIdMSB(newId.getMostSignificantBits());
        builder.setSessionIdLSB(newId.getLeastSignificantBits());
        this.session = builder.build();
    }

    private SessionInfoProto createSession(String nodeId, UUID sessionId, ValidateDeviceCredentialsResponse msg) {
        return SessionInfoProto.newBuilder()
                .setNodeId(nodeId)
                .setSessionIdMSB(sessionId.getMostSignificantBits())
                .setSessionIdLSB(sessionId.getLeastSignificantBits())
                .setDeviceIdMSB(msg.getDeviceInfo().getDeviceId().getId().getMostSignificantBits())
                .setDeviceIdLSB(msg.getDeviceInfo().getDeviceId().getId().getLeastSignificantBits())
                .setTenantIdMSB(msg.getDeviceInfo().getTenantId().getId().getMostSignificantBits())
                .setTenantIdLSB(msg.getDeviceInfo().getTenantId().getId().getLeastSignificantBits())
                .setCustomerIdMSB(msg.getDeviceInfo().getCustomerId().getId().getMostSignificantBits())
                .setCustomerIdLSB(msg.getDeviceInfo().getCustomerId().getId().getLeastSignificantBits())
                .setDeviceName(msg.getDeviceInfo().getDeviceName())
                .setDeviceType(msg.getDeviceInfo().getDeviceType())
                .setDeviceProfileIdMSB(msg.getDeviceInfo().getDeviceProfileId().getId().getMostSignificantBits())
                .setDeviceProfileIdLSB(msg.getDeviceInfo().getDeviceProfileId().getId().getLeastSignificantBits())
                .build();
    }

    public boolean saveResourceValue(String pathRezIdVer, LwM2mResource resource, LwM2mModelProvider modelProvider, Mode mode) {
        if (this.resources.get(pathRezIdVer) != null && this.resources.get(pathRezIdVer).getResourceModel() != null &&
                resourceEqualsModel(resource, this.resources.get(pathRezIdVer).getResourceModel())) {
            this.resources.get(pathRezIdVer).updateLwM2mResource(resource, mode);
            return true;
        } else {
            LwM2mPath pathIds = new LwM2mPath(fromVersionedIdToObjectId(pathRezIdVer));
            ResourceModel resourceModel = modelProvider.getObjectModel(registration).getResourceModel(pathIds.getObjectId(), pathIds.getResourceId());
            if (resourceModel != null && resourceEqualsModel(resource, resourceModel)) {
                this.resources.put(pathRezIdVer, new ResourceValue(resource, resourceModel));
                return true;
            } else {
                return false;
            }
        }
    }

    private boolean resourceEqualsModel(LwM2mResource resource, ResourceModel resourceModel) {
        return ((!resourceModel.multiple && resource instanceof LwM2mSingleResource) ||
                (resourceModel.multiple && resource instanceof LwM2mMultipleResource));
    }

    public Object getResourceValue(String pathRezIdVer, String pathRezId) {
        String pathRez = pathRezIdVer == null ? convertObjectIdToVersionedId(pathRezId, this.registration) : pathRezIdVer;
        if (this.resources.get(pathRez) != null) {
            return this.resources.get(pathRez).getLwM2mResource().getValue();
        }
        return null;
    }

    public Object getResourceNameByRezId(String pathRezIdVer, String pathRezId) {
        String pathRez = pathRezIdVer == null ? convertObjectIdToVersionedId(pathRezId, this.registration) : pathRezIdVer;
        if (this.resources.get(pathRez) != null) {
            return this.resources.get(pathRez).getResourceModel().name;
        }
        return null;
    }

    public String getRezIdByResourceNameAndObjectInstanceId(String resourceName, String pathObjectInstanceIdVer, LwM2mModelProvider modelProvider) {
        LwM2mPath pathIds = new LwM2mPath(fromVersionedIdToObjectId(pathObjectInstanceIdVer));
        if (pathIds.isObjectInstance()) {
            Set<Integer> rezIds = modelProvider.getObjectModel(registration)
                    .getObjectModel(pathIds.getObjectId()).resources.entrySet()
                    .stream()
                    .filter(map -> resourceName.equals(map.getValue().name))
                    .map(map -> map.getKey())
                    .collect(Collectors.toSet());
            return rezIds.size() > 0 ? String.valueOf(rezIds.stream().findFirst().get()) : null;
        }
        return null;
    }

    public ResourceModel getResourceModel(String pathIdVer, LwM2mModelProvider modelProvider) {
        LwM2mPath pathIds = new LwM2mPath(fromVersionedIdToObjectId(pathIdVer));
        String verSupportedObject = registration.getSupportedObject().get(pathIds.getObjectId());
        String verRez = getVerFromPathIdVerOrId(pathIdVer);
        return verRez == null || verRez.equals(verSupportedObject) ? modelProvider.getObjectModel(registration)
                .getResourceModel(pathIds.getObjectId(), pathIds.getResourceId()) : null;
    }

    public boolean isResourceMultiInstances(String pathIdVer, LwM2mModelProvider modelProvider) {
        var resourceModel = getResourceModel(pathIdVer, modelProvider);
        if (resourceModel != null && resourceModel.multiple != null) {
            return resourceModel.multiple;
        } else {
            return false;
        }
    }

    public ObjectModel getObjectModel(String pathIdVer, LwM2mModelProvider modelProvider) {
        LwM2mPath pathIds = new LwM2mPath(fromVersionedIdToObjectId(pathIdVer));
        String verSupportedObject = registration.getSupportedObject().get(pathIds.getObjectId());
        String verRez = getVerFromPathIdVerOrId(pathIdVer);
        return verRez == null || verRez.equals(verSupportedObject) ? modelProvider.getObjectModel(registration)
                .getObjectModel(pathIds.getObjectId()) : null;
    }


    public Collection<LwM2mResource> getNewResourceForInstance(String pathRezIdVer, Object params, LwM2mModelProvider modelProvider,
                                                               LwM2mValueConverter converter) {
        LwM2mPath pathIds = new LwM2mPath(fromVersionedIdToObjectId(pathRezIdVer));
        Collection<LwM2mResource> resources = ConcurrentHashMap.newKeySet();
        Map<Integer, ResourceModel> resourceModels = modelProvider.getObjectModel(registration)
                .getObjectModel(pathIds.getObjectId()).resources;
        resourceModels.forEach((resId, resourceModel) -> {
            if (resId.equals(pathIds.getResourceId())) {
                resources.add(LwM2mSingleResource.newResource(resId, converter.convertValue(params,
                        equalsResourceTypeGetSimpleName(params), resourceModel.type, pathIds), resourceModel.type));

            }
        });
        return resources;
    }

    public Collection<LwM2mResource> getNewResourcesForInstance(String pathRezIdVer, Object params, LwM2mModelProvider modelProvider,
                                                                LwM2mValueConverter converter) {
        LwM2mPath pathIds = new LwM2mPath(fromVersionedIdToObjectId(pathRezIdVer));
        Collection<LwM2mResource> resources = ConcurrentHashMap.newKeySet();
        Map<Integer, ResourceModel> resourceModels = modelProvider.getObjectModel(registration)
                .getObjectModel(pathIds.getObjectId()).resources;
        resourceModels.forEach((resourceId, resourceModel) -> {
            if (((Map) params).containsKey(String.valueOf(resourceId))) {
                Object value = ((Map) params).get((String.valueOf(resourceId)));
                LwM2mResource resource = null;
                if (resourceModel.multiple) {
                    if (value instanceof LinkedHashMap) {
                        Map values = convertMultiResourceValuesFromRpcBody((LinkedHashMap) value, resourceModel.type, pathRezIdVer);
                        resource = LwM2mMultipleResource.newResource(resourceId, (Map<Integer, ?>) values, resourceModel.type);
                    }
                } else {
                    resource = LwM2mSingleResource.newResource(resourceId,
                            converter.convertValue(value, equalsResourceTypeGetSimpleName(value), resourceModel.type, pathIds), resourceModel.type);
                }
                if (resource != null) {
                    resources.add(resource);
                }
            }
        });
        return resources;
    }

    public String isValidObjectVersion(String path) {
        LwM2mPath pathIds = new LwM2mPath(fromVersionedIdToObjectId(path));
        String verSupportedObject = registration.getSupportedObject().get(pathIds.getObjectId());
        if (verSupportedObject == null) {
            return String.format("Specified resource id %s is missing from the client!", path);
        } else {
            String verRez = getVerFromPathIdVerOrId(path);
            if ((verRez != null && !verRez.equals(verSupportedObject)) ||
                    (verRez == null && !LWM2M_OBJECT_VERSION_DEFAULT.equals(verSupportedObject))) {
                return String.format("Specified resource id %s is not valid version! Must be version: %s", path, verSupportedObject);
            }
        }
        return "";
    }

    /**
     * @param pathIdVer     == "3_1.0"
     * @param modelProvider -
     */
    public void deleteResources(String pathIdVer, LwM2mModelProvider modelProvider) {
        Set<String> key = getKeysEqualsIdVer(pathIdVer);
        key.forEach(pathRez -> {
            LwM2mPath pathIds = new LwM2mPath(fromVersionedIdToObjectId(pathRez));
            ResourceModel resourceModel = modelProvider.getObjectModel(registration).getResourceModel(pathIds.getObjectId(), pathIds.getResourceId());
            if (resourceModel != null) {
                this.resources.get(pathRez).setResourceModel(resourceModel);
            } else {
                this.resources.remove(pathRez);
            }
        });
    }

    /**
     * @param idVer         -
     * @param modelProvider -
     */
    public void updateResourceModel(String idVer, LwM2mModelProvider modelProvider) {
        Set<String> key = getKeysEqualsIdVer(idVer);
        key.forEach(k -> this.saveResourceModel(k, modelProvider));
    }

    private void saveResourceModel(String pathRez, LwM2mModelProvider modelProvider) {
        LwM2mPath pathIds = new LwM2mPath(fromVersionedIdToObjectId(pathRez));
        ResourceModel resourceModel = modelProvider.getObjectModel(registration).getResourceModel(pathIds.getObjectId(), pathIds.getResourceId());
        this.resources.get(pathRez).setResourceModel(resourceModel);
    }

    private Set<String> getKeysEqualsIdVer(String idVer) {
        return this.resources.keySet()
                .stream()
                .filter(e -> idVer.equals(e.split(LWM2M_SEPARATOR_PATH)[1]))
                .collect(Collectors.toSet());
    }

    private ContentFormat calculateDefaultContentFormat(Registration registration) {
        if (registration == null) {
            return ContentFormat.DEFAULT;
        } else{
            return LwM2mVersion.fromVersion(registration.getLwM2mVersion()).getContentFormat();
        }
    }

    private Set<ContentFormat> clientSupportContentFormat(Registration registration) {
        Set<ContentFormat> contentFormats = ConcurrentHashMap.newKeySet();
        if (registration == null) {
            contentFormats.add(ContentFormat.DEFAULT);
        } else {
            String code = Arrays.stream(registration.getObjectLinks()).filter(link -> link.getUrl().equals("/")).
                    findFirst().get().getAttributes().get("ct");
            if (code != null) {
                Set<ContentFormat> codes = Stream.of(code.replaceAll("\"", "").split(" ", -1))
                        .map(String::trim)
                        .map(Integer::parseInt)
                        .map(ContentFormat::fromCode)
                        .collect(Collectors.toSet());
                contentFormats.addAll(codes);
            } else {
                contentFormats.add(ContentFormat.DEFAULT);
            }
        }
        return contentFormats;
    }

    private void readObject(ObjectInputStream in) throws IOException, ClassNotFoundException {
        in.defaultReadObject();
        this.lock = new ReentrantLock();
    }

    public long updateLastUplinkTime(){
        this.lastUplinkTime = System.currentTimeMillis();
        this.firstEdrxDownlink = true;
        return lastUplinkTime;
    }

    public boolean checkFirstDownlink() {
        boolean result = firstEdrxDownlink;
        firstEdrxDownlink = false;
        return result;
    }

}
<|MERGE_RESOLUTION|>--- conflicted
+++ resolved
@@ -117,14 +117,13 @@
     private boolean firstEdrxDownlink = true;
 
     @Getter
-<<<<<<< HEAD
+    private final AtomicInteger retryAttempts;
+
+    @Getter
     Set<ContentFormat> clientSupportContentFormats;
     @Getter
     ContentFormat defaultContentFormat;
 
-=======
-    private final AtomicInteger retryAttempts;
->>>>>>> 1539e455
 
     public Object clone() throws CloneNotSupportedException {
         return super.clone();
