/**
 * Copyright © 2016-2021 The Thingsboard Authors
 *
 * Licensed under the Apache License, Version 2.0 (the "License");
 * you may not use this file except in compliance with the License.
 * You may obtain a copy of the License at
 *
 *     http://www.apache.org/licenses/LICENSE-2.0
 *
 * Unless required by applicable law or agreed to in writing, software
 * distributed under the License is distributed on an "AS IS" BASIS,
 * WITHOUT WARRANTIES OR CONDITIONS OF ANY KIND, either express or implied.
 * See the License for the specific language governing permissions and
 * limitations under the License.
 */
package org.thingsboard.server.transport.lwm2m.server;

import com.fasterxml.jackson.core.type.TypeReference;
import com.google.gson.Gson;
import com.google.gson.GsonBuilder;
import com.google.gson.JsonArray;
import com.google.gson.JsonElement;
import com.google.gson.JsonObject;
import com.google.gson.reflect.TypeToken;
import lombok.extern.slf4j.Slf4j;
import org.eclipse.leshan.core.model.ResourceModel;
import org.eclipse.leshan.core.node.LwM2mObject;
import org.eclipse.leshan.core.node.LwM2mObjectInstance;
import org.eclipse.leshan.core.node.LwM2mPath;
import org.eclipse.leshan.core.node.LwM2mResource;
import org.eclipse.leshan.core.observation.Observation;
import org.eclipse.leshan.core.request.ContentFormat;
import org.eclipse.leshan.core.request.WriteRequest;
import org.eclipse.leshan.core.response.ReadResponse;
import org.eclipse.leshan.core.util.NamedThreadFactory;
import org.eclipse.leshan.server.californium.LeshanServer;
import org.eclipse.leshan.server.registration.Registration;
import org.springframework.context.annotation.Lazy;
import org.springframework.stereotype.Service;
import org.thingsboard.common.util.JacksonUtil;
import org.thingsboard.server.cache.firmware.FirmwareDataCache;
import org.thingsboard.server.common.data.Device;
import org.thingsboard.server.common.data.DeviceProfile;
<<<<<<< HEAD
import org.thingsboard.server.common.data.id.FirmwareId;
=======
import org.thingsboard.server.common.data.DeviceTransportType;
>>>>>>> 3b74a806
import org.thingsboard.server.common.transport.TransportService;
import org.thingsboard.server.common.transport.TransportServiceCallback;
import org.thingsboard.server.common.transport.adaptor.AdaptorException;
import org.thingsboard.server.common.transport.service.DefaultTransportService;
import org.thingsboard.server.gen.transport.TransportProtos;
import org.thingsboard.server.gen.transport.TransportProtos.AttributeUpdateNotificationMsg;
import org.thingsboard.server.gen.transport.TransportProtos.SessionEvent;
import org.thingsboard.server.gen.transport.TransportProtos.SessionInfoProto;
import org.thingsboard.server.queue.util.TbLwM2mTransportComponent;
import org.thingsboard.server.transport.lwm2m.server.client.LwM2mClient;
import org.thingsboard.server.transport.lwm2m.server.client.LwM2mClientContext;
import org.thingsboard.server.transport.lwm2m.server.client.LwM2mClientProfile;
import org.thingsboard.server.transport.lwm2m.server.client.Lwm2mClientRpcRequest;
import org.thingsboard.server.transport.lwm2m.server.client.ResultsAddKeyValueProto;
import org.thingsboard.server.transport.lwm2m.server.client.ResultsAnalyzerParameters;
import org.thingsboard.server.transport.lwm2m.utils.LwM2mValueConverterImpl;

import javax.annotation.PostConstruct;
import java.util.ArrayList;
import java.util.Collection;
import java.util.HashSet;
import java.util.LinkedHashSet;
import java.util.List;
import java.util.Map;
import java.util.Optional;
import java.util.Random;
import java.util.Set;
import java.util.UUID;
import java.util.concurrent.ConcurrentHashMap;
import java.util.concurrent.ConcurrentMap;
import java.util.concurrent.ExecutorService;
import java.util.concurrent.Executors;
import java.util.concurrent.TimeUnit;
import java.util.stream.Collectors;

import static org.eclipse.californium.core.coap.CoAP.ResponseCode.BAD_REQUEST;
import static org.eclipse.leshan.core.attributes.Attribute.OBJECT_VERSION;
import static org.thingsboard.server.common.data.DataConstants.FIRMWARE_VERSION;
import static org.thingsboard.server.common.data.lwm2m.LwM2mConstants.LWM2M_SEPARATOR_KEY;
import static org.thingsboard.server.common.data.lwm2m.LwM2mConstants.LWM2M_SEPARATOR_PATH;
import static org.thingsboard.server.transport.lwm2m.server.LwM2mTransportHandler.CLIENT_NOT_AUTHORIZED;
import static org.thingsboard.server.transport.lwm2m.server.LwM2mTransportHandler.DEVICE_ATTRIBUTES_REQUEST;
import static org.thingsboard.server.transport.lwm2m.server.LwM2mTransportHandler.FR_PATH_RESOURCE_VER_ID;
import static org.thingsboard.server.transport.lwm2m.server.LwM2mTransportHandler.LOG_LW2M_ERROR;
import static org.thingsboard.server.transport.lwm2m.server.LwM2mTransportHandler.LOG_LW2M_INFO;
import static org.thingsboard.server.transport.lwm2m.server.LwM2mTransportHandler.LOG_LW2M_VALUE;
import static org.thingsboard.server.transport.lwm2m.server.LwM2mTransportHandler.LWM2M_STRATEGY_2;
import static org.thingsboard.server.transport.lwm2m.server.LwM2mTransportHandler.LwM2mTypeOper;
import static org.thingsboard.server.transport.lwm2m.server.LwM2mTransportHandler.LwM2mTypeOper.DISCOVER;
import static org.thingsboard.server.transport.lwm2m.server.LwM2mTransportHandler.LwM2mTypeOper.EXECUTE;
import static org.thingsboard.server.transport.lwm2m.server.LwM2mTransportHandler.LwM2mTypeOper.OBSERVE;
import static org.thingsboard.server.transport.lwm2m.server.LwM2mTransportHandler.LwM2mTypeOper.OBSERVE_CANCEL;
import static org.thingsboard.server.transport.lwm2m.server.LwM2mTransportHandler.LwM2mTypeOper.OBSERVE_READ_ALL;
import static org.thingsboard.server.transport.lwm2m.server.LwM2mTransportHandler.LwM2mTypeOper.READ;
import static org.thingsboard.server.transport.lwm2m.server.LwM2mTransportHandler.LwM2mTypeOper.WRITE_ATTRIBUTES;
import static org.thingsboard.server.transport.lwm2m.server.LwM2mTransportHandler.LwM2mTypeOper.WRITE_REPLACE;
import static org.thingsboard.server.transport.lwm2m.server.LwM2mTransportHandler.LwM2mTypeOper.WRITE_UPDATE;
import static org.thingsboard.server.transport.lwm2m.server.LwM2mTransportHandler.SERVICE_CHANNEL;
import static org.thingsboard.server.transport.lwm2m.server.LwM2mTransportHandler.convertJsonArrayToSet;
import static org.thingsboard.server.transport.lwm2m.server.LwM2mTransportHandler.convertPathFromIdVerToObjectId;
import static org.thingsboard.server.transport.lwm2m.server.LwM2mTransportHandler.convertPathFromObjectIdToIdVer;
import static org.thingsboard.server.transport.lwm2m.server.LwM2mTransportHandler.getAckCallback;
import static org.thingsboard.server.transport.lwm2m.server.LwM2mTransportHandler.validateObjectVerFromKey;

@Slf4j
@Service
@TbLwM2mTransportComponent
public class LwM2mTransportServiceImpl implements LwM2mTransportService {

    private ExecutorService executorRegistered;
    private ExecutorService executorUpdateRegistered;
    private ExecutorService executorUnRegistered;
    private LwM2mValueConverterImpl converter;
    private FirmwareDataCache firmwareDataCache;


    private final TransportService transportService;

    public final LwM2mTransportContextServer lwM2mTransportContextServer;

    private final LwM2mClientContext lwM2mClientContext;

    private final LeshanServer leshanServer;

    private final LwM2mTransportRequest lwM2mTransportRequest;

    public LwM2mTransportServiceImpl(TransportService transportService, LwM2mTransportContextServer lwM2mTransportContextServer,
                                     LwM2mClientContext lwM2mClientContext, LeshanServer leshanServer,
                                     @Lazy LwM2mTransportRequest lwM2mTransportRequest, FirmwareDataCache firmwareDataCache) {
        this.transportService = transportService;
        this.lwM2mTransportContextServer = lwM2mTransportContextServer;
        this.lwM2mClientContext = lwM2mClientContext;
        this.leshanServer = leshanServer;
        this.lwM2mTransportRequest = lwM2mTransportRequest;
        this.firmwareDataCache = firmwareDataCache;
    }

    @PostConstruct
    public void init() {
        this.lwM2mTransportContextServer.getScheduler().scheduleAtFixedRate(this::checkInactivityAndReportActivity, new Random().nextInt((int) lwM2mTransportContextServer.getLwM2MTransportConfigServer().getSessionReportTimeout()), lwM2mTransportContextServer.getLwM2MTransportConfigServer().getSessionReportTimeout(), TimeUnit.MILLISECONDS);
        this.executorRegistered = Executors.newFixedThreadPool(this.lwM2mTransportContextServer.getLwM2MTransportConfigServer().getRegisteredPoolSize(),
                new NamedThreadFactory(String.format("LwM2M %s channel registered", SERVICE_CHANNEL)));
        this.executorUpdateRegistered = Executors.newFixedThreadPool(this.lwM2mTransportContextServer.getLwM2MTransportConfigServer().getUpdateRegisteredPoolSize(),
                new NamedThreadFactory(String.format("LwM2M %s channel update registered", SERVICE_CHANNEL)));
        this.executorUnRegistered = Executors.newFixedThreadPool(this.lwM2mTransportContextServer.getLwM2MTransportConfigServer().getUnRegisteredPoolSize(),
                new NamedThreadFactory(String.format("LwM2M %s channel un registered", SERVICE_CHANNEL)));
        this.converter = LwM2mValueConverterImpl.getInstance();
    }

    /**
     * Start registration device
     * Create session: Map<String <registrationId >, LwM2MClient>
     * 1. replaceNewRegistration -> (solving the problem of incorrect termination of the previous session with this endpoint)
     * 1.1 When we initialize the registration, we register the session by endpoint.
     * 1.2 If the server has incomplete requests (canceling the registration of the previous session),
     * delete the previous session only by the previous registration.getId
     * 1.2 Add Model (Entity) for client (from registration & observe) by registration.getId
     * 1.2 Remove from sessions Model by enpPoint
     * Next ->  Create new LwM2MClient for current session -> setModelClient...
     *
     * @param registration         - Registration LwM2M Client
     * @param previousObservations - may be null
     */
    public void onRegistered(Registration registration, Collection<Observation> previousObservations) {
        executorRegistered.submit(() -> {
            try {
                log.warn("[{}] [{{}] Client: create after Registration", registration.getEndpoint(), registration.getId());
                LwM2mClient lwM2MClient = this.lwM2mClientContext.updateInSessionsLwM2MClient(registration);
                if (lwM2MClient != null) {
                    SessionInfoProto sessionInfo = this.getValidateSessionInfo(registration);
                    if (sessionInfo != null) {
                        this.initLwM2mClient(lwM2MClient, sessionInfo);
                        transportService.registerAsyncSession(sessionInfo, new LwM2mSessionMsgListener(this, sessionInfo));
                        transportService.process(sessionInfo, DefaultTransportService.getSessionEventMsg(SessionEvent.OPEN), null);
                        transportService.process(sessionInfo, TransportProtos.SubscribeToAttributeUpdatesMsg.newBuilder().build(), null);
                        transportService.process(sessionInfo, TransportProtos.SubscribeToRPCMsg.newBuilder().build(), null);
                        this.getInfoFirmwareUpdate(lwM2MClient);
                        this.initLwM2mFromClientValue(registration, lwM2MClient);
                        this.sendLogsToThingsboard(LOG_LW2M_INFO + ": Client create after Registration", registration.getId());
                    } else {
                        log.error("Client: [{}] onRegistered [{}] name  [{}] sessionInfo ", registration.getId(), registration.getEndpoint(), null);
                    }
                } else {
                    log.error("Client: [{}] onRegistered [{}] name  [{}] lwM2MClient ", registration.getId(), registration.getEndpoint(), null);
                }
            } catch (Throwable t) {
                log.error("[{}] endpoint [{}] error Unable registration.", registration.getEndpoint(), t);
            }
        });
    }

    /**
     * if sessionInfo removed from sessions, then new registerAsyncSession
     *
     * @param registration - Registration LwM2M Client
     */
    public void updatedReg(Registration registration) {
        executorUpdateRegistered.submit(() -> {
            try {
                SessionInfoProto sessionInfo = this.getValidateSessionInfo(registration);
                if (sessionInfo != null) {
                    this.checkInactivity(sessionInfo);
                    LwM2mClient lwM2MClient = this.lwM2mClientContext.getLwM2MClient(sessionInfo);
                    if (lwM2MClient.getDeviceId() == null && lwM2MClient.getProfileId() == null) {
                        initLwM2mClient(lwM2MClient, sessionInfo);
                    } else {
                        if (registration.getBindingMode().useQueueMode()) {
                            LwM2mQueuedRequest request;
                            while ((request = lwM2MClient.getQueuedRequests().poll()) != null) {
                                request.send();
                            }
                        }
                    }

                    log.info("Client: [{}] updatedReg [{}] name  [{}] profile ", registration.getId(), registration.getEndpoint(), sessionInfo.getDeviceType());
                } else {
                    log.error("Client: [{}] updatedReg [{}] name  [{}] sessionInfo ", registration.getId(), registration.getEndpoint(), null);
                }
            } catch (Throwable t) {
                log.error("[{}] endpoint [{}] error Unable update registration.", registration.getEndpoint(), t);
            }
        });
    }

    /**
     * @param registration - Registration LwM2M Client
     * @param observations - All paths observations before unReg
     *                     !!! Warn: if have not finishing unReg, then this operation will be finished on next Client`s connect
     */
    public void unReg(Registration registration, Collection<Observation> observations) {
        executorUnRegistered.submit(() -> {
            try {
                this.setCancelObservations(registration);
                this.sendLogsToThingsboard(LOG_LW2M_INFO + ": Client unRegistration", registration.getId());
                this.closeClientSession(registration);
            } catch (Throwable t) {
                log.error("[{}] endpoint [{}] error Unable un registration.", registration.getEndpoint(), t);
            }
        });
    }

    private void initLwM2mClient(LwM2mClient lwM2MClient, SessionInfoProto sessionInfo) {
        lwM2MClient.setDeviceId(new UUID(sessionInfo.getDeviceIdMSB(), sessionInfo.getDeviceIdLSB()));
        lwM2MClient.setProfileId(new UUID(sessionInfo.getDeviceProfileIdMSB(), sessionInfo.getDeviceProfileIdLSB()));
        lwM2MClient.setDeviceName(sessionInfo.getDeviceName());
        lwM2MClient.setDeviceProfileName(sessionInfo.getDeviceType());
    }

    private void closeClientSession(Registration registration) {
        SessionInfoProto sessionInfo = this.getValidateSessionInfo(registration);
        if (sessionInfo != null) {
            transportService.deregisterSession(sessionInfo);
            this.doCloseSession(sessionInfo);
            lwM2mClientContext.delRemoveSessionAndListener(registration.getId());
            if (lwM2mClientContext.getProfiles().size() > 0) {
                this.syncSessionsAndProfiles();
            }
            log.info("Client close session: [{}] unReg [{}] name  [{}] profile ", registration.getId(), registration.getEndpoint(), sessionInfo.getDeviceType());
        } else {
            log.error("Client close session: [{}] unReg [{}] name  [{}] sessionInfo ", registration.getId(), registration.getEndpoint(), null);
        }
    }

    @Override
    public void onSleepingDev(Registration registration) {
        log.info("[{}] [{}] Received endpoint Sleeping version event", registration.getId(), registration.getEndpoint());
        this.sendLogsToThingsboard(LOG_LW2M_INFO + ": Client is sleeping!", registration.getId());

        //TODO: associate endpointId with device information.
    }

    @Override
    public void setCancelObservations(Registration registration) {
        if (registration != null) {
            Set<Observation> observations = leshanServer.getObservationService().getObservations(registration);
            observations.forEach(observation -> lwM2mTransportRequest.sendAllRequest(registration,
                    convertPathFromObjectIdToIdVer(observation.getPath().toString(), registration), OBSERVE_CANCEL,
                    null, null, this.lwM2mTransportContextServer.getLwM2MTransportConfigServer().getTimeout(), null));
        }
    }

    /**
     * Sending observe value to thingsboard from ObservationListener.onResponse: object, instance, SingleResource or MultipleResource
     *
     * @param registration - Registration LwM2M Client
     * @param path         - observe
     * @param response     - observe
     */
    @Override
    public void onUpdateValueAfterReadResponse(Registration registration, String path, ReadResponse response, Lwm2mClientRpcRequest rpcRequest) {
        if (response.getContent() != null) {
            if (response.getContent() instanceof LwM2mObject) {
                LwM2mObject lwM2mObject = (LwM2mObject) response.getContent();
                this.updateObjectResourceValue(registration, lwM2mObject, path);
            } else if (response.getContent() instanceof LwM2mObjectInstance) {
                LwM2mObjectInstance lwM2mObjectInstance = (LwM2mObjectInstance) response.getContent();
                this.updateObjectInstanceResourceValue(registration, lwM2mObjectInstance, path);
            } else if (response.getContent() instanceof LwM2mResource) {
                LwM2mResource lwM2mResource = (LwM2mResource) response.getContent();
                if (rpcRequest != null) {
                    Object valueResp = lwM2mResource.isMultiInstances() ? lwM2mResource.getValues() : lwM2mResource.getValue();
                    Object value = this.converter.convertValue(valueResp, lwM2mResource.getType(), ResourceModel.Type.STRING,
                            new LwM2mPath(convertPathFromIdVerToObjectId(path)));
                    rpcRequest.setValueMsg(String.format("%s", value));
                    this.sentRpcRequest(rpcRequest, response.getCode().getName(), (String) value, LOG_LW2M_VALUE);
                }
                this.updateResourcesValue(registration, lwM2mResource, path);
            }
        }
    }

    /**
     * Update - send request in change value resources in Client
     * 1. FirmwareUpdate:
     * - If msg.getSharedUpdatedList().forEach(tsKvProto -> {tsKvProto.getKv().getKey().indexOf(FIRMWARE_UPDATE_PREFIX, 0) == 0
     * 2. Shared Other AttributeUpdate
     * -- Path to resources from profile equal keyName or from ModelObject equal name
     * -- Only for resources:  isWritable && isPresent as attribute in profile -> LwM2MClientProfile (format: CamelCase)
     * 3. Delete - nothing
     *
     * @param msg -
     */
    @Override
    public void onAttributeUpdate(AttributeUpdateNotificationMsg msg, TransportProtos.SessionInfoProto sessionInfo) {
        LwM2mClient lwM2MClient = lwM2mClientContext.getLwM2mClient(new UUID(sessionInfo.getSessionIdMSB(), sessionInfo.getSessionIdLSB()));
        if (msg.getSharedUpdatedCount() > 0) {
            msg.getSharedUpdatedList().forEach(tsKvProto -> {
                String pathName = tsKvProto.getKv().getKey();
                String pathIdVer = this.getPresentPathIntoProfile(sessionInfo, pathName);
                Object valueNew = this.lwM2mTransportContextServer.getValueFromKvProto(tsKvProto.getKv());
                if (FIRMWARE_VERSION.equals(pathName) && !valueNew.equals(lwM2MClient.getFrUpdate().getCurrentFwVersion())) {
                    this.getInfoFirmwareUpdate(lwM2MClient);
                }
                if (pathIdVer != null) {
                    ResourceModel resourceModel = lwM2MClient.getResourceModel(pathIdVer, this.lwM2mTransportContextServer.getLwM2MTransportConfigServer()
                            .getModelProvider());
                    if (resourceModel != null && resourceModel.operations.isWritable()) {
                        this.updateResourcesValueToClient(lwM2MClient, this.getResourceValueFormatKv(lwM2MClient, pathIdVer), valueNew, pathIdVer);
                    } else {
                        log.error("Resource path - [{}] value - [{}] is not Writable and cannot be updated", pathIdVer, valueNew);
                        String logMsg = String.format("%s: attributeUpdate: Resource path - %s value - %s is not Writable and cannot be updated",
                                LOG_LW2M_ERROR, pathIdVer, valueNew);
                        this.sendLogsToThingsboard(logMsg, lwM2MClient.getRegistration().getId());
                    }
                } else {
                    log.error("Resource name name - [{}] value - [{}] is not present as attribute/telemetry in profile and cannot be updated", pathName, valueNew);
                    String logMsg = String.format("%s: attributeUpdate: attribute name - %s value - %s is not present as attribute in profile and cannot be updated",
                            LOG_LW2M_ERROR, pathName, valueNew);
                    this.sendLogsToThingsboard(logMsg, lwM2MClient.getRegistration().getId());
                }

            });
        } else if (msg.getSharedDeletedCount() > 0) {
            msg.getSharedUpdatedList().forEach(tsKvProto -> {
                String pathName = tsKvProto.getKv().getKey();
                Object valueNew = this.lwM2mTransportContextServer.getValueFromKvProto(tsKvProto.getKv());
                if (FIRMWARE_VERSION.equals(pathName) && !valueNew.equals(lwM2MClient.getFrUpdate().getCurrentFwVersion())) {
                    lwM2MClient.getFrUpdate().setCurrentFwVersion((String) valueNew);
                }
            });
            log.info("[{}] delete [{}]  onAttributeUpdate", msg.getSharedDeletedList(), sessionInfo);
        }
    }

    /**
     * @param sessionInfo   -
     * @param deviceProfile -
     */
    @Override
    public void onDeviceProfileUpdate(SessionInfoProto sessionInfo, DeviceProfile deviceProfile) {
        Set<String> registrationIds = lwM2mClientContext.getLwM2mClients().entrySet()
                .stream()
                .filter(e -> e.getValue().getProfileId().equals(deviceProfile.getUuidId()))
                .map(Map.Entry::getKey).sorted().collect(Collectors.toCollection(LinkedHashSet::new));
        if (registrationIds.size() > 0) {
            this.onDeviceUpdateChangeProfile(registrationIds, deviceProfile);
        }
    }

    /**
     * @param sessionInfo      -
     * @param device           -
     * @param deviceProfileOpt -
     */
    @Override
    public void onDeviceUpdate(SessionInfoProto sessionInfo, Device device, Optional<DeviceProfile> deviceProfileOpt) {
        Optional<String> registrationIdOpt = lwM2mClientContext.getLwM2mClients().entrySet().stream()
                .filter(e -> device.getUuidId().equals(e.getValue().getDeviceId()))
                .map(Map.Entry::getKey)
                .findFirst();
        registrationIdOpt.ifPresent(registrationId -> this.onDeviceUpdateLwM2MClient(registrationId, device, deviceProfileOpt));
    }

    /**
     * @param resourceUpdateMsgOpt -
     */
    @Override
    public void onResourceUpdate(Optional<TransportProtos.ResourceUpdateMsg> resourceUpdateMsgOpt) {
        String idVer = resourceUpdateMsgOpt.get().getResourceKey();
        lwM2mClientContext.getLwM2mClients().values().stream().forEach(e -> e.updateResourceModel(idVer, this.lwM2mTransportContextServer.getLwM2MTransportConfigServer().getModelProvider()));
    }

    /**
     * @param resourceDeleteMsgOpt -
     */
    @Override
    public void onResourceDelete(Optional<TransportProtos.ResourceDeleteMsg> resourceDeleteMsgOpt) {
        String pathIdVer = resourceDeleteMsgOpt.get().getResourceKey();
        lwM2mClientContext.getLwM2mClients().values().stream().forEach(e -> e.deleteResources(pathIdVer, this.lwM2mTransportContextServer.getLwM2MTransportConfigServer().getModelProvider()));
    }

    @Override
    public void onToDeviceRpcRequest(TransportProtos.ToDeviceRpcRequestMsg toDeviceRequest, SessionInfoProto sessionInfo) {
        Lwm2mClientRpcRequest lwm2mClientRpcRequest = null;
        try {
            log.info("[{}] toDeviceRpcRequest", toDeviceRequest);
            Registration registration = lwM2mClientContext.getLwM2mClient(new UUID(sessionInfo.getSessionIdMSB(), sessionInfo.getSessionIdLSB())).getRegistration();
            lwm2mClientRpcRequest = this.getDeviceRpcRequest(toDeviceRequest, sessionInfo, registration);
            if (lwm2mClientRpcRequest != null && lwm2mClientRpcRequest.getErrorMsg() != null) {
                lwm2mClientRpcRequest.setResponseCode(BAD_REQUEST.name());
                this.onToDeviceRpcResponse(lwm2mClientRpcRequest.getDeviceRpcResponseResultMsg(), sessionInfo);
            } else {
                lwM2mTransportRequest.sendAllRequest(registration, lwm2mClientRpcRequest.getTargetIdVer(), lwm2mClientRpcRequest.getTypeOper(), lwm2mClientRpcRequest.getContentFormatName(),
                        lwm2mClientRpcRequest.getValue() == null ? lwm2mClientRpcRequest.getParams() : lwm2mClientRpcRequest.getValue(),
                        this.lwM2mTransportContextServer.getLwM2MTransportConfigServer().getTimeout(), lwm2mClientRpcRequest);
            }
        } catch (Exception e) {
            if (lwm2mClientRpcRequest == null) {
                lwm2mClientRpcRequest = new Lwm2mClientRpcRequest();
            }
            lwm2mClientRpcRequest.setResponseCode(BAD_REQUEST.name());
            if (lwm2mClientRpcRequest.getErrorMsg() == null) {
                lwm2mClientRpcRequest.setErrorMsg(e.getMessage());
            }
            this.onToDeviceRpcResponse(lwm2mClientRpcRequest.getDeviceRpcResponseResultMsg(), sessionInfo);
        }
    }

    /**
     * @param toDeviceRequest -
     * @param sessionInfo     -
     * @param registration    -
     * @return
     * @throws IllegalArgumentException
     */
    private Lwm2mClientRpcRequest getDeviceRpcRequest(TransportProtos.ToDeviceRpcRequestMsg toDeviceRequest,
                                                      SessionInfoProto sessionInfo, Registration registration) throws IllegalArgumentException {
        Lwm2mClientRpcRequest lwm2mClientRpcRequest = new Lwm2mClientRpcRequest();
        try {
            lwm2mClientRpcRequest.setRequestId(toDeviceRequest.getRequestId());
            lwm2mClientRpcRequest.setSessionInfo(sessionInfo);
            lwm2mClientRpcRequest.setValidTypeOper(toDeviceRequest.getMethodName());
            JsonObject rpcRequest = LwM2mTransportHandler.validateJson(toDeviceRequest.getParams());
            if (rpcRequest != null) {
                if (rpcRequest.has(lwm2mClientRpcRequest.keyNameKey)) {
                    String targetIdVer = this.getPresentPathIntoProfile(sessionInfo,
                            rpcRequest.get(lwm2mClientRpcRequest.keyNameKey).getAsString());
                    if (targetIdVer != null) {
                        lwm2mClientRpcRequest.setTargetIdVer(targetIdVer);
                        lwm2mClientRpcRequest.setInfoMsg(String.format("Changed by: key - %s, pathIdVer - %s",
                                rpcRequest.get(lwm2mClientRpcRequest.keyNameKey).getAsString(), targetIdVer));
                    }
                }
                if (lwm2mClientRpcRequest.getTargetIdVer() == null) {
                    lwm2mClientRpcRequest.setValidTargetIdVerKey(rpcRequest, registration);
                }
                if (rpcRequest.has(lwm2mClientRpcRequest.contentFormatNameKey)) {
                    lwm2mClientRpcRequest.setValidContentFormatName(rpcRequest);
                }
                if (rpcRequest.has(lwm2mClientRpcRequest.timeoutInMsKey) && rpcRequest.get(lwm2mClientRpcRequest.timeoutInMsKey).getAsLong() > 0) {
                    lwm2mClientRpcRequest.setTimeoutInMs(rpcRequest.get(lwm2mClientRpcRequest.timeoutInMsKey).getAsLong());
                }
                if (rpcRequest.has(lwm2mClientRpcRequest.valueKey)) {
                    lwm2mClientRpcRequest.setValue(rpcRequest.get(lwm2mClientRpcRequest.valueKey).getAsString());
                }
                if (rpcRequest.has(lwm2mClientRpcRequest.paramsKey) && rpcRequest.get(lwm2mClientRpcRequest.paramsKey).isJsonObject()) {
                    lwm2mClientRpcRequest.setParams(new Gson().fromJson(rpcRequest.get(lwm2mClientRpcRequest.paramsKey)
                            .getAsJsonObject().toString(), new TypeToken<ConcurrentHashMap<String, Object>>() {
                    }.getType()));
                }
                lwm2mClientRpcRequest.setSessionInfo(sessionInfo);
                if (OBSERVE_READ_ALL != lwm2mClientRpcRequest.getTypeOper() && lwm2mClientRpcRequest.getTargetIdVer() == null) {
                    lwm2mClientRpcRequest.setErrorMsg(lwm2mClientRpcRequest.targetIdVerKey + " and " +
                            lwm2mClientRpcRequest.keyNameKey + " is null or bad format");
                } else if ((EXECUTE == lwm2mClientRpcRequest.getTypeOper()
                        || WRITE_REPLACE == lwm2mClientRpcRequest.getTypeOper())
                        && lwm2mClientRpcRequest.getTargetIdVer() != null
                        && !(new LwM2mPath(convertPathFromIdVerToObjectId(lwm2mClientRpcRequest.getTargetIdVer())).isResource()
                        || new LwM2mPath(convertPathFromIdVerToObjectId(lwm2mClientRpcRequest.getTargetIdVer())).isResourceInstance())) {
                    lwm2mClientRpcRequest.setErrorMsg("Invalid parameter " + lwm2mClientRpcRequest.targetIdVerKey
                            + ". Only Resource or ResourceInstance can be this operation");
                } else if (WRITE_UPDATE == lwm2mClientRpcRequest.getTypeOper()) {
                    lwm2mClientRpcRequest.setErrorMsg("Procedures In Development...");
                }
            } else {
                lwm2mClientRpcRequest.setErrorMsg("Params of request is bad Json format.");
            }
        } catch (Exception e) {
            throw new IllegalArgumentException(lwm2mClientRpcRequest.getErrorMsg());
        }
        return lwm2mClientRpcRequest;
    }

    public void sentRpcRequest(Lwm2mClientRpcRequest rpcRequest, String requestCode, String msg, String typeMsg) {
        rpcRequest.setResponseCode(requestCode);
        if (LOG_LW2M_ERROR.equals(typeMsg)) {
            rpcRequest.setInfoMsg(null);
            rpcRequest.setValueMsg(null);
            if (rpcRequest.getErrorMsg() == null) {
                msg = msg.isEmpty() ? null : msg;
                rpcRequest.setErrorMsg(msg);
            }
        } else if (LOG_LW2M_INFO.equals(typeMsg)) {
            if (rpcRequest.getInfoMsg() == null) {
                rpcRequest.setInfoMsg(msg);
            }
        } else if (LOG_LW2M_VALUE.equals(typeMsg)) {
            if (rpcRequest.getValueMsg() == null) {
                rpcRequest.setValueMsg(msg);
            }
        }
        this.onToDeviceRpcResponse(rpcRequest.getDeviceRpcResponseResultMsg(), rpcRequest.getSessionInfo());
    }

    @Override
    public void onToDeviceRpcResponse(TransportProtos.ToDeviceRpcResponseMsg toDeviceResponse, SessionInfoProto sessionInfo) {
        transportService.process(sessionInfo, toDeviceResponse, null);
    }

    public void onToServerRpcResponse(TransportProtos.ToServerRpcResponseMsg toServerResponse) {
        log.info("[{}] toServerRpcResponse", toServerResponse);
    }

    /**
     * Trigger Server path = "/1/0/8"
     * <p>
     * Trigger bootStrap path = "/1/0/9" - have to implemented on client
     */
    @Override
    public void doTrigger(Registration registration, String path) {
        lwM2mTransportRequest.sendAllRequest(registration, path, EXECUTE,
                ContentFormat.TLV.getName(), null, this.lwM2mTransportContextServer.getLwM2MTransportConfigServer().getTimeout(), null);
    }

    /**
     * Deregister session in transport
     *
     * @param sessionInfo - lwm2m client
     */
    @Override
    public void doDisconnect(SessionInfoProto sessionInfo) {
        transportService.process(sessionInfo, DefaultTransportService.getSessionEventMsg(SessionEvent.CLOSED), null);
        transportService.deregisterSession(sessionInfo);
    }

    /**
     * Session device in thingsboard is closed
     *
     * @param sessionInfo - lwm2m client
     */
    private void doCloseSession(SessionInfoProto sessionInfo) {
        TransportProtos.SessionEvent event = SessionEvent.CLOSED;
        TransportProtos.SessionEventMsg msg = TransportProtos.SessionEventMsg.newBuilder()
                .setSessionType(TransportProtos.SessionType.ASYNC)
                .setEvent(event).build();
        transportService.process(sessionInfo, msg, null);
    }

    /**
     * Those methods are called by the protocol stage thread pool, this means that execution MUST be done in a short delay,
     * * if you need to do long time processing use a dedicated thread pool.
     *
     * @param registration -
     */
    protected void onAwakeDev(Registration registration) {
        log.info("[{}] [{}] Received endpoint Awake version event", registration.getId(), registration.getEndpoint());
        this.sendLogsToThingsboard(LOG_LW2M_INFO + ": Client is awake!", registration.getId());
        //TODO: associate endpointId with device information.
    }

    /**
     * This method is used to sync with sessions
     * Removes a profile if not used in sessions
     */
    private void syncSessionsAndProfiles() {
        Map<UUID, LwM2mClientProfile> profilesClone = lwM2mClientContext.getProfiles().entrySet()
                .stream()
                .collect(Collectors.toMap(Map.Entry::getKey, Map.Entry::getValue));
        profilesClone.forEach((k, v) -> {
            String registrationId = lwM2mClientContext.getLwM2mClients().entrySet()
                    .stream()
                    .filter(e -> e.getValue().getProfileId().equals(k))
                    .findFirst()
                    .map(Map.Entry::getKey) // return the key of the matching entry if found
                    .orElse("");
            if (registrationId.isEmpty()) {
                lwM2mClientContext.getProfiles().remove(k);
            }
        });
    }

    /**
     * @param logMsg       - text msg
     * @param registrationId - Id of Registration LwM2M Client
     */
    public void sendLogsToThingsboard(String logMsg, String registrationId) {
        SessionInfoProto sessionInfo = this.getValidateSessionInfo(registrationId);
        if (logMsg != null && sessionInfo != null) {
            this.lwM2mTransportContextServer.sendParametersOnThingsboardTelemetry(this.lwM2mTransportContextServer.getKvLogyToThingsboard(logMsg), sessionInfo);
        }
    }

    /**
     * #1 clientOnlyObserveAfterConnect == true
     * - Only Observe Request to the client marked as observe from the profile configuration.
     * #2. clientOnlyObserveAfterConnect == false
     * После регистрации отправляю запрос на read  всех ресурсов, которые после регистрации есть у клиента,
     * а затем запрос на observe (edited)
     * - Read Request to the client after registration to read all resource values for all objects
     * - then Observe Request to the client marked as observe from the profile configuration.
     *
     * @param registration - Registration LwM2M Client
     * @param lwM2MClient  - object with All parameters off client
     */
    private void initLwM2mFromClientValue(Registration registration, LwM2mClient lwM2MClient) {
        LwM2mClientProfile lwM2MClientProfile = lwM2mClientContext.getProfile(registration);
        Set<String> clientObjects = lwM2mClientContext.getSupportedIdVerInClient(registration);
        if (clientObjects != null && clientObjects.size() > 0) {
            if (LWM2M_STRATEGY_2 == LwM2mTransportHandler.getClientOnlyObserveAfterConnect(lwM2MClientProfile)) {
                // #2
                lwM2MClient.getPendingReadRequests().addAll(clientObjects);
                clientObjects.forEach(path -> lwM2mTransportRequest.sendAllRequest(registration, path, READ, ContentFormat.TLV.getName(),
                        null, this.lwM2mTransportContextServer.getLwM2MTransportConfigServer().getTimeout(), null));
            }
            // #1
            this.initReadAttrTelemetryObserveToClient(registration, lwM2MClient, READ, clientObjects);
            this.initReadAttrTelemetryObserveToClient(registration, lwM2MClient, OBSERVE, clientObjects);
            this.initReadAttrTelemetryObserveToClient(registration, lwM2MClient, WRITE_ATTRIBUTES, clientObjects);
            this.initReadAttrTelemetryObserveToClient(registration, lwM2MClient, DISCOVER, clientObjects);
        }
    }

    /**
     * @param registration -
     * @param lwM2mObject  -
     * @param path         -
     */
    private void updateObjectResourceValue(Registration registration, LwM2mObject lwM2mObject, String path) {
        LwM2mPath pathIds = new LwM2mPath(path);
        lwM2mObject.getInstances().forEach((instanceId, instance) -> {
            String pathInstance = pathIds.toString() + "/" + instanceId;
            this.updateObjectInstanceResourceValue(registration, instance, pathInstance);
        });
    }

    /**
     * @param registration        -
     * @param lwM2mObjectInstance -
     * @param path                -
     */
    private void updateObjectInstanceResourceValue(Registration registration, LwM2mObjectInstance lwM2mObjectInstance, String path) {
        LwM2mPath pathIds = new LwM2mPath(path);
        lwM2mObjectInstance.getResources().forEach((resourceId, resource) -> {
            String pathRez = pathIds.toString() + "/" + resourceId;
            this.updateResourcesValue(registration, resource, pathRez);
        });
    }

    /**
     * Sending observe value of resources to thingsboard
     * #1 Return old Value Resource from LwM2MClient
     * #2 Update new Resources (replace old Resource Value on new Resource Value)
     * #3 If fr_update -> UpdateFirmware
     * #4 updateAttrTelemetry
     *
     * @param registration  - Registration LwM2M Client
     * @param lwM2mResource - LwM2mSingleResource response.getContent()
     * @param path          - resource
     */
    private void updateResourcesValue(Registration registration, LwM2mResource lwM2mResource, String path) {
        LwM2mClient lwM2MClient = lwM2mClientContext.getLwM2mClientWithReg(registration, null);
        if (lwM2MClient.saveResourceValue(path, lwM2mResource, this.lwM2mTransportContextServer.getLwM2MTransportConfigServer()
                .getModelProvider())) {
            if (FR_PATH_RESOURCE_VER_ID.equals(convertPathFromIdVerToObjectId(path)) &&
                    lwM2MClient.getFrUpdate().getCurrentFwVersion() != null
                    && !lwM2MClient.getFrUpdate().getCurrentFwVersion().equals(lwM2MClient.getFrUpdate().getClientFwVersion())
                    && lwM2MClient.isUpdateFw()) {

                /** version != null
                 * set setClient_fw_version = value
                 **/
                lwM2MClient.setUpdateFw(false);
                lwM2MClient.getFrUpdate().setClientFwVersion(lwM2mResource.getValue().toString());
                log.warn("updateFirmwareClient3");
                this.updateFirmwareClient(lwM2MClient);
            }
            Set<String> paths = new HashSet<>();
            paths.add(path);
            this.updateAttrTelemetry(registration, paths);
        } else {
            log.error("Fail update Resource [{}]", lwM2mResource);
        }
    }


    /**
     * send Attribute and Telemetry to Thingsboard
     * #1 - get AttrName/TelemetryName with value from LwM2MClient:
     * -- resourceId == path from LwM2MClientProfile.postAttributeProfile/postTelemetryProfile/postObserveProfile
     * -- AttrName/TelemetryName == resourceName from ModelObject.objectModel, value from ModelObject.instance.resource(resourceId)
     * #2 - set Attribute/Telemetry
     *
     * @param registration - Registration LwM2M Client
     */
    private void updateAttrTelemetry(Registration registration, Set<String> paths) {
        try {
            ResultsAddKeyValueProto results = getParametersFromProfile(registration, paths);
            SessionInfoProto sessionInfo = this.getValidateSessionInfo(registration);
            if (results != null && sessionInfo != null) {
                if (results.getResultAttributes().size() > 0) {
                    this.lwM2mTransportContextServer.sendParametersOnThingsboardAttribute(results.getResultAttributes(), sessionInfo);
                }
                if (results.getResultTelemetries().size() > 0) {
                    this.lwM2mTransportContextServer.sendParametersOnThingsboardTelemetry(results.getResultTelemetries(), sessionInfo);
                }
            }
        } catch (Exception e) {
            log.error("UpdateAttrTelemetry", e);
        }
    }

    /**
     * Start observe/read: Attr/Telemetry
     * #1 - Analyze: path in resource profile == client resource
     *
     * @param registration -
     */
    private void initReadAttrTelemetryObserveToClient(Registration registration, LwM2mClient lwM2MClient,
                                                      LwM2mTypeOper typeOper, Set<String> clientObjects) {
        LwM2mClientProfile lwM2MClientProfile = lwM2mClientContext.getProfile(registration);
        Set<String> result = null;
        ConcurrentHashMap<String, Object> params = null;
        if (READ.equals(typeOper)) {
            result = JacksonUtil.fromString(lwM2MClientProfile.getPostAttributeProfile().toString(),
                    new TypeReference<>() {
                    });
            result.addAll(JacksonUtil.fromString(lwM2MClientProfile.getPostTelemetryProfile().toString(),
                    new TypeReference<>() {
                    }));
        } else if (OBSERVE.equals(typeOper)) {
            result = JacksonUtil.fromString(lwM2MClientProfile.getPostObserveProfile().toString(),
                    new TypeReference<>() {
                    });
        } else if (DISCOVER.equals(typeOper)) {
            result = this.getPathForWriteAttributes(lwM2MClientProfile.getPostAttributeLwm2mProfile()).keySet();
        } else if (WRITE_ATTRIBUTES.equals(typeOper)) {
            params = this.getPathForWriteAttributes(lwM2MClientProfile.getPostAttributeLwm2mProfile());
            result = params.keySet();
        }
        if (result != null && !result.isEmpty()) {
            // #1
            Set<String> pathSend = result.stream().filter(target -> {
                        return target.split(LWM2M_SEPARATOR_PATH).length < 3 ?
                                clientObjects.contains("/" + target.split(LWM2M_SEPARATOR_PATH)[1]) :
                                clientObjects.contains("/" + target.split(LWM2M_SEPARATOR_PATH)[1] + "/" + target.split(LWM2M_SEPARATOR_PATH)[2]);
                    }
            ).collect(Collectors.toUnmodifiableSet());
            if (!pathSend.isEmpty()) {
                lwM2MClient.getPendingReadRequests().addAll(pathSend);
                ConcurrentHashMap<String, Object> finalParams = params;
                pathSend.forEach(target -> {
                        lwM2mTransportRequest.sendAllRequest(registration, target, typeOper, ContentFormat.TLV.getName(),
                                finalParams != null ? finalParams.get(target) : null, this.lwM2mTransportContextServer.getLwM2MTransportConfigServer().getTimeout(), null);
                });
                if (OBSERVE.equals(typeOper)) {
                    lwM2MClient.initReadValue(this, null);
                }
            }
        }
    }

    private ConcurrentHashMap<String, Object> getPathForWriteAttributes(JsonObject objectJson) {
        ConcurrentHashMap<String, Object> pathAttributes = new Gson().fromJson(objectJson.toString(),
                new TypeToken<ConcurrentHashMap<String, Object>>() {
                }.getType());
        return pathAttributes;
    }

    /**
     * Update parameters device in LwM2MClient
     * If new deviceProfile != old deviceProfile => update deviceProfile
     *
     * @param registrationId -
     * @param device         -
     */
    private void onDeviceUpdateLwM2MClient(String registrationId, Device device, Optional<DeviceProfile> deviceProfileOpt) {
        LwM2mClient lwM2MClient = lwM2mClientContext.getLwM2mClients().get(registrationId);
        lwM2MClient.setDeviceName(device.getName());
        if (!lwM2MClient.getProfileId().equals(device.getDeviceProfileId().getId())) {
            Set<String> registrationIds = new HashSet<>();
            registrationIds.add(registrationId);
            deviceProfileOpt.ifPresent(deviceProfile -> this.onDeviceUpdateChangeProfile(registrationIds, deviceProfile));
        }

        lwM2MClient.setProfileId(device.getDeviceProfileId().getId());
    }

    /**
     * //     * @param attributes   - new JsonObject
     * //     * @param telemetry    - new JsonObject
     *
     * @param registration - Registration LwM2M Client
     * @param path         -
     */
    private ResultsAddKeyValueProto getParametersFromProfile(Registration registration, Set<String> path) {
        if (path != null && path.size() > 0) {
            ResultsAddKeyValueProto results = new ResultsAddKeyValueProto();
            LwM2mClientProfile lwM2MClientProfile = lwM2mClientContext.getProfile(registration);
            List<TransportProtos.KeyValueProto> resultAttributes = new ArrayList<>();
            lwM2MClientProfile.getPostAttributeProfile().forEach(pathIdVer -> {
                if (path.contains(pathIdVer.getAsString())) {
                    TransportProtos.KeyValueProto kvAttr = this.getKvToThingsboard(pathIdVer.getAsString(), registration);
                    if (kvAttr != null) {
                        resultAttributes.add(kvAttr);
                    }
                }
            });
            List<TransportProtos.KeyValueProto> resultTelemetries = new ArrayList<>();
            lwM2MClientProfile.getPostTelemetryProfile().forEach(pathIdVer -> {
                if (path.contains(pathIdVer.getAsString())) {
                    TransportProtos.KeyValueProto kvAttr = this.getKvToThingsboard(pathIdVer.getAsString(), registration);
                    if (kvAttr != null) {
                        resultTelemetries.add(kvAttr);
                    }
                }
            });
            if (resultAttributes.size() > 0) {
                results.setResultAttributes(resultAttributes);
            }
            if (resultTelemetries.size() > 0) {
                results.setResultTelemetries(resultTelemetries);
            }
            return results;
        }
        return null;
    }

    private TransportProtos.KeyValueProto getKvToThingsboard(String pathIdVer, Registration registration) {
        LwM2mClient lwM2MClient = this.lwM2mClientContext.getLwM2mClientWithReg(null, registration.getId());
        JsonObject names = lwM2mClientContext.getProfiles().get(lwM2MClient.getProfileId()).getPostKeyNameProfile();
        if (names != null && names.has(pathIdVer)) {
            String resourceName = names.get(pathIdVer).getAsString();
            if (resourceName != null && !resourceName.isEmpty()) {
                try {
                    LwM2mResource resourceValue = lwM2MClient != null ? getResourceValueFromLwM2MClient(lwM2MClient, pathIdVer) : null;
                    if (resourceValue != null) {
                        ResourceModel.Type currentType = resourceValue.getType();
                        ResourceModel.Type expectedType = this.lwM2mTransportContextServer.getResourceModelTypeEqualsKvProtoValueType(currentType, pathIdVer);
                        Object valueKvProto = null;
                        if (resourceValue.isMultiInstances()) {
                            valueKvProto = new JsonObject();
                            Object finalvalueKvProto = valueKvProto;
                            Gson gson = new GsonBuilder().create();
                            resourceValue.getValues().forEach((k, v) -> {
                                Object val = this.converter.convertValue(resourceValue.getValue(), currentType, expectedType,
                                        new LwM2mPath(convertPathFromIdVerToObjectId(pathIdVer)));
                                JsonElement element = gson.toJsonTree(val, val.getClass());
                                ((JsonObject) finalvalueKvProto).add(String.valueOf(k), element);
                            });
                            valueKvProto = gson.toJson(valueKvProto);
                        } else {
                            valueKvProto = this.converter.convertValue(resourceValue.getValue(), currentType, expectedType,
                                    new LwM2mPath(convertPathFromIdVerToObjectId(pathIdVer)));
                        }
                        return valueKvProto != null ? this.lwM2mTransportContextServer.getKvAttrTelemetryToThingsboard(currentType, resourceName, valueKvProto, resourceValue.isMultiInstances()) : null;
                    }
                } catch (Exception e) {
                    log.error("Failed to add parameters.", e);
                }
            }
        } else {
            log.error("Failed to add parameters. path: [{}], names: [{}]", pathIdVer, names);
        }
        return null;
    }

    /**
     * @param pathIdVer - path resource
     * @return - value of Resource into format KvProto or null
     */
    private Object getResourceValueFormatKv(LwM2mClient lwM2MClient, String pathIdVer) {
        LwM2mResource resourceValue = this.getResourceValueFromLwM2MClient(lwM2MClient, pathIdVer);
        ResourceModel.Type currentType = resourceValue.getType();
        ResourceModel.Type expectedType = this.lwM2mTransportContextServer.getResourceModelTypeEqualsKvProtoValueType(currentType, pathIdVer);
        return this.converter.convertValue(resourceValue.getValue(), currentType, expectedType,
                new LwM2mPath(convertPathFromIdVerToObjectId(pathIdVer)));
    }

    /**
     * @param lwM2MClient -
     * @param path        -
     * @return - return value of Resource by idPath
     */
    private LwM2mResource getResourceValueFromLwM2MClient(LwM2mClient lwM2MClient, String path) {
        LwM2mResource resourceValue = null;
        if (new LwM2mPath(convertPathFromIdVerToObjectId(path)).isResource()) {
            resourceValue = lwM2MClient.getResources().get(path).getLwM2mResource();
        }
        return resourceValue;
    }

    /**
     * Update resource (attribute) value  on thingsboard after update value in client
     *
     * @param registration -
     * @param path         -
     * @param request      -
     */
    public void onWriteResponseOk(Registration registration, String path, WriteRequest request) {
        this.updateResourcesValue(registration, ((LwM2mResource) request.getNode()), path);
    }

    /**
     * #1 Read new, old Value (Attribute, Telemetry, Observe, KeyName)
     * #2 Update in lwM2MClient: ...Profile if changes from update device
     * #3 Equivalence test: old <> new Value (Attribute, Telemetry, Observe, KeyName)
     * #3.1 Attribute isChange (add&del)
     * #3.2 Telemetry isChange (add&del)
     * #3.3 KeyName isChange (add)
     * #3.4 attributeLwm2m isChange (update WrightAttribute: add/update/del)
     * #4 update
     * #4.1 add If #3 isChange, then analyze and update Value in Transport form Client and send Value to thingsboard
     * #4.2 del
     * -- if  add attributes includes del telemetry - result del for observe
     * #5
     * #5.1 Observe isChange (add&del)
     * #5.2 Observe.add
     * -- path Attr/Telemetry includes newObserve and does not include oldObserve: send Request observe to Client
     * #5.3 Observe.del
     * -- different between newObserve and oldObserve: send Request cancel observe to client
     * #6
     * #6.1 - update WriteAttribute
     * #6.2 - del WriteAttribute
     *
     * @param registrationIds -
     * @param deviceProfile   -
     */
    private void onDeviceUpdateChangeProfile(Set<String> registrationIds, DeviceProfile deviceProfile) {
        LwM2mClientProfile lwM2MClientProfileOld = lwM2mClientContext.getProfiles().get(deviceProfile.getUuidId()).clone();
        if (lwM2mClientContext.addUpdateProfileParameters(deviceProfile)) {
            // #1
            JsonArray attributeOld = lwM2MClientProfileOld.getPostAttributeProfile();
            Set<String> attributeSetOld = convertJsonArrayToSet(attributeOld);
            JsonArray telemetryOld = lwM2MClientProfileOld.getPostTelemetryProfile();
            Set<String> telemetrySetOld = convertJsonArrayToSet(telemetryOld);
            JsonArray observeOld = lwM2MClientProfileOld.getPostObserveProfile();
            JsonObject keyNameOld = lwM2MClientProfileOld.getPostKeyNameProfile();
            JsonObject attributeLwm2mOld = lwM2MClientProfileOld.getPostAttributeLwm2mProfile();

            LwM2mClientProfile lwM2MClientProfileNew = lwM2mClientContext.getProfiles().get(deviceProfile.getUuidId());
            JsonArray attributeNew = lwM2MClientProfileNew.getPostAttributeProfile();
            Set<String> attributeSetNew = convertJsonArrayToSet(attributeNew);
            JsonArray telemetryNew = lwM2MClientProfileNew.getPostTelemetryProfile();
            Set<String> telemetrySetNew = convertJsonArrayToSet(telemetryNew);
            JsonArray observeNew = lwM2MClientProfileNew.getPostObserveProfile();
            JsonObject keyNameNew = lwM2MClientProfileNew.getPostKeyNameProfile();
            JsonObject attributeLwm2mNew = lwM2MClientProfileNew.getPostAttributeLwm2mProfile();

            // #3
            ResultsAnalyzerParameters sendAttrToThingsboard = new ResultsAnalyzerParameters();
            // #3.1
            if (!attributeOld.equals(attributeNew)) {
                ResultsAnalyzerParameters postAttributeAnalyzer = this.getAnalyzerParameters(new Gson().fromJson(attributeOld,
                        new TypeToken<Set<String>>() {
                        }.getType()), attributeSetNew);
                sendAttrToThingsboard.getPathPostParametersAdd().addAll(postAttributeAnalyzer.getPathPostParametersAdd());
                sendAttrToThingsboard.getPathPostParametersDel().addAll(postAttributeAnalyzer.getPathPostParametersDel());
            }
            // #3.2
            if (!telemetryOld.equals(telemetryNew)) {
                ResultsAnalyzerParameters postTelemetryAnalyzer = this.getAnalyzerParameters(new Gson().fromJson(telemetryOld,
                        new TypeToken<Set<String>>() {
                        }.getType()), telemetrySetNew);
                sendAttrToThingsboard.getPathPostParametersAdd().addAll(postTelemetryAnalyzer.getPathPostParametersAdd());
                sendAttrToThingsboard.getPathPostParametersDel().addAll(postTelemetryAnalyzer.getPathPostParametersDel());
            }
            // #3.3
            if (!keyNameOld.equals(keyNameNew)) {
                ResultsAnalyzerParameters keyNameChange = this.getAnalyzerKeyName(new Gson().fromJson(keyNameOld.toString(),
                        new TypeToken<ConcurrentHashMap<String, String>>() {
                        }.getType()),
                        new Gson().fromJson(keyNameNew.toString(), new TypeToken<ConcurrentHashMap<String, String>>() {
                        }.getType()));
                sendAttrToThingsboard.getPathPostParametersAdd().addAll(keyNameChange.getPathPostParametersAdd());
            }

            // #3.4, #6
            if (!attributeLwm2mOld.equals(attributeLwm2mNew)) {
                this.getAnalyzerAttributeLwm2m(registrationIds, attributeLwm2mOld, attributeLwm2mNew);
            }

            // #4.1 add
            if (sendAttrToThingsboard.getPathPostParametersAdd().size() > 0) {
                // update value in Resources
                registrationIds.forEach(registrationId -> {
                    Registration registration = lwM2mClientContext.getRegistration(registrationId);
                    this.readObserveFromProfile(registration, sendAttrToThingsboard.getPathPostParametersAdd(), READ);
                    // send attr/telemetry to tingsboard for new path
                    this.updateAttrTelemetry(registration, sendAttrToThingsboard.getPathPostParametersAdd());
                });
            }
            // #4.2 del
            if (sendAttrToThingsboard.getPathPostParametersDel().size() > 0) {
                ResultsAnalyzerParameters sendAttrToThingsboardDel = this.getAnalyzerParameters(sendAttrToThingsboard.getPathPostParametersAdd(), sendAttrToThingsboard.getPathPostParametersDel());
                sendAttrToThingsboard.setPathPostParametersDel(sendAttrToThingsboardDel.getPathPostParametersDel());
            }

            // #5.1
            if (!observeOld.equals(observeNew)) {
                Set<String> observeSetOld = new Gson().fromJson(observeOld, new TypeToken<Set<String>>() {
                }.getType());
                Set<String> observeSetNew = new Gson().fromJson(observeNew, new TypeToken<Set<String>>() {
                }.getType());
                //#5.2 add
                //  path Attr/Telemetry includes newObserve
                attributeSetOld.addAll(telemetrySetOld);
                ResultsAnalyzerParameters sendObserveToClientOld = this.getAnalyzerParametersIn(attributeSetOld, observeSetOld); // add observe
                attributeSetNew.addAll(telemetrySetNew);
                ResultsAnalyzerParameters sendObserveToClientNew = this.getAnalyzerParametersIn(attributeSetNew, observeSetNew); // add observe
                // does not include oldObserve
                ResultsAnalyzerParameters postObserveAnalyzer = this.getAnalyzerParameters(sendObserveToClientOld.getPathPostParametersAdd(), sendObserveToClientNew.getPathPostParametersAdd());
                //  send Request observe to Client
                registrationIds.forEach(registrationId -> {
                    Registration registration = lwM2mClientContext.getRegistration(registrationId);
                    if (postObserveAnalyzer.getPathPostParametersAdd().size() > 0) {
                        this.readObserveFromProfile(registration, postObserveAnalyzer.getPathPostParametersAdd(), OBSERVE);
                    }
                    // 5.3 del
                    //  send Request cancel observe to Client
                    if (postObserveAnalyzer.getPathPostParametersDel().size() > 0) {
                        this.cancelObserveFromProfile(registration, postObserveAnalyzer.getPathPostParametersDel());
                    }
                });
            }
        }
    }

    /**
     * Compare old list with new list  after change AttrTelemetryObserve in config Profile
     *
     * @param parametersOld -
     * @param parametersNew -
     * @return ResultsAnalyzerParameters: add && new
     */
    private ResultsAnalyzerParameters getAnalyzerParameters(Set<String> parametersOld, Set<String> parametersNew) {
        ResultsAnalyzerParameters analyzerParameters = null;
        if (!parametersOld.equals(parametersNew)) {
            analyzerParameters = new ResultsAnalyzerParameters();
            analyzerParameters.setPathPostParametersAdd(parametersNew
                    .stream().filter(p -> !parametersOld.contains(p)).collect(Collectors.toSet()));
            analyzerParameters.setPathPostParametersDel(parametersOld
                    .stream().filter(p -> !parametersNew.contains(p)).collect(Collectors.toSet()));
        }
        return analyzerParameters;
    }

    private ResultsAnalyzerParameters getAnalyzerParametersIn(Set<String> parametersObserve, Set<String> parameters) {
        ResultsAnalyzerParameters analyzerParameters = new ResultsAnalyzerParameters();
        analyzerParameters.setPathPostParametersAdd(parametersObserve
                .stream().filter(parameters::contains).collect(Collectors.toSet()));
        return analyzerParameters;
    }

    /**
     * Update Resource value after change RezAttrTelemetry in config Profile
     * send response Read to Client and add path to pathResAttrTelemetry in LwM2MClient.getAttrTelemetryObserveValue()
     *
     * @param registration - Registration LwM2M Client
     * @param targets      - path Resources == [ "/2/0/0", "/2/0/1"]
     */
    private void readObserveFromProfile(Registration registration, Set<String> targets, LwM2mTypeOper typeOper) {
        targets.forEach(target -> {
            LwM2mPath pathIds = new LwM2mPath(convertPathFromIdVerToObjectId(target));
            if (pathIds.isResource()) {
                if (READ.equals(typeOper)) {
                    lwM2mTransportRequest.sendAllRequest(registration, target, typeOper,
                            ContentFormat.TLV.getName(), null, this.lwM2mTransportContextServer.getLwM2MTransportConfigServer().getTimeout(), null);
                } else if (OBSERVE.equals(typeOper)) {
                    lwM2mTransportRequest.sendAllRequest(registration, target, typeOper,
                            null, null, this.lwM2mTransportContextServer.getLwM2MTransportConfigServer().getTimeout(), null);
                }
            }
        });
    }

    private ResultsAnalyzerParameters getAnalyzerKeyName(ConcurrentHashMap<String, String> keyNameOld, ConcurrentHashMap<String, String> keyNameNew) {
        ResultsAnalyzerParameters analyzerParameters = new ResultsAnalyzerParameters();
        Set<String> paths = keyNameNew.entrySet()
                .stream()
                .filter(e -> !e.getValue().equals(keyNameOld.get(e.getKey())))
                .collect(Collectors.toMap(Map.Entry::getKey, Map.Entry::getValue)).keySet();
        analyzerParameters.setPathPostParametersAdd(paths);
        return analyzerParameters;
    }

    /**
     * #3.4, #6
     * #6
     * #6.1 - send update WriteAttribute
     * #6.2 - send empty WriteAttribute
     *
     * @param attributeLwm2mOld -
     * @param attributeLwm2mNew -
     * @return
     */
    private void getAnalyzerAttributeLwm2m(Set<String> registrationIds, JsonObject attributeLwm2mOld, JsonObject attributeLwm2mNew) {
        ResultsAnalyzerParameters analyzerParameters = new ResultsAnalyzerParameters();
        ConcurrentHashMap<String, Object> lwm2mAttributesOld = new Gson().fromJson(attributeLwm2mOld.toString(),
                new TypeToken<ConcurrentHashMap<String, Object>>() {
                }.getType());
        ConcurrentHashMap<String, Object> lwm2mAttributesNew = new Gson().fromJson(attributeLwm2mNew.toString(),
                new TypeToken<ConcurrentHashMap<String, Object>>() {
                }.getType());
        Set<String> pathOld = lwm2mAttributesOld.keySet();
        Set<String> pathNew = lwm2mAttributesNew.keySet();
        analyzerParameters.setPathPostParametersAdd(pathNew
                .stream().filter(p -> !pathOld.contains(p)).collect(Collectors.toSet()));
        analyzerParameters.setPathPostParametersDel(pathOld
                .stream().filter(p -> !pathNew.contains(p)).collect(Collectors.toSet()));
        Set<String> pathCommon = pathNew
                .stream().filter(p -> pathOld.contains(p)).collect(Collectors.toSet());
        Set<String> pathCommonChange = pathCommon
                .stream().filter(p -> !lwm2mAttributesOld.get(p).equals(lwm2mAttributesNew.get(p))).collect(Collectors.toSet());
        analyzerParameters.getPathPostParametersAdd().addAll(pathCommonChange);
        // #6
        // #6.2
        if (analyzerParameters.getPathPostParametersAdd().size() > 0) {
            registrationIds.forEach(registrationId -> {
                Registration registration = this.lwM2mClientContext.getRegistration(registrationId);
                Set<String> clientObjects = lwM2mClientContext.getSupportedIdVerInClient(registration);
                Set<String> pathSend = analyzerParameters.getPathPostParametersAdd().stream().filter(target -> clientObjects.contains("/" + target.split(LWM2M_SEPARATOR_PATH)[1]))
                        .collect(Collectors.toUnmodifiableSet());
                if (!pathSend.isEmpty()) {
                    ConcurrentHashMap<String, Object> finalParams = lwm2mAttributesNew;
                    pathSend.forEach(target -> lwM2mTransportRequest.sendAllRequest(registration, target, WRITE_ATTRIBUTES, ContentFormat.TLV.getName(),
                            finalParams.get(target), this.lwM2mTransportContextServer.getLwM2MTransportConfigServer().getTimeout(), null));
                }
            });
        }
        // #6.2
        if (analyzerParameters.getPathPostParametersDel().size() > 0) {
            registrationIds.forEach(registrationId -> {
                Registration registration = this.lwM2mClientContext.getRegistration(registrationId);
                Set<String> clientObjects = lwM2mClientContext.getSupportedIdVerInClient(registration);
                Set<String> pathSend = analyzerParameters.getPathPostParametersDel().stream().filter(target -> clientObjects.contains("/" + target.split(LWM2M_SEPARATOR_PATH)[1]))
                        .collect(Collectors.toUnmodifiableSet());
                if (!pathSend.isEmpty()) {
                    pathSend.forEach(target -> {
                        Map<String, Object> params = (Map<String, Object>) lwm2mAttributesOld.get(target);
                        params.clear();
                        params.put(OBJECT_VERSION, "");
                        lwM2mTransportRequest.sendAllRequest(registration, target, WRITE_ATTRIBUTES, ContentFormat.TLV.getName(),
                                params, this.lwM2mTransportContextServer.getLwM2MTransportConfigServer().getTimeout(), null);
                    });
                }
            });
        }

    }

    private void cancelObserveFromProfile(Registration registration, Set<String> paramAnallyzer) {
        LwM2mClient lwM2MClient = lwM2mClientContext.getLwM2mClientWithReg(registration, null);
        paramAnallyzer.forEach(pathIdVer -> {
                    if (this.getResourceValueFromLwM2MClient(lwM2MClient, pathIdVer) != null) {
                        lwM2mTransportRequest.sendAllRequest(registration, pathIdVer, OBSERVE_CANCEL, null,
                                null, this.lwM2mTransportContextServer.getLwM2MTransportConfigServer().getTimeout(), null);
                    }
                }
        );
    }

    private void updateResourcesValueToClient(LwM2mClient lwM2MClient, Object valueOld, Object valueNew, String path) {
        if (valueNew != null && (valueOld == null || !valueNew.toString().equals(valueOld.toString()))) {
            lwM2mTransportRequest.sendAllRequest(lwM2MClient.getRegistration(), path, WRITE_REPLACE,
                    ContentFormat.TLV.getName(), valueNew,
                    this.lwM2mTransportContextServer.getLwM2MTransportConfigServer().getTimeout(), null);
        } else {
            log.error("Failed update resource [{}] [{}]", path, valueNew);
            String logMsg = String.format("%s: Failed update resource path - %s value - %s. Value is not changed or bad",
                    LOG_LW2M_ERROR, path, valueNew);
            this.sendLogsToThingsboard(logMsg, lwM2MClient.getRegistration().getId());
            log.info("Failed update resource [{}] [{}]", path, valueNew);
        }
    }

    /**
     * @param updateCredentials - Credentials include config only security Client (without config attr/telemetry...)
     *                          config attr/telemetry... in profile
     */
    public void onToTransportUpdateCredentials(TransportProtos.ToTransportUpdateCredentialsProto updateCredentials) {
        log.info("[{}] idList [{}] valueList updateCredentials", updateCredentials.getCredentialsIdList(), updateCredentials.getCredentialsValueList());
    }

    /**
     * Get path to resource from profile equal keyName
     *
     * @param sessionInfo -
     * @param name        -
     * @return -
     */
    private String getPresentPathIntoProfile(TransportProtos.SessionInfoProto sessionInfo, String name) {
        LwM2mClientProfile profile = lwM2mClientContext.getProfile(new UUID(sessionInfo.getDeviceProfileIdMSB(), sessionInfo.getDeviceProfileIdLSB()));
        LwM2mClient lwM2mClient = lwM2mClientContext.getLwM2MClient(sessionInfo);
        return profile.getPostKeyNameProfile().getAsJsonObject().entrySet().stream()
                .filter(e -> e.getValue().getAsString().equals(name) && validateResourceInModel(lwM2mClient, e.getKey(), false)).findFirst().map(Map.Entry::getKey)
                .orElse(null);
    }

    /**
     * 1. FirmwareUpdate:
     * - msg.getSharedUpdatedList().forEach(tsKvProto -> {tsKvProto.getKv().getKey().indexOf(FIRMWARE_UPDATE_PREFIX, 0) == 0
     * 2. Update resource value on client: if there is a difference in values between the current resource values and the shared attribute values
     * - Get path resource by result attributesResponse
     *
     * @param attributesResponse -
     * @param sessionInfo        -
     */
    public void onGetAttributesResponse(TransportProtos.GetAttributeResponseMsg attributesResponse, TransportProtos.SessionInfoProto sessionInfo) {
        try {
            List<TransportProtos.TsKvProto> tsKvProtos = attributesResponse.getSharedAttributeListList();

            this.updateAttriuteFromThingsboard(tsKvProtos, sessionInfo);
        } catch (Exception e) {
            log.error(String.valueOf(e));
        }
    }

    /**
     * #1.1 If two names have equal path => last time attribute
     * #2.1 if there is a difference in values between the current resource values and the shared attribute values
     * => send to client Request Update of value (new value from shared attribute)
     * and LwM2MClient.delayedRequests.add(path)
     * #2.1 if there is not a difference in values between the current resource values and the shared attribute values
     *
     * @param tsKvProtos
     * @param sessionInfo
     */
    public void updateAttriuteFromThingsboard(List<TransportProtos.TsKvProto> tsKvProtos, TransportProtos.SessionInfoProto sessionInfo) {
        LwM2mClient lwM2MClient = lwM2mClientContext.getLwM2MClient(sessionInfo);
        tsKvProtos.forEach(tsKvProto -> {
            String pathIdVer = this.getPresentPathIntoProfile(sessionInfo, tsKvProto.getKv().getKey());
            if (pathIdVer != null) {
                // #1.1
                if (lwM2MClient.getDelayedRequests().containsKey(pathIdVer) && tsKvProto.getTs() > lwM2MClient.getDelayedRequests().get(pathIdVer).getTs()) {
                    lwM2MClient.getDelayedRequests().put(pathIdVer, tsKvProto);
                } else if (!lwM2MClient.getDelayedRequests().containsKey(pathIdVer)) {
                    lwM2MClient.getDelayedRequests().put(pathIdVer, tsKvProto);
                }
            }
        });
        // #2.1
        lwM2MClient.getDelayedRequests().forEach((pathIdVer, tsKvProto) -> {
            this.updateResourcesValueToClient(lwM2MClient, this.getResourceValueFormatKv(lwM2MClient, pathIdVer),
                    this.lwM2mTransportContextServer.getValueFromKvProto(tsKvProto.getKv()), pathIdVer);
        });
    }

    /**
     * @param lwM2MClient -
     * @return SessionInfoProto -
     */
    private SessionInfoProto getNewSessionInfoProto(LwM2mClient lwM2MClient) {
        if (lwM2MClient != null) {
            TransportProtos.ValidateDeviceCredentialsResponseMsg msg = lwM2MClient.getCredentialsResponse();
            if (msg == null) {
                log.error("[{}] [{}]", lwM2MClient.getEndpoint(), CLIENT_NOT_AUTHORIZED);
                this.closeClientSession(lwM2MClient.getRegistration());
                return null;
            } else {
                return SessionInfoProto.newBuilder()
                        .setNodeId(this.lwM2mTransportContextServer.getNodeId())
                        .setSessionIdMSB(lwM2MClient.getSessionId().getMostSignificantBits())
                        .setSessionIdLSB(lwM2MClient.getSessionId().getLeastSignificantBits())
                        .setDeviceIdMSB(msg.getDeviceInfo().getDeviceIdMSB())
                        .setDeviceIdLSB(msg.getDeviceInfo().getDeviceIdLSB())
                        .setTenantIdMSB(msg.getDeviceInfo().getTenantIdMSB())
                        .setTenantIdLSB(msg.getDeviceInfo().getTenantIdLSB())
                        .setCustomerIdMSB(msg.getDeviceInfo().getCustomerIdMSB())
                        .setCustomerIdLSB(msg.getDeviceInfo().getCustomerIdLSB())
                        .setDeviceName(msg.getDeviceInfo().getDeviceName())
                        .setDeviceType(msg.getDeviceInfo().getDeviceType())
                        .setDeviceProfileIdLSB(msg.getDeviceInfo().getDeviceProfileIdLSB())
                        .setDeviceProfileIdMSB(msg.getDeviceInfo().getDeviceProfileIdMSB())
                        .build();
            }
        }
        return null;
    }

    /**
     * @param registration - Registration LwM2M Client
     * @return - sessionInfo after access connect client
     */
    private SessionInfoProto getValidateSessionInfo(Registration registration) {
        LwM2mClient lwM2MClient = lwM2mClientContext.getLwM2mClientWithReg(registration, null);
        return getNewSessionInfoProto(lwM2MClient);
    }

    /**
     * @param registrationId -
     * @return -
     */
    private SessionInfoProto getValidateSessionInfo(String registrationId) {
        LwM2mClient lwM2MClient = lwM2mClientContext.getLwM2mClientWithReg(null, registrationId);
        return getNewSessionInfoProto(lwM2MClient);
    }

    /**
     * if sessionInfo removed from sessions, then new registerAsyncSession
     *
     * @param sessionInfo -
     */
    private void checkInactivity(SessionInfoProto sessionInfo) {
        if (transportService.reportActivity(sessionInfo) == null) {
            transportService.registerAsyncSession(sessionInfo, new LwM2mSessionMsgListener(this, sessionInfo));
        }
    }

    private void checkInactivityAndReportActivity() {
        lwM2mClientContext.getLwM2mClients().forEach((key, value) -> this.checkInactivity(this.getValidateSessionInfo(key)));
    }

    /**
     * #1. !!!  sharedAttr === profileAttr  !!!
     * - If there is a difference in values between the current resource values and the shared attribute values
     * - when the client connects to the server
     * #1.1 get attributes name from profile include name resources in ModelObject if resource  isWritable
     * #1.2 #1 size > 0 => send Request getAttributes to thingsboard
     * #2. FirmwareAttribute subscribe:
     *
     * @param lwM2MClient - LwM2M Client
     */
    public void putDelayedUpdateResourcesThingsboard(LwM2mClient lwM2MClient) {
        SessionInfoProto sessionInfo = this.getValidateSessionInfo(lwM2MClient.getRegistration());
        if (sessionInfo != null) {
            //#1.1
            ConcurrentMap<String, String> keyNamesMap = this.getNamesFromProfileForSharedAttributes(lwM2MClient);
            if (keyNamesMap.values().size() > 0) {
                try {
                    //#1.2
                    TransportProtos.GetAttributeRequestMsg getAttributeMsg = lwM2mTransportContextServer.getAdaptor().convertToGetAttributes(null, keyNamesMap.values());
                    transportService.process(sessionInfo, getAttributeMsg, getAckCallback(lwM2MClient, getAttributeMsg.getRequestId(), DEVICE_ATTRIBUTES_REQUEST));
                } catch (AdaptorException e) {
                    log.warn("Failed to decode get attributes request", e);
                }
            }

        }
    }

    public void getInfoFirmwareUpdate(LwM2mClient lwM2MClient) {
        SessionInfoProto sessionInfo = this.getValidateSessionInfo(lwM2MClient.getRegistration());
        if (sessionInfo != null) {
            TransportProtos.GetFirmwareRequestMsg getFirmwareRequestMsg = TransportProtos.GetFirmwareRequestMsg.newBuilder()
                    .setDeviceIdMSB(sessionInfo.getDeviceIdMSB())
                    .setDeviceIdLSB(sessionInfo.getDeviceIdLSB())
                    .setTenantIdMSB(sessionInfo.getTenantIdMSB())
                    .setTenantIdLSB(sessionInfo.getTenantIdLSB())
                    .build();
            transportService.process(sessionInfo, getFirmwareRequestMsg,
                    new TransportServiceCallback<>() {
                        @Override
                        public void onSuccess(TransportProtos.GetFirmwareResponseMsg response) {
                            if (TransportProtos.ResponseStatus.SUCCESS.equals(response.getResponseStatus())) {
                                lwM2MClient.getFrUpdate().setCurrentFwVersion(response.getVersion());
                                lwM2MClient.getFrUpdate().setCurrentFwId(new FirmwareId(new UUID(response.getFirmwareIdMSB(), response.getFirmwareIdLSB())).getId());
                                lwM2MClient.setUpdateFw(true);
                                readRequestToClientFirmwareVer(lwM2MClient.getRegistration());
                            } else {
                                log.trace("Firmware [{}] [{}]", lwM2MClient.getDeviceName(), response.getResponseStatus().toString());
                            }
                        }

                        @Override
                        public void onError(Throwable e) {
                            log.trace("Failed to process credentials ", e);
                        }
                    });
        }
    }

    /**
     * @param registration
     */
    public void readRequestToClientFirmwareVer(Registration registration) {
        String pathIdVer = convertPathFromObjectIdToIdVer(FR_PATH_RESOURCE_VER_ID, registration);
        lwM2mTransportRequest.sendAllRequest(registration, pathIdVer, READ, ContentFormat.TLV.getName(),
                null, lwM2mTransportContextServer.getLwM2MTransportConfigServer().getTimeout(), null);
    }

    /**
     *
     * @param lwM2MClient -
     */
    public void updateFirmwareClient(LwM2mClient lwM2MClient) {
        if (!lwM2MClient.getFrUpdate().getCurrentFwVersion().equals(lwM2MClient.getFrUpdate().getClientFwVersion())) {
            int chunkSize = 0;
            int chunk = 0;
            byte[] firmwareChunk = firmwareDataCache.get(lwM2MClient.getFrUpdate().getCurrentFwId().toString(), chunkSize, chunk);
            Integer objectId = 5;
            String verSupportedObject = lwM2MClient.getRegistration().getSupportedObject().get(objectId);
            String targetIdVer = LWM2M_SEPARATOR_PATH + objectId + LWM2M_SEPARATOR_KEY + verSupportedObject + LWM2M_SEPARATOR_PATH + 0 + LWM2M_SEPARATOR_PATH + 0;
            lwM2mTransportRequest.sendAllRequest(lwM2MClient.getRegistration(), targetIdVer, WRITE_REPLACE, ContentFormat.TLV.getName(),
                    firmwareChunk, lwM2mTransportContextServer.getLwM2MTransportConfigServer().getTimeout(), null);
            log.warn("updateFirmwareClient [{}] [{}]", lwM2MClient.getFrUpdate().getCurrentFwVersion(), lwM2MClient.getFrUpdate().getClientFwVersion());
        }
    }


    /**
     * !!!  sharedAttr === profileAttr  !!!
     * Get names or keyNames from profile:  resources IsWritable
     *
     * @param lwM2MClient -
     * @return ArrayList  keyNames from profile profileAttr && IsWritable
     */
    private ConcurrentMap<String, String> getNamesFromProfileForSharedAttributes(LwM2mClient lwM2MClient) {
        LwM2mClientProfile profile = lwM2mClientContext.getProfile(lwM2MClient.getProfileId());
//        Set<String> attrSet = new Gson().fromJson(profile.getPostAttributeProfile(),
//                new TypeToken<HashSet<String>>() {
//                }.getType());
        return new Gson().fromJson(profile.getPostKeyNameProfile().toString(),
                new TypeToken<ConcurrentHashMap<String, String>>() {
                }.getType());

//        ConcurrentMap<String, String> keyNamesIsWritable = keyNamesMap.entrySet()
//                .stream()
//                .filter(e -> (attrSet.contains(e.getKey()) && validateResourceInModel(lwM2MClient, e.getKey(), true)))
//                .collect(Collectors.toConcurrentMap(Map.Entry::getKey, Map.Entry::getValue));

//        Set<String> namesIsWritable = ConcurrentHashMap.newKeySet();
//        namesIsWritable.addAll(new HashSet<>(keyNamesMap.values()));
//        return new ArrayList<>(namesIsWritable);
    }

    private boolean validateResourceInModel(LwM2mClient lwM2mClient, String pathIdVer, boolean isWritableNotOptional) {
        ResourceModel resourceModel = lwM2mClient.getResourceModel(pathIdVer, this.lwM2mTransportContextServer.getLwM2MTransportConfigServer()
                .getModelProvider());
        Integer objectId = new LwM2mPath(convertPathFromIdVerToObjectId(pathIdVer)).getObjectId();
        String objectVer = validateObjectVerFromKey(pathIdVer);
        return resourceModel != null && (isWritableNotOptional ?
                objectId != null && objectVer != null && objectVer.equals(lwM2mClient.getRegistration().getSupportedVersion(objectId)) && resourceModel.operations.isWritable() :
                objectId != null && objectVer != null && objectVer.equals(lwM2mClient.getRegistration().getSupportedVersion(objectId)));
    }

<<<<<<< HEAD
=======
    @Override
    public String getName() {
        return "LWM2M";
    }

>>>>>>> 3b74a806
}<|MERGE_RESOLUTION|>--- conflicted
+++ resolved
@@ -41,11 +41,8 @@
 import org.thingsboard.server.cache.firmware.FirmwareDataCache;
 import org.thingsboard.server.common.data.Device;
 import org.thingsboard.server.common.data.DeviceProfile;
-<<<<<<< HEAD
 import org.thingsboard.server.common.data.id.FirmwareId;
-=======
 import org.thingsboard.server.common.data.DeviceTransportType;
->>>>>>> 3b74a806
 import org.thingsboard.server.common.transport.TransportService;
 import org.thingsboard.server.common.transport.TransportServiceCallback;
 import org.thingsboard.server.common.transport.adaptor.AdaptorException;
@@ -1461,12 +1458,9 @@
                 objectId != null && objectVer != null && objectVer.equals(lwM2mClient.getRegistration().getSupportedVersion(objectId)));
     }
 
-<<<<<<< HEAD
-=======
     @Override
     public String getName() {
         return "LWM2M";
     }
 
->>>>>>> 3b74a806
 }