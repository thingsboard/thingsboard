--- conflicted
+++ resolved
@@ -195,28 +195,17 @@
 
     @Override
     public void sendExecuteRequest(LwM2mClient client, TbLwM2MExecuteRequest request, DownlinkRequestCallback<ExecuteRequest, ExecuteResponse> callback) {
-<<<<<<< HEAD
-        try {
-            validateVersionedId(client, request);
+        try {
             ResourceModel resourceModelExecute = client.getResourceModel(request.getVersionedId(), this.config.getModelProvider());
             if (resourceModelExecute != null) {
+                validateVersionedId(client, request);
                 ExecuteRequest downlink;
                 if (request.getParams() != null && !resourceModelExecute.multiple) {
-                    downlink = new ExecuteRequest(request.getVersionedId(), (String) this.converter.convertValue(request.getParams(), resourceModelExecute.type, ResourceModel.Type.STRING, new LwM2mPath(request.getObjectId())));
+                    downlink = new ExecuteRequest(request.getObjectId(), (String) this.converter.convertValue(request.getParams(), resourceModelExecute.type, ResourceModel.Type.STRING, new LwM2mPath(request.getObjectId())));
                 } else {
-                    downlink = new ExecuteRequest(request.getVersionedId());
+                    downlink = new ExecuteRequest(request.getObjectId());
                 }
                 sendSimpleRequest(client, downlink, request.getTimeout(), callback);
-=======
-        ResourceModel resourceModelExecute = client.getResourceModel(request.getVersionedId(), this.config.getModelProvider());
-        if (resourceModelExecute != null) {
-            validateVersionedId(client, request);
-            ExecuteRequest downlink;
-            if (request.getParams() != null && !resourceModelExecute.multiple) {
-                downlink = new ExecuteRequest(request.getObjectId(), (String) this.converter.convertValue(request.getParams(), resourceModelExecute.type, ResourceModel.Type.STRING, new LwM2mPath(request.getObjectId())));
-            } else {
-                downlink = new ExecuteRequest(request.getObjectId());
->>>>>>> e198ba5f
             }
         } catch (InvalidRequestException e) {
             callback.onValidationError(request.toString(), e.getMessage());
