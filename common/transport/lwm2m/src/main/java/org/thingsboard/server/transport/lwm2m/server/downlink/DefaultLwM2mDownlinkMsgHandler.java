--- conflicted
+++ resolved
@@ -38,12 +38,9 @@
 import org.eclipse.leshan.core.request.WriteAttributesRequest;
 import org.eclipse.leshan.core.request.WriteCompositeRequest;
 import org.eclipse.leshan.core.request.WriteRequest;
-<<<<<<< HEAD
 import org.eclipse.leshan.core.request.exception.ClientSleepingException;
 import org.eclipse.leshan.core.request.exception.TimeoutException;
-=======
 import org.eclipse.leshan.core.request.exception.InvalidRequestException;
->>>>>>> cc672424
 import org.eclipse.leshan.core.response.DeleteResponse;
 import org.eclipse.leshan.core.response.DiscoverResponse;
 import org.eclipse.leshan.core.response.ExecuteResponse;
@@ -136,7 +133,7 @@
             validateVersionedId(client, request);
             ReadRequest downlink = new ReadRequest(getReadRequestContentFormat(client, request, this.config.getModelProvider()), request.getObjectId());
             sendSimpleRequest(client, downlink, request.getTimeout(), callback);
-        } catch (Exception e) {
+        } catch (InvalidRequestException e) {
             callback.onValidationError(request.toString(), e.getMessage());
         }
     }
@@ -242,16 +239,16 @@
     }
 
     /**
-     *  Example # 1:
-     *  AttributeSet attributes = new AttributeSet(new Attribute(Attribute.MINIMUM_PERIOD, 10L),
-     *  new Attribute(Attribute.MAXIMUM_PERIOD, 100L));
-     *  WriteAttributesRequest requestTest = new WriteAttributesRequest(3, 0, 14, attributes);
-     *  sendSimpleRequest(client, requestTest, request.getTimeout(), callback);
+     * Example # 1:
+     * AttributeSet attributes = new AttributeSet(new Attribute(Attribute.MINIMUM_PERIOD, 10L),
+     * new Attribute(Attribute.MAXIMUM_PERIOD, 100L));
+     * WriteAttributesRequest requestTest = new WriteAttributesRequest(3, 0, 14, attributes);
+     * sendSimpleRequest(client, requestTest, request.getTimeout(), callback);
      *
-     *  Example # 2
-     *  Dimension and Object version are read only attributes.
-     *  addAttribute(attributes, DIMENSION, params.getDim(), dim -> dim >= 0 && dim <= 255);
-     *  addAttribute(attributes, OBJECT_VERSION, params.getVer(), StringUtils::isNotEmpty, Function.identity());
+     * Example # 2
+     * Dimension and Object version are read only attributes.
+     * addAttribute(attributes, DIMENSION, params.getDim(), dim -> dim >= 0 && dim <= 255);
+     * addAttribute(attributes, OBJECT_VERSION, params.getVer(), StringUtils::isNotEmpty, Function.identity());
      */
     @Override
     public void sendWriteAttributesRequest(LwM2mClient client, TbLwM2MWriteAttributesRequest request, DownlinkRequestCallback<WriteAttributesRequest, WriteAttributesResponse> callback) {
@@ -276,21 +273,6 @@
 
     @Override
     public void sendWriteReplaceRequest(LwM2mClient client, TbLwM2MWriteReplaceRequest request, DownlinkRequestCallback<WriteRequest, WriteResponse> callback) {
-<<<<<<< HEAD
-        ResourceModel resourceModelWrite = client.getResourceModel(request.getVersionedId(), this.config.getModelProvider());
-        if (resourceModelWrite != null) {
-            ContentFormat contentFormat = convertResourceModelTypeToContentFormat(client, resourceModelWrite.type);
-            try {
-                LwM2mPath path = new LwM2mPath(request.getObjectId());
-                WriteRequest downlink = this.getWriteRequestSingleResource(resourceModelWrite.type, contentFormat,
-                        path.getObjectId(), path.getObjectInstanceId(), path.getResourceId(), request.getValue());
-                sendSimpleRequest(client, downlink, request.getTimeout(), callback);
-            } catch (Exception e) {
-                callback.onError(toString(request), e);
-            }
-        } else {
-            callback.onValidationError(toString(request), "Resource " + request.getVersionedId() + " is not configured in the device profile!");
-=======
         LwM2mPath resultIds = new LwM2mPath(request.getObjectId());
         if (resultIds.isResource() || resultIds.isResourceInstance()) {
             validateVersionedId(client, request);
@@ -304,7 +286,7 @@
                             downlink = new WriteRequest(contentFormat, resultIds.getObjectId(), resultIds.getObjectInstanceId(), resultIds.getResourceId(),
                                     (Map<Integer, ?>) request.getValue(), resourceModelWrite.type);
                         } else {
-                            callback.onValidationError(JacksonUtil.toString(request), "Resource value is bad. Format: " + request.getValue().getClass().getSimpleName() + ". Value of Multi-Instance Resource must be in Json format!");
+                            callback.onValidationError(toString(request), "Resource value is: " + request.getValue().getClass().getSimpleName() + ". Value of Multi-Instance Resource must be in Json format!");
                         }
                     } else {
                         downlink = this.getWriteRequestSingleResource(resourceModelWrite.type, contentFormat,
@@ -313,18 +295,17 @@
                     if (downlink != null) {
                         sendSimpleRequest(client, downlink, request.getTimeout(), callback);
                     } else {
-                        callback.onValidationError(JacksonUtil.toString(request), "WriteRequest is null.");
+                        callback.onValidationError(toString(request), "WriteRequest is null.");
                     }
                 } catch (Exception e) {
-                    callback.onError(JacksonUtil.toString(request), e);
+                    callback.onError(toString(request), e);
                 }
 
             } else {
-                callback.onValidationError(JacksonUtil.toString(request), "Resource " + request.getVersionedId() + " is not configured in the device profile!");
+                callback.onValidationError(toString(request), "Resource " + request.getVersionedId() + " is not configured in the device profile!");
             }
         } else {
-            callback.onValidationError(JacksonUtil.toString(request), "Resource " + request.getVersionedId() + ". This operation can only be used for Resource or ResourceInstance!");
->>>>>>> cc672424
+            callback.onValidationError(toString(request), "Resource " + request.getVersionedId() + ". This operation can only be used for Resource or ResourceInstance!");
         }
     }
 
@@ -332,28 +313,17 @@
     public void sendWriteCompositeRequest(LwM2mClient client, RpcWriteCompositeRequest rpcWriteCompositeRequest,
                                           DownlinkRequestCallback<WriteCompositeRequest, WriteCompositeResponse> callback, ContentFormat contentFormatComposite) {
         try {
-<<<<<<< HEAD
-            WriteCompositeRequest downlink = new WriteCompositeRequest(contentFormat, rpcWriteCompositeRequest.getNodes());
+            WriteCompositeRequest downlink = new WriteCompositeRequest(contentFormatComposite, rpcWriteCompositeRequest.getNodes());
             //TODO: replace config.getTimeout();
-            sendWriteCompositeRequest(client, downlink, config.getTimeout(), callback);
+            sendWriteCompositeRequest(client, downlink, this.config.getTimeout(), callback);
+        } catch (InvalidRequestException e) {
+            callback.onValidationError(rpcWriteCompositeRequest.toString(), e.getMessage());
         } catch (Exception e) {
             callback.onError(toString(rpcWriteCompositeRequest), e);
-=======
-            ContentFormat contentFormat = contentFormatComposite;
-            try {
-                WriteCompositeRequest downlink = new WriteCompositeRequest(contentFormat, rpcWriteCompositeRequest.getNodes());
-                //TODO: replace config.getTimeout();
-                sendWriteCompositeRequest(client, downlink, this.config.getTimeout(), callback);
-            } catch (Exception e) {
-                callback.onError(JacksonUtil.toString(rpcWriteCompositeRequest), e);
-            }
-        } catch (InvalidRequestException e) {
-            callback.onValidationError(rpcWriteCompositeRequest.toString(), e.getMessage());
->>>>>>> cc672424
-        }
-    }
-
-     @Override
+        }
+    }
+
+    @Override
     public void sendWriteUpdateRequest(LwM2mClient client, TbLwM2MWriteUpdateRequest request, DownlinkRequestCallback<WriteRequest, WriteResponse> callback) {
         try {
             validateVersionedId(client, request);
@@ -370,10 +340,9 @@
                 if (resources.size() > 0) {
                     downlink = new WriteRequest(WriteRequest.Mode.UPDATE, contentFormat, resultIds.getObjectId(), resultIds.getObjectInstanceId(), resources);
                 } else {
-                    callback.onValidationError(JacksonUtil.toString(request), "No resources to update!");
-                }
-            }
-            else if (resultIds.isResource()) {
+                    callback.onValidationError(toString(request), "No resources to update!");
+                }
+            } else if (resultIds.isResource()) {
                 ResourceModel resourceModelWrite = client.getResourceModel(request.getVersionedId(), this.config.getModelProvider());
                 if (resourceModelWrite.multiple) {
                     if (request.getValue() instanceof Map && ((Map) request.getValue()).size() > 0) {
@@ -381,27 +350,19 @@
                         downlink = new WriteRequest(WriteRequest.Mode.UPDATE, contentFormat, resultIds.getObjectId(), resultIds.getObjectInstanceId(), resultIds.getResourceId(),
                                 value, resourceModelWrite.type);
                     } else {
-                        callback.onValidationError(JacksonUtil.toString(request), "Resource value is bad. Format: " + request.getValue().getClass().getSimpleName() + ". Value of Multi-Instance Resource must be in Json format!");
+                        callback.onValidationError(toString(request), "Resource value is bad. Format: " + request.getValue().getClass().getSimpleName() + ". Value of Multi-Instance Resource must be in Json format!");
                     }
                 }
             }
             if (downlink != null) {
                 sendSimpleRequest(client, downlink, request.getTimeout(), callback);
             } else {
-<<<<<<< HEAD
-                callback.onValidationError(toString(request), "No resources to update!");
-            }
-        } else {
-            callback.onValidationError(toString(request), "Update of the root level object is not supported yet!");
-=======
-                callback.onValidationError(JacksonUtil.toString(request), "Resource " + request.getVersionedId() + ". This operation can only be used for ObjectInstance or Multi-Instance Resource !");
+                callback.onValidationError(toString(request), "Resource " + request.getVersionedId() + ". This operation can only be used for ObjectInstance or Multi-Instance Resource !");
             }
         } catch (Exception e) {
-            callback.onValidationError(request.toString(), e.getMessage());
->>>>>>> cc672424
-        }
-    }
-
+            callback.onValidationError(toString(request), e.getMessage());
+        }
+    }
 
     private <R extends SimpleDownlinkRequest<T>, T extends LwM2mResponse> void sendSimpleRequest(LwM2mClient client, R request, long timeoutInMs, DownlinkRequestCallback<R, T> callback) {
         sendRequest(client, request, timeoutInMs, callback, r -> request.getPath().toString());
@@ -429,7 +390,7 @@
                         clientContext.awake(client);
                     }
                 });
-            },e -> handleDownlinkError(client, request, callback, e));
+            }, e -> handleDownlinkError(client, request, callback, e));
         } catch (Exception e) {
             handleDownlinkError(client, request, callback, e);
         }
@@ -463,7 +424,6 @@
         }
     }
 
-<<<<<<< HEAD
     private <R extends DownlinkRequest<T>, T extends LwM2mResponse> void handleDownlinkError(LwM2mClient client, R request, DownlinkRequestCallback<R, T> callback, Exception e) {
         log.trace("[{}] Received downlink error: {}.", client.getEndpoint(), e);
         executor.submit(() -> {
@@ -477,8 +437,7 @@
         });
     }
 
-=======
->>>>>>> cc672424
+
     private WriteRequest getWriteRequestSingleResource(ResourceModel.Type type, ContentFormat contentFormat, int objectId, int instanceId, int resourceId, Object value) {
         switch (type) {
             case STRING:    // String
@@ -532,13 +491,6 @@
             } else if (request instanceof TbLwM2MObserveRequest) {
                 return ContentFormat.JSON;
             }
-<<<<<<< HEAD
-            String id = fromVersionedIdToObjectId(versionedId);
-            if (id != null && new LwM2mPath(id).isResource() && !client.isResourceMultiInstances(versionedId, modelProvider)) {
-                return client.getDefaultContentFormat();
-            } else {
-                return ContentFormat.DEFAULT;
-=======
             return getRequestContentFormat(client, versionedId, modelProvider);
         }
     }
@@ -573,10 +525,11 @@
                     return ContentFormat.LINK;
                 } else if (OPAQUE.equals(resourceModel.type)) {
                     return ContentFormat.OPAQUE;
+                } else {
+                    return client.getDefaultContentFormat();
                 }
             } else {
                 return client.getDefaultContentFormat().equals(ContentFormat.TEXT) ? ContentFormat.JSON : client.getDefaultContentFormat();
->>>>>>> cc672424
             }
         }
         return client.getDefaultContentFormat().equals(ContentFormat.TEXT) ? ContentFormat.JSON : client.getDefaultContentFormat();
@@ -585,7 +538,7 @@
     private <R> String toString(R request) {
         try {
             try {
-                return JacksonUtil.toString(request);
+                return toString(request);
             } catch (Exception e) {
                 return request.toString();
             }
