--- conflicted
+++ resolved
@@ -507,9 +507,8 @@
 
     private static ContentFormat getRequestContentFormat(LwM2mClient client, String versionedId, LwM2mModelProvider modelProvider) {
         LwM2mPath pathIds = new LwM2mPath(fromVersionedIdToObjectId(versionedId));
-        if (pathIds.isResourceInstance()) {
+        if (pathIds.isResource() || pathIds.isResourceInstance()) {
             ResourceModel resourceModel = client.getResourceModel(versionedId, modelProvider);
-<<<<<<< HEAD
             if (resourceModel != null) {
                 if (!resourceModel.multiple || pathIds.isResourceInstance()) {
                     if (OBJLNK.equals(resourceModel.type)) {
@@ -524,31 +523,9 @@
                 }
             } else {
                 return ContentFormat.JSON;
-=======
-            if (OBJLNK.equals(resourceModel.type)) {
-                return ContentFormat.LINK;
-            } else if (OPAQUE.equals(resourceModel.type)) {
-                return ContentFormat.OPAQUE;
-            } else {
-                return findFirst(client.getClientSupportContentFormats(), client.getDefaultContentFormat(), ContentFormat.CBOR, ContentFormat.SENML_CBOR, ContentFormat.SENML_JSON);
-            }
-        } else if (pathIds.isResource()) {
-            ResourceModel resourceModel = client.getResourceModel(versionedId, modelProvider);
-            if (!resourceModel.multiple) {
-                if (OBJLNK.equals(resourceModel.type)) {
-                    return ContentFormat.LINK;
-                } else if (OPAQUE.equals(resourceModel.type)) {
-                    return ContentFormat.OPAQUE;
-                } else {
-                    return findFirst(client.getClientSupportContentFormats(), client.getDefaultContentFormat(), ContentFormat.CBOR, ContentFormat.SENML_CBOR, ContentFormat.SENML_JSON);
-                }
-            } else {
-                return getContentFormatForComplex(client);
->>>>>>> f997aa2d
-            }
-        } else {
-            return getContentFormatForComplex(client);
-        }
+            }
+        }
+        return ContentFormat.JSON;
     }
 
     private static ContentFormat getContentFormatForComplex(LwM2mClient client) {
@@ -564,9 +541,6 @@
         } else {
             throw new RuntimeException("The version " + client.getRegistration().getLwM2mVersion() + " is not supported!");
         }
-<<<<<<< HEAD
-        return ContentFormat.JSON;
-=======
     }
 
     private static ContentFormat findFirst(Set<ContentFormat> supported, ContentFormat defaultValue, ContentFormat... desiredFormats) {
@@ -576,7 +550,6 @@
             }
         }
         return defaultValue;
->>>>>>> f997aa2d
     }
 
     private <R> String toString(R request) {
