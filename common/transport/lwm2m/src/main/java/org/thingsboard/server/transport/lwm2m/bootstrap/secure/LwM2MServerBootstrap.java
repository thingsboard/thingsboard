/**
 * Copyright © 2016-2021 The Thingsboard Authors
 *
 * Licensed under the Apache License, Version 2.0 (the "License");
 * you may not use this file except in compliance with the License.
 * You may obtain a copy of the License at
 *
 *     http://www.apache.org/licenses/LICENSE-2.0
 *
 * Unless required by applicable law or agreed to in writing, software
 * distributed under the License is distributed on an "AS IS" BASIS,
 * WITHOUT WARRANTIES OR CONDITIONS OF ANY KIND, either express or implied.
 * See the License for the specific language governing permissions and
 * limitations under the License.
 */
package org.thingsboard.server.transport.lwm2m.bootstrap.secure;

import lombok.Data;
import lombok.extern.slf4j.Slf4j;
import org.eclipse.leshan.core.SecurityMode;

@Slf4j
@Data
public class LwM2MServerBootstrap {

    String clientPublicKeyOrId = "";
    String clientSecretKey = "";
    String serverPublicKey = "";
    Integer clientHoldOffTime = 1;
    Integer bootstrapServerAccountTimeout = 0;

    String host = "0.0.0.0";
    Integer port = 0;
    String securityHost = "0.0.0.0";
    Integer securityPort = 0;

    SecurityMode securityMode = SecurityMode.NO_SEC;

    Integer serverId = 123;
    boolean bootstrapServerIs = false;

    public LwM2MServerBootstrap() {
    }
<<<<<<< HEAD

    ;
=======
>>>>>>> f997aa2d

    public LwM2MServerBootstrap(LwM2MServerBootstrap bootstrapFromCredential, LwM2MServerBootstrap profileServerBootstrap) {
        this.clientPublicKeyOrId = bootstrapFromCredential.getClientPublicKeyOrId();
        this.clientSecretKey = bootstrapFromCredential.getClientSecretKey();
        this.serverPublicKey = profileServerBootstrap.getServerPublicKey();
        this.clientHoldOffTime = profileServerBootstrap.getClientHoldOffTime();
        this.bootstrapServerAccountTimeout = profileServerBootstrap.getBootstrapServerAccountTimeout();
        this.host = (profileServerBootstrap.getHost().equals("0.0.0.0")) ? "localhost" : profileServerBootstrap.getHost();
        this.port = profileServerBootstrap.getPort();
        this.securityHost = (profileServerBootstrap.getSecurityHost().equals("0.0.0.0")) ? "localhost" : profileServerBootstrap.getSecurityHost();
        this.securityPort = profileServerBootstrap.getSecurityPort();
        this.securityMode = profileServerBootstrap.getSecurityMode();
        this.serverId = profileServerBootstrap.getServerId();
        this.bootstrapServerIs = profileServerBootstrap.bootstrapServerIs;
    }
}<|MERGE_RESOLUTION|>--- conflicted
+++ resolved
@@ -41,11 +41,6 @@
 
     public LwM2MServerBootstrap() {
     }
-<<<<<<< HEAD
-
-    ;
-=======
->>>>>>> f997aa2d
 
     public LwM2MServerBootstrap(LwM2MServerBootstrap bootstrapFromCredential, LwM2MServerBootstrap profileServerBootstrap) {
         this.clientPublicKeyOrId = bootstrapFromCredential.getClientPublicKeyOrId();
