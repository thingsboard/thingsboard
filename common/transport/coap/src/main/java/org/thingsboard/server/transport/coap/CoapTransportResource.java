/**
 * Copyright © 2016-2021 The Thingsboard Authors
 *
 * Licensed under the Apache License, Version 2.0 (the "License");
 * you may not use this file except in compliance with the License.
 * You may obtain a copy of the License at
 *
 *     http://www.apache.org/licenses/LICENSE-2.0
 *
 * Unless required by applicable law or agreed to in writing, software
 * distributed under the License is distributed on an "AS IS" BASIS,
 * WITHOUT WARRANTIES OR CONDITIONS OF ANY KIND, either express or implied.
 * See the License for the specific language governing permissions and
 * limitations under the License.
 */
package org.thingsboard.server.transport.coap;

import com.google.gson.JsonParseException;
import com.google.protobuf.Descriptors;
import com.google.protobuf.DynamicMessage;
import lombok.Data;
import lombok.extern.slf4j.Slf4j;
import org.eclipse.californium.core.coap.CoAP;
import org.eclipse.californium.core.coap.Request;
import org.eclipse.californium.core.coap.Response;
import org.eclipse.californium.core.network.Exchange;
import org.eclipse.californium.core.observe.ObserveRelation;
import org.eclipse.californium.core.server.resources.CoapExchange;
import org.eclipse.californium.core.server.resources.Resource;
import org.eclipse.californium.core.server.resources.ResourceObserver;
import org.thingsboard.server.coapserver.CoapServerService;
import org.thingsboard.server.coapserver.TbCoapDtlsSessionInfo;
import org.thingsboard.server.common.data.DataConstants;
import org.thingsboard.server.common.data.DeviceProfile;
import org.thingsboard.server.common.data.DeviceTransportType;
import org.thingsboard.server.common.data.StringUtils;
import org.thingsboard.server.common.data.TransportPayloadType;
import org.thingsboard.server.common.data.device.profile.CoapDeviceProfileTransportConfiguration;
import org.thingsboard.server.common.data.device.profile.CoapDeviceTypeConfiguration;
import org.thingsboard.server.common.data.device.profile.DefaultCoapDeviceTypeConfiguration;
import org.thingsboard.server.common.data.device.profile.DefaultDeviceProfileTransportConfiguration;
import org.thingsboard.server.common.data.device.profile.DeviceProfileTransportConfiguration;
import org.thingsboard.server.common.data.device.profile.JsonTransportPayloadConfiguration;
import org.thingsboard.server.common.data.device.profile.ProtoTransportPayloadConfiguration;
import org.thingsboard.server.common.data.device.profile.TransportPayloadTypeConfiguration;
import org.thingsboard.server.common.data.firmware.FirmwareType;
import org.thingsboard.server.common.data.security.DeviceTokenCredentials;
import org.thingsboard.server.common.msg.session.FeatureType;
import org.thingsboard.server.common.msg.session.SessionMsgType;
import org.thingsboard.server.common.transport.SessionMsgListener;
import org.thingsboard.server.common.transport.TransportServiceCallback;
import org.thingsboard.server.common.transport.adaptor.AdaptorException;
import org.thingsboard.server.common.transport.adaptor.JsonConverter;
import org.thingsboard.server.gen.transport.TransportProtos;
<<<<<<< HEAD
import org.thingsboard.server.gen.transport.TransportProtos.EntityDeleteMsg;
import org.thingsboard.server.gen.transport.TransportProtos.ProvisionDeviceResponseMsg;
=======
import org.thingsboard.server.transport.coap.adaptors.CoapTransportAdaptor;
>>>>>>> 8d3e30e8

import java.util.List;
import java.util.Optional;
import java.util.Set;
import java.util.UUID;
import java.util.concurrent.ConcurrentHashMap;
import java.util.concurrent.ConcurrentMap;
import java.util.concurrent.atomic.AtomicInteger;

@Slf4j
public class CoapTransportResource extends AbstractCoapTransportResource {
    private static final int ACCESS_TOKEN_POSITION = 3;
    private static final int FEATURE_TYPE_POSITION = 4;
    private static final int REQUEST_ID_POSITION = 5;

    private static final int FEATURE_TYPE_POSITION_CERTIFICATE_REQUEST = 3;
    private static final int REQUEST_ID_POSITION_CERTIFICATE_REQUEST = 4;
    private static final String DTLS_SESSION_ID_KEY = "DTLS_SESSION_ID";

    private final ConcurrentMap<String, TransportProtos.SessionInfoProto> tokenToSessionIdMap = new ConcurrentHashMap<>();
    private final ConcurrentMap<String, AtomicInteger> tokenToNotificationCounterMap = new ConcurrentHashMap<>();
    private final Set<UUID> rpcSubscriptions = ConcurrentHashMap.newKeySet();
    private final Set<UUID> attributeSubscriptions = ConcurrentHashMap.newKeySet();

    private ConcurrentMap<String, TbCoapDtlsSessionInfo> dtlsSessionIdMap;
    private long timeout;

    public CoapTransportResource(CoapTransportContext coapTransportContext, CoapServerService coapServerService, String name) {
        super(coapTransportContext, name);
        this.setObservable(true); // enable observing
        this.addObserver(new CoapResourceObserver());
        this.dtlsSessionIdMap = coapServerService.getDtlsSessionsMap();
        this.timeout = coapServerService.getTimeout();
//        this.setObservable(false); // disable observing
//        this.setObserveType(CoAP.Type.CON); // configure the notification type to CONs
//        this.getAttributes().setObservable(); // mark observable in the Link-Format
    }

    public void checkObserveRelation(Exchange exchange, Response response) {
        String token = getTokenFromRequest(exchange.getRequest());
        final ObserveRelation relation = exchange.getRelation();
        if (relation == null || relation.isCanceled()) {
            return; // because request did not try to establish a relation
        }
        if (CoAP.ResponseCode.isSuccess(response.getCode())) {

            if (!relation.isEstablished()) {
                relation.setEstablished();
                addObserveRelation(relation);
            }
            AtomicInteger notificationCounter = tokenToNotificationCounterMap.computeIfAbsent(token, s -> new AtomicInteger(0));
            response.getOptions().setObserve(notificationCounter.getAndIncrement());
        } // ObserveLayer takes care of the else case
    }

    @Override
    protected void processHandleGet(CoapExchange exchange) {
        Optional<FeatureType> featureType = getFeatureType(exchange.advanced().getRequest());
        if (featureType.isEmpty()) {
            log.trace("Missing feature type parameter");
            exchange.respond(CoAP.ResponseCode.BAD_REQUEST);
        } else if (featureType.get() == FeatureType.TELEMETRY) {
            log.trace("Can't fetch/subscribe to timeseries updates");
            exchange.respond(CoAP.ResponseCode.BAD_REQUEST);
        } else if (exchange.getRequestOptions().hasObserve()) {
            processExchangeGetRequest(exchange, featureType.get());
        } else if (featureType.get() == FeatureType.ATTRIBUTES) {
            processRequest(exchange, SessionMsgType.GET_ATTRIBUTES_REQUEST);
        } else if (featureType.get() == FeatureType.FIRMWARE) {
            processRequest(exchange, SessionMsgType.GET_FIRMWARE_REQUEST);
        } else if (featureType.get() == FeatureType.SOFTWARE) {
            processRequest(exchange, SessionMsgType.GET_SOFTWARE_REQUEST);
        } else {
            log.trace("Invalid feature type parameter");
            exchange.respond(CoAP.ResponseCode.BAD_REQUEST);
        }
    }

    private void processExchangeGetRequest(CoapExchange exchange, FeatureType featureType) {
        boolean unsubscribe = exchange.getRequestOptions().getObserve() == 1;
        SessionMsgType sessionMsgType;
        if (featureType == FeatureType.RPC) {
            sessionMsgType = unsubscribe ? SessionMsgType.UNSUBSCRIBE_RPC_COMMANDS_REQUEST : SessionMsgType.SUBSCRIBE_RPC_COMMANDS_REQUEST;
        } else {
            sessionMsgType = unsubscribe ? SessionMsgType.UNSUBSCRIBE_ATTRIBUTES_REQUEST : SessionMsgType.SUBSCRIBE_ATTRIBUTES_REQUEST;
        }
        processRequest(exchange, sessionMsgType);
    }

    @Override
    protected void processHandlePost(CoapExchange exchange) {
        Optional<FeatureType> featureType = getFeatureType(exchange.advanced().getRequest());
        if (featureType.isEmpty()) {
            log.trace("Missing feature type parameter");
            exchange.respond(CoAP.ResponseCode.BAD_REQUEST);
        } else {
            switch (featureType.get()) {
                case ATTRIBUTES:
                    processRequest(exchange, SessionMsgType.POST_ATTRIBUTES_REQUEST);
                    break;
                case TELEMETRY:
                    processRequest(exchange, SessionMsgType.POST_TELEMETRY_REQUEST);
                    break;
                case RPC:
                    Optional<Integer> requestId = getRequestId(exchange.advanced().getRequest());
                    if (requestId.isPresent()) {
                        processRequest(exchange, SessionMsgType.TO_DEVICE_RPC_RESPONSE);
                    } else {
                        processRequest(exchange, SessionMsgType.TO_SERVER_RPC_REQUEST);
                    }
                    break;
                case CLAIM:
                    processRequest(exchange, SessionMsgType.CLAIM_REQUEST);
                    break;
                case PROVISION:
                    processProvision(exchange);
                    break;
            }
        }
    }

    private void processProvision(CoapExchange exchange) {
        exchange.accept();
        try {
            UUID sessionId = UUID.randomUUID();
            log.trace("[{}] Processing provision publish msg [{}]!", sessionId, exchange.advanced().getRequest());
            TransportProtos.ProvisionDeviceRequestMsg provisionRequestMsg;
            TransportPayloadType payloadType;
            try {
                provisionRequestMsg = transportContext.getJsonCoapAdaptor().convertToProvisionRequestMsg(sessionId, exchange.advanced().getRequest());
                payloadType = TransportPayloadType.JSON;
            } catch (Exception e) {
                if (e instanceof JsonParseException || (e.getCause() != null && e.getCause() instanceof JsonParseException)) {
                    provisionRequestMsg = transportContext.getProtoCoapAdaptor().convertToProvisionRequestMsg(sessionId, exchange.advanced().getRequest());
                    payloadType = TransportPayloadType.PROTOBUF;
                } else {
                    throw new AdaptorException(e);
                }
            }
            transportService.process(provisionRequestMsg, new DeviceProvisionCallback(exchange, payloadType));
        } catch (AdaptorException e) {
            log.trace("Failed to decode message: ", e);
            exchange.respond(CoAP.ResponseCode.BAD_REQUEST);
        }
    }

    private void processRequest(CoapExchange exchange, SessionMsgType type) {
        log.trace("Processing {}", exchange.advanced().getRequest());
        exchange.accept();
        Exchange advanced = exchange.advanced();
        Request request = advanced.getRequest();

        String dtlsSessionIdStr = request.getSourceContext().get(DTLS_SESSION_ID_KEY);
        if (StringUtils.isNotEmpty(dtlsSessionIdStr)) {
            if (dtlsSessionIdMap != null) {
                TbCoapDtlsSessionInfo tbCoapDtlsSessionInfo = dtlsSessionIdMap
                        .computeIfPresent(dtlsSessionIdStr, (dtlsSessionId, dtlsSessionInfo) -> {
                            dtlsSessionInfo.setLastActivityTime(System.currentTimeMillis());
                            return dtlsSessionInfo;
                        });
                if (tbCoapDtlsSessionInfo != null) {
                    processRequest(exchange, type, request, tbCoapDtlsSessionInfo.getSessionInfoProto(), tbCoapDtlsSessionInfo.getDeviceProfile());
                } else {
                    exchange.respond(CoAP.ResponseCode.UNAUTHORIZED);
                }
            } else {
                processAccessTokenRequest(exchange, type, request);
            }
        } else {
            processAccessTokenRequest(exchange, type, request);
        }
    }

    private void processAccessTokenRequest(CoapExchange exchange, SessionMsgType type, Request request) {
        Optional<DeviceTokenCredentials> credentials = decodeCredentials(request);
        if (credentials.isEmpty()) {
            exchange.respond(CoAP.ResponseCode.UNAUTHORIZED);
            return;
        }
        transportService.process(DeviceTransportType.COAP, TransportProtos.ValidateDeviceTokenRequestMsg.newBuilder().setToken(credentials.get().getCredentialsId()).build(),
                new CoapDeviceAuthCallback(transportContext, exchange, (sessionInfo, deviceProfile) -> {
                    processRequest(exchange, type, request, sessionInfo, deviceProfile);
                }));
    }

    private void processRequest(CoapExchange exchange, SessionMsgType type, Request request, TransportProtos.SessionInfoProto sessionInfo, DeviceProfile deviceProfile) {
        UUID sessionId = new UUID(sessionInfo.getSessionIdMSB(), sessionInfo.getSessionIdLSB());
        try {
            TransportConfigurationContainer transportConfigurationContainer = getTransportConfigurationContainer(deviceProfile);
            CoapTransportAdaptor coapTransportAdaptor = getCoapTransportAdaptor(transportConfigurationContainer.isJsonPayload());
            switch (type) {
                case POST_ATTRIBUTES_REQUEST:
                    transportService.process(sessionInfo,
                            coapTransportAdaptor.convertToPostAttributes(sessionId, request,
                                    transportConfigurationContainer.getAttributesMsgDescriptor()),
                            new CoapOkCallback(exchange, CoAP.ResponseCode.CREATED, CoAP.ResponseCode.INTERNAL_SERVER_ERROR));
                    reportActivity(sessionInfo, attributeSubscriptions.contains(sessionId), rpcSubscriptions.contains(sessionId));
                    break;
                case POST_TELEMETRY_REQUEST:
                    transportService.process(sessionInfo,
                            coapTransportAdaptor.convertToPostTelemetry(sessionId, request,
                                    transportConfigurationContainer.getTelemetryMsgDescriptor()),
                            new CoapOkCallback(exchange, CoAP.ResponseCode.CREATED, CoAP.ResponseCode.INTERNAL_SERVER_ERROR));
                    reportActivity(sessionInfo, attributeSubscriptions.contains(sessionId), rpcSubscriptions.contains(sessionId));
                    break;
                case CLAIM_REQUEST:
                    transportService.process(sessionInfo,
                            coapTransportAdaptor.convertToClaimDevice(sessionId, request, sessionInfo),
                            new CoapOkCallback(exchange, CoAP.ResponseCode.CREATED, CoAP.ResponseCode.INTERNAL_SERVER_ERROR));
                    break;
                case SUBSCRIBE_ATTRIBUTES_REQUEST:
                    TransportProtos.SessionInfoProto currentAttrSession = tokenToSessionIdMap.get(getTokenFromRequest(request));
                    if (currentAttrSession == null) {
                        attributeSubscriptions.add(sessionId);
                        registerAsyncCoapSession(exchange, sessionInfo, coapTransportAdaptor,
                                transportConfigurationContainer.getRpcRequestDynamicMessageBuilder(), getTokenFromRequest(request));
                        transportService.process(sessionInfo,
                                TransportProtos.SubscribeToAttributeUpdatesMsg.getDefaultInstance(), new CoapNoOpCallback(exchange));
                    }
                    break;
                case UNSUBSCRIBE_ATTRIBUTES_REQUEST:
                    TransportProtos.SessionInfoProto attrSession = lookupAsyncSessionInfo(getTokenFromRequest(request));
                    if (attrSession != null) {
                        UUID attrSessionId = new UUID(attrSession.getSessionIdMSB(), attrSession.getSessionIdLSB());
                        attributeSubscriptions.remove(attrSessionId);
                        transportService.process(attrSession,
                                TransportProtos.SubscribeToAttributeUpdatesMsg.newBuilder().setUnsubscribe(true).build(),
                                new CoapOkCallback(exchange, CoAP.ResponseCode.DELETED, CoAP.ResponseCode.INTERNAL_SERVER_ERROR));
                        closeAndDeregister(sessionInfo, sessionId);
                    }
                    break;
                case SUBSCRIBE_RPC_COMMANDS_REQUEST:
                    TransportProtos.SessionInfoProto currentRpcSession = tokenToSessionIdMap.get(getTokenFromRequest(request));
                    if (currentRpcSession == null) {
                        rpcSubscriptions.add(sessionId);
                        registerAsyncCoapSession(exchange, sessionInfo, coapTransportAdaptor,
                                transportConfigurationContainer.getRpcRequestDynamicMessageBuilder(), getTokenFromRequest(request));
                        transportService.process(sessionInfo,
                                TransportProtos.SubscribeToRPCMsg.getDefaultInstance(),
                                new CoapNoOpCallback(exchange));
                    } else {
                        UUID rpcSessionId = new UUID(currentRpcSession.getSessionIdMSB(), currentRpcSession.getSessionIdLSB());
                        reportActivity(currentRpcSession, attributeSubscriptions.contains(rpcSessionId), rpcSubscriptions.contains(rpcSessionId));
                    }
                    break;
                case UNSUBSCRIBE_RPC_COMMANDS_REQUEST:
                    TransportProtos.SessionInfoProto rpcSession = lookupAsyncSessionInfo(getTokenFromRequest(request));
                    if (rpcSession != null) {
                        UUID rpcSessionId = new UUID(rpcSession.getSessionIdMSB(), rpcSession.getSessionIdLSB());
                        rpcSubscriptions.remove(rpcSessionId);
                        transportService.process(rpcSession,
                                TransportProtos.SubscribeToRPCMsg.newBuilder().setUnsubscribe(true).build(),
                                new CoapOkCallback(exchange, CoAP.ResponseCode.DELETED, CoAP.ResponseCode.INTERNAL_SERVER_ERROR));
                        closeAndDeregister(sessionInfo, sessionId);
                    }
                    break;
                case TO_DEVICE_RPC_RESPONSE:
                    transportService.process(sessionInfo,
                            coapTransportAdaptor.convertToDeviceRpcResponse(sessionId, request, transportConfigurationContainer.getRpcResponseMsgDescriptor()),
                            new CoapOkCallback(exchange, CoAP.ResponseCode.CREATED, CoAP.ResponseCode.INTERNAL_SERVER_ERROR));
                    break;
                case TO_SERVER_RPC_REQUEST:
                    transportService.registerSyncSession(sessionInfo, getCoapSessionListener(exchange, coapTransportAdaptor,
                            transportConfigurationContainer.getRpcRequestDynamicMessageBuilder()), timeout);
                    transportService.process(sessionInfo,
                            coapTransportAdaptor.convertToServerRpcRequest(sessionId, request),
                            new CoapNoOpCallback(exchange));
                    break;
                case GET_ATTRIBUTES_REQUEST:
                    transportService.registerSyncSession(sessionInfo, getCoapSessionListener(exchange, coapTransportAdaptor,
                            transportConfigurationContainer.getRpcRequestDynamicMessageBuilder()), timeout);
                    transportService.process(sessionInfo,
                            coapTransportAdaptor.convertToGetAttributes(sessionId, request),
                            new CoapNoOpCallback(exchange));
                    break;
                case GET_FIRMWARE_REQUEST:
                    getFirmwareCallback(sessionInfo, exchange, FirmwareType.FIRMWARE);
                    break;
                case GET_SOFTWARE_REQUEST:
                    getFirmwareCallback(sessionInfo, exchange, FirmwareType.SOFTWARE);
                    break;
            }
        } catch (AdaptorException e) {
            log.trace("[{}] Failed to decode message: ", sessionId, e);
            exchange.respond(CoAP.ResponseCode.BAD_REQUEST);
        }
    }

    private void getFirmwareCallback(TransportProtos.SessionInfoProto sessionInfo, CoapExchange exchange, FirmwareType firmwareType) {
        TransportProtos.GetFirmwareRequestMsg requestMsg = TransportProtos.GetFirmwareRequestMsg.newBuilder()
                .setTenantIdMSB(sessionInfo.getTenantIdMSB())
                .setTenantIdLSB(sessionInfo.getTenantIdLSB())
                .setDeviceIdMSB(sessionInfo.getDeviceIdMSB())
                .setDeviceIdLSB(sessionInfo.getDeviceIdLSB())
                .setType(firmwareType.name()).build();
        transportContext.getTransportService().process(sessionInfo, requestMsg, new FirmwareCallback(exchange));
    }

    private TransportProtos.SessionInfoProto lookupAsyncSessionInfo(String token) {
        tokenToNotificationCounterMap.remove(token);
        return tokenToSessionIdMap.remove(token);
    }

    private void registerAsyncCoapSession(CoapExchange exchange, TransportProtos.SessionInfoProto sessionInfo, CoapTransportAdaptor coapTransportAdaptor, DynamicMessage.Builder rpcRequestDynamicMessageBuilder, String token) {
        tokenToSessionIdMap.putIfAbsent(token, sessionInfo);
        transportService.registerAsyncSession(sessionInfo, getCoapSessionListener(exchange, coapTransportAdaptor, rpcRequestDynamicMessageBuilder));
        transportService.process(sessionInfo, getSessionEventMsg(TransportProtos.SessionEvent.OPEN), null);
    }

    private CoapSessionListener getCoapSessionListener(CoapExchange exchange, CoapTransportAdaptor coapTransportAdaptor, DynamicMessage.Builder rpcRequestDynamicMessageBuilder) {
        return new CoapSessionListener(exchange, coapTransportAdaptor, rpcRequestDynamicMessageBuilder);
    }

    private String getTokenFromRequest(Request request) {
        return (request.getSourceContext() != null ? request.getSourceContext().getPeerAddress().getAddress().getHostAddress() : "null")
                + ":" + (request.getSourceContext() != null ? request.getSourceContext().getPeerAddress().getPort() : -1) + ":" + request.getTokenString();
    }

    private Optional<DeviceTokenCredentials> decodeCredentials(Request request) {
        List<String> uriPath = request.getOptions().getUriPath();
        if (uriPath.size() > ACCESS_TOKEN_POSITION) {
            return Optional.of(new DeviceTokenCredentials(uriPath.get(ACCESS_TOKEN_POSITION - 1)));
        } else {
            return Optional.empty();
        }
    }

    private Optional<FeatureType> getFeatureType(Request request) {
        List<String> uriPath = request.getOptions().getUriPath();
        try {
            if (uriPath.size() >= FEATURE_TYPE_POSITION) {
                return Optional.of(FeatureType.valueOf(uriPath.get(FEATURE_TYPE_POSITION - 1).toUpperCase()));
            } else if (uriPath.size() >= FEATURE_TYPE_POSITION_CERTIFICATE_REQUEST) {
                if (uriPath.contains(DataConstants.PROVISION)) {
                    return Optional.of(FeatureType.valueOf(DataConstants.PROVISION.toUpperCase()));
                }
                return Optional.of(FeatureType.valueOf(uriPath.get(FEATURE_TYPE_POSITION_CERTIFICATE_REQUEST - 1).toUpperCase()));
            }
        } catch (RuntimeException e) {
            log.warn("Failed to decode feature type: {}", uriPath);
        }
        return Optional.empty();
    }

    public static Optional<Integer> getRequestId(Request request) {
        List<String> uriPath = request.getOptions().getUriPath();
        try {
            if (uriPath.size() >= REQUEST_ID_POSITION) {
                return Optional.of(Integer.valueOf(uriPath.get(REQUEST_ID_POSITION - 1)));
            } else {
                return Optional.of(Integer.valueOf(uriPath.get(REQUEST_ID_POSITION_CERTIFICATE_REQUEST - 1)));
            }
        } catch (RuntimeException e) {
            log.warn("Failed to decode feature type: {}", uriPath);
        }
        return Optional.empty();
    }

    @Override
    public Resource getChild(String name) {
        return this;
    }

    private static class DeviceProvisionCallback implements TransportServiceCallback<TransportProtos.ProvisionDeviceResponseMsg> {
        private final CoapExchange exchange;
        private final TransportPayloadType payloadType;

        DeviceProvisionCallback(CoapExchange exchange, TransportPayloadType payloadType) {
            this.exchange = exchange;
            this.payloadType = payloadType;
        }

        @Override
        public void onSuccess(TransportProtos.ProvisionDeviceResponseMsg msg) {
            CoAP.ResponseCode responseCode = CoAP.ResponseCode.CREATED;
            if (!msg.getStatus().equals(TransportProtos.ResponseStatus.SUCCESS)) {
                responseCode = CoAP.ResponseCode.BAD_REQUEST;
            }
            if (payloadType.equals(TransportPayloadType.JSON)) {
                exchange.respond(responseCode, JsonConverter.toJson(msg).toString());
            } else {
                exchange.respond(responseCode, msg.toByteArray());
            }
        }

        @Override
        public void onError(Throwable e) {
            log.warn("Failed to process request", e);
            exchange.respond(CoAP.ResponseCode.INTERNAL_SERVER_ERROR);
        }
    }

    private class FirmwareCallback implements TransportServiceCallback<TransportProtos.GetFirmwareResponseMsg> {
        private final CoapExchange exchange;

        FirmwareCallback(CoapExchange exchange) {
            this.exchange = exchange;
        }

        @Override
        public void onSuccess(TransportProtos.GetFirmwareResponseMsg msg) {
            String title = exchange.getQueryParameter("title");
            String version = exchange.getQueryParameter("version");
            if (msg.getResponseStatus().equals(TransportProtos.ResponseStatus.SUCCESS)) {
                if (msg.getTitle().equals(title) && msg.getVersion().equals(version)) {
                    String firmwareId = new UUID(msg.getFirmwareIdMSB(), msg.getFirmwareIdLSB()).toString();
                    String strChunkSize = exchange.getQueryParameter("size");
                    String strChunk = exchange.getQueryParameter("chunk");
                    int chunkSize = StringUtils.isEmpty(strChunkSize) ? 0 : Integer.parseInt(strChunkSize);
                    int chunk = StringUtils.isEmpty(strChunk) ? 0 : Integer.parseInt(strChunk);
                    exchange.respond(CoAP.ResponseCode.CONTENT, transportContext.getFirmwareDataCache().get(firmwareId, chunkSize, chunk));
                } else {
                    exchange.respond(CoAP.ResponseCode.BAD_REQUEST);
                }
            } else {
                exchange.respond(CoAP.ResponseCode.NOT_FOUND);
            }
        }

        @Override
        public void onError(Throwable e) {
            log.warn("Failed to process request", e);
            exchange.respond(CoAP.ResponseCode.INTERNAL_SERVER_ERROR);
        }
    }

    private static class CoapSessionListener implements SessionMsgListener {

        private final CoapExchange exchange;
        private final CoapTransportAdaptor coapTransportAdaptor;
        private final DynamicMessage.Builder rpcRequestDynamicMessageBuilder;

        CoapSessionListener(CoapExchange exchange, CoapTransportAdaptor coapTransportAdaptor, DynamicMessage.Builder rpcRequestDynamicMessageBuilder) {
            this.exchange = exchange;
            this.coapTransportAdaptor = coapTransportAdaptor;
            this.rpcRequestDynamicMessageBuilder = rpcRequestDynamicMessageBuilder;
        }

        @Override
        public void onGetAttributesResponse(TransportProtos.GetAttributeResponseMsg msg) {
            try {
                exchange.respond(coapTransportAdaptor.convertToPublish(msg));
            } catch (AdaptorException e) {
                log.trace("Failed to reply due to error", e);
                exchange.respond(CoAP.ResponseCode.INTERNAL_SERVER_ERROR);
            }
        }

        @Override
        public void onAttributeUpdate(TransportProtos.AttributeUpdateNotificationMsg msg) {
            try {
                exchange.respond(coapTransportAdaptor.convertToPublish(isConRequest(), msg));
            } catch (AdaptorException e) {
                log.trace("Failed to reply due to error", e);
                exchange.respond(CoAP.ResponseCode.INTERNAL_SERVER_ERROR);
            }
        }

        @Override
        public void onRemoteSessionCloseCommand(TransportProtos.SessionCloseNotificationProto sessionCloseNotification) {
            exchange.respond(CoAP.ResponseCode.SERVICE_UNAVAILABLE);
        }

        @Override
        public void onToDeviceRpcRequest(TransportProtos.ToDeviceRpcRequestMsg msg) {
            try {
                exchange.respond(coapTransportAdaptor.convertToPublish(isConRequest(), msg, rpcRequestDynamicMessageBuilder));
            } catch (AdaptorException e) {
                log.trace("Failed to reply due to error", e);
                exchange.respond(CoAP.ResponseCode.INTERNAL_SERVER_ERROR);
            }
        }

        @Override
        public void onToServerRpcResponse(TransportProtos.ToServerRpcResponseMsg msg) {
            try {
                exchange.respond(coapTransportAdaptor.convertToPublish(msg));
            } catch (AdaptorException e) {
                log.trace("Failed to reply due to error", e);
                exchange.respond(CoAP.ResponseCode.INTERNAL_SERVER_ERROR);
            }
        }

<<<<<<< HEAD
        @Override
        public void onDeviceDeleted(EntityDeleteMsg entityDeleteMsg) {
            exchange.respond(ResponseCode.SERVICE_UNAVAILABLE);
        }

        public int getNextSeqNumber() {
            return seqNumber.getAndIncrement();
=======
        private boolean isConRequest() {
            return exchange.advanced().getRequest().isConfirmable();
>>>>>>> 8d3e30e8
        }
    }

    public class CoapResourceObserver implements ResourceObserver {

        @Override
        public void changedName(String old) {
        }

        @Override
        public void changedPath(String old) {
        }

        @Override
        public void addedChild(Resource child) {
        }

        @Override
        public void removedChild(Resource child) {
        }

        @Override
        public void addedObserveRelation(ObserveRelation relation) {
            if (log.isTraceEnabled()) {
                Request request = relation.getExchange().getRequest();
                log.trace("Added Observe relation for token: {}", getTokenFromRequest(request));
            }
        }

        @Override
        public void removedObserveRelation(ObserveRelation relation) {
            Request request = relation.getExchange().getRequest();
            String tokenFromRequest = getTokenFromRequest(request);
            log.trace("Relation removed for token: {}", tokenFromRequest);
            TransportProtos.SessionInfoProto sessionInfoToRemove = lookupAsyncSessionInfo(tokenFromRequest);
            if (sessionInfoToRemove != null) {
                closeAndDeregister(sessionInfoToRemove, new UUID(sessionInfoToRemove.getSessionIdMSB(), sessionInfoToRemove.getDeviceIdLSB()));
            }
        }
    }

    private void closeAndDeregister(TransportProtos.SessionInfoProto session, UUID sessionId) {
        transportService.process(session, getSessionEventMsg(TransportProtos.SessionEvent.CLOSED), null);
        transportService.deregisterSession(session);
        rpcSubscriptions.remove(sessionId);
        attributeSubscriptions.remove(sessionId);
    }

    private TransportConfigurationContainer getTransportConfigurationContainer(DeviceProfile deviceProfile) throws AdaptorException {
        DeviceProfileTransportConfiguration transportConfiguration = deviceProfile.getProfileData().getTransportConfiguration();
        if (transportConfiguration instanceof DefaultDeviceProfileTransportConfiguration) {
            return new TransportConfigurationContainer(true);
        } else if (transportConfiguration instanceof CoapDeviceProfileTransportConfiguration) {
            CoapDeviceProfileTransportConfiguration coapDeviceProfileTransportConfiguration =
                    (CoapDeviceProfileTransportConfiguration) transportConfiguration;
            CoapDeviceTypeConfiguration coapDeviceTypeConfiguration =
                    coapDeviceProfileTransportConfiguration.getCoapDeviceTypeConfiguration();
            if (coapDeviceTypeConfiguration instanceof DefaultCoapDeviceTypeConfiguration) {
                DefaultCoapDeviceTypeConfiguration defaultCoapDeviceTypeConfiguration =
                        (DefaultCoapDeviceTypeConfiguration) coapDeviceTypeConfiguration;
                TransportPayloadTypeConfiguration transportPayloadTypeConfiguration =
                        defaultCoapDeviceTypeConfiguration.getTransportPayloadTypeConfiguration();
                if (transportPayloadTypeConfiguration instanceof JsonTransportPayloadConfiguration) {
                    return new TransportConfigurationContainer(true);
                } else {
                    ProtoTransportPayloadConfiguration protoTransportPayloadConfiguration =
                            (ProtoTransportPayloadConfiguration) transportPayloadTypeConfiguration;
                    String deviceTelemetryProtoSchema = protoTransportPayloadConfiguration.getDeviceTelemetryProtoSchema();
                    String deviceAttributesProtoSchema = protoTransportPayloadConfiguration.getDeviceAttributesProtoSchema();
                    String deviceRpcRequestProtoSchema = protoTransportPayloadConfiguration.getDeviceRpcRequestProtoSchema();
                    String deviceRpcResponseProtoSchema = protoTransportPayloadConfiguration.getDeviceRpcResponseProtoSchema();
                    return new TransportConfigurationContainer(false,
                            protoTransportPayloadConfiguration.getTelemetryDynamicMessageDescriptor(deviceTelemetryProtoSchema),
                            protoTransportPayloadConfiguration.getAttributesDynamicMessageDescriptor(deviceAttributesProtoSchema),
                            protoTransportPayloadConfiguration.getRpcResponseDynamicMessageDescriptor(deviceRpcResponseProtoSchema),
                            protoTransportPayloadConfiguration.getRpcRequestDynamicMessageBuilder(deviceRpcRequestProtoSchema)
                    );
                }
            } else {
                throw new AdaptorException("Invalid CoapDeviceTypeConfiguration type: " + coapDeviceTypeConfiguration.getClass().getSimpleName() + "!");
            }
        } else {
            throw new AdaptorException("Invalid DeviceProfileTransportConfiguration type" + transportConfiguration.getClass().getSimpleName() + "!");
        }
    }

    private CoapTransportAdaptor getCoapTransportAdaptor(boolean jsonPayloadType) {
        return jsonPayloadType ? transportContext.getJsonCoapAdaptor() : transportContext.getProtoCoapAdaptor();
    }

    @Data
    private static class TransportConfigurationContainer {

        private boolean jsonPayload;
        private Descriptors.Descriptor telemetryMsgDescriptor;
        private Descriptors.Descriptor attributesMsgDescriptor;
        private Descriptors.Descriptor rpcResponseMsgDescriptor;
        private DynamicMessage.Builder rpcRequestDynamicMessageBuilder;

        public TransportConfigurationContainer(boolean jsonPayload, Descriptors.Descriptor telemetryMsgDescriptor, Descriptors.Descriptor attributesMsgDescriptor, Descriptors.Descriptor rpcResponseMsgDescriptor, DynamicMessage.Builder rpcRequestDynamicMessageBuilder) {
            this.jsonPayload = jsonPayload;
            this.telemetryMsgDescriptor = telemetryMsgDescriptor;
            this.attributesMsgDescriptor = attributesMsgDescriptor;
            this.rpcResponseMsgDescriptor = rpcResponseMsgDescriptor;
            this.rpcRequestDynamicMessageBuilder = rpcRequestDynamicMessageBuilder;
        }

        public TransportConfigurationContainer(boolean jsonPayload) {
            this.jsonPayload = jsonPayload;
        }
    }
}<|MERGE_RESOLUTION|>--- conflicted
+++ resolved
@@ -21,6 +21,7 @@
 import lombok.Data;
 import lombok.extern.slf4j.Slf4j;
 import org.eclipse.californium.core.coap.CoAP;
+import org.eclipse.californium.core.coap.CoAP.ResponseCode;
 import org.eclipse.californium.core.coap.Request;
 import org.eclipse.californium.core.coap.Response;
 import org.eclipse.californium.core.network.Exchange;
@@ -52,12 +53,9 @@
 import org.thingsboard.server.common.transport.adaptor.AdaptorException;
 import org.thingsboard.server.common.transport.adaptor.JsonConverter;
 import org.thingsboard.server.gen.transport.TransportProtos;
-<<<<<<< HEAD
+import org.thingsboard.server.transport.coap.adaptors.CoapTransportAdaptor;
 import org.thingsboard.server.gen.transport.TransportProtos.EntityDeleteMsg;
 import org.thingsboard.server.gen.transport.TransportProtos.ProvisionDeviceResponseMsg;
-=======
-import org.thingsboard.server.transport.coap.adaptors.CoapTransportAdaptor;
->>>>>>> 8d3e30e8
 
 import java.util.List;
 import java.util.Optional;
@@ -541,37 +539,32 @@
             }
         }
 
-<<<<<<< HEAD
+        private boolean isConRequest() {
+            return exchange.advanced().getRequest().isConfirmable();
+        }
+    }
+
+    public class CoapResourceObserver implements ResourceObserver {
+
+        @Override
+        public void changedName(String old) {
+        }
+
+        @Override
+        public void changedPath(String old) {
+        }
+
+        @Override
+        public void addedChild(Resource child) {
+        }
+
+        @Override
+        public void removedChild(Resource child) {
+        }
+
         @Override
         public void onDeviceDeleted(EntityDeleteMsg entityDeleteMsg) {
             exchange.respond(ResponseCode.SERVICE_UNAVAILABLE);
-        }
-
-        public int getNextSeqNumber() {
-            return seqNumber.getAndIncrement();
-=======
-        private boolean isConRequest() {
-            return exchange.advanced().getRequest().isConfirmable();
->>>>>>> 8d3e30e8
-        }
-    }
-
-    public class CoapResourceObserver implements ResourceObserver {
-
-        @Override
-        public void changedName(String old) {
-        }
-
-        @Override
-        public void changedPath(String old) {
-        }
-
-        @Override
-        public void addedChild(Resource child) {
-        }
-
-        @Override
-        public void removedChild(Resource child) {
         }
 
         @Override
