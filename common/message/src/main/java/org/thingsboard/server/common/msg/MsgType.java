/**
 * Copyright © 2016-2025 The Thingsboard Authors
 *
 * Licensed under the Apache License, Version 2.0 (the "License");
 * you may not use this file except in compliance with the License.
 * You may obtain a copy of the License at
 *
 *     http://www.apache.org/licenses/LICENSE-2.0
 *
 * Unless required by applicable law or agreed to in writing, software
 * distributed under the License is distributed on an "AS IS" BASIS,
 * WITHOUT WARRANTIES OR CONDITIONS OF ANY KIND, either express or implied.
 * See the License for the specific language governing permissions and
 * limitations under the License.
 */
package org.thingsboard.server.common.msg;

import lombok.Getter;
import org.thingsboard.server.common.msg.plugin.ComponentLifecycleMsg;
import org.thingsboard.server.common.msg.queue.PartitionChangeMsg;
import org.thingsboard.server.common.msg.queue.QueueToRuleEngineMsg;

/**
 * Created by ashvayka on 15.03.18.
 */
public enum MsgType {

    /**
     * ADDED/UPDATED/DELETED events for server nodes.
     *
     * See {@link PartitionChangeMsg}
     */
    PARTITION_CHANGE_MSG(true),

    APP_INIT_MSG,

    /**
     * ADDED/UPDATED/DELETED events for main entities.
     *
     * See {@link ComponentLifecycleMsg}
     */
    COMPONENT_LIFE_CYCLE_MSG,

    /**
     * Special message to indicate rule node update request
     */
    RULE_NODE_UPDATED_MSG,

    /**
     * Misc messages consumed from the Queue and forwarded to Rule Engine Actor.
     *
     * See {@link QueueToRuleEngineMsg}
     */
    QUEUE_TO_RULE_ENGINE_MSG,

    /**
     * Message that is sent by RuleChainActor to RuleActor with command to process TbMsg.
     */
    RULE_CHAIN_TO_RULE_MSG,

    /**
     * Message that is sent by RuleChainActor to other RuleChainActor with command to process TbMsg.
     */
    RULE_CHAIN_TO_RULE_CHAIN_MSG,

    /**
     * Message that is sent by RuleNodeActor as input to other RuleChain with command to process TbMsg.
     */
    RULE_CHAIN_INPUT_MSG,

    /**
     * Message that is sent by RuleNodeActor as output to RuleNode in other RuleChain with command to process TbMsg.
     */
    RULE_CHAIN_OUTPUT_MSG,

    /**
     * Message that is sent by RuleActor to RuleChainActor with command to process TbMsg by next nodes in chain.
     */
    RULE_TO_RULE_CHAIN_TELL_NEXT_MSG,

    /**
     * Message forwarded from original rule chain to remote rule chain due to change in the cluster structure or originator entity of the TbMsg.
     */
    REMOTE_TO_RULE_CHAIN_TELL_NEXT_MSG,

    /**
     * Message that is sent by RuleActor implementation to RuleActor itself to process the message.
     */
    RULE_TO_SELF_MSG,

    DEVICE_ATTRIBUTES_UPDATE_TO_DEVICE_ACTOR_MSG,

    DEVICE_CREDENTIALS_UPDATE_TO_DEVICE_ACTOR_MSG,

    DEVICE_NAME_OR_TYPE_UPDATE_TO_DEVICE_ACTOR_MSG,

    DEVICE_DELETE_TO_DEVICE_ACTOR_MSG,

    DEVICE_EDGE_UPDATE_TO_DEVICE_ACTOR_MSG,

    DEVICE_RPC_REQUEST_TO_DEVICE_ACTOR_MSG,

    DEVICE_RPC_RESPONSE_TO_DEVICE_ACTOR_MSG,

    SERVER_RPC_RESPONSE_TO_DEVICE_ACTOR_MSG,

    DEVICE_ACTOR_SERVER_SIDE_RPC_TIMEOUT_MSG,

    REMOVE_RPC_TO_DEVICE_ACTOR_MSG,

    /**
     * Message that is sent from the Device Actor to Rule Engine. Requires acknowledgement
     */

    SESSION_TIMEOUT_MSG(true),

    STATS_PERSIST_TICK_MSG,

    STATS_PERSIST_MSG,

    /**
     * Message that is sent by TransportRuleEngineService to Device Actor. Represents messages from the device itself.
     */
    TRANSPORT_TO_DEVICE_ACTOR_MSG,

    /**
     * Message that is sent on Edge Event to Edge Session
     */
    EDGE_EVENT_UPDATE_TO_EDGE_SESSION_MSG,
    EDGE_HIGH_PRIORITY_TO_EDGE_SESSION_MSG,

    /**
     * Messages that are sent to and from edge session to start edge synchronization process
     */
    EDGE_SYNC_REQUEST_TO_EDGE_SESSION_MSG,
    EDGE_SYNC_RESPONSE_FROM_EDGE_SESSION_MSG,


    CF_CACHE_INIT_MSG, // Sent to init caches for CF actor;
    CF_STATE_RESTORE_MSG, // Sent to restore particular calculated field entity state;
    CF_PARTITIONS_CHANGE_MSG, // Sent when cluster event occures;

    CF_ENTITY_LIFECYCLE_MSG, // Sent on CF/Device/Asset create/update/delete;
    CF_ENTITY_ACTION_EVENT_MSG,
    CF_ALARM_ACTION_MSG,
    CF_TELEMETRY_MSG, // Sent from queue to actor system;
    CF_LINKED_TELEMETRY_MSG, // Sent from queue to actor system;

    /* CF Manager Actor -> CF Entity actor */
    CF_ENTITY_TELEMETRY_MSG,
    CF_ENTITY_INIT_CF_MSG,
<<<<<<< HEAD
    CF_ENTITY_DELETE_MSG,

    CF_ARGUMENT_RESET_MSG, // Sent to reset argument;
    CF_DYNAMIC_ARGUMENTS_REFRESH_MSG,
    CF_ENTITY_DYNAMIC_ARGUMENTS_REFRESH_MSG,
    CF_REEVALUATE_MSG;
=======
    CF_ENTITY_DELETE_MSG;
>>>>>>> eee71f2c

    @Getter
    private final boolean ignoreOnStart;

    MsgType() {
        this.ignoreOnStart = false;
    }

    MsgType(boolean ignoreOnStart) {
        this.ignoreOnStart = ignoreOnStart;
    }

}<|MERGE_RESOLUTION|>--- conflicted
+++ resolved
@@ -149,16 +149,10 @@
     /* CF Manager Actor -> CF Entity actor */
     CF_ENTITY_TELEMETRY_MSG,
     CF_ENTITY_INIT_CF_MSG,
-<<<<<<< HEAD
     CF_ENTITY_DELETE_MSG,
 
     CF_ARGUMENT_RESET_MSG, // Sent to reset argument;
-    CF_DYNAMIC_ARGUMENTS_REFRESH_MSG,
-    CF_ENTITY_DYNAMIC_ARGUMENTS_REFRESH_MSG,
     CF_REEVALUATE_MSG;
-=======
-    CF_ENTITY_DELETE_MSG;
->>>>>>> eee71f2c
 
     @Getter
     private final boolean ignoreOnStart;
