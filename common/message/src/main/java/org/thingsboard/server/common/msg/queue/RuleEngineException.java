--- conflicted
+++ resolved
@@ -16,24 +16,15 @@
 package org.thingsboard.server.common.msg.queue;
 
 import com.fasterxml.jackson.core.JsonProcessingException;
-<<<<<<< HEAD
-=======
-import com.fasterxml.jackson.databind.ObjectMapper;
 import lombok.Getter;
->>>>>>> 7f32c10d
 import lombok.extern.slf4j.Slf4j;
 import org.thingsboard.common.util.JacksonUtil;
 
 @Slf4j
 public class RuleEngineException extends Exception {
-<<<<<<< HEAD
-=======
-    protected static final ObjectMapper mapper = new ObjectMapper();
-
     @Getter
     private long ts;
 
->>>>>>> 7f32c10d
     public RuleEngineException(String message) {
         super(message != null ? message : "Unknown");
         ts = System.currentTimeMillis();
