/**
 * Copyright © 2016-2024 The Thingsboard Authors
 *
 * Licensed under the Apache License, Version 2.0 (the "License");
 * you may not use this file except in compliance with the License.
 * You may obtain a copy of the License at
 *
 *     http://www.apache.org/licenses/LICENSE-2.0
 *
 * Unless required by applicable law or agreed to in writing, software
 * distributed under the License is distributed on an "AS IS" BASIS,
 * WITHOUT WARRANTIES OR CONDITIONS OF ANY KIND, either express or implied.
 * See the License for the specific language governing permissions and
 * limitations under the License.
 */
package org.thingsboard.server.dao.resource;

import com.google.common.util.concurrent.ListenableFuture;
import org.thingsboard.server.common.data.Dashboard;
import org.thingsboard.server.common.data.ResourceType;
import org.thingsboard.server.common.data.TbResource;
import org.thingsboard.server.common.data.TbResourceInfo;
import org.thingsboard.server.common.data.TbResourceInfoFilter;
import org.thingsboard.server.common.data.id.TbResourceId;
import org.thingsboard.server.common.data.id.TenantId;
import org.thingsboard.server.common.data.page.PageData;
import org.thingsboard.server.common.data.page.PageLink;
import org.thingsboard.server.common.data.widget.WidgetTypeDetails;
import org.thingsboard.server.dao.entity.EntityDaoService;

import java.util.List;
import java.util.Map;

public interface ResourceService extends EntityDaoService {

    TbResource saveResource(TbResource resource);

    TbResource saveResource(TbResource resource, boolean doValidate);

    TbResource findResourceByTenantIdAndKey(TenantId tenantId, ResourceType resourceType, String resourceKey);

    TbResource findResourceById(TenantId tenantId, TbResourceId resourceId);

    byte[] getResourceData(TenantId tenantId, TbResourceId resourceId);

    TbResourceInfo findResourceInfoById(TenantId tenantId, TbResourceId resourceId);

    TbResourceInfo findResourceInfoByTenantIdAndKey(TenantId tenantId, ResourceType resourceType, String resourceKey);

    PageData<TbResource> findAllTenantResources(TenantId tenantId, PageLink pageLink);

    ListenableFuture<TbResourceInfo> findResourceInfoByIdAsync(TenantId tenantId, TbResourceId resourceId);

    PageData<TbResourceInfo> findAllTenantResourcesByTenantId(TbResourceInfoFilter filter, PageLink pageLink);

    PageData<TbResourceInfo> findTenantResourcesByTenantId(TbResourceInfoFilter filter, PageLink pageLink);

    List<TbResource> findTenantResourcesByResourceTypeAndObjectIds(TenantId tenantId, ResourceType lwm2mModel, String[] objectIds);

    PageData<TbResource> findTenantResourcesByResourceTypeAndPageLink(TenantId tenantId, ResourceType lwm2mModel, PageLink pageLink);

    void deleteResource(TenantId tenantId, TbResourceId resourceId);

    void deleteResource(TenantId tenantId, TbResourceId resourceId, boolean force);

    void deleteResourcesByTenantId(TenantId tenantId);

    long sumDataSizeByTenantId(TenantId tenantId);

<<<<<<< HEAD
    String calculateEtag(byte[] data);

    TbResourceInfo findSystemOrTenantResourceByEtag(TenantId tenantId, ResourceType resourceType, String etag);

    List<TbResourceInfo> processResourcesForExport(Dashboard dashboard);

    List<TbResourceInfo> processResourcesForExport(WidgetTypeDetails widgetTypeDetails);

    void processResourcesForImport(Dashboard dashboard, Map<TbResourceId, TbResourceId> importedResources);

    void processResourcesForImport(WidgetTypeDetails widgetTypeDetails, Map<TbResourceId, TbResourceId> importedResources);

    TbResource updateSystemResource(ResourceType resourceType, String resourceKey, String data);
=======
    TbResource createOrUpdateSystemResource(ResourceType resourceType, String resourceKey, String data);
>>>>>>> 14efac45

    String checkSystemResourcesUsage(String content, ResourceType... usedResourceTypes);

}<|MERGE_RESOLUTION|>--- conflicted
+++ resolved
@@ -67,7 +67,6 @@
 
     long sumDataSizeByTenantId(TenantId tenantId);
 
-<<<<<<< HEAD
     String calculateEtag(byte[] data);
 
     TbResourceInfo findSystemOrTenantResourceByEtag(TenantId tenantId, ResourceType resourceType, String etag);
@@ -80,10 +79,7 @@
 
     void processResourcesForImport(WidgetTypeDetails widgetTypeDetails, Map<TbResourceId, TbResourceId> importedResources);
 
-    TbResource updateSystemResource(ResourceType resourceType, String resourceKey, String data);
-=======
     TbResource createOrUpdateSystemResource(ResourceType resourceType, String resourceKey, String data);
->>>>>>> 14efac45
 
     String checkSystemResourcesUsage(String content, ResourceType... usedResourceTypes);
 
