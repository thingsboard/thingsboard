--- conflicted
+++ resolved
@@ -45,7 +45,7 @@
                 local newValueWithVersion = struct.pack(">I8", newVersion) .. newValue
                 redis.call('SET', key, newValueWithVersion, 'EX', expiration)
             end
-                        
+
             local function bytes_to_number(bytes)
                 local n = 0
                 for i = 1, 8 do
@@ -60,7 +60,7 @@
             if currentVersionBytes and #currentVersionBytes == 8 then
                 local currentVersion = bytes_to_number(currentVersionBytes)
 
-                if newVersion > currentVersion or newVersion == 1 and currentVersion > 1 then
+                if newVersion > currentVersion then
                     setNewValue()
                 end
             else
@@ -94,8 +94,6 @@
 
     @Override
     public void put(K key, V value) {
-<<<<<<< HEAD
-        log.trace("put [{}][{}]", key, value);
         Long version;
         if (value == null) {
             version = 0L;
@@ -104,20 +102,19 @@
         } else {
             return;
         }
-=======
-        Long version = value != null ? value.getVersion() : 0;
-        put(key, value, version);
-    }
-
-    @Override
-    public void put(K key, V value, Long version) {
->>>>>>> b894cbc5
         doPut(key, value, version, cacheTtl);
     }
 
     @Override
     public void put(K key, V value, RedisConnection connection) {
-        Long version = value != null ? value.getVersion() : 0;
+        Long version;
+        if (value == null) {
+            version = 0L;
+        } else if (value.getVersion() != null) {
+            version = value.getVersion();
+        } else {
+            return;
+        }
         byte[] rawKey = getRawKey(key);
         doPut(rawKey, value, version, cacheTtl, connection);
     }
