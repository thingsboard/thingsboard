/**
 * Copyright © 2016-2025 The Thingsboard Authors
 *
 * Licensed under the Apache License, Version 2.0 (the "License");
 * you may not use this file except in compliance with the License.
 * You may obtain a copy of the License at
 *
 *     http://www.apache.org/licenses/LICENSE-2.0
 *
 * Unless required by applicable law or agreed to in writing, software
 * distributed under the License is distributed on an "AS IS" BASIS,
 * WITHOUT WARRANTIES OR CONDITIONS OF ANY KIND, either express or implied.
 * See the License for the specific language governing permissions and
 * limitations under the License.
 */
package org.thingsboard.server.common.data.cf.configuration.geofencing;

import org.junit.jupiter.api.Test;
import org.junit.jupiter.params.ParameterizedTest;
import org.junit.jupiter.params.provider.NullAndEmptySource;
import org.junit.jupiter.params.provider.ValueSource;
import org.thingsboard.server.common.data.AttributeScope;
import org.thingsboard.server.common.data.cf.configuration.Argument;
import org.thingsboard.server.common.data.cf.configuration.ArgumentType;
import org.thingsboard.server.common.data.cf.configuration.CurrentOwnerDynamicSourceConfiguration;
import org.thingsboard.server.common.data.cf.configuration.ReferencedEntityKey;
import org.thingsboard.server.common.data.cf.configuration.RelationPathQueryDynamicSourceConfiguration;
import org.thingsboard.server.common.data.relation.EntityRelation;
import org.thingsboard.server.common.data.relation.EntitySearchDirection;

import static org.assertj.core.api.Assertions.assertThat;
import static org.assertj.core.api.Assertions.assertThatCode;
import static org.assertj.core.api.Assertions.assertThatThrownBy;
import static org.mockito.Mockito.mock;
import static org.thingsboard.server.common.data.cf.configuration.geofencing.GeofencingReportStrategy.REPORT_TRANSITION_EVENTS_AND_PRESENCE_STATUS;

public class ZoneGroupConfigurationTest {

    @ParameterizedTest
    @ValueSource(strings = {EntityCoordinates.ENTITY_ID_LATITUDE_ARGUMENT_KEY, EntityCoordinates.ENTITY_ID_LONGITUDE_ARGUMENT_KEY})
    void validateShouldThrowWhenUsedReservedEntityCoordinateNames(String name) {
        var zoneGroupConfiguration = new ZoneGroupConfiguration("perimeter", REPORT_TRANSITION_EVENTS_AND_PRESENCE_STATUS, false);
        assertThatThrownBy(() -> zoneGroupConfiguration.validate(name))
                .isInstanceOf(IllegalArgumentException.class)
                .hasMessage("Name '" + name + "' is reserved and cannot be used for zone group!");
    }

    @ParameterizedTest
    @ValueSource(strings = "  ")
    @NullAndEmptySource
    void validateShouldThrowWhenPerimeterKeyNameIsNullEmptyOrBlank(String perimeterKeyName) {
        var zoneGroupConfiguration = new ZoneGroupConfiguration(perimeterKeyName, REPORT_TRANSITION_EVENTS_AND_PRESENCE_STATUS, false);
        assertThatThrownBy(() -> zoneGroupConfiguration.validate("allowedZonesGroup"))
                .isInstanceOf(IllegalArgumentException.class)
                .hasMessage("Perimeter key name must be specified for 'allowedZonesGroup' zone group!");
    }

    @Test
    void validateShouldThrowWhenReportStrategyIsNull() {
        var zoneGroupConfiguration = new ZoneGroupConfiguration("perimeter", null, false);
        assertThatThrownBy(() -> zoneGroupConfiguration.validate("allowedZonesGroup"))
                .isInstanceOf(IllegalArgumentException.class)
                .hasMessage("Report strategy must be specified for 'allowedZonesGroup' zone group!");
    }

    @ParameterizedTest
    @ValueSource(strings = "  ")
    @NullAndEmptySource
    void validateShouldThrowWhenRelationCreationEnabledAndRelationTypeIsNullEmptyOrBlank(String relationType) {
        var zoneGroupConfiguration = new ZoneGroupConfiguration("perimeter", REPORT_TRANSITION_EVENTS_AND_PRESENCE_STATUS, true);
        zoneGroupConfiguration.setRelationType(relationType);
        assertThatThrownBy(() -> zoneGroupConfiguration.validate("allowedZonesGroup"))
                .isInstanceOf(IllegalArgumentException.class)
                .hasMessage("Relation type must be specified for 'allowedZonesGroup' zone group!");
    }

    @Test
    void validateShouldThrowWhenRelationCreationEnabledAndDirectionIsNull() {
        var zoneGroupConfiguration = new ZoneGroupConfiguration("perimeter", REPORT_TRANSITION_EVENTS_AND_PRESENCE_STATUS, true);
        zoneGroupConfiguration.setRelationType(EntityRelation.CONTAINS_TYPE);
        zoneGroupConfiguration.setDirection(null);
        assertThatThrownBy(() -> zoneGroupConfiguration.validate("allowedZonesGroup"))
                .isInstanceOf(IllegalArgumentException.class)
                .hasMessage("Relation direction must be specified for 'allowedZonesGroup' zone group!");
    }

    @Test
    void validateShouldDoesNotThrowAnyExceptionWhenRelationCreationDisabledAndConfigValid() {
        var zoneGroupConfiguration = new ZoneGroupConfiguration("perimeter", REPORT_TRANSITION_EVENTS_AND_PRESENCE_STATUS, false);
        assertThatCode(() -> zoneGroupConfiguration.validate("allowedZonesGroup")).doesNotThrowAnyException();
    }

    @Test
    void validateShouldDoesNotThrowAnyExceptionWhenRelationCreationEnabledAndConfigValid() {
        var zoneGroupConfiguration = new ZoneGroupConfiguration("perimeter", REPORT_TRANSITION_EVENTS_AND_PRESENCE_STATUS, true);
        zoneGroupConfiguration.setRelationType(EntityRelation.CONTAINS_TYPE);
        zoneGroupConfiguration.setDirection(EntitySearchDirection.TO);
        assertThatCode(() -> zoneGroupConfiguration.validate("allowedZonesGroup")).doesNotThrowAnyException();
    }

    @Test
    void whenHasRelationQuerySourceCalled_shouldReturnTrueIfRelationQuerySourceConfigurationIsNotNull() {
        var zoneGroupConfiguration = new ZoneGroupConfiguration("perimeter", REPORT_TRANSITION_EVENTS_AND_PRESENCE_STATUS, false);
<<<<<<< HEAD
        zoneGroupConfiguration.setRefDynamicSourceConfiguration(new RelationQueryDynamicSourceConfiguration());
        assertThat(zoneGroupConfiguration.hasRelationQuerySource()).isTrue();
=======
        zoneGroupConfiguration.setRefDynamicSourceConfiguration(new RelationPathQueryDynamicSourceConfiguration());
        assertThat(zoneGroupConfiguration.hasDynamicSource()).isTrue();
>>>>>>> eee71f2c
    }

    @Test
    void whenHasRelationQuerySourceCalled_shouldReturnFalseIfRelationQuerySourceConfigurationIsNull() {
        var zoneGroupConfiguration = mock(ZoneGroupConfiguration.class);
        assertThat(zoneGroupConfiguration.getRefDynamicSourceConfiguration()).isNull();
        assertThat(zoneGroupConfiguration.hasRelationQuerySource()).isFalse();
    }

    @Test
    void whenHasRelationQuerySourceCalled_shouldReturnFalseIfCurrentOwnerSourceConfigured() {
        var zoneGroupConfiguration = mock(ZoneGroupConfiguration.class);
        zoneGroupConfiguration.setRefDynamicSourceConfiguration(new CurrentOwnerDynamicSourceConfiguration());
        assertThat(zoneGroupConfiguration.hasRelationQuerySource()).isFalse();
    }

    @Test
    void validateToArgumentsMethodCallWithoutRefEntityId() {
        var zoneGroupConfiguration = new ZoneGroupConfiguration("perimeter", REPORT_TRANSITION_EVENTS_AND_PRESENCE_STATUS, false);
        Argument zoneGroupArgument = zoneGroupConfiguration.toArgument();
        assertThat(zoneGroupArgument).isNotNull();
        assertThat(zoneGroupArgument.getRefEntityKey()).isEqualTo(new ReferencedEntityKey("perimeter", ArgumentType.ATTRIBUTE, AttributeScope.SERVER_SCOPE));
    }

}<|MERGE_RESOLUTION|>--- conflicted
+++ resolved
@@ -101,13 +101,8 @@
     @Test
     void whenHasRelationQuerySourceCalled_shouldReturnTrueIfRelationQuerySourceConfigurationIsNotNull() {
         var zoneGroupConfiguration = new ZoneGroupConfiguration("perimeter", REPORT_TRANSITION_EVENTS_AND_PRESENCE_STATUS, false);
-<<<<<<< HEAD
-        zoneGroupConfiguration.setRefDynamicSourceConfiguration(new RelationQueryDynamicSourceConfiguration());
+        zoneGroupConfiguration.setRefDynamicSourceConfiguration(new RelationPathQueryDynamicSourceConfiguration());
         assertThat(zoneGroupConfiguration.hasRelationQuerySource()).isTrue();
-=======
-        zoneGroupConfiguration.setRefDynamicSourceConfiguration(new RelationPathQueryDynamicSourceConfiguration());
-        assertThat(zoneGroupConfiguration.hasDynamicSource()).isTrue();
->>>>>>> eee71f2c
     }
 
     @Test
