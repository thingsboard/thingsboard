/**
 * Copyright © 2016-2024 The Thingsboard Authors
 *
 * Licensed under the Apache License, Version 2.0 (the "License");
 * you may not use this file except in compliance with the License.
 * You may obtain a copy of the License at
 *
 *     http://www.apache.org/licenses/LICENSE-2.0
 *
 * Unless required by applicable law or agreed to in writing, software
 * distributed under the License is distributed on an "AS IS" BASIS,
 * WITHOUT WARRANTIES OR CONDITIONS OF ANY KIND, either express or implied.
 * See the License for the specific language governing permissions and
 * limitations under the License.
 */
package org.thingsboard.server.common.data.notification.targets;

import jakarta.validation.constraints.NotBlank;
import jakarta.validation.constraints.NotEmpty;
import jakarta.validation.constraints.NotNull;
import lombok.Data;
import lombok.EqualsAndHashCode;

@Data
@EqualsAndHashCode(callSuper = true)
public class MicrosoftTeamsNotificationTargetConfig extends NotificationTargetConfig implements NotificationRecipient {

    @NotBlank
    private String webhookUrl;
    @NotEmpty
    private String channelName;
<<<<<<< HEAD
    @NotNull
=======
>>>>>>> 6b9ab142
    private Boolean useOldApi = Boolean.TRUE;

    @Override
    public NotificationTargetType getType() {
        return NotificationTargetType.MICROSOFT_TEAMS;
    }

    @Override
    public Object getId() {
        return webhookUrl;
    }

    @Override
    public String getTitle() {
        return channelName;
    }

}<|MERGE_RESOLUTION|>--- conflicted
+++ resolved
@@ -17,7 +17,6 @@
 
 import jakarta.validation.constraints.NotBlank;
 import jakarta.validation.constraints.NotEmpty;
-import jakarta.validation.constraints.NotNull;
 import lombok.Data;
 import lombok.EqualsAndHashCode;
 
@@ -29,10 +28,6 @@
     private String webhookUrl;
     @NotEmpty
     private String channelName;
-<<<<<<< HEAD
-    @NotNull
-=======
->>>>>>> 6b9ab142
     private Boolean useOldApi = Boolean.TRUE;
 
     @Override
