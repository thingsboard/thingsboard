--- conflicted
+++ resolved
@@ -32,13 +32,9 @@
 import java.util.Optional;
 
 @Data
-<<<<<<< HEAD
 @AllArgsConstructor
 @With
-public class Queue extends BaseDataWithAdditionalInfo<QueueId> implements HasName, HasTenantId {
-=======
 public class Queue extends BaseDataWithAdditionalInfo<QueueId> implements HasName, HasTenantId, QueueConfig {
->>>>>>> 9b9988a4
     private TenantId tenantId;
     @NoXss
     @Length(fieldName = "name")
