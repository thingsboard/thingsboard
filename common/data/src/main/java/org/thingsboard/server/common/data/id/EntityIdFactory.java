/**
 * Copyright © 2016-2024 The Thingsboard Authors
 *
 * Licensed under the Apache License, Version 2.0 (the "License");
 * you may not use this file except in compliance with the License.
 * You may obtain a copy of the License at
 *
 *     http://www.apache.org/licenses/LICENSE-2.0
 *
 * Unless required by applicable law or agreed to in writing, software
 * distributed under the License is distributed on an "AS IS" BASIS,
 * WITHOUT WARRANTIES OR CONDITIONS OF ANY KIND, either express or implied.
 * See the License for the specific language governing permissions and
 * limitations under the License.
 */
package org.thingsboard.server.common.data.id;

import org.thingsboard.server.common.data.EntityType;
import org.thingsboard.server.common.data.edge.EdgeEventType;

import java.util.UUID;

/**
 * Created by ashvayka on 25.04.17.
 */
public class EntityIdFactory {

    public static EntityId getByTypeAndUuid(int type, String uuid) {
        return getByTypeAndUuid(EntityType.values()[type], UUID.fromString(uuid));
    }

    public static EntityId getByTypeAndUuid(int type, UUID uuid) {
        return getByTypeAndUuid(EntityType.values()[type], uuid);
    }

    public static EntityId getByTypeAndUuid(String type, String uuid) {
        return getByTypeAndUuid(EntityType.valueOf(type), UUID.fromString(uuid));
    }

    public static EntityId getByTypeAndId(String type, String uuid) {
        return getByTypeAndUuid(EntityType.valueOf(type), UUID.fromString(uuid));
    }

    public static EntityId getByTypeAndUuid(String type, UUID uuid) {
        return getByTypeAndUuid(EntityType.valueOf(type), uuid);
    }

    public static EntityId getByTypeAndUuid(EntityType type, String uuid) {
        return getByTypeAndUuid(type, UUID.fromString(uuid));
    }

    public static EntityId getByTypeAndUuid(EntityType type, UUID uuid) {
        switch (type) {
            case TENANT:
                return TenantId.fromUUID(uuid);
            case CUSTOMER:
                return new CustomerId(uuid);
            case USER:
                return new UserId(uuid);
            case DASHBOARD:
                return new DashboardId(uuid);
            case DEVICE:
                return new DeviceId(uuid);
            case ASSET:
                return new AssetId(uuid);
            case ALARM:
                return new AlarmId(uuid);
            case RULE_CHAIN:
                return new RuleChainId(uuid);
            case RULE_NODE:
                return new RuleNodeId(uuid);
            case ENTITY_VIEW:
                return new EntityViewId(uuid);
            case WIDGETS_BUNDLE:
                return new WidgetsBundleId(uuid);
            case WIDGET_TYPE:
                return new WidgetTypeId(uuid);
            case DEVICE_PROFILE:
                return new DeviceProfileId(uuid);
            case ASSET_PROFILE:
                return new AssetProfileId(uuid);
            case TENANT_PROFILE:
                return new TenantProfileId(uuid);
            case API_USAGE_STATE:
                return new ApiUsageStateId(uuid);
            case TB_RESOURCE:
                return new TbResourceId(uuid);
            case OTA_PACKAGE:
                return new OtaPackageId(uuid);
            case EDGE:
                return new EdgeId(uuid);
            case RPC:
                return new RpcId(uuid);
            case QUEUE:
                return new QueueId(uuid);
            case NOTIFICATION_TARGET:
                return new NotificationTargetId(uuid);
            case NOTIFICATION_REQUEST:
                return new NotificationRequestId(uuid);
            case NOTIFICATION_RULE:
                return new NotificationRuleId(uuid);
            case NOTIFICATION_TEMPLATE:
                return new NotificationTemplateId(uuid);
            case NOTIFICATION:
                return new NotificationId(uuid);
            case QUEUE_STATS:
                return new QueueStatsId(uuid);
<<<<<<< HEAD
            case ALARM_RULE:
                return new AlarmRuleId(uuid);
=======
            case OAUTH2_CLIENT:
                return new OAuth2ClientId(uuid);
            case MOBILE_APP:
                return new MobileAppId(uuid);
            case DOMAIN:
                return new DomainId(uuid);
>>>>>>> 1b890ac0
        }
        throw new IllegalArgumentException("EntityType " + type + " is not supported!");
    }

    public static EntityId getByEdgeEventTypeAndUuid(EdgeEventType edgeEventType, UUID uuid) {
        switch (edgeEventType) {
            case TENANT:
                return new TenantId(uuid);
            case CUSTOMER:
                return new CustomerId(uuid);
            case USER:
                return new UserId(uuid);
            case DASHBOARD:
                return new DashboardId(uuid);
            case DEVICE:
                return new DeviceId(uuid);
            case ASSET:
                return new AssetId(uuid);
            case ALARM:
                return new AlarmId(uuid);
            case RULE_CHAIN:
                return new RuleChainId(uuid);
            case ENTITY_VIEW:
                return new EntityViewId(uuid);
            case WIDGETS_BUNDLE:
                return new WidgetsBundleId(uuid);
            case WIDGET_TYPE:
                return new WidgetTypeId(uuid);
            case DEVICE_PROFILE:
                return new DeviceProfileId(uuid);
            case ASSET_PROFILE:
                return new AssetProfileId(uuid);
            case TENANT_PROFILE:
                return new TenantProfileId(uuid);
            case OTA_PACKAGE:
                return new OtaPackageId(uuid);
            case EDGE:
                return new EdgeId(uuid);
            case QUEUE:
                return new QueueId(uuid);
            case TB_RESOURCE:
                return new TbResourceId(uuid);
            case NOTIFICATION_RULE:
                return new NotificationRuleId(uuid);
            case NOTIFICATION_TARGET:
                return new NotificationTargetId(uuid);
            case NOTIFICATION_TEMPLATE:
                return new NotificationTemplateId(uuid);
            case OAUTH2_CLIENT:
                return new OAuth2ClientId(uuid);
            case DOMAIN:
                return new DomainId(uuid);
        }
        throw new IllegalArgumentException("EdgeEventType " + edgeEventType + " is not supported!");
    }

}<|MERGE_RESOLUTION|>--- conflicted
+++ resolved
@@ -105,17 +105,14 @@
                 return new NotificationId(uuid);
             case QUEUE_STATS:
                 return new QueueStatsId(uuid);
-<<<<<<< HEAD
-            case ALARM_RULE:
-                return new AlarmRuleId(uuid);
-=======
             case OAUTH2_CLIENT:
                 return new OAuth2ClientId(uuid);
             case MOBILE_APP:
                 return new MobileAppId(uuid);
             case DOMAIN:
                 return new DomainId(uuid);
->>>>>>> 1b890ac0
+            case ALARM_RULE:
+                return new AlarmRuleId(uuid);
         }
         throw new IllegalArgumentException("EntityType " + type + " is not supported!");
     }
