/**
 * Copyright © 2016-2024 The Thingsboard Authors
 *
 * Licensed under the Apache License, Version 2.0 (the "License");
 * you may not use this file except in compliance with the License.
 * You may obtain a copy of the License at
 *
 *     http://www.apache.org/licenses/LICENSE-2.0
 *
 * Unless required by applicable law or agreed to in writing, software
 * distributed under the License is distributed on an "AS IS" BASIS,
 * WITHOUT WARRANTIES OR CONDITIONS OF ANY KIND, either express or implied.
 * See the License for the specific language governing permissions and
 * limitations under the License.
 */
package org.thingsboard.server.common.data.id;

import org.thingsboard.server.common.data.EntityType;
import org.thingsboard.server.common.data.edge.EdgeEventType;

import java.util.UUID;

/**
 * Created by ashvayka on 25.04.17.
 */
public class EntityIdFactory {

    public static EntityId getByTypeAndUuid(int type, String uuid) {
        return getByTypeAndUuid(EntityType.values()[type], UUID.fromString(uuid));
    }

    public static EntityId getByTypeAndUuid(int type, UUID uuid) {
        return getByTypeAndUuid(EntityType.values()[type], uuid);
    }

    public static EntityId getByTypeAndUuid(String type, String uuid) {
        return getByTypeAndUuid(EntityType.valueOf(type), UUID.fromString(uuid));
    }

    public static EntityId getByTypeAndId(String type, String uuid) {
        return getByTypeAndUuid(EntityType.valueOf(type), UUID.fromString(uuid));
    }

    public static EntityId getByTypeAndUuid(String type, UUID uuid) {
        return getByTypeAndUuid(EntityType.valueOf(type), uuid);
    }

    public static EntityId getByTypeAndUuid(EntityType type, String uuid) {
        return getByTypeAndUuid(type, UUID.fromString(uuid));
    }

    public static EntityId getByTypeAndUuid(EntityType type, UUID uuid) {
        switch (type) {
            case TENANT:
                return TenantId.fromUUID(uuid);
            case CUSTOMER:
                return new CustomerId(uuid);
            case USER:
                return new UserId(uuid);
            case DASHBOARD:
                return new DashboardId(uuid);
            case DEVICE:
                return new DeviceId(uuid);
            case ASSET:
                return new AssetId(uuid);
            case ALARM:
                return new AlarmId(uuid);
            case RULE_CHAIN:
                return new RuleChainId(uuid);
            case RULE_NODE:
                return new RuleNodeId(uuid);
            case ENTITY_VIEW:
                return new EntityViewId(uuid);
            case WIDGETS_BUNDLE:
                return new WidgetsBundleId(uuid);
            case WIDGET_TYPE:
                return new WidgetTypeId(uuid);
            case DEVICE_PROFILE:
                return new DeviceProfileId(uuid);
            case ASSET_PROFILE:
                return new AssetProfileId(uuid);
            case TENANT_PROFILE:
                return new TenantProfileId(uuid);
            case API_USAGE_STATE:
                return new ApiUsageStateId(uuid);
            case TB_RESOURCE:
                return new TbResourceId(uuid);
            case OTA_PACKAGE:
                return new OtaPackageId(uuid);
            case EDGE:
                return new EdgeId(uuid);
            case RPC:
                return new RpcId(uuid);
            case QUEUE:
                return new QueueId(uuid);
            case NOTIFICATION_TARGET:
                return new NotificationTargetId(uuid);
            case NOTIFICATION_REQUEST:
                return new NotificationRequestId(uuid);
            case NOTIFICATION_RULE:
                return new NotificationRuleId(uuid);
            case NOTIFICATION_TEMPLATE:
                return new NotificationTemplateId(uuid);
            case NOTIFICATION:
                return new NotificationId(uuid);
<<<<<<< HEAD
            case ALARM_RULE:
                return new AlarmRuleId(uuid);
=======
            case QUEUE_STATS:
                return new QueueStatsId(uuid);
>>>>>>> 9b9988a4
        }
        throw new IllegalArgumentException("EntityType " + type + " is not supported!");
    }

    public static EntityId getByEdgeEventTypeAndUuid(EdgeEventType edgeEventType, UUID uuid) {
        switch (edgeEventType) {
            case TENANT:
                return new TenantId(uuid);
            case CUSTOMER:
                return new CustomerId(uuid);
            case USER:
                return new UserId(uuid);
            case DASHBOARD:
                return new DashboardId(uuid);
            case DEVICE:
                return new DeviceId(uuid);
            case ASSET:
                return new AssetId(uuid);
            case ALARM:
                return new AlarmId(uuid);
            case RULE_CHAIN:
                return new RuleChainId(uuid);
            case ENTITY_VIEW:
                return new EntityViewId(uuid);
            case WIDGETS_BUNDLE:
                return new WidgetsBundleId(uuid);
            case WIDGET_TYPE:
                return new WidgetTypeId(uuid);
            case DEVICE_PROFILE:
                return new DeviceProfileId(uuid);
            case ASSET_PROFILE:
                return new AssetProfileId(uuid);
            case TENANT_PROFILE:
                return new TenantProfileId(uuid);
            case OTA_PACKAGE:
                return new OtaPackageId(uuid);
            case EDGE:
                return new EdgeId(uuid);
            case QUEUE:
                return new QueueId(uuid);
            case TB_RESOURCE:
                return new TbResourceId(uuid);
            case NOTIFICATION_RULE:
                return new NotificationRuleId(uuid);
            case NOTIFICATION_TARGET:
                return new NotificationTargetId(uuid);
            case NOTIFICATION_TEMPLATE:
                return new NotificationTemplateId(uuid);
        }
        throw new IllegalArgumentException("EdgeEventType " + edgeEventType + " is not supported!");
    }

}<|MERGE_RESOLUTION|>--- conflicted
+++ resolved
@@ -103,13 +103,10 @@
                 return new NotificationTemplateId(uuid);
             case NOTIFICATION:
                 return new NotificationId(uuid);
-<<<<<<< HEAD
+            case QUEUE_STATS:
+                return new QueueStatsId(uuid);
             case ALARM_RULE:
                 return new AlarmRuleId(uuid);
-=======
-            case QUEUE_STATS:
-                return new QueueStatsId(uuid);
->>>>>>> 9b9988a4
         }
         throw new IllegalArgumentException("EntityType " + type + " is not supported!");
     }
