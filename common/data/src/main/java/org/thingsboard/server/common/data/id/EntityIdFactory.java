/**
 * Copyright © 2016-2020 The Thingsboard Authors
 *
 * Licensed under the Apache License, Version 2.0 (the "License");
 * you may not use this file except in compliance with the License.
 * You may obtain a copy of the License at
 *
 *     http://www.apache.org/licenses/LICENSE-2.0
 *
 * Unless required by applicable law or agreed to in writing, software
 * distributed under the License is distributed on an "AS IS" BASIS,
 * WITHOUT WARRANTIES OR CONDITIONS OF ANY KIND, either express or implied.
 * See the License for the specific language governing permissions and
 * limitations under the License.
 */
package org.thingsboard.server.common.data.id;

import org.thingsboard.server.common.data.EntityType;

import java.util.UUID;

/**
 * Created by ashvayka on 25.04.17.
 */
public class EntityIdFactory {

    public static EntityId getByTypeAndId(String type, String uuid) {
        return getByTypeAndUuid(EntityType.valueOf(type), UUID.fromString(uuid));
    }

    public static EntityId getByTypeAndUuid(String type, UUID uuid) {
        return getByTypeAndUuid(EntityType.valueOf(type), uuid);
    }

    public static EntityId getByTypeAndUuid(EntityType type, String uuid) {
        return getByTypeAndUuid(type, UUID.fromString(uuid));
    }

    public static EntityId getByTypeAndUuid(EntityType type, UUID uuid) {
        switch (type) {
            case TENANT:
                return new TenantId(uuid);
            case CUSTOMER:
                return new CustomerId(uuid);
            case USER:
                return new UserId(uuid);
            case DASHBOARD:
                return new DashboardId(uuid);
            case DEVICE:
                return new DeviceId(uuid);
            case ASSET:
                return new AssetId(uuid);
            case ALARM:
                return new AlarmId(uuid);
            case RULE_CHAIN:
                return new RuleChainId(uuid);
            case RULE_NODE:
                return new RuleNodeId(uuid);
            case ENTITY_VIEW:
                return new EntityViewId(uuid);
            case WIDGETS_BUNDLE:
                return new WidgetsBundleId(uuid);
            case WIDGET_TYPE:
                return new WidgetTypeId(uuid);
            case DEVICE_PROFILE:
                return new DeviceProfileId(uuid);
            case TENANT_PROFILE:
                return new TenantProfileId(uuid);
<<<<<<< HEAD
            case QUEUE:
                return new QueueId(uuid);
            case QUEUE_STATS:
                return new QueueStatsId(uuid);
=======
            case API_USAGE_STATE:
                return new ApiUsageStateId(uuid);
>>>>>>> 92f088b5
        }
        throw new IllegalArgumentException("EntityType " + type + " is not supported!");
    }

}<|MERGE_RESOLUTION|>--- conflicted
+++ resolved
@@ -66,15 +66,12 @@
                 return new DeviceProfileId(uuid);
             case TENANT_PROFILE:
                 return new TenantProfileId(uuid);
-<<<<<<< HEAD
+            case API_USAGE_STATE:
+                return new ApiUsageStateId(uuid);
             case QUEUE:
                 return new QueueId(uuid);
             case QUEUE_STATS:
                 return new QueueStatsId(uuid);
-=======
-            case API_USAGE_STATE:
-                return new ApiUsageStateId(uuid);
->>>>>>> 92f088b5
         }
         throw new IllegalArgumentException("EntityType " + type + " is not supported!");
     }
