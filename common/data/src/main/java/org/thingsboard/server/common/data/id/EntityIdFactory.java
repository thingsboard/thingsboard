--- conflicted
+++ resolved
@@ -62,15 +62,12 @@
                 return new WidgetsBundleId(uuid);
             case WIDGET_TYPE:
                 return new WidgetTypeId(uuid);
-<<<<<<< HEAD
             case DEVICE_PROFILE:
                 return new DeviceProfileId(uuid);
             case TENANT_PROFILE:
                 return new TenantProfileId(uuid);
-=======
             case QUEUE:
                 return new QueueId(uuid);
->>>>>>> a0abcb97
         }
         throw new IllegalArgumentException("EntityType " + type + " is not supported!");
     }
