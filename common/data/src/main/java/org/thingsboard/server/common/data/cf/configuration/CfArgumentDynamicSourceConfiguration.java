/**
 * Copyright © 2016-2025 The Thingsboard Authors
 *
 * Licensed under the Apache License, Version 2.0 (the "License");
 * you may not use this file except in compliance with the License.
 * You may obtain a copy of the License at
 *
 *     http://www.apache.org/licenses/LICENSE-2.0
 *
 * Unless required by applicable law or agreed to in writing, software
 * distributed under the License is distributed on an "AS IS" BASIS,
 * WITHOUT WARRANTIES OR CONDITIONS OF ANY KIND, either express or implied.
 * See the License for the specific language governing permissions and
 * limitations under the License.
 */
package org.thingsboard.server.common.data.cf.configuration;

import com.fasterxml.jackson.annotation.JsonIgnore;
import com.fasterxml.jackson.annotation.JsonIgnoreProperties;
import com.fasterxml.jackson.annotation.JsonSubTypes;
import com.fasterxml.jackson.annotation.JsonTypeInfo;

@JsonTypeInfo(
        use = JsonTypeInfo.Id.NAME,
        include = JsonTypeInfo.As.PROPERTY,
        property = "type"
)
@JsonSubTypes({
<<<<<<< HEAD
        @JsonSubTypes.Type(value = RelationQueryDynamicSourceConfiguration.class, name = "RELATION_QUERY"),
        @JsonSubTypes.Type(value = CurrentOwnerDynamicSourceConfiguration.class, name = "CURRENT_OWNER")
=======
        @JsonSubTypes.Type(value = RelationPathQueryDynamicSourceConfiguration.class, name = "RELATION_PATH_QUERY")
>>>>>>> eee71f2c
})
@JsonIgnoreProperties(ignoreUnknown = true)
public interface CfArgumentDynamicSourceConfiguration {

    @JsonIgnore
    CFArgumentDynamicSourceType getType();

    default void validate() {}

}<|MERGE_RESOLUTION|>--- conflicted
+++ resolved
@@ -26,12 +26,8 @@
         property = "type"
 )
 @JsonSubTypes({
-<<<<<<< HEAD
-        @JsonSubTypes.Type(value = RelationQueryDynamicSourceConfiguration.class, name = "RELATION_QUERY"),
+        @JsonSubTypes.Type(value = RelationPathQueryDynamicSourceConfiguration.class, name = "RELATION_PATH_QUERY"),
         @JsonSubTypes.Type(value = CurrentOwnerDynamicSourceConfiguration.class, name = "CURRENT_OWNER")
-=======
-        @JsonSubTypes.Type(value = RelationPathQueryDynamicSourceConfiguration.class, name = "RELATION_PATH_QUERY")
->>>>>>> eee71f2c
 })
 @JsonIgnoreProperties(ignoreUnknown = true)
 public interface CfArgumentDynamicSourceConfiguration {
