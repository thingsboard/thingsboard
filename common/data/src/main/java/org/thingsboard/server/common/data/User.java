--- conflicted
+++ resolved
@@ -128,11 +128,7 @@
         this.authority = authority;
     }
 
-<<<<<<< HEAD
-    @Schema(required = true, description = "First name of the user", example = "John")
-=======
-    @ApiModelProperty(position = 8, required = false, value = "First name of the user", example = "John")
->>>>>>> 4fd2d280
+    @Schema(description = "First name of the user", example = "John")
     public String getFirstName() {
         return firstName;
     }
@@ -141,11 +137,7 @@
         this.firstName = firstName;
     }
 
-<<<<<<< HEAD
-    @Schema(required = true, description = "Last name of the user", example = "Doe")
-=======
-    @ApiModelProperty(position = 9, required = false, value = "Last name of the user", example = "Doe")
->>>>>>> 4fd2d280
+    @Schema(description = "Last name of the user", example = "Doe")
     public String getLastName() {
         return lastName;
     }
@@ -154,11 +146,7 @@
         this.lastName = lastName;
     }
 
-<<<<<<< HEAD
-    @Schema(required = true, description = "Phone number of the user", example = "38012345123")
-=======
-    @ApiModelProperty(position = 10, required = false, value = "Phone number of the user", example = "38012345123")
->>>>>>> 4fd2d280
+    @Schema(description = "Phone number of the user", example = "38012345123")
     public String getPhone() {
         return phone;
     }
