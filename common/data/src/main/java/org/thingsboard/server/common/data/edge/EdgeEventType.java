--- conflicted
+++ resolved
@@ -19,28 +19,6 @@
 
 @Getter
 public enum EdgeEventType {
-<<<<<<< HEAD
-    DASHBOARD,
-    ASSET,
-    DEVICE,
-    DEVICE_PROFILE,
-    ASSET_PROFILE,
-    ENTITY_VIEW,
-    ALARM,
-    RULE_CHAIN,
-    RULE_CHAIN_METADATA,
-    EDGE,
-    USER,
-    CUSTOMER,
-    RELATION,
-    TENANT,
-    TENANT_PROFILE,
-    WIDGETS_BUNDLE,
-    WIDGET_TYPE,
-    ADMIN_SETTINGS,
-    OTA_PACKAGE,
-    QUEUE
-=======
     DASHBOARD(false),
     ASSET(false),
     DEVICE(false),
@@ -55,6 +33,7 @@
     CUSTOMER(true),
     RELATION(true),
     TENANT(true),
+    TENANT_PROFILE(true),
     WIDGETS_BUNDLE(true),
     WIDGET_TYPE(true),
     ADMIN_SETTINGS(true),
@@ -66,5 +45,4 @@
     EdgeEventType(boolean allEdgesRelated) {
         this.allEdgesRelated = allEdgesRelated;
     }
->>>>>>> aa29ee4c
 }