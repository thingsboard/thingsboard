/**
 * Copyright © 2016-2025 The Thingsboard Authors
 *
 * Licensed under the Apache License, Version 2.0 (the "License");
 * you may not use this file except in compliance with the License.
 * You may obtain a copy of the License at
 *
 *     http://www.apache.org/licenses/LICENSE-2.0
 *
 * Unless required by applicable law or agreed to in writing, software
 * distributed under the License is distributed on an "AS IS" BASIS,
 * WITHOUT WARRANTIES OR CONDITIONS OF ANY KIND, either express or implied.
 * See the License for the specific language governing permissions and
 * limitations under the License.
 */
package org.thingsboard.server.common.data.cf.configuration;

public enum CFArgumentDynamicSourceType {

<<<<<<< HEAD
    CURRENT_OWNER,
    RELATION_QUERY
=======
    RELATION_PATH_QUERY
>>>>>>> eee71f2c

}<|MERGE_RESOLUTION|>--- conflicted
+++ resolved
@@ -17,11 +17,7 @@
 
 public enum CFArgumentDynamicSourceType {
 
-<<<<<<< HEAD
     CURRENT_OWNER,
-    RELATION_QUERY
-=======
     RELATION_PATH_QUERY
->>>>>>> eee71f2c
 
 }