--- conflicted
+++ resolved
@@ -26,13 +26,9 @@
 @Data
 public class DeviceProfileData implements Serializable {
 
-<<<<<<< HEAD
-    @Schema(description = "JSON object of device profile configuration")
-=======
     private static final long serialVersionUID = -3864805547939495272L;
 
-    @ApiModelProperty(position = 1, value = "JSON object of device profile configuration")
->>>>>>> 4fd2d280
+    @Schema(description = "JSON object of device profile configuration")
     private DeviceProfileConfiguration configuration;
     @Valid
     @Schema(description = "JSON object of device profile transport configuration")
