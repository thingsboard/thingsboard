--- conflicted
+++ resolved
@@ -24,13 +24,9 @@
     SIMPLE,
     SCRIPT,
     GEOFENCING,
-<<<<<<< HEAD
     ALARM,
-    PROPAGATION
-=======
-    ALARM;
+    PROPAGATION;
 
     public static final Set<CalculatedFieldType> all = Collections.unmodifiableSet(EnumSet.allOf(CalculatedFieldType.class));
 
->>>>>>> 56414f1a
 }