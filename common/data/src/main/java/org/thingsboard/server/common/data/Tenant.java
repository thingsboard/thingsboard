/**
 * Copyright © 2016-2021 The Thingsboard Authors
 *
 * Licensed under the Apache License, Version 2.0 (the "License");
 * you may not use this file except in compliance with the License.
 * You may obtain a copy of the License at
 *
 *     http://www.apache.org/licenses/LICENSE-2.0
 *
 * Unless required by applicable law or agreed to in writing, software
 * distributed under the License is distributed on an "AS IS" BASIS,
 * WITHOUT WARRANTIES OR CONDITIONS OF ANY KIND, either express or implied.
 * See the License for the specific language governing permissions and
 * limitations under the License.
 */
package org.thingsboard.server.common.data;

import com.fasterxml.jackson.annotation.JsonIgnore;
import com.fasterxml.jackson.annotation.JsonProperty;
import lombok.EqualsAndHashCode;
import org.thingsboard.server.common.data.id.TenantId;
import org.thingsboard.server.common.data.id.TenantProfileId;
import org.thingsboard.server.common.data.validation.NoXss;

@EqualsAndHashCode(callSuper = true)
public class Tenant extends ContactBased<TenantId> implements HasTenantId {

    private static final long serialVersionUID = 8057243243859922101L;

<<<<<<< HEAD
=======
    @NoXss
>>>>>>> 593f95a7
    private String title;
    @NoXss
    private String region;
    private TenantProfileId tenantProfileId;

    public Tenant() {
        super();
    }

    public Tenant(TenantId id) {
        super(id);
    }

    public Tenant(Tenant tenant) {
        super(tenant);
        this.title = tenant.getTitle();
        this.region = tenant.getRegion();
        this.tenantProfileId = tenant.getTenantProfileId();
    }

    public String getTitle() {
        return title;
    }

    public void setTitle(String title) {
        this.title = title;
    }

    @Override
    @JsonIgnore
    public TenantId getTenantId() {
        return getId();
    }

    @Override
    @JsonProperty(access = JsonProperty.Access.READ_ONLY)
    public String getName() {
        return title;
    }

    public String getRegion() {
        return region;
    }

    public void setRegion(String region) {
        this.region = region;
    }

    public TenantProfileId getTenantProfileId() {
        return tenantProfileId;
    }

    public void setTenantProfileId(TenantProfileId tenantProfileId) {
        this.tenantProfileId = tenantProfileId;
    }

    @Override
    public String getSearchText() {
        return getTitle();
    }

    @Override
    public String toString() {
        StringBuilder builder = new StringBuilder();
        builder.append("Tenant [title=");
        builder.append(title);
        builder.append(", region=");
        builder.append(region);
        builder.append(", tenantProfileId=");
        builder.append(tenantProfileId);
        builder.append(", additionalInfo=");
        builder.append(getAdditionalInfo());
        builder.append(", country=");
        builder.append(country);
        builder.append(", state=");
        builder.append(state);
        builder.append(", city=");
        builder.append(city);
        builder.append(", address=");
        builder.append(address);
        builder.append(", address2=");
        builder.append(address2);
        builder.append(", zip=");
        builder.append(zip);
        builder.append(", phone=");
        builder.append(phone);
        builder.append(", email=");
        builder.append(email);
        builder.append(", createdTime=");
        builder.append(createdTime);
        builder.append(", id=");
        builder.append(id);
        builder.append("]");
        return builder.toString();
    }

}<|MERGE_RESOLUTION|>--- conflicted
+++ resolved
@@ -27,10 +27,7 @@
 
     private static final long serialVersionUID = 8057243243859922101L;
 
-<<<<<<< HEAD
-=======
     @NoXss
->>>>>>> 593f95a7
     private String title;
     @NoXss
     private String region;
