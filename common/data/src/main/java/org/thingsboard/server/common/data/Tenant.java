--- conflicted
+++ resolved
@@ -19,10 +19,7 @@
 import com.fasterxml.jackson.annotation.JsonProperty;
 import lombok.EqualsAndHashCode;
 import org.thingsboard.server.common.data.id.TenantId;
-<<<<<<< HEAD
 import org.thingsboard.server.common.data.id.TenantProfileId;
-=======
->>>>>>> a0abcb97
 
 @EqualsAndHashCode(callSuper = true)
 public class Tenant extends ContactBased<TenantId> implements HasTenantId {
@@ -31,14 +28,7 @@
 
     private String title;
     private String region;
-<<<<<<< HEAD
     private TenantProfileId tenantProfileId;
-=======
-    private boolean isolatedTbCore;
-    private boolean isolatedTbRuleEngine;
-    private int maxNumberOfQueues;
-    private int maxNumberOfPartitionsPerQueue;
->>>>>>> a0abcb97
 
     public Tenant() {
         super();
@@ -91,22 +81,6 @@
         this.tenantProfileId = tenantProfileId;
     }
 
-    public int getMaxNumberOfQueues() {
-        return maxNumberOfQueues;
-    }
-
-    public void setMaxNumberOfQueues(int maxNumberOfQueues) {
-        this.maxNumberOfQueues = maxNumberOfQueues;
-    }
-
-    public int getMaxNumberOfPartitionsPerQueue() {
-        return maxNumberOfPartitionsPerQueue;
-    }
-
-    public void setMaxNumberOfPartitionsPerQueue(int maxNumberOfPartitionsPerQueue) {
-        this.maxNumberOfPartitionsPerQueue = maxNumberOfPartitionsPerQueue;
-    }
-
     @Override
     public String getSearchText() {
         return getTitle();
@@ -119,19 +93,8 @@
         builder.append(title);
         builder.append(", region=");
         builder.append(region);
-<<<<<<< HEAD
         builder.append(", tenantProfileId=");
         builder.append(tenantProfileId);
-=======
-        builder.append(", isolatedTbCore=");
-        builder.append(isolatedTbCore);
-        builder.append(", isolatedTbRuleEngine=");
-        builder.append(isolatedTbRuleEngine);
-        builder.append(", maxNumberOfQueues=");
-        builder.append(maxNumberOfQueues);
-        builder.append(", maxNumberOfPartitionsPerQueue=");
-        builder.append(maxNumberOfPartitionsPerQueue);
->>>>>>> a0abcb97
         builder.append(", additionalInfo=");
         builder.append(getAdditionalInfo());
         builder.append(", country=");
