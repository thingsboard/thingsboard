/**
 * Copyright © 2016-2023 The Thingsboard Authors
 *
 * Licensed under the Apache License, Version 2.0 (the "License");
 * you may not use this file except in compliance with the License.
 * You may obtain a copy of the License at
 *
 *     http://www.apache.org/licenses/LICENSE-2.0
 *
 * Unless required by applicable law or agreed to in writing, software
 * distributed under the License is distributed on an "AS IS" BASIS,
 * WITHOUT WARRANTIES OR CONDITIONS OF ANY KIND, either express or implied.
 * See the License for the specific language governing permissions and
 * limitations under the License.
 */
package org.thingsboard.server.common.data.rule;

import com.fasterxml.jackson.annotation.JsonIgnore;
import com.fasterxml.jackson.databind.JsonNode;
import io.swagger.v3.oas.annotations.media.Schema;
import lombok.Data;
import lombok.EqualsAndHashCode;
import lombok.extern.slf4j.Slf4j;
import org.thingsboard.server.common.data.BaseDataWithAdditionalInfo;
import org.thingsboard.server.common.data.HasName;
import org.thingsboard.server.common.data.id.RuleChainId;
import org.thingsboard.server.common.data.id.RuleNodeId;
import org.thingsboard.server.common.data.validation.Length;
import org.thingsboard.server.common.data.validation.NoXss;

@Schema
@Data
@EqualsAndHashCode(callSuper = true)
@Slf4j
public class RuleNode extends BaseDataWithAdditionalInfo<RuleNodeId> implements HasName {

    private static final long serialVersionUID = -5656679015121235465L;

    @Schema(description = "JSON object with the Rule Chain Id. ", accessMode = Schema.AccessMode.READ_ONLY)
    private RuleChainId ruleChainId;
    @Length(fieldName = "type")
    @Schema(description = "Full Java Class Name of the rule node implementation. ", example = "com.mycompany.iot.rule.engine.ProcessingNode")
    private String type;
    @NoXss
    @Length(fieldName = "name")
    @Schema(description = "User defined name of the rule node. Used on UI and for logging. ", example = "Process sensor reading")
    private String name;
    @Schema(description = "Enable/disable debug. ", example = "false")
    private boolean debugMode;
    @Schema(description = "Enable/disable singleton mode. ", example = "false")
    private boolean singletonMode;
<<<<<<< HEAD
    @Schema(description = "JSON with the rule node configuration. Structure depends on the rule node implementation.",implementation = com.fasterxml.jackson.databind.JsonNode.class)
=======
    @ApiModelProperty(position = 8, value = "Version of rule node configuration. ", example = "0")
    private int configurationVersion;
    @ApiModelProperty(position = 9, value = "JSON with the rule node configuration. Structure depends on the rule node implementation.", dataType = "com.fasterxml.jackson.databind.JsonNode")
>>>>>>> d17c7dbc
    private transient JsonNode configuration;
    @JsonIgnore
    private byte[] configurationBytes;

    private RuleNodeId externalId;

    public RuleNode() {
        super();
    }

    public RuleNode(RuleNodeId id) {
        super(id);
    }

    public RuleNode(RuleNode ruleNode) {
        super(ruleNode);
        this.ruleChainId = ruleNode.getRuleChainId();
        this.type = ruleNode.getType();
        this.name = ruleNode.getName();
        this.debugMode = ruleNode.isDebugMode();
        this.singletonMode = ruleNode.isSingletonMode();
        this.setConfiguration(ruleNode.getConfiguration());
        this.externalId = ruleNode.getExternalId();
    }

    @Override
    public String getName() {
        return name;
    }

    public JsonNode getConfiguration() {
        return BaseDataWithAdditionalInfo.getJson(() -> configuration, () -> configurationBytes);
    }

    public void setConfiguration(JsonNode data) {
        setJson(data, json -> this.configuration = json, bytes -> this.configurationBytes = bytes);
    }

    @Schema(description = "JSON object with the Rule Node Id. " +
            "Specify this field to update the Rule Node. " +
            "Referencing non-existing Rule Node Id will cause error. " +
            "Omit this field to create new rule node." )
    @Override
    public RuleNodeId getId() {
        return super.getId();
    }

    @Schema(description = "Timestamp of the rule node creation, in milliseconds", example = "1609459200000", accessMode = Schema.AccessMode.READ_ONLY)
    @Override
    public long getCreatedTime() {
        return super.getCreatedTime();
    }

<<<<<<< HEAD
    @Schema(description = "Additional parameters of the rule node. Contains 'layoutX' and 'layoutY' properties for visualization.",implementation = com.fasterxml.jackson.databind.JsonNode.class)
=======
    @ApiModelProperty(position = 10, value = "Additional parameters of the rule node. Contains 'layoutX' and 'layoutY' properties for visualization.", dataType = "com.fasterxml.jackson.databind.JsonNode")
>>>>>>> d17c7dbc
    @Override
    public JsonNode getAdditionalInfo() {
        return super.getAdditionalInfo();
    }

}<|MERGE_RESOLUTION|>--- conflicted
+++ resolved
@@ -49,13 +49,9 @@
     private boolean debugMode;
     @Schema(description = "Enable/disable singleton mode. ", example = "false")
     private boolean singletonMode;
-<<<<<<< HEAD
-    @Schema(description = "JSON with the rule node configuration. Structure depends on the rule node implementation.",implementation = com.fasterxml.jackson.databind.JsonNode.class)
-=======
-    @ApiModelProperty(position = 8, value = "Version of rule node configuration. ", example = "0")
+    @Schema(description = "Version of rule node configuration. ", example = "0")
     private int configurationVersion;
-    @ApiModelProperty(position = 9, value = "JSON with the rule node configuration. Structure depends on the rule node implementation.", dataType = "com.fasterxml.jackson.databind.JsonNode")
->>>>>>> d17c7dbc
+    @Schema(description = "JSON with the rule node configuration. Structure depends on the rule node implementation.", implementation = com.fasterxml.jackson.databind.JsonNode.class)
     private transient JsonNode configuration;
     @JsonIgnore
     private byte[] configurationBytes;
@@ -97,7 +93,7 @@
     @Schema(description = "JSON object with the Rule Node Id. " +
             "Specify this field to update the Rule Node. " +
             "Referencing non-existing Rule Node Id will cause error. " +
-            "Omit this field to create new rule node." )
+            "Omit this field to create new rule node.")
     @Override
     public RuleNodeId getId() {
         return super.getId();
@@ -109,11 +105,7 @@
         return super.getCreatedTime();
     }
 
-<<<<<<< HEAD
-    @Schema(description = "Additional parameters of the rule node. Contains 'layoutX' and 'layoutY' properties for visualization.",implementation = com.fasterxml.jackson.databind.JsonNode.class)
-=======
-    @ApiModelProperty(position = 10, value = "Additional parameters of the rule node. Contains 'layoutX' and 'layoutY' properties for visualization.", dataType = "com.fasterxml.jackson.databind.JsonNode")
->>>>>>> d17c7dbc
+    @Schema(description = "Additional parameters of the rule node. Contains 'layoutX' and 'layoutY' properties for visualization.", implementation = com.fasterxml.jackson.databind.JsonNode.class)
     @Override
     public JsonNode getAdditionalInfo() {
         return super.getAdditionalInfo();
