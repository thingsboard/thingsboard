--- conflicted
+++ resolved
@@ -82,12 +82,8 @@
     public static final String DEVICE_FIRMWARE_REQUEST_TOPIC_PATTERN = BASE_DEVICE_API_TOPIC_V2 + FIRMWARE + REQUEST + "/" + REQUEST_ID_PATTERN + CHUNK + CHUNK_PATTERN;
     public static final String DEVICE_FIRMWARE_RESPONSES_TOPIC = BASE_DEVICE_API_TOPIC_V2 + FIRMWARE + RESPONSE + "/" + SUB_TOPIC + CHUNK + SUB_TOPIC;
     public static final String DEVICE_FIRMWARE_ERROR_TOPIC = BASE_DEVICE_API_TOPIC_V2 + FIRMWARE + ERROR;
-<<<<<<< HEAD
-    public static final String DEVICE_FIRMWARE_RESPONSES_TOPIC_FORMAT = BASE_DEVICE_API_TOPIC_V2 + "/%s" + RESPONSE + "/"+ "%s" + CHUNK + "%d";
-=======
 
     public static final String DEVICE_SOFTWARE_FIRMWARE_RESPONSES_TOPIC_FORMAT = BASE_DEVICE_API_TOPIC_V2 + "/%s" + RESPONSE + "/%s" + CHUNK + "%d";
->>>>>>> a4eb2df8
 
     public static final String DEVICE_SOFTWARE_REQUEST_TOPIC_PATTERN = BASE_DEVICE_API_TOPIC_V2 + SOFTWARE + REQUEST + "/" + REQUEST_ID_PATTERN + CHUNK + CHUNK_PATTERN;
     public static final String DEVICE_SOFTWARE_RESPONSES_TOPIC = BASE_DEVICE_API_TOPIC_V2 + SOFTWARE + RESPONSE + "/" + SUB_TOPIC + CHUNK + SUB_TOPIC;
