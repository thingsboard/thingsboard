/**
 * Copyright © 2016-2021 The Thingsboard Authors
 *
 * Licensed under the Apache License, Version 2.0 (the "License");
 * you may not use this file except in compliance with the License.
 * You may obtain a copy of the License at
 *
 *     http://www.apache.org/licenses/LICENSE-2.0
 *
 * Unless required by applicable law or agreed to in writing, software
 * distributed under the License is distributed on an "AS IS" BASIS,
 * WITHOUT WARRANTIES OR CONDITIONS OF ANY KIND, either express or implied.
 * See the License for the specific language governing permissions and
 * limitations under the License.
 */
package org.thingsboard.server.common.data.device.profile;

/**
 * Created by ashvayka on 19.01.17.
 */
public class MqttTopics {

    private static final String REQUEST = "/request";
    private static final String RESPONSE = "/response";
    private static final String RPC = "/rpc";
    private static final String CONNECT = "/connect";
    private static final String DISCONNECT = "/disconnect";
    private static final String TELEMETRY = "/telemetry";
    private static final String ATTRIBUTES = "/attributes";
    private static final String CLAIM = "/claim";
    private static final String SUB_TOPIC = "+";
    private static final String PROVISION = "/provision";
<<<<<<< HEAD
    private static final String ACTION = "/action";
=======
    private static final String FIRMWARE = "/fw";
    private static final String SOFTWARE = "/sw";
    private static final String CHUNK = "/chunk/";
    private static final String ERROR = "/error";
>>>>>>> 8d3e30e8

    private static final String ATTRIBUTES_RESPONSE = ATTRIBUTES + RESPONSE;
    private static final String ATTRIBUTES_REQUEST = ATTRIBUTES + REQUEST;

    private static final String DEVICE_RPC_RESPONSE = RPC + RESPONSE + "/";
    private static final String DEVICE_RPC_REQUEST = RPC + REQUEST + "/";

    private static final String DEVICE_ATTRIBUTES_RESPONSE = ATTRIBUTES_RESPONSE + "/";
    private static final String DEVICE_ATTRIBUTES_REQUEST = ATTRIBUTES_REQUEST + "/";

    public static final String PAYLOAD_TYPE_TOPIC = "/payload";
    // V1_JSON topics

    public static final String BASE_DEVICE_API_TOPIC = "v1/devices/me";

    public static final String DEVICE_RPC_RESPONSE_TOPIC = BASE_DEVICE_API_TOPIC + DEVICE_RPC_RESPONSE;
    public static final String DEVICE_RPC_RESPONSE_SUB_TOPIC = DEVICE_RPC_RESPONSE_TOPIC + SUB_TOPIC;
    public static final String DEVICE_RPC_REQUESTS_TOPIC = BASE_DEVICE_API_TOPIC + DEVICE_RPC_REQUEST;
    public static final String DEVICE_RPC_REQUESTS_SUB_TOPIC = DEVICE_RPC_REQUESTS_TOPIC + SUB_TOPIC;
    public static final String DEVICE_ATTRIBUTES_RESPONSE_TOPIC_PREFIX = BASE_DEVICE_API_TOPIC + DEVICE_ATTRIBUTES_RESPONSE;
    public static final String DEVICE_ATTRIBUTES_RESPONSES_TOPIC = DEVICE_ATTRIBUTES_RESPONSE_TOPIC_PREFIX + SUB_TOPIC;
    public static final String DEVICE_ATTRIBUTES_REQUEST_TOPIC_PREFIX = BASE_DEVICE_API_TOPIC + DEVICE_ATTRIBUTES_REQUEST;
    public static final String DEVICE_TELEMETRY_TOPIC = BASE_DEVICE_API_TOPIC + TELEMETRY;
    public static final String DEVICE_CLAIM_TOPIC = BASE_DEVICE_API_TOPIC + CLAIM;
    public static final String DEVICE_ATTRIBUTES_TOPIC = BASE_DEVICE_API_TOPIC + ATTRIBUTES;
    public static final String DEVICE_PROVISION_REQUEST_TOPIC = PROVISION + REQUEST;
    public static final String DEVICE_PROVISION_RESPONSE_TOPIC = PROVISION + RESPONSE;

    // V1_JSON gateway topics

    public static final String BASE_GATEWAY_API_TOPIC = "v1/gateway";
    public static final String GATEWAY_CONNECT_TOPIC = BASE_GATEWAY_API_TOPIC + CONNECT;
    public static final String GATEWAY_DISCONNECT_TOPIC = BASE_GATEWAY_API_TOPIC + DISCONNECT;
    public static final String GATEWAY_ATTRIBUTES_TOPIC = BASE_GATEWAY_API_TOPIC + ATTRIBUTES;
    public static final String GATEWAY_TELEMETRY_TOPIC = BASE_GATEWAY_API_TOPIC + TELEMETRY;
    public static final String GATEWAY_CLAIM_TOPIC = BASE_GATEWAY_API_TOPIC + CLAIM;
    public static final String GATEWAY_RPC_TOPIC = BASE_GATEWAY_API_TOPIC + RPC;
    public static final String GATEWAY_DEVICE_ACTION_TOPIC = BASE_GATEWAY_API_TOPIC + ACTION;
    public static final String GATEWAY_ATTRIBUTES_REQUEST_TOPIC = BASE_GATEWAY_API_TOPIC + ATTRIBUTES_REQUEST;
    public static final String GATEWAY_ATTRIBUTES_RESPONSE_TOPIC = BASE_GATEWAY_API_TOPIC + ATTRIBUTES_RESPONSE;

<<<<<<< HEAD
    //V2_PROTO gateway topics

    private static final String MINIMIZED_REQUEST = "/req";
    private static final String MINIMIZED_RESPONSE = "/rsp";
    private static final String MINIMIZED_RPC = "/rpc";
    private static final String MINIMIZED_CONNECT = "/con";
    private static final String MINIMIZED_DISCONNECT = "/dis";
    private static final String MINIMIZED_TELEMETRY = "/tel";
    private static final String MINIMIZED_ATTRIBUTES = "/atr";
    private static final String MINIMIZED_CLAIM = "/clm";
    private static final String MINIMIZED_ACTION = "/act";

    private static final String MINIMIZED_ATTRIBUTES_RESPONSE = MINIMIZED_ATTRIBUTES + MINIMIZED_RESPONSE;
    private static final String MINIMIZED_ATTRIBUTES_REQUEST = MINIMIZED_ATTRIBUTES + MINIMIZED_REQUEST;

    public static final String MINIMIZED_BASE_GATEWAY_API_TOPIC = "v2/g";
    public static final String MINIMIZED_GATEWAY_CONNECT_TOPIC = MINIMIZED_BASE_GATEWAY_API_TOPIC + MINIMIZED_CONNECT;
    public static final String MINIMIZED_GATEWAY_DISCONNECT_TOPIC = MINIMIZED_BASE_GATEWAY_API_TOPIC + MINIMIZED_DISCONNECT;
    public static final String MINIMIZED_GATEWAY_ATTRIBUTES_TOPIC = MINIMIZED_BASE_GATEWAY_API_TOPIC + MINIMIZED_ATTRIBUTES;
    public static final String MINIMIZED_GATEWAY_TELEMETRY_TOPIC = MINIMIZED_BASE_GATEWAY_API_TOPIC + MINIMIZED_TELEMETRY;
    public static final String MINIMIZED_GATEWAY_CLAIM_TOPIC = MINIMIZED_BASE_GATEWAY_API_TOPIC + MINIMIZED_CLAIM;
    public static final String MINIMIZED_GATEWAY_RPC_TOPIC = MINIMIZED_BASE_GATEWAY_API_TOPIC + MINIMIZED_RPC;
    public static final String MINIMIZED_GATEWAY_DEVICE_ACTION_TOPIC = MINIMIZED_BASE_GATEWAY_API_TOPIC + MINIMIZED_ACTION;
    public static final String MINIMIZED_GATEWAY_ATTRIBUTES_REQUEST_TOPIC = MINIMIZED_BASE_GATEWAY_API_TOPIC + MINIMIZED_ATTRIBUTES_REQUEST;
    public static final String MINIMIZED_GATEWAY_ATTRIBUTES_RESPONSE_TOPIC = MINIMIZED_BASE_GATEWAY_API_TOPIC + MINIMIZED_ATTRIBUTES_RESPONSE;
=======
    // v2 topics
    public static final String BASE_DEVICE_API_TOPIC_V2 = "v2";

    public static final String REQUEST_ID_PATTERN = "(?<requestId>\\d+)";
    public static final String CHUNK_PATTERN = "(?<chunk>\\d+)";

    public static final String DEVICE_FIRMWARE_REQUEST_TOPIC_PATTERN = BASE_DEVICE_API_TOPIC_V2 + FIRMWARE + REQUEST + "/" + REQUEST_ID_PATTERN + CHUNK + CHUNK_PATTERN;
    public static final String DEVICE_FIRMWARE_RESPONSES_TOPIC = BASE_DEVICE_API_TOPIC_V2 + FIRMWARE + RESPONSE + "/" + SUB_TOPIC + CHUNK + SUB_TOPIC;
    public static final String DEVICE_FIRMWARE_ERROR_TOPIC = BASE_DEVICE_API_TOPIC_V2 + FIRMWARE + ERROR;
    public static final String DEVICE_FIRMWARE_RESPONSES_TOPIC_FORMAT = BASE_DEVICE_API_TOPIC_V2 + "%s" + RESPONSE + "/"+ "%s" + CHUNK + "%d";

    public static final String DEVICE_SOFTWARE_REQUEST_TOPIC_PATTERN = BASE_DEVICE_API_TOPIC_V2 + SOFTWARE + REQUEST + "/" + REQUEST_ID_PATTERN + CHUNK + CHUNK_PATTERN;
    public static final String DEVICE_SOFTWARE_RESPONSES_TOPIC = BASE_DEVICE_API_TOPIC_V2 + SOFTWARE + RESPONSE + "/" + SUB_TOPIC + CHUNK + SUB_TOPIC;
    public static final String DEVICE_SOFTWARE_ERROR_TOPIC = BASE_DEVICE_API_TOPIC_V2 + SOFTWARE + ERROR;
>>>>>>> 8d3e30e8

    private MqttTopics() {
    }
}<|MERGE_RESOLUTION|>--- conflicted
+++ resolved
@@ -30,14 +30,11 @@
     private static final String CLAIM = "/claim";
     private static final String SUB_TOPIC = "+";
     private static final String PROVISION = "/provision";
-<<<<<<< HEAD
     private static final String ACTION = "/action";
-=======
     private static final String FIRMWARE = "/fw";
     private static final String SOFTWARE = "/sw";
     private static final String CHUNK = "/chunk/";
     private static final String ERROR = "/error";
->>>>>>> 8d3e30e8
 
     private static final String ATTRIBUTES_RESPONSE = ATTRIBUTES + RESPONSE;
     private static final String ATTRIBUTES_REQUEST = ATTRIBUTES + REQUEST;
@@ -79,7 +76,21 @@
     public static final String GATEWAY_ATTRIBUTES_REQUEST_TOPIC = BASE_GATEWAY_API_TOPIC + ATTRIBUTES_REQUEST;
     public static final String GATEWAY_ATTRIBUTES_RESPONSE_TOPIC = BASE_GATEWAY_API_TOPIC + ATTRIBUTES_RESPONSE;
 
-<<<<<<< HEAD
+    // v2 topics
+    public static final String BASE_DEVICE_API_TOPIC_V2 = "v2";
+
+    public static final String REQUEST_ID_PATTERN = "(?<requestId>\\d+)";
+    public static final String CHUNK_PATTERN = "(?<chunk>\\d+)";
+
+    public static final String DEVICE_FIRMWARE_REQUEST_TOPIC_PATTERN = BASE_DEVICE_API_TOPIC_V2 + FIRMWARE + REQUEST + "/" + REQUEST_ID_PATTERN + CHUNK + CHUNK_PATTERN;
+    public static final String DEVICE_FIRMWARE_RESPONSES_TOPIC = BASE_DEVICE_API_TOPIC_V2 + FIRMWARE + RESPONSE + "/" + SUB_TOPIC + CHUNK + SUB_TOPIC;
+    public static final String DEVICE_FIRMWARE_ERROR_TOPIC = BASE_DEVICE_API_TOPIC_V2 + FIRMWARE + ERROR;
+    public static final String DEVICE_FIRMWARE_RESPONSES_TOPIC_FORMAT = BASE_DEVICE_API_TOPIC_V2 + "%s" + RESPONSE + "/"+ "%s" + CHUNK + "%d";
+
+    public static final String DEVICE_SOFTWARE_REQUEST_TOPIC_PATTERN = BASE_DEVICE_API_TOPIC_V2 + SOFTWARE + REQUEST + "/" + REQUEST_ID_PATTERN + CHUNK + CHUNK_PATTERN;
+    public static final String DEVICE_SOFTWARE_RESPONSES_TOPIC = BASE_DEVICE_API_TOPIC_V2 + SOFTWARE + RESPONSE + "/" + SUB_TOPIC + CHUNK + SUB_TOPIC;
+    public static final String DEVICE_SOFTWARE_ERROR_TOPIC = BASE_DEVICE_API_TOPIC_V2 + SOFTWARE + ERROR;
+
     //V2_PROTO gateway topics
 
     private static final String MINIMIZED_REQUEST = "/req";
@@ -105,22 +116,6 @@
     public static final String MINIMIZED_GATEWAY_DEVICE_ACTION_TOPIC = MINIMIZED_BASE_GATEWAY_API_TOPIC + MINIMIZED_ACTION;
     public static final String MINIMIZED_GATEWAY_ATTRIBUTES_REQUEST_TOPIC = MINIMIZED_BASE_GATEWAY_API_TOPIC + MINIMIZED_ATTRIBUTES_REQUEST;
     public static final String MINIMIZED_GATEWAY_ATTRIBUTES_RESPONSE_TOPIC = MINIMIZED_BASE_GATEWAY_API_TOPIC + MINIMIZED_ATTRIBUTES_RESPONSE;
-=======
-    // v2 topics
-    public static final String BASE_DEVICE_API_TOPIC_V2 = "v2";
-
-    public static final String REQUEST_ID_PATTERN = "(?<requestId>\\d+)";
-    public static final String CHUNK_PATTERN = "(?<chunk>\\d+)";
-
-    public static final String DEVICE_FIRMWARE_REQUEST_TOPIC_PATTERN = BASE_DEVICE_API_TOPIC_V2 + FIRMWARE + REQUEST + "/" + REQUEST_ID_PATTERN + CHUNK + CHUNK_PATTERN;
-    public static final String DEVICE_FIRMWARE_RESPONSES_TOPIC = BASE_DEVICE_API_TOPIC_V2 + FIRMWARE + RESPONSE + "/" + SUB_TOPIC + CHUNK + SUB_TOPIC;
-    public static final String DEVICE_FIRMWARE_ERROR_TOPIC = BASE_DEVICE_API_TOPIC_V2 + FIRMWARE + ERROR;
-    public static final String DEVICE_FIRMWARE_RESPONSES_TOPIC_FORMAT = BASE_DEVICE_API_TOPIC_V2 + "%s" + RESPONSE + "/"+ "%s" + CHUNK + "%d";
-
-    public static final String DEVICE_SOFTWARE_REQUEST_TOPIC_PATTERN = BASE_DEVICE_API_TOPIC_V2 + SOFTWARE + REQUEST + "/" + REQUEST_ID_PATTERN + CHUNK + CHUNK_PATTERN;
-    public static final String DEVICE_SOFTWARE_RESPONSES_TOPIC = BASE_DEVICE_API_TOPIC_V2 + SOFTWARE + RESPONSE + "/" + SUB_TOPIC + CHUNK + SUB_TOPIC;
-    public static final String DEVICE_SOFTWARE_ERROR_TOPIC = BASE_DEVICE_API_TOPIC_V2 + SOFTWARE + ERROR;
->>>>>>> 8d3e30e8
 
     private MqttTopics() {
     }
