/**
 * Copyright © 2016-2021 The Thingsboard Authors
 *
 * Licensed under the Apache License, Version 2.0 (the "License");
 * you may not use this file except in compliance with the License.
 * You may obtain a copy of the License at
 *
 *     http://www.apache.org/licenses/LICENSE-2.0
 *
 * Unless required by applicable law or agreed to in writing, software
 * distributed under the License is distributed on an "AS IS" BASIS,
 * WITHOUT WARRANTIES OR CONDITIONS OF ANY KIND, either express or implied.
 * See the License for the specific language governing permissions and
 * limitations under the License.
 */
package org.thingsboard.server.common.data;

/**
 * @author Andrew Shvayka
 */
public class DataConstants {

    public static final String TENANT = "TENANT";
    public static final String CUSTOMER = "CUSTOMER";
    public static final String DEVICE = "DEVICE";

    public static final String SCOPE = "scope";
    public static final String CLIENT_SCOPE = "CLIENT_SCOPE";
    public static final String SERVER_SCOPE = "SERVER_SCOPE";
    public static final String SHARED_SCOPE = "SHARED_SCOPE";
    public static final String LATEST_TS = "LATEST_TS";
    public static final String IS_NEW_ALARM = "isNewAlarm";
    public static final String IS_EXISTING_ALARM = "isExistingAlarm";
    public static final String IS_SEVERITY_UPDATED_ALARM = "isSeverityUpdated";
    public static final String IS_CLEARED_ALARM = "isClearedAlarm";
    public static final String ALARM_CONDITION_REPEATS = "alarmConditionRepeats";
    public static final String ALARM_CONDITION_DURATION = "alarmConditionDuration";

    public static final String[] allScopes() {
        return new String[]{CLIENT_SCOPE, SHARED_SCOPE, SERVER_SCOPE};
    }

    public static final String ALARM = "ALARM";
    public static final String ERROR = "ERROR";
    public static final String LC_EVENT = "LC_EVENT";
    public static final String STATS = "STATS";
    public static final String DEBUG_RULE_NODE = "DEBUG_RULE_NODE";
    public static final String DEBUG_RULE_CHAIN = "DEBUG_RULE_CHAIN";

    public static final String IN = "IN";
    public static final String OUT = "OUT";

    public static final String INACTIVITY_EVENT = "INACTIVITY_EVENT";
    public static final String CONNECT_EVENT = "CONNECT_EVENT";
    public static final String DISCONNECT_EVENT = "DISCONNECT_EVENT";
    public static final String ACTIVITY_EVENT = "ACTIVITY_EVENT";

    public static final String ENTITY_CREATED = "ENTITY_CREATED";
    public static final String ENTITY_UPDATED = "ENTITY_UPDATED";
    public static final String ENTITY_DELETED = "ENTITY_DELETED";
    public static final String ENTITY_ASSIGNED = "ENTITY_ASSIGNED";
    public static final String ENTITY_UNASSIGNED = "ENTITY_UNASSIGNED";
    public static final String ATTRIBUTES_UPDATED = "ATTRIBUTES_UPDATED";
    public static final String ATTRIBUTES_DELETED = "ATTRIBUTES_DELETED";
    public static final String TIMESERIES_UPDATED = "TIMESERIES_UPDATED";
    public static final String TIMESERIES_DELETED = "TIMESERIES_DELETED";
    public static final String ALARM_ACK = "ALARM_ACK";
    public static final String ALARM_CLEAR = "ALARM_CLEAR";
    public static final String ENTITY_ASSIGNED_FROM_TENANT = "ENTITY_ASSIGNED_FROM_TENANT";
    public static final String ENTITY_ASSIGNED_TO_TENANT = "ENTITY_ASSIGNED_TO_TENANT";
    public static final String PROVISION_SUCCESS = "PROVISION_SUCCESS";
    public static final String PROVISION_FAILURE = "PROVISION_FAILURE";
    public static final String ENTITY_ASSIGNED_TO_EDGE = "ENTITY_ASSIGNED_TO_EDGE";
    public static final String ENTITY_UNASSIGNED_FROM_EDGE = "ENTITY_UNASSIGNED_FROM_EDGE";

    public static final String RPC_CALL_FROM_SERVER_TO_DEVICE = "RPC_CALL_FROM_SERVER_TO_DEVICE";

    public static final String DEFAULT_SECRET_KEY = "";
    public static final String SECRET_KEY_FIELD_NAME = "secretKey";
    public static final String DURATION_MS_FIELD_NAME = "durationMs";

    public static final String PROVISION = "provision";
    public static final String PROVISION_KEY = "provisionDeviceKey";
    public static final String PROVISION_SECRET = "provisionDeviceSecret";

    public static final String DEVICE_NAME = "deviceName";
    public static final String DEVICE_TYPE = "deviceType";
    public static final String CERT_PUB_KEY = "x509CertPubKey";
    public static final String CREDENTIALS_TYPE = "credentialsType";
    public static final String TOKEN = "token";
    public static final String HASH = "hash";
    public static final String CLIENT_ID = "clientId";
    public static final String USERNAME = "username";
    public static final String PASSWORD = "password";

<<<<<<< HEAD
    //firmware
    //telemetry
    public static final String CURRENT_FIRMWARE_TITLE = "cur_fw_title";
    public static final String CURRENT_FIRMWARE_VERSION = "cur_fw_version";
    public static final String TARGET_FIRMWARE_TITLE = "target_fw_title";
    public static final String TARGET_FIRMWARE_VERSION = "target_fw_version";
    public static final String CURRENT_FIRMWARE_STATE = "cur_fw_state";

    //attributes
    //telemetry
    public static final String FIRMWARE_TITLE = "fw_title";
    public static final String FIRMWARE_VERSION = "fw_version";
    public static final String FIRMWARE_SIZE = "fw_size";
    public static final String FIRMWARE_CHECKSUM = "fw_checksum";
    public static final String FIRMWARE_CHECKSUM_ALGORITHM = "fw_checksum_algorithm";
=======
    public static final String EDGE_MSG_SOURCE = "edge";
    public static final String MSG_SOURCE_KEY = "source";
>>>>>>> 9900cc3d
}<|MERGE_RESOLUTION|>--- conflicted
+++ resolved
@@ -93,7 +93,6 @@
     public static final String USERNAME = "username";
     public static final String PASSWORD = "password";
 
-<<<<<<< HEAD
     //firmware
     //telemetry
     public static final String CURRENT_FIRMWARE_TITLE = "cur_fw_title";
@@ -109,8 +108,6 @@
     public static final String FIRMWARE_SIZE = "fw_size";
     public static final String FIRMWARE_CHECKSUM = "fw_checksum";
     public static final String FIRMWARE_CHECKSUM_ALGORITHM = "fw_checksum_algorithm";
-=======
     public static final String EDGE_MSG_SOURCE = "edge";
     public static final String MSG_SOURCE_KEY = "source";
->>>>>>> 9900cc3d
 }