--- conflicted
+++ resolved
@@ -116,12 +116,11 @@
     public static final String EDGE_MSG_SOURCE = "edge";
     public static final String MSG_SOURCE_KEY = "source";
 
-<<<<<<< HEAD
     public static final String ENTITY_RELATION_ADD_OR_UPDATE = "ENTITY_RELATION_ADD_OR_UPDATE";
     public static final String ENTITY_RELATION_DELETED = "ENTITY_RELATION_DELETED";
 
     public static final String RELATION_DIRECTION_MSG_ORIGINATOR = "relationDirectionMsgOriginator";
-=======
+
     public static final String LAST_CONNECTED_GATEWAY = "lastConnectedGateway";
->>>>>>> 275fda0a
+
 }