--- conflicted
+++ resolved
@@ -25,11 +25,8 @@
     public static final String USER_CACHE = "users";
     public static final String ENTITY_VIEW_CACHE = "entityViews";
     public static final String EDGE_CACHE = "edges";
-<<<<<<< HEAD
     public static final String EDGE_SESSIONS_CACHE = "edgeSessions";
-=======
     public static final String RELATED_EDGES_CACHE = "relatedEdges";
->>>>>>> 02d33827
     public static final String CLAIM_DEVICES_CACHE = "claimDevices";
     public static final String SECURITY_SETTINGS_CACHE = "securitySettings";
     public static final String TENANT_PROFILE_CACHE = "tenantProfiles";
