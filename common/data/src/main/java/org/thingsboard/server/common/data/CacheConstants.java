/**
 * Copyright © 2016-2021 The Thingsboard Authors
 *
 * Licensed under the Apache License, Version 2.0 (the "License");
 * you may not use this file except in compliance with the License.
 * You may obtain a copy of the License at
 *
 *     http://www.apache.org/licenses/LICENSE-2.0
 *
 * Unless required by applicable law or agreed to in writing, software
 * distributed under the License is distributed on an "AS IS" BASIS,
 * WITHOUT WARRANTIES OR CONDITIONS OF ANY KIND, either express or implied.
 * See the License for the specific language governing permissions and
 * limitations under the License.
 */
package org.thingsboard.server.common.data;

public class CacheConstants {
    public static final String DEVICE_CREDENTIALS_CACHE = "deviceCredentials";
    public static final String RELATIONS_CACHE = "relations";
    public static final String DEVICE_CACHE = "devices";
    public static final String SESSIONS_CACHE = "sessions";
    public static final String ASSET_CACHE = "assets";
    public static final String ENTITY_VIEW_CACHE = "entityViews";
    public static final String CLAIM_DEVICES_CACHE = "claimDevices";
    public static final String SECURITY_SETTINGS_CACHE = "securitySettings";
    public static final String TENANT_PROFILE_CACHE = "tenantProfiles";
    public static final String DEVICE_PROFILE_CACHE = "deviceProfiles";
<<<<<<< HEAD
    public static final String TOKEN_OUTDATAGE_TIME_CACHE = "tokensOutdatageTime";
=======
    public static final String ATTRIBUTES_CACHE = "attributes";
>>>>>>> 8fe6c956
}<|MERGE_RESOLUTION|>--- conflicted
+++ resolved
@@ -26,9 +26,6 @@
     public static final String SECURITY_SETTINGS_CACHE = "securitySettings";
     public static final String TENANT_PROFILE_CACHE = "tenantProfiles";
     public static final String DEVICE_PROFILE_CACHE = "deviceProfiles";
-<<<<<<< HEAD
+    public static final String ATTRIBUTES_CACHE = "attributes";
     public static final String TOKEN_OUTDATAGE_TIME_CACHE = "tokensOutdatageTime";
-=======
-    public static final String ATTRIBUTES_CACHE = "attributes";
->>>>>>> 8fe6c956
 }