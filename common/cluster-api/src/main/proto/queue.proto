/**
 * Copyright © 2016-2023 The Thingsboard Authors
 *
 * Licensed under the Apache License, Version 2.0 (the "License");
 * you may not use this file except in compliance with the License.
 * You may obtain a copy of the License at
 *
 *     http://www.apache.org/licenses/LICENSE-2.0
 *
 * Unless required by applicable law or agreed to in writing, software
 * distributed under the License is distributed on an "AS IS" BASIS,
 * WITHOUT WARRANTIES OR CONDITIONS OF ANY KIND, either express or implied.
 * See the License for the specific language governing permissions and
 * limitations under the License.
 */
syntax = "proto3";

package transport;

option java_package = "org.thingsboard.server.gen.transport";
option java_outer_classname = "TransportProtos";

/**
 * Service Discovery Data Structures;
 */
message ServiceInfo {
  string serviceId = 1;
  repeated string serviceTypes = 2;
  repeated string transports = 6;
  SystemInfoProto systemInfo = 10;
}

message SystemInfoProto {
  int64 cpuUsage = 1;
  int64 cpuCount = 2;
  int64 memoryUsage = 3;
  int64 totalMemory = 4;
  int64 diskUsage = 5;
  int64 totalDiscSpace = 6;
}

/**
 * Transport Service Data Structures;
 */
message SessionInfoProto {
  string nodeId = 1;
  int64 sessionIdMSB = 2;
  int64 sessionIdLSB = 3;
  int64 tenantIdMSB = 4;
  int64 tenantIdLSB = 5;
  int64 deviceIdMSB = 6;
  int64 deviceIdLSB = 7;
  string deviceName = 8;
  string deviceType = 9;
  int64 gwSessionIdMSB = 10;
  int64 gwSessionIdLSB = 11;
  int64 deviceProfileIdMSB = 12;
  int64 deviceProfileIdLSB = 13;
  int64 customerIdMSB = 14;
  int64 customerIdLSB = 15;
}

enum SessionEvent {
  OPEN = 0;
  CLOSED = 1;
}

enum SessionType {
  SYNC = 0;
  ASYNC = 1;
}

enum KeyValueType {
  BOOLEAN_V = 0;
  LONG_V = 1;
  DOUBLE_V = 2;
  STRING_V = 3;
  JSON_V = 4;
}

enum CredentialsType {
  ACCESS_TOKEN = 0;
  X509_CERTIFICATE = 1;
  MQTT_BASIC = 2;
  LWM2M_CREDENTIALS = 3;
}

message KeyValueProto {
  string key = 1;
  KeyValueType type = 2;
  bool bool_v = 3;
  int64 long_v = 4;
  double double_v = 5;
  string string_v = 6;
  string json_v = 7;
}

message AttributeValueProto {
  int64 lastUpdateTs = 1;
  KeyValueType type = 2;
  bool has_v = 3;
  bool bool_v = 4;
  int64 long_v = 5;
  double double_v = 6;
  string string_v = 7;
  string json_v = 8;
}

message TsKvProto {
  int64 ts = 1;
  KeyValueProto kv = 2;
}

message TsKvListProto {
  int64 ts = 1;
  repeated KeyValueProto kv = 2;
}

message DeviceInfoProto {
  int64 tenantIdMSB = 1;
  int64 tenantIdLSB = 2;
  int64 deviceIdMSB = 3;
  int64 deviceIdLSB = 4;
  string deviceName = 5;
  string deviceType = 6;
  string additionalInfo = 7;
  int64 deviceProfileIdMSB = 8;
  int64 deviceProfileIdLSB = 9;
  int64 customerIdMSB = 10;
  int64 customerIdLSB = 11;
  string powerMode = 12;
  int64 edrxCycle = 13;
  int64 psmActivityTimer = 14;
  int64 pagingTransmissionWindow = 15;
}

/**
 * Transport Service Messages;
 */
message SessionEventMsg {
  SessionType sessionType = 1;
  SessionEvent event = 2;
}

message PostTelemetryMsg {
  repeated TsKvListProto tsKvList = 1;
}

message PostAttributeMsg {
  repeated KeyValueProto kv = 1;
}

message GetAttributeRequestMsg {
  int32 requestId = 1;
  repeated string clientAttributeNames = 2;
  repeated string sharedAttributeNames = 3;
  bool onlyShared = 4;
}

message GetAttributeResponseMsg {
  int32 requestId = 1;
  repeated TsKvProto clientAttributeList = 2;
  repeated TsKvProto sharedAttributeList = 3;
  bool isMultipleAttributesRequest = 4;
  string error = 5;
  bool sharedStateMsg = 6;
}

message AttributeUpdateNotificationMsg {
  repeated TsKvProto sharedUpdated = 1;
  repeated string sharedDeleted = 2;
}

message ValidateDeviceTokenRequestMsg {
  string token = 1;
}

message ValidateDeviceX509CertRequestMsg {
  string hash = 1;
}

message ValidateBasicMqttCredRequestMsg {
  string clientId = 1;
  string userName = 2;
  string password = 3;
}

message ValidateDeviceCredentialsResponseMsg {
  DeviceInfoProto deviceInfo = 1;
  string credentialsBody = 2;
  bytes profileBody = 3;
}

message GetOrCreateDeviceFromGatewayRequestMsg {
  int64 gatewayIdMSB = 1;
  int64 gatewayIdLSB = 2;
  string deviceName = 3;
  string deviceType = 4;
}

message GetOrCreateDeviceFromGatewayResponseMsg {
  DeviceInfoProto deviceInfo = 1;
  bytes profileBody = 2;
}

message GetEntityProfileRequestMsg {
  string entityType = 1;
  int64 entityIdMSB = 2;
  int64 entityIdLSB = 3;
}

message GetAllQueueRoutingInfoRequestMsg {
}

message GetQueueRoutingInfoResponseMsg {
  int64 tenantIdMSB = 1;
  int64 tenantIdLSB = 2;
  int64 queueIdMSB = 3;
  int64 queueIdLSB = 4;
  string queueName = 5;
  string queueTopic = 6;
  int32 partitions = 7;
}

message QueueUpdateMsg {
  int64 tenantIdMSB = 1;
  int64 tenantIdLSB = 2;
  int64 queueIdMSB = 3;
  int64 queueIdLSB = 4;
  string queueName = 5;
  string queueTopic = 6;
  int32 partitions = 7;
}

message QueueDeleteMsg {
  int64 tenantIdMSB = 1;
  int64 tenantIdLSB = 2;
  int64 queueIdMSB = 3;
  int64 queueIdLSB = 4;
  string queueName = 5;
}

message LwM2MRegistrationRequestMsg {
  string tenantId = 1;
  string endpoint = 2;
}

message LwM2MRegistrationResponseMsg {
  DeviceInfoProto deviceInfo = 1;
}

message LwM2MRequestMsg {
  LwM2MRegistrationRequestMsg registrationMsg = 1;
}

message LwM2MResponseMsg {
  LwM2MRegistrationResponseMsg registrationMsg = 1;
}

message GetResourceRequestMsg {
  int64 tenantIdMSB = 1;
  int64 tenantIdLSB = 2;
  string resourceType = 3;
  string resourceKey = 4;
}

message GetResourceResponseMsg {
  bytes resource = 1;
}

message ValidateDeviceLwM2MCredentialsRequestMsg {
  string credentialsId = 1;
}

message ToTransportUpdateCredentialsProto {
  repeated string credentialsId = 1;
  repeated string credentialsValue = 2;
}

message GetTenantRoutingInfoRequestMsg {
  int64 tenantIdMSB = 1;
  int64 tenantIdLSB = 2;
}

message GetTenantRoutingInfoResponseMsg {
  bool isolatedTbRuleEngine = 2;
}

message GetDeviceProfileRequestMsg {
  int64 profileIdMSB = 1;
  int64 profileIdLSB = 2;
}

message GetEntityProfileResponseMsg {
  string entityType = 1;
  bytes data = 2;
  bytes apiState = 3;
}

message GetDeviceRequestMsg {
  int64 deviceIdMSB = 1;
  int64 deviceIdLSB = 2;
}

message GetDeviceResponseMsg {
  int64 deviceProfileIdMSB = 1;
  int64 deviceProfileIdLSB = 2;
  bytes deviceTransportConfiguration = 3;
}

message GetDeviceCredentialsRequestMsg {
  int64 deviceIdMSB = 1;
  int64 deviceIdLSB = 2;
}

message GetDeviceCredentialsResponseMsg {
  bytes deviceCredentialsData = 1;
}

message GetSnmpDevicesRequestMsg {
  int32 page = 1;
  int32 pageSize = 2;
}

message GetSnmpDevicesResponseMsg {
  repeated string ids = 1;
  bool hasNextPage = 2;
}

message EntityUpdateMsg {
  string entityType = 1;
  bytes data = 2;
}

message EntityDeleteMsg {
  string entityType = 1;
  int64 entityIdMSB = 2;
  int64 entityIdLSB = 3;
}

message ResourceUpdateMsg {
  int64 tenantIdMSB = 1;
  int64 tenantIdLSB = 2;
  string resourceType = 3;
  string resourceKey = 4;
}

message ResourceDeleteMsg {
  int64 tenantIdMSB = 1;
  int64 tenantIdLSB = 2;
  string resourceType = 3;
  string resourceKey = 4;
}

message SessionCloseNotificationProto {
  string message = 1;
}

message SubscribeToAttributeUpdatesMsg {
  bool unsubscribe = 1;
  SessionType sessionType = 2;
}

message SubscribeToRPCMsg {
  bool unsubscribe = 1;
  SessionType sessionType = 2;
}

message SendPendingRPCMsg {
}

message ToDeviceRpcRequestMsg {
  int32 requestId = 1;
  string methodName = 2;
  string params = 3;
  int64 expirationTime = 4;
  int64 requestIdMSB = 5;
  int64 requestIdLSB = 6;
  bool oneway = 7;
  bool persisted = 8;
}

message ToDeviceRpcResponseMsg {
  int32 requestId = 1;
  string payload = 2;
  string error = 3;
}

message UplinkNotificationMsg {
  int64 uplinkTs = 1;
}

message ToDeviceRpcResponseStatusMsg {
  int32 requestId = 1;
  int64 requestIdMSB = 2;
  int64 requestIdLSB = 3;
  string status = 4;
}

message ToServerRpcRequestMsg {
  int32 requestId = 1;
  string methodName = 2;
  string params = 3;
}

message ToServerRpcResponseMsg {
  int32 requestId = 1;
  string payload = 2;
  string error = 3;
}

message ClaimDeviceMsg {
  int64 deviceIdMSB = 1;
  int64 deviceIdLSB = 2;
  string secretKey = 3;
  int64 durationMs = 4;
}

message DeviceCredentialsProto {
  int64 deviceIdMSB = 1;
  int64 deviceIdLSB = 2;
  CredentialsType credentialsType = 3;
  string credentialsId = 4;
  string credentialsValue = 5;
}

message CredentialsDataProto {
  ValidateDeviceTokenRequestMsg validateDeviceTokenRequestMsg = 1;
  ValidateDeviceX509CertRequestMsg validateDeviceX509CertRequestMsg = 2;
  ValidateBasicMqttCredRequestMsg validateBasicMqttCredRequestMsg = 3;
}

message ProvisionDeviceRequestMsg {
  string deviceName = 1;
  CredentialsType credentialsType = 2;
  ProvisionDeviceCredentialsMsg provisionDeviceCredentialsMsg = 3;
  CredentialsDataProto credentialsDataProto = 4;
}

message ProvisionDeviceCredentialsMsg {
  string provisionDeviceKey = 1;
  string provisionDeviceSecret = 2;
}

message ProvisionDeviceResponseMsg {
  ResponseStatus status = 1;
  CredentialsType credentialsType = 2;
  string credentialsValue = 3;
}

enum ResponseStatus {
  UNKNOWN = 0;
  SUCCESS = 1;
  NOT_FOUND = 2;
  FAILURE = 3;
}

message GetOtaPackageRequestMsg {
  int64 deviceIdMSB = 1;
  int64 deviceIdLSB = 2;
  int64 tenantIdMSB = 3;
  int64 tenantIdLSB = 4;
  string type = 5;
}

message GetOtaPackageResponseMsg {
  ResponseStatus responseStatus = 1;
  int64 otaPackageIdMSB = 2;
  int64 otaPackageIdLSB = 3;
  string type = 4;
  string title = 5;
  string version = 6;
  string contentType = 7;
  string fileName = 8;
}

message DeviceActivityProto {
  int64 tenantIdMSB = 1;
  int64 tenantIdLSB = 2;
  int64 deviceIdMSB = 3;
  int64 deviceIdLSB = 4;
  int64 lastActivityTime = 5;
}

//Used to report session state to tb-Service and persist this state in the cache on the tb-Service level.
message SubscriptionInfoProto {
  int64 lastActivityTime = 1;
  bool attributeSubscription = 2;
  bool rpcSubscription = 3;
}

message SessionSubscriptionInfoProto {
  SessionInfoProto sessionInfo = 1;
  SubscriptionInfoProto subscriptionInfo = 2;
}

message DeviceSessionsCacheEntry {
  repeated SessionSubscriptionInfoProto sessions = 1;
}

message TransportToDeviceActorMsg {
  SessionInfoProto sessionInfo = 1;
  SessionEventMsg sessionEvent = 2;
  GetAttributeRequestMsg getAttributes = 3;
  SubscribeToAttributeUpdatesMsg subscribeToAttributes = 4;
  SubscribeToRPCMsg subscribeToRPC = 5;
  ToDeviceRpcResponseMsg toDeviceRPCCallResponse = 6;
  SubscriptionInfoProto subscriptionInfo = 7;
  ClaimDeviceMsg claimDevice = 8;
  ProvisionDeviceRequestMsg provisionDevice = 9;
  ToDeviceRpcResponseStatusMsg rpcResponseStatusMsg = 10;
  SendPendingRPCMsg sendPendingRPC = 11;
  UplinkNotificationMsg uplinkNotificationMsg = 12;
}

message TransportToRuleEngineMsg {
  SessionInfoProto sessionInfo = 1;
  PostTelemetryMsg postTelemetry = 2;
  PostAttributeMsg postAttributes = 3;
  ToDeviceRpcResponseMsg toDeviceRPCCallResponse = 4;
  ToServerRpcRequestMsg toServerRPCCallRequest = 5;
}

/**
 * TB Core Data Structures
 */

message TbSubscriptionProto {
  string serviceId = 1;
  string sessionId = 2;
  int32 subscriptionId = 3;
  string entityType = 4;
  int64 tenantIdMSB = 5;
  int64 tenantIdLSB = 6;
  int64 entityIdMSB = 7;
  int64 entityIdLSB = 8;
}

message TbTimeSeriesSubscriptionProto {
  TbSubscriptionProto sub = 1;
  bool allKeys = 2;
  repeated TbSubscriptionKetStateProto keyStates = 3;
  int64 startTime = 4;
  int64 endTime = 5;
  bool latestValues = 6;
}

message TbAttributeSubscriptionProto {
  TbSubscriptionProto sub = 1;
  bool allKeys = 2;
  repeated TbSubscriptionKetStateProto keyStates = 3;
  string scope = 4;
}

message TbAlarmSubscriptionProto {
  TbSubscriptionProto sub = 1;
  int64 ts = 2;
}

message NotificationsSubscriptionProto {
  TbSubscriptionProto sub = 1;
  int32 limit = 2;
}

message NotificationsCountSubscriptionProto {
  TbSubscriptionProto sub = 1;
}

message TbSubscriptionUpdateProto {
  string sessionId = 1;
  int32 subscriptionId = 2;
  int32 errorCode = 3;
  string errorMsg = 4;
  repeated TbSubscriptionUpdateValueListProto data = 5;
}

message TbAlarmSubscriptionUpdateProto {
  string sessionId = 1;
  int32 subscriptionId = 2;
  int32 errorCode = 3;
  string errorMsg = 4;
  string alarm = 5;
  bool deleted = 6;
}

message NotificationsSubscriptionUpdateProto {
  string sessionId = 1;
  int32 subscriptionId = 2;
  string notificationUpdate = 3;
  string notificationRequestUpdate = 4;
}

message NotificationUpdateProto {
  int64 tenantIdMSB = 1;
  int64 tenantIdLSB = 2;
  int64 recipientIdMSB = 3;
  int64 recipientIdLSB = 4;
  string update = 5;
}

message NotificationRequestUpdateProto {
  int64 tenantIdMSB = 1;
  int64 tenantIdLSB = 2;
  string update = 6;
}

message TbAttributeUpdateProto {
  string entityType = 1;
  int64 entityIdMSB = 2;
  int64 entityIdLSB = 3;
  int64 tenantIdMSB = 4;
  int64 tenantIdLSB = 5;
  string scope = 6;
  repeated TsKvProto data = 7;
}

message TbAlarmUpdateProto {
  string entityType = 1;
  int64 entityIdMSB = 2;
  int64 entityIdLSB = 3;
  int64 tenantIdMSB = 4;
  int64 tenantIdLSB = 5;
  string alarm = 6;
}

message TbAlarmDeleteProto {
  string entityType = 1;
  int64 entityIdMSB = 2;
  int64 entityIdLSB = 3;
  int64 tenantIdMSB = 4;
  int64 tenantIdLSB = 5;
  string alarm = 6;
}

message TbAttributeDeleteProto {
  string entityType = 1;
  int64 entityIdMSB = 2;
  int64 entityIdLSB = 3;
  int64 tenantIdMSB = 4;
  int64 tenantIdLSB = 5;
  string scope = 6;
  repeated string keys = 7;
  bool notifyDevice = 8;
}

message TbTimeSeriesDeleteProto {
  string entityType = 1;
  int64 entityIdMSB = 2;
  int64 entityIdLSB = 3;
  int64 tenantIdMSB = 4;
  int64 tenantIdLSB = 5;
  repeated string keys = 6;
}

message TbTimeSeriesUpdateProto {
  string entityType = 1;
  int64 entityIdMSB = 2;
  int64 entityIdLSB = 3;
  int64 tenantIdMSB = 4;
  int64 tenantIdLSB = 5;
  repeated TsKvProto data = 6;
}

message TbSubscriptionCloseProto {
  string sessionId = 1;
  int32 subscriptionId = 2;
}

message TbSubscriptionKetStateProto {
  string key = 1;
  int64 ts = 2;
}

message TbSubscriptionUpdateValueListProto {
  string key = 1;
  repeated TbSubscriptionUpdateTsValue tsValue = 2;
}

message TbSubscriptionUpdateTsValue {
  int64 ts = 1;
  optional string value = 2;
}

/**
 * TB Core to TB Core messages
 */

message DeviceStateServiceMsgProto {
  int64 tenantIdMSB = 1;
  int64 tenantIdLSB = 2;
  int64 deviceIdMSB = 3;
  int64 deviceIdLSB = 4;
  bool added = 5;
  bool updated = 6;
  bool deleted = 7;
}

message SubscriptionMgrMsgProto {
  TbTimeSeriesSubscriptionProto telemetrySub = 1;
  TbAttributeSubscriptionProto attributeSub = 2;
  TbSubscriptionCloseProto subClose = 3;
  TbTimeSeriesUpdateProto tsUpdate = 4;
  TbAttributeUpdateProto attrUpdate = 5;
  TbAttributeDeleteProto attrDelete = 6;
  TbAlarmSubscriptionProto alarmSub = 7;
  TbAlarmUpdateProto alarmUpdate = 8;
  TbAlarmDeleteProto alarmDelete = 9;
  TbTimeSeriesDeleteProto tsDelete = 10;
  NotificationsSubscriptionProto notificationsSub = 11;
  NotificationsCountSubscriptionProto notificationsCountSub = 12;
  NotificationUpdateProto notificationUpdate = 13;
  NotificationRequestUpdateProto notificationRequestUpdate = 14;
}

message LocalSubscriptionServiceMsgProto {
  TbSubscriptionUpdateProto subUpdate = 1;
  TbAlarmSubscriptionUpdateProto alarmSubUpdate = 2;
  NotificationsSubscriptionUpdateProto notificationsSubUpdate = 3;
}

message FromDeviceRPCResponseProto {
  int64 requestIdMSB = 1;
  int64 requestIdLSB = 2;
  string response = 3;
  int32 error = 4;
}

message EdgeNotificationMsgProto {
  int64 tenantIdMSB = 1;
  int64 tenantIdLSB = 2;
  int64 edgeIdMSB = 3;
  int64 edgeIdLSB = 4;
  string type = 5;
  string action = 6;
  int64 entityIdMSB = 7;
  int64 entityIdLSB = 8;
  string entityType = 9;
  string body = 10;
  PostTelemetryMsg postTelemetryMsg = 11;
  PostAttributeMsg postAttributesMsg = 12;
}

/**
   TB Core to Version Control Service
 */
message CommitRequestMsg {
  string txId = 1; // To correlate prepare, add, delete and push messages
  PrepareMsg prepareMsg = 2;
  AddMsg addMsg = 3;
  DeleteMsg deleteMsg = 4;
  PushMsg pushMsg = 5;
  AbortMsg abortMsg = 6;
}

message CommitResponseMsg {
  int64 ts = 1;
  string commitId = 2;
  string name = 3;
  string author = 4;
  int32 added = 5;
  int32 modified = 6;
  int32 removed = 7;
}

message PrepareMsg {
  string commitMsg = 1;
  string branchName = 2;
  string authorName = 3;
  string authorEmail = 4;
}

message AddMsg {
  string relativePath = 1;
  string entityDataJsonChunk = 2;
  string chunkedMsgId = 3;
  int32 chunkIndex = 4;
  int32 chunksCount = 5;
}

message DeleteMsg {
  string relativePath = 1;
}

message PushMsg {
}

message AbortMsg {
}

message ListVersionsRequestMsg {
  string branchName = 1;
  string entityType = 2;
  int64 entityIdMSB = 3;
  int64 entityIdLSB = 4;
  int32 pageSize = 5;
  int32 page = 6;
  string textSearch = 7;
  string sortProperty = 8;
  string sortDirection = 9;
}

message EntityVersionProto {
  int64 ts = 1;
  string id = 2;
  string name = 3;
  string author = 4;
}

message ListVersionsResponseMsg {
  repeated EntityVersionProto versions = 1;
  int32 totalPages = 2;
  int64 totalElements = 3;
  bool hasNext = 4;
}

message ListEntitiesRequestMsg {
  string versionId = 1;
  string entityType = 2;
}

message VersionedEntityInfoProto {
  string entityType = 1;
  int64 entityIdMSB = 2;
  int64 entityIdLSB = 3;
}

message ListEntitiesResponseMsg {
  repeated VersionedEntityInfoProto entities = 1;
}

message ListBranchesRequestMsg {
}

message BranchInfoProto {
  string name = 1;
  bool isDefault = 2;
}

message ListBranchesResponseMsg {
  repeated BranchInfoProto branches = 1;
}

message EntityContentRequestMsg {
  string versionId = 1;
  string entityType = 2;
  int64 entityIdMSB = 3;
  int64 entityIdLSB = 4;
}

message EntityContentResponseMsg {
  string data = 1;
  int32 chunkIndex = 2;
  int32 chunksCount = 3;
}

message EntitiesContentRequestMsg {
  string versionId = 1;
  string entityType = 2;
  int32 offset = 3;
  int32 limit = 4;
}

message EntitiesContentResponseMsg {
  EntityContentResponseMsg item = 1;
  int32 itemIdx = 2;
  int32 itemsCount = 3;
}

message VersionsDiffRequestMsg {
  string path = 1;
  string versionId1 = 2;
  string versionId2 = 3;
}

message VersionsDiffResponseMsg {
  repeated EntityVersionsDiff diff = 1;
}

message EntityVersionsDiff {
  string entityType = 1;
  int64 entityIdMSB = 2;
  int64 entityIdLSB = 3;
  string entityDataAtVersion1 = 4;
  string entityDataAtVersion2 = 5;
  string rawDiff = 6;
}

message GenericRepositoryRequestMsg {}

message GenericRepositoryResponseMsg {}

message ToVersionControlServiceMsg {
  string nodeId = 1;
  int64 tenantIdMSB = 2;
  int64 tenantIdLSB = 3;
  int64 requestIdMSB = 4;
  int64 requestIdLSB = 5;
  bytes vcSettings = 6;
  GenericRepositoryRequestMsg initRepositoryRequest = 7;
  GenericRepositoryRequestMsg testRepositoryRequest = 8;
  GenericRepositoryRequestMsg clearRepositoryRequest = 9;
  CommitRequestMsg commitRequest = 10;
  ListVersionsRequestMsg listVersionRequest = 11;
  ListEntitiesRequestMsg listEntitiesRequest = 12;
  ListBranchesRequestMsg listBranchesRequest = 13;
  EntityContentRequestMsg entityContentRequest = 14;
  EntitiesContentRequestMsg entitiesContentRequest = 15;
  VersionsDiffRequestMsg versionsDiffRequest = 16;
}

message VersionControlResponseMsg {
  int64 requestIdMSB = 1;
  int64 requestIdLSB = 2;
  string error = 3;
  GenericRepositoryResponseMsg genericResponse = 4;
  CommitResponseMsg commitResponse = 5;
  ListBranchesResponseMsg listBranchesResponse = 6;
  ListEntitiesResponseMsg listEntitiesResponse = 7;
  ListVersionsResponseMsg listVersionsResponse = 8;
  EntityContentResponseMsg entityContentResponse = 9;
  EntitiesContentResponseMsg entitiesContentResponse = 10;
  VersionsDiffResponseMsg versionsDiffResponse = 11;
}

/**
 * Main messages;
 */

/* Request from Transport Service to ThingsBoard Core Service */
message TransportApiRequestMsg {
  ValidateDeviceTokenRequestMsg validateTokenRequestMsg = 1;
  ValidateDeviceX509CertRequestMsg validateX509CertRequestMsg = 2;
  GetOrCreateDeviceFromGatewayRequestMsg getOrCreateDeviceRequestMsg = 3;
  GetEntityProfileRequestMsg entityProfileRequestMsg = 4;
  LwM2MRequestMsg lwM2MRequestMsg = 5;
  ValidateBasicMqttCredRequestMsg validateBasicMqttCredRequestMsg = 6;
  ProvisionDeviceRequestMsg provisionDeviceRequestMsg = 7;
  ValidateDeviceLwM2MCredentialsRequestMsg validateDeviceLwM2MCredentialsRequestMsg = 8;
  GetResourceRequestMsg resourceRequestMsg = 9;
  GetOtaPackageRequestMsg otaPackageRequestMsg = 10;
  GetSnmpDevicesRequestMsg snmpDevicesRequestMsg = 11;
  GetDeviceRequestMsg deviceRequestMsg = 12;
  GetDeviceCredentialsRequestMsg deviceCredentialsRequestMsg = 13;
  GetAllQueueRoutingInfoRequestMsg getAllQueueRoutingInfoRequestMsg = 14;
}

/* Response from ThingsBoard Core Service to Transport Service */
message TransportApiResponseMsg {
  ValidateDeviceCredentialsResponseMsg validateCredResponseMsg = 1;
  GetOrCreateDeviceFromGatewayResponseMsg getOrCreateDeviceResponseMsg = 2;
  GetEntityProfileResponseMsg entityProfileResponseMsg = 3;
  ProvisionDeviceResponseMsg provisionDeviceResponseMsg = 4;
  GetSnmpDevicesResponseMsg snmpDevicesResponseMsg = 5;
  LwM2MResponseMsg lwM2MResponseMsg = 6;
  GetResourceResponseMsg resourceResponseMsg = 7;
  GetOtaPackageResponseMsg otaPackageResponseMsg = 8;
  GetDeviceResponseMsg deviceResponseMsg = 9;
  GetDeviceCredentialsResponseMsg deviceCredentialsResponseMsg = 10;
  repeated GetQueueRoutingInfoResponseMsg getQueueRoutingInfoResponseMsgs = 11;
}

/* Messages that are handled by ThingsBoard Core Service */
message ToCoreMsg {
  TransportToDeviceActorMsg toDeviceActorMsg = 1;
  DeviceStateServiceMsgProto deviceStateServiceMsg = 2;
  SubscriptionMgrMsgProto toSubscriptionMgrMsg = 3;
  bytes toDeviceActorNotificationMsg = 4;
  EdgeNotificationMsgProto edgeNotificationMsg = 5;
  DeviceActivityProto deviceActivityMsg = 6;
  NotificationSchedulerServiceMsg notificationSchedulerServiceMsg = 7;
}

/* High priority messages with low latency are handled by ThingsBoard Core Service separately */
message ToCoreNotificationMsg {
  LocalSubscriptionServiceMsgProto toLocalSubscriptionServiceMsg = 1;
  FromDeviceRPCResponseProto fromDeviceRpcResponse = 2;
  bytes componentLifecycleMsg = 3;
  bytes edgeEventUpdateMsg = 4;
  QueueUpdateMsg queueUpdateMsg = 5;
  QueueDeleteMsg queueDeleteMsg = 6;
  VersionControlResponseMsg vcResponseMsg = 7;
  bytes toEdgeSyncRequestMsg = 8;
  bytes fromEdgeSyncResponseMsg = 9;
  SubscriptionMgrMsgProto toSubscriptionMgrMsg = 10;
  NotificationRuleProcessorMsg notificationRuleProcessorMsg = 11;
}

/* Messages that are handled by ThingsBoard RuleEngine Service */
message ToRuleEngineMsg {
  int64 tenantIdMSB = 1;
  int64 tenantIdLSB = 2;
  bytes tbMsg = 3;
  repeated string relationTypes = 4;
  string failureMessage = 5;
}

message ToRuleEngineNotificationMsg {
  bytes componentLifecycleMsg = 1;
  FromDeviceRPCResponseProto fromDeviceRpcResponse = 2;
  QueueUpdateMsg queueUpdateMsg = 3;
  QueueDeleteMsg queueDeleteMsg = 4;
}

/* Messages that are handled by ThingsBoard Transport Service */
message ToTransportMsg {
  int64 sessionIdMSB = 1;
  int64 sessionIdLSB = 2;
  SessionCloseNotificationProto sessionCloseNotification = 3;
  GetAttributeResponseMsg getAttributesResponse = 4;
  AttributeUpdateNotificationMsg attributeUpdateNotification = 5;
  ToDeviceRpcRequestMsg toDeviceRequest = 6;
  ToServerRpcResponseMsg toServerResponse = 7;
  EntityUpdateMsg entityUpdateMsg = 8;
  EntityDeleteMsg entityDeleteMsg = 9;
  ProvisionDeviceResponseMsg provisionResponse = 10;
  ToTransportUpdateCredentialsProto toTransportUpdateCredentialsNotification = 11;
  ResourceUpdateMsg resourceUpdateMsg = 12;
  ResourceDeleteMsg resourceDeleteMsg = 13;
  UplinkNotificationMsg uplinkNotificationMsg = 14;
  QueueUpdateMsg queueUpdateMsg = 15;
  QueueDeleteMsg queueDeleteMsg = 16;
}

message UsageStatsKVProto{
  string key = 1;
  int64 value = 2;
}

message ToUsageStatsServiceMsg {
  int64 tenantIdMSB = 1;
  int64 tenantIdLSB = 2;
  int64 entityIdMSB = 3;
  int64 entityIdLSB = 4;
  repeated UsageStatsKVProto values = 5;
  int64 customerIdMSB = 6;
  int64 customerIdLSB = 7;
  string serviceId = 8;
}

message ToOtaPackageStateServiceMsg {
  int64 ts = 1;
  int64 tenantIdMSB = 2;
  int64 tenantIdLSB = 3;
  int64 deviceIdMSB = 4;
  int64 deviceIdLSB = 5;
  int64 otaPackageIdMSB = 6;
  int64 otaPackageIdLSB = 7;
  string type = 8;
}

<<<<<<< HEAD
message ToTbAlarmRuleStateServiceMsg {
  int64 tenantIdMSB = 1;
  int64 tenantIdLSB = 2;
  string queueName = 3;
  bytes tbMsg = 4;
  EntityUpdateMsg entityUpdateMsg = 5;
  EntityDeleteMsg entityDeleteMsg = 6;
  TbAlarmRuleRequestCtxProto alarmRuleRequest = 7;
}

message TbAlarmRuleRequestCtxProto {
  int64 ruleChainIdMSB = 1;
  int64 ruleChainIdLSB = 2;
  int64 ruleNodeIdMSB = 3;
  int64 ruleNodeIdLSB = 4;
  bool isDebug = 5;
}
=======
message NotificationSchedulerServiceMsg {
  int64 tenantIdMSB = 1;
  int64 tenantIdLSB = 2;
  int64 requestIdMSB = 3;
  int64 requestIdLSB = 4;
  int64 ts = 5;
}

message NotificationRuleProcessorMsg {
  bytes trigger = 1;
}
>>>>>>> 2f0eb0be
<|MERGE_RESOLUTION|>--- conflicted
+++ resolved
@@ -1048,7 +1048,6 @@
   string type = 8;
 }
 
-<<<<<<< HEAD
 message ToTbAlarmRuleStateServiceMsg {
   int64 tenantIdMSB = 1;
   int64 tenantIdLSB = 2;
@@ -1066,7 +1065,7 @@
   int64 ruleNodeIdLSB = 4;
   bool isDebug = 5;
 }
-=======
+
 message NotificationSchedulerServiceMsg {
   int64 tenantIdMSB = 1;
   int64 tenantIdLSB = 2;
@@ -1077,5 +1076,4 @@
 
 message NotificationRuleProcessorMsg {
   bytes trigger = 1;
-}
->>>>>>> 2f0eb0be
+}