--- conflicted
+++ resolved
@@ -16,16 +16,13 @@
 package org.thingsboard.server.common.stats;
 
 public enum StatsType {
-<<<<<<< HEAD
-    RULE_ENGINE("ruleEngine"), CORE("core"), TRANSPORT("transport"), JS_INVOKE("jsInvoke"), RATE_EXECUTOR("rateExecutor"), EDGE("edge");
-=======
     RULE_ENGINE("ruleEngine"),
     CORE("core"),
     TRANSPORT("transport"),
     JS_INVOKE("jsInvoke"),
     RATE_EXECUTOR("rateExecutor"),
-    HOUSEKEEPER("housekeeper");
->>>>>>> aecf654d
+    HOUSEKEEPER("housekeeper"),
+    EDGE("edge");
 
     private final String name;
 
