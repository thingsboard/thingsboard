/**
 * Copyright © 2016-2025 The Thingsboard Authors
 *
 * Licensed under the Apache License, Version 2.0 (the "License");
 * you may not use this file except in compliance with the License.
 * You may obtain a copy of the License at
 *
 *     http://www.apache.org/licenses/LICENSE-2.0
 *
 * Unless required by applicable law or agreed to in writing, software
 * distributed under the License is distributed on an "AS IS" BASIS,
 * WITHOUT WARRANTIES OR CONDITIONS OF ANY KIND, either express or implied.
 * See the License for the specific language governing permissions and
 * limitations under the License.
 */
syntax = "proto3";

option java_package = "org.thingsboard.server.gen.edge.v1";
option java_multiple_files = true;
option java_outer_classname = "EdgeProtos";

import "queue.proto";

package edge;

// Interface exported by the ThingsBoard Edge Transport.
service EdgeRpcService {

  rpc handleMsgs(stream RequestMsg) returns (stream ResponseMsg) {}

}

enum EdgeVersion {
  V_3_3_0 = 0;
  V_3_3_3 = 1;
  V_3_4_0 = 2;
  V_3_6_0 = 3;
  V_3_6_1 = 4;
  V_3_6_2 = 5;
  V_3_6_4 = 6;
  V_3_7_0 = 7;
  V_3_8_0 = 8;
  V_3_9_0 = 9;
  V_4_0_0 = 10;
  V_4_1_0 = 11;
  V_4_2_0 = 12;
  V_4_3_0 = 13;

  V_LATEST = 999;
}

/**
 * Data Structures;
 */
message RequestMsg {
  RequestMsgType msgType = 1;
  ConnectRequestMsg connectRequestMsg = 2;
  UplinkMsg uplinkMsg = 3;
  DownlinkResponseMsg downlinkResponseMsg = 4;
  SyncRequestMsg syncRequestMsg = 5;
}

message ResponseMsg {
  ConnectResponseMsg connectResponseMsg = 1;
  UplinkResponseMsg uplinkResponseMsg = 2;
  DownlinkMsg downlinkMsg = 3;
  EdgeUpdateMsg edgeUpdateMsg = 4;
}

enum RequestMsgType {
  CONNECT_RPC_MESSAGE = 0;
  UPLINK_RPC_MESSAGE = 1;
  SYNC_REQUEST_RPC_MESSAGE = 2;
}

message EdgeUpdateMsg {
  EdgeConfiguration configuration = 1;
}

message ConnectRequestMsg {
  string edgeRoutingKey = 1;
  string edgeSecret = 2;
  EdgeVersion edgeVersion = 3;
  optional int32 maxInboundMessageSize = 4;
}

enum ConnectResponseCode {
  ACCEPTED = 0;
  BAD_CREDENTIALS = 1;
  SERVER_UNAVAILABLE = 2;
}

message ConnectResponseMsg {
  ConnectResponseCode responseCode = 1;
  string errorMsg = 2;
  EdgeConfiguration configuration = 3;
  optional int32 maxInboundMessageSize = 4;
}

message SyncRequestMsg {
  optional bool fullSync = 2;
}

message SyncCompletedMsg {}

message EdgeConfiguration {
  int64 edgeIdMSB = 1;
  int64 edgeIdLSB = 2;
  int64 tenantIdMSB = 3;
  int64 tenantIdLSB = 4;
  int64 customerIdMSB = 5;
  int64 customerIdLSB = 6;
  string name = 7;
  string type = 8;
  string routingKey = 9;
  string secret = 10;
  string additionalInfo = 11;
  string cloudType = 12;
}

enum UpdateMsgType {
  ENTITY_CREATED_RPC_MESSAGE = 0;
  ENTITY_UPDATED_RPC_MESSAGE = 1;
  ENTITY_DELETED_RPC_MESSAGE = 2;
  ALARM_ACK_RPC_MESSAGE = 3;
  ALARM_CLEAR_RPC_MESSAGE = 4;
  // use 6 as a next number
}

message CalculatedFieldUpdateMsg{
  UpdateMsgType msgType = 1;
  int64 idMSB = 2;
  int64 idLSB = 3;
  string entity = 4;
}

message AiModelUpdateMsg{
  UpdateMsgType msgType = 1;
  int64 idMSB = 2;
  int64 idLSB = 3;
  string entity = 4;
}

message EntityDataProto {
  int64 entityIdMSB = 1;
  int64 entityIdLSB = 2;
  string entityType = 3;
  transport.PostTelemetryMsg postTelemetryMsg = 4;
  transport.PostAttributeMsg postAttributesMsg = 5;
  transport.PostAttributeMsg attributesUpdatedMsg = 6;
  string postAttributeScope = 7;
  AttributeDeleteMsg attributeDeleteMsg = 8;
  optional int64 attributeTs = 9;
}

message AttributeDeleteMsg {
  string scope = 1;
  repeated string attributeNames = 2;
}

message RuleChainUpdateMsg {
  UpdateMsgType msgType = 1;
  int64 idMSB = 2;
  int64 idLSB = 3;
  string entity = 10;
}

message RuleChainMetadataUpdateMsg {
  UpdateMsgType msgType = 1;
  string entity = 8;
}

message DashboardUpdateMsg {
  UpdateMsgType msgType = 1;
  int64 idMSB = 2;
  int64 idLSB = 3;
  string entity = 12;
}

message DeviceUpdateMsg {
  UpdateMsgType msgType = 1;
  int64 idMSB = 2;
  int64 idLSB = 3;
  string entity = 18;
}

message DeviceProfileUpdateMsg {
  UpdateMsgType msgType = 1;
  int64 idMSB = 2;
  int64 idLSB = 3;
  string entity = 22;
}

message AssetProfileUpdateMsg {
  UpdateMsgType msgType = 1;
  int64 idMSB = 2;
  int64 idLSB = 3;
  string entity = 13;
}

message DeviceCredentialsUpdateMsg {
  string entity = 6;
}

message AssetUpdateMsg {
  UpdateMsgType msgType = 1;
  int64 idMSB = 2;
  int64 idLSB = 3;
  string entity = 12;
}

message EntityViewUpdateMsg {
  UpdateMsgType msgType = 1;
  int64 idMSB = 2;
  int64 idLSB = 3;
  string entity = 12;
}

message AlarmUpdateMsg {
  UpdateMsgType msgType = 1;
  int64 idMSB = 2;
  int64 idLSB = 3;
  string entity = 18;
}

message AlarmCommentUpdateMsg {
  UpdateMsgType msgType = 1;
  string entity = 2;
}

message CustomerUpdateMsg {
  UpdateMsgType msgType = 1;
  int64 idMSB = 2;
  int64 idLSB = 3;
  string entity = 14;
}

message RelationUpdateMsg {
  UpdateMsgType msgType = 1;
  string entity = 11;
}

message UserUpdateMsg {
  UpdateMsgType msgType = 1;
  int64 idMSB = 2;
  int64 idLSB = 3;
  string entity = 11;
}

message WidgetsBundleUpdateMsg {
  UpdateMsgType msgType = 1;
  int64 idMSB = 2;
  int64 idLSB = 3;
  optional string widgets = 9;
  string entity = 11;
}

message WidgetTypeUpdateMsg {
  UpdateMsgType msgType = 1;
  int64 idMSB = 2;
  int64 idLSB = 3;
  string entity = 14;
}

message AdminSettingsUpdateMsg {
  string entity = 4;
}

message UserCredentialsUpdateMsg {
  string entity = 5;
}

message TenantUpdateMsg {
  UpdateMsgType msgType = 1;
  string entity = 17;
}

message TenantProfileUpdateMsg {
  UpdateMsgType msgType = 1;
  string entity = 9;
}

message ResourceUpdateMsg {
  UpdateMsgType msgType = 1;
  int64 idMSB = 2;
  int64 idLSB = 3;
  string entity = 11;
}

message OAuth2ClientUpdateMsg {
  UpdateMsgType msgType = 1;
  optional int64 idMSB = 2;
  optional int64 idLSB = 3;
  optional string entity = 4;
}

message OAuth2DomainUpdateMsg {
  UpdateMsgType msgType = 1;
  optional int64 idMSB = 2;
  optional int64 idLSB = 3;
  optional string entity = 4;
}

message NotificationRuleUpdateMsg {
  UpdateMsgType msgType = 1;
  optional int64 idMSB = 2;
  optional int64 idLSB = 3;
  optional string entity = 4;
}

message NotificationTargetUpdateMsg {
  UpdateMsgType msgType = 1;
  optional int64 idMSB = 2;
  optional int64 idLSB = 3;
  optional string entity = 4;
}

message NotificationTemplateUpdateMsg {
  UpdateMsgType msgType = 1;
  optional int64 idMSB = 2;
  optional int64 idLSB = 3;
  optional string entity = 4;
}

// DEPRECATED. FOR REMOVAL
message RuleChainMetadataRequestMsg {
  option deprecated = true;
  int64 ruleChainIdMSB = 1;
  int64 ruleChainIdLSB = 2;
}

message AttributesRequestMsg {
  int64 entityIdMSB = 1;
  int64 entityIdLSB = 2;
  string entityType = 3;
  string scope = 4;
}

message RelationRequestMsg {
  int64 entityIdMSB = 1;
  int64 entityIdLSB = 2;
  string entityType = 3;
}

message CalculatedFieldRequestMsg {
  int64 entityIdMSB = 1;
  int64 entityIdLSB = 2;
  string entityType = 3;
}

// DEPRECATED. FOR REMOVAL
message UserCredentialsRequestMsg {
  option deprecated = true;
  int64 userIdMSB = 1;
  int64 userIdLSB = 2;
}

// DEPRECATED. FOR REMOVAL
message DeviceCredentialsRequestMsg {
  option deprecated = true;
  int64 deviceIdMSB = 1;
  int64 deviceIdLSB = 2;
}

// DEPRECATED. FOR REMOVAL
message WidgetBundleTypesRequestMsg {
  option deprecated = true;
  int64 widgetBundleIdMSB = 1;
  int64 widgetBundleIdLSB = 2;
}

// DEPRECATED. FOR REMOVAL
message EntityViewsRequestMsg {
  option deprecated = true;
  int64 entityIdMSB = 1;
  int64 entityIdLSB = 2;
  string entityType = 3;
}

message DeviceRpcCallMsg {
  int64 deviceIdMSB = 1;
  int64 deviceIdLSB = 2;
  int64 requestUuidMSB = 3;
  int64 requestUuidLSB = 4;
  int32 requestId = 5;
  int64 expirationTime = 6;
  bool oneway = 7;
  RpcRequestMsg requestMsg = 8;
  RpcResponseMsg responseMsg = 9;
  optional bool persisted = 10;
  optional int32 retries = 11;
  optional string additionalInfo = 12;
  optional string serviceId = 13;
  optional string sessionId = 14;
}

message RpcRequestMsg {
  string method = 1;
  string params = 2;
}

message RpcResponseMsg {
  string response = 1;
  string error = 2;
}

message OtaPackageUpdateMsg {
  UpdateMsgType msgType = 1;
  int64 idMSB = 2;
  int64 idLSB = 3;
  string entity = 18;
}

message QueueUpdateMsg {
  UpdateMsgType msgType = 1;
  int64 idMSB = 2;
  int64 idLSB = 3;
  string entity = 14;
}

/**
 * Main Messages;
 */

message UplinkMsg {
  int32 uplinkMsgId = 1;
  repeated EntityDataProto entityData = 2;
  repeated DeviceUpdateMsg deviceUpdateMsg = 3;
  repeated DeviceCredentialsUpdateMsg deviceCredentialsUpdateMsg = 4;
  repeated AlarmUpdateMsg alarmUpdateMsg = 5;
  repeated RelationUpdateMsg relationUpdateMsg = 6;
  repeated RuleChainMetadataRequestMsg ruleChainMetadataRequestMsg = 7 [deprecated = true];
  repeated AttributesRequestMsg attributesRequestMsg = 8;
  repeated RelationRequestMsg relationRequestMsg = 9;
  repeated UserCredentialsRequestMsg userCredentialsRequestMsg = 10 [deprecated = true];
  repeated DeviceCredentialsRequestMsg deviceCredentialsRequestMsg = 11 [deprecated = true];
  repeated DeviceRpcCallMsg deviceRpcCallMsg = 12;
  repeated WidgetBundleTypesRequestMsg widgetBundleTypesRequestMsg = 14 [deprecated = true];
  repeated EntityViewsRequestMsg entityViewsRequestMsg = 15 [deprecated = true];
  repeated AssetUpdateMsg assetUpdateMsg = 16;
  repeated DashboardUpdateMsg dashboardUpdateMsg = 17;
  repeated EntityViewUpdateMsg entityViewUpdateMsg = 18;
  repeated AssetProfileUpdateMsg assetProfileUpdateMsg = 19;
  repeated DeviceProfileUpdateMsg deviceProfileUpdateMsg = 20;
  repeated ResourceUpdateMsg resourceUpdateMsg = 21;
  repeated AlarmCommentUpdateMsg alarmCommentUpdateMsg = 22;
  repeated RuleChainUpdateMsg ruleChainUpdateMsg = 23;
  repeated RuleChainMetadataUpdateMsg ruleChainMetadataUpdateMsg = 24;
  repeated CalculatedFieldUpdateMsg calculatedFieldUpdateMsg = 25;
  repeated CalculatedFieldRequestMsg calculatedFieldRequestMsg = 26;
<<<<<<< HEAD
  repeated UserUpdateMsg userUpdateMsg = 27;
  repeated UserCredentialsUpdateMsg userCredentialsUpdateMsg = 28;
=======
  repeated AiModelUpdateMsg aiModelUpdateMsg = 27;
>>>>>>> 2e63d0da
}

message UplinkResponseMsg {
  bool success = 1;
  string errorMsg = 2;
  int32 uplinkMsgId = 3;
}

message DownlinkResponseMsg {
  bool success = 1;
  string errorMsg = 2;
  int32 downlinkMsgId = 3;
}

message DownlinkMsg {
  int32 downlinkMsgId = 1;
  SyncCompletedMsg syncCompletedMsg = 2;
  repeated EntityDataProto entityData = 3;
  repeated DeviceCredentialsRequestMsg deviceCredentialsRequestMsg = 4 [deprecated = true];
  repeated DeviceUpdateMsg deviceUpdateMsg = 5;
  repeated DeviceProfileUpdateMsg deviceProfileUpdateMsg = 6;
  repeated DeviceCredentialsUpdateMsg deviceCredentialsUpdateMsg = 7;
  repeated RuleChainUpdateMsg ruleChainUpdateMsg = 8;
  repeated RuleChainMetadataUpdateMsg ruleChainMetadataUpdateMsg = 9;
  repeated DashboardUpdateMsg dashboardUpdateMsg = 10;
  repeated AssetUpdateMsg assetUpdateMsg = 11;
  repeated EntityViewUpdateMsg entityViewUpdateMsg = 12;
  repeated AlarmUpdateMsg alarmUpdateMsg = 13;
  repeated UserUpdateMsg userUpdateMsg = 14;
  repeated UserCredentialsUpdateMsg userCredentialsUpdateMsg = 15;
  repeated CustomerUpdateMsg customerUpdateMsg = 16;
  repeated RelationUpdateMsg relationUpdateMsg = 17;
  repeated WidgetsBundleUpdateMsg widgetsBundleUpdateMsg = 18;
  repeated WidgetTypeUpdateMsg widgetTypeUpdateMsg = 19;
  repeated AdminSettingsUpdateMsg adminSettingsUpdateMsg = 20;
  repeated DeviceRpcCallMsg deviceRpcCallMsg = 21;
  repeated OtaPackageUpdateMsg otaPackageUpdateMsg = 22;
  repeated QueueUpdateMsg queueUpdateMsg = 23;
  repeated AssetProfileUpdateMsg assetProfileUpdateMsg = 24;
  EdgeConfiguration edgeConfiguration = 25;
  repeated TenantUpdateMsg tenantUpdateMsg = 26;
  repeated TenantProfileUpdateMsg tenantProfileUpdateMsg = 27;
  repeated ResourceUpdateMsg resourceUpdateMsg = 28;
  repeated AlarmCommentUpdateMsg alarmCommentUpdateMsg = 29;
  repeated OAuth2ClientUpdateMsg oAuth2ClientUpdateMsg = 30;
  repeated NotificationRuleUpdateMsg notificationRuleUpdateMsg = 31;
  repeated NotificationTargetUpdateMsg notificationTargetUpdateMsg = 32;
  repeated NotificationTemplateUpdateMsg notificationTemplateUpdateMsg = 33;
  repeated OAuth2DomainUpdateMsg oAuth2DomainUpdateMsg = 34;
  repeated CalculatedFieldUpdateMsg calculatedFieldUpdateMsg = 35;
  repeated AiModelUpdateMsg aiModelUpdateMsg = 36;
}<|MERGE_RESOLUTION|>--- conflicted
+++ resolved
@@ -448,12 +448,9 @@
   repeated RuleChainMetadataUpdateMsg ruleChainMetadataUpdateMsg = 24;
   repeated CalculatedFieldUpdateMsg calculatedFieldUpdateMsg = 25;
   repeated CalculatedFieldRequestMsg calculatedFieldRequestMsg = 26;
-<<<<<<< HEAD
-  repeated UserUpdateMsg userUpdateMsg = 27;
-  repeated UserCredentialsUpdateMsg userCredentialsUpdateMsg = 28;
-=======
   repeated AiModelUpdateMsg aiModelUpdateMsg = 27;
->>>>>>> 2e63d0da
+  repeated UserUpdateMsg userUpdateMsg = 28;
+  repeated UserCredentialsUpdateMsg userCredentialsUpdateMsg = 29;
 }
 
 message UplinkResponseMsg {
