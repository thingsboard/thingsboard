/**
 * Copyright © 2016-2023 The Thingsboard Authors
 *
 * Licensed under the Apache License, Version 2.0 (the "License");
 * you may not use this file except in compliance with the License.
 * You may obtain a copy of the License at
 *
 *     http://www.apache.org/licenses/LICENSE-2.0
 *
 * Unless required by applicable law or agreed to in writing, software
 * distributed under the License is distributed on an "AS IS" BASIS,
 * WITHOUT WARRANTIES OR CONDITIONS OF ANY KIND, either express or implied.
 * See the License for the specific language governing permissions and
 * limitations under the License.
 */
syntax = "proto3";

option java_package = "org.thingsboard.server.gen.edge.v1";
option java_multiple_files = true;
option java_outer_classname = "EdgeProtos";

import "queue.proto";

package edge;

// Interface exported by the ThingsBoard Edge Transport.
service EdgeRpcService {

  rpc handleMsgs(stream RequestMsg) returns (stream ResponseMsg) {}

}

enum EdgeVersion {
  V_3_3_0 = 0;
  V_3_3_3 = 1;
  V_3_4_0 = 2;
  V_3_6_0 = 3;
  V_3_6_1 = 4;
}

/**
 * Data Structures;
 */
message RequestMsg {
  RequestMsgType msgType = 1;
  ConnectRequestMsg connectRequestMsg = 2;
  UplinkMsg uplinkMsg = 3;
  DownlinkResponseMsg downlinkResponseMsg = 4;
  SyncRequestMsg syncRequestMsg = 5;
}

message ResponseMsg {
  ConnectResponseMsg connectResponseMsg = 1;
  UplinkResponseMsg uplinkResponseMsg = 2;
  DownlinkMsg downlinkMsg = 3;
  EdgeUpdateMsg edgeUpdateMsg = 4;
}

enum RequestMsgType {
  CONNECT_RPC_MESSAGE = 0;
  UPLINK_RPC_MESSAGE = 1;
  SYNC_REQUEST_RPC_MESSAGE = 2;
}

message EdgeUpdateMsg {
  EdgeConfiguration configuration = 1;
}

message ConnectRequestMsg {
  string edgeRoutingKey = 1;
  string edgeSecret = 2;
  EdgeVersion edgeVersion = 3;
  optional int32 maxInboundMessageSize = 4;
}

enum ConnectResponseCode {
  ACCEPTED = 0;
  BAD_CREDENTIALS = 1;
  SERVER_UNAVAILABLE = 2;
}

message ConnectResponseMsg {
  ConnectResponseCode responseCode = 1;
  string errorMsg = 2;
  EdgeConfiguration configuration = 3;
  optional int32 maxInboundMessageSize = 4;
}

message SyncRequestMsg {
  bool syncRequired = 1 [deprecated = true];
  optional bool fullSync = 2;
}

message SyncCompletedMsg {
}

message EdgeConfiguration {
  int64 edgeIdMSB = 1;
  int64 edgeIdLSB = 2;
  int64 tenantIdMSB = 3;
  int64 tenantIdLSB = 4;
  int64 customerIdMSB = 5;
  int64 customerIdLSB = 6;
  string name = 7;
  string type = 8;
  string routingKey = 9;
  string secret = 10;
  string additionalInfo = 11;
  string cloudType = 12;
}

enum UpdateMsgType {
  ENTITY_CREATED_RPC_MESSAGE = 0;
  ENTITY_UPDATED_RPC_MESSAGE = 1;
  ENTITY_DELETED_RPC_MESSAGE = 2;
  ALARM_ACK_RPC_MESSAGE = 3;
  ALARM_CLEAR_RPC_MESSAGE = 4;
  ENTITY_MERGE_RPC_MESSAGE = 5 [deprecated = true];
}

message EntityDataProto {
  int64 entityIdMSB = 1;
  int64 entityIdLSB = 2;
  string entityType = 3;
  transport.PostTelemetryMsg postTelemetryMsg = 4;
  transport.PostAttributeMsg postAttributesMsg = 5;
  transport.PostAttributeMsg attributesUpdatedMsg = 6;
  string postAttributeScope = 7;
  AttributeDeleteMsg attributeDeleteMsg = 8;
}

message AttributeDeleteMsg {
  string scope = 1;
  repeated string attributeNames = 2;
}

message RuleChainUpdateMsg {
  UpdateMsgType msgType = 1;
  int64 idMSB = 2;
  int64 idLSB = 3;
  string name = 4 [deprecated = true];
  optional int64 firstRuleNodeIdMSB = 5 [deprecated = true];
  optional int64 firstRuleNodeIdLSB = 6 [deprecated = true];
  bool root = 7 [deprecated = true];
  bool debugMode = 8 [deprecated = true];
  string configuration = 9 [deprecated = true];
  string entity = 10;
}

message RuleChainMetadataUpdateMsg {
  UpdateMsgType msgType = 1;
  int64 ruleChainIdMSB = 2 [deprecated = true];
  int64 ruleChainIdLSB = 3 [deprecated = true];
  int32 firstNodeIndex = 4 [deprecated = true];
  repeated RuleNodeProto nodes = 5 [deprecated = true];
  repeated NodeConnectionInfoProto connections = 6 [deprecated = true];
  repeated RuleChainConnectionInfoProto ruleChainConnections = 7 [deprecated = true];
  string entity = 8;
}

message RuleNodeProto {
  option deprecated = true;
  int64 idMSB = 1;
  int64 idLSB = 2;
  string type = 3;
  string name = 4;
  bool debugMode = 5;
  string configuration = 6;
  string additionalInfo = 7;
  bool singletonMode = 8;
  int32 configurationVersion = 9;
}

message NodeConnectionInfoProto {
  option deprecated = true;
  int32 fromIndex = 1;
  int32 toIndex = 2;
  string type = 3;
}

message RuleChainConnectionInfoProto {
  option deprecated = true;
  int32 fromIndex = 1;
  int64 targetRuleChainIdMSB = 2;
  int64 targetRuleChainIdLSB = 3;
  string type = 4;
  string additionalInfo = 5;
}

message DashboardUpdateMsg {
  UpdateMsgType msgType = 1;
  int64 idMSB = 2;
  int64 idLSB = 3;
  optional int64 customerIdMSB = 4 [deprecated = true];
  optional int64 customerIdLSB = 5 [deprecated = true];
  string title = 6 [deprecated = true];
  string configuration = 7 [deprecated = true];
  optional string assignedCustomers = 8 [deprecated = true];
  optional string image = 9 [deprecated = true];
  optional int32 mobileOrder = 10 [deprecated = true];
  bool mobileHide = 11 [deprecated = true];
  string entity = 12;
}

message DeviceUpdateMsg {
  UpdateMsgType msgType = 1;
  int64 idMSB = 2;
  int64 idLSB = 3;
  optional int64 customerIdMSB = 4 [deprecated = true];
  optional int64 customerIdLSB = 5 [deprecated = true];
  optional int64 deviceProfileIdMSB = 6 [deprecated = true];
  optional int64 deviceProfileIdLSB = 7 [deprecated = true];
  string name = 8 [deprecated = true];
  string type = 9 [deprecated = true];
  optional string label = 10 [deprecated = true];
  optional string additionalInfo = 11 [deprecated = true];
  optional string conflictName = 12 [deprecated = true];
  optional int64 firmwareIdMSB = 13 [deprecated = true];
  optional int64 firmwareIdLSB = 14 [deprecated = true];
  optional bytes deviceDataBytes = 15 [deprecated = true];
  optional int64 softwareIdMSB = 16 [deprecated = true];
  optional int64 softwareIdLSB = 17 [deprecated = true];
  string entity = 18;
}

message DeviceProfileUpdateMsg {
  UpdateMsgType msgType = 1;
  int64 idMSB = 2;
  int64 idLSB = 3;
  string name = 4 [deprecated = true];
  optional string description = 5 [deprecated = true];
  bool default = 6 [deprecated = true];
  string type = 7 [deprecated = true];
  optional string transportType = 8 [deprecated = true];
  optional string provisionType = 9 [deprecated = true];
  int64 defaultRuleChainIdMSB = 10 [deprecated = true];
  int64 defaultRuleChainIdLSB = 11 [deprecated = true];
  string defaultQueueName = 12 [deprecated = true];
  bytes profileDataBytes = 13 [deprecated = true];
  optional string provisionDeviceKey = 14 [deprecated = true];
  optional bytes image = 15 [deprecated = true];
  optional int64 firmwareIdMSB = 16 [deprecated = true];
  optional int64 firmwareIdLSB = 17 [deprecated = true];
  optional int64 softwareIdMSB = 18 [deprecated = true];
  optional int64 softwareIdLSB = 19 [deprecated = true];
  optional int64 defaultDashboardIdMSB = 20 [deprecated = true];
  optional int64 defaultDashboardIdLSB = 21 [deprecated = true];
  string entity = 22;
}

message AssetProfileUpdateMsg {
  UpdateMsgType msgType = 1;
  int64 idMSB = 2;
  int64 idLSB = 3;
  string name = 4 [deprecated = true];
  optional string description = 5 [deprecated = true];
  bool default = 6 [deprecated = true];
  int64 defaultRuleChainIdMSB = 7 [deprecated = true];
  int64 defaultRuleChainIdLSB = 8 [deprecated = true];
  int64 defaultDashboardIdMSB = 9 [deprecated = true];
  int64 defaultDashboardIdLSB = 10 [deprecated = true];
  optional string defaultQueueName = 11 [deprecated = true];
  optional bytes image = 12 [deprecated = true];
  string entity = 13;
}

message DeviceCredentialsUpdateMsg {
  int64 deviceIdMSB = 1 [deprecated = true];
  int64 deviceIdLSB = 2 [deprecated = true];
  string credentialsType = 3 [deprecated = true];
  string credentialsId = 4 [deprecated = true];
  optional string credentialsValue = 5 [deprecated = true];
  string entity = 6;
}

message AssetUpdateMsg {
  UpdateMsgType msgType = 1;
  int64 idMSB = 2;
  int64 idLSB = 3;
  optional int64 customerIdMSB = 4 [deprecated = true];
  optional int64 customerIdLSB = 5 [deprecated = true];
  string name = 6 [deprecated = true];
  string type = 7 [deprecated = true];
  optional string label = 8 [deprecated = true];
  optional string additionalInfo = 9 [deprecated = true];
  optional int64 assetProfileIdMSB = 10 [deprecated = true];
  optional int64 assetProfileIdLSB = 11 [deprecated = true];
  string entity = 12;
}

message EntityViewUpdateMsg {
  UpdateMsgType msgType = 1;
  int64 idMSB = 2;
  int64 idLSB = 3;
  optional int64 customerIdMSB = 4 [deprecated = true];
  optional int64 customerIdLSB = 5 [deprecated = true];
  string name = 6 [deprecated = true];
  string type = 7 [deprecated = true];
  int64 entityIdMSB = 8 [deprecated = true];
  int64 entityIdLSB = 9 [deprecated = true];
  EdgeEntityType entityType = 10 [deprecated = true];
  optional string additionalInfo = 11 [deprecated = true];
  string entity = 12;
}

message AlarmUpdateMsg {
  UpdateMsgType msgType = 1;
  int64 idMSB = 2;
  int64 idLSB = 3;
  string name = 4 [deprecated = true];
  string type = 5 [deprecated = true];
  string originatorType = 6 [deprecated = true];
  string originatorName = 7 [deprecated = true];
  string severity = 8 [deprecated = true];
  string status = 9 [deprecated = true];
  int64 startTs = 10 [deprecated = true];
  int64 endTs = 11 [deprecated = true];
  int64 ackTs = 12 [deprecated = true];
  int64 clearTs = 13 [deprecated = true];
  string details = 14 [deprecated = true];
  bool propagate = 15 [deprecated = true];
  bool propagateToOwner = 16 [deprecated = true];
  bool propagateToTenant = 17 [deprecated = true];
  string entity = 18;
}

message CustomerUpdateMsg {
  UpdateMsgType msgType = 1;
  int64 idMSB = 2;
  int64 idLSB = 3;
  string title = 4 [deprecated = true];
  optional string country = 5 [deprecated = true];
  optional string state = 6 [deprecated = true];
  optional string city = 7 [deprecated = true];
  optional string address = 8 [deprecated = true];
  optional string address2 = 9 [deprecated = true];
  optional string zip = 10 [deprecated = true];
  optional string phone = 11 [deprecated = true];
  optional string email = 12 [deprecated = true];
  optional string additionalInfo = 13 [deprecated = true];
  string entity = 14;
}

message RelationUpdateMsg {
  UpdateMsgType msgType = 1;
  int64 fromIdMSB = 2 [deprecated = true];
  int64 fromIdLSB = 3 [deprecated = true];
  string fromEntityType = 4 [deprecated = true];
  int64 toIdMSB = 5 [deprecated = true];
  int64 toIdLSB = 6 [deprecated = true];
  string toEntityType = 7 [deprecated = true];
  string type = 8 [deprecated = true];
  optional string typeGroup = 9 [deprecated = true];
  string additionalInfo = 10 [deprecated = true];
  string entity = 11;
}

message UserUpdateMsg {
  UpdateMsgType msgType = 1;
  int64 idMSB = 2;
  int64 idLSB = 3;
  optional int64 customerIdMSB = 4 [deprecated = true];
  optional int64 customerIdLSB = 5 [deprecated = true];
  string email = 6 [deprecated = true];
  string authority = 7 [deprecated = true];
  optional string firstName = 8 [deprecated = true];
  optional string lastName = 9 [deprecated = true];
  optional string additionalInfo = 10 [deprecated = true];
  string entity = 11;
}

message WidgetsBundleUpdateMsg {
  UpdateMsgType msgType = 1;
  int64 idMSB = 2;
  int64 idLSB = 3;
  string title = 4 [deprecated = true];
  string alias = 5 [deprecated = true];
  optional bytes image = 6 [deprecated = true];
  bool isSystem = 7 [deprecated = true];
  optional string description = 8 [deprecated = true];
  optional string widgets = 9;
  string entity = 10;
}

message WidgetTypeUpdateMsg {
  UpdateMsgType msgType = 1;
  int64 idMSB = 2;
  int64 idLSB = 3;
  optional string bundleAlias = 4 [deprecated = true];
  optional string alias = 5 [deprecated = true];
<<<<<<< HEAD
  optional string name = 6 [deprecated = true];
  optional string descriptorJson = 7 [deprecated = true];
  bool isSystem = 8 [deprecated = true];
  optional string image = 9 [deprecated = true];
  optional string description = 10 [deprecated = true];
  optional string fqn = 11 [deprecated = true];
  bool deprecated = 12 [deprecated = true];
  string entity = 13;
=======
  optional string name = 6;
  optional string descriptorJson = 7;
  bool isSystem = 8;
  optional string image = 9;
  optional string description = 10;
  optional string fqn = 11;
  bool deprecated = 12;
  repeated string tags = 13;
>>>>>>> 0360e655
}

message AdminSettingsUpdateMsg {
  bool isSystem = 1 [deprecated = true];
  string key = 2 [deprecated = true];
  string jsonValue = 3 [deprecated = true];
  string entity = 4;
}

message UserCredentialsUpdateMsg {
  int64 userIdMSB = 1 [deprecated = true];
  int64 userIdLSB = 2 [deprecated = true];
  bool enabled = 3 [deprecated = true];
  string password = 4 [deprecated = true];
  string entity = 5;
}

message TenantUpdateMsg {
  UpdateMsgType msgType = 1;
  int64 idMSB = 2 [deprecated = true];
  int64 idLSB = 3 [deprecated = true];
  string title = 4 [deprecated = true];
  int64 profileIdMSB = 5 [deprecated = true];
  int64 profileIdLSB = 6 [deprecated = true];
  string region = 7 [deprecated = true];
  optional string country = 8 [deprecated = true];
  optional string state = 9 [deprecated = true];
  optional string city = 10 [deprecated = true];
  optional string address = 11 [deprecated = true];
  optional string address2 = 12 [deprecated = true];
  optional string zip = 13 [deprecated = true];
  optional string phone = 14 [deprecated = true];
  optional string email = 15 [deprecated = true];
  optional string additionalInfo = 16 [deprecated = true];
  string entity = 17;
}

message TenantProfileUpdateMsg {
  UpdateMsgType msgType = 1;
  int64 idMSB = 2 [deprecated = true];
  int64 idLSB = 3 [deprecated = true];
  string name = 4 [deprecated = true];
  optional string description = 5 [deprecated = true];
  bool default = 6 [deprecated = true];
  bool isolatedRuleChain = 7 [deprecated = true];
  bytes profileDataBytes = 8 [deprecated = true];
  string entity = 9;
}

message RuleChainMetadataRequestMsg {
  int64 ruleChainIdMSB = 1;
  int64 ruleChainIdLSB = 2;
}

message AttributesRequestMsg {
  int64 entityIdMSB = 1;
  int64 entityIdLSB = 2;
  string entityType = 3;
  string scope = 4;
}

message RelationRequestMsg {
  int64 entityIdMSB = 1;
  int64 entityIdLSB = 2;
  string entityType = 3;
}

message UserCredentialsRequestMsg {
  int64 userIdMSB = 1;
  int64 userIdLSB = 2;
}

message DeviceCredentialsRequestMsg {
  int64 deviceIdMSB = 1;
  int64 deviceIdLSB = 2;
}

message DeviceProfileDevicesRequestMsg {
  option deprecated = true;
  int64 deviceProfileIdMSB = 1;
  int64 deviceProfileIdLSB = 2;
}

message WidgetBundleTypesRequestMsg {
  int64 widgetBundleIdMSB = 1;
  int64 widgetBundleIdLSB = 2;
}

message EntityViewsRequestMsg {
  int64 entityIdMSB = 1;
  int64 entityIdLSB = 2;
  string entityType = 3;
}

message DeviceRpcCallMsg {
  int64 deviceIdMSB = 1;
  int64 deviceIdLSB = 2;
  int64 requestUuidMSB = 3;
  int64 requestUuidLSB = 4;
  int32 requestId = 5;
  int64 expirationTime = 6;
  bool oneway = 7;
  RpcRequestMsg requestMsg = 8;
  RpcResponseMsg responseMsg = 9;
  optional bool persisted = 10;
  optional int32 retries = 11;
  optional string additionalInfo = 12;
  optional string serviceId = 13;
  optional string sessionId = 14;
}

message RpcRequestMsg {
  string method = 1;
  string params = 2;
}

message RpcResponseMsg {
  string response = 1;
  string error = 2;
}

enum EdgeEntityType {
  DEVICE = 0;
  ASSET = 1;
}

message OtaPackageUpdateMsg {
  UpdateMsgType msgType = 1;
  int64 idMSB = 2;
  int64 idLSB = 3;
  int64 deviceProfileIdMSB = 4 [deprecated = true];
  int64 deviceProfileIdLSB = 5 [deprecated = true];
  string type = 6 [deprecated = true];
  string title = 7 [deprecated = true];
  string version = 8 [deprecated = true];
  string tag = 9 [deprecated = true];
  optional string url = 10 [deprecated = true];
  optional string fileName = 11 [deprecated = true];
  optional string contentType = 12 [deprecated = true];
  optional string checksumAlgorithm = 13 [deprecated = true];
  optional string checksum = 14 [deprecated = true];
  optional int64 dataSize = 15 [deprecated = true];
  optional bytes data = 16 [deprecated = true];
  optional string additionalInfo = 17 [deprecated = true];
  string entity = 18;
}

message QueueUpdateMsg {
  UpdateMsgType msgType = 1;
  int64 idMSB = 2;
  int64 idLSB = 3;
  int64 tenantIdMSB = 4 [deprecated = true];
  int64 tenantIdLSB = 5 [deprecated = true];
  string name = 6 [deprecated = true];
  string topic = 7 [deprecated = true];
  int32 pollInterval = 8 [deprecated = true];
  int32 partitions = 9 [deprecated = true];
  bool consumerPerPartition = 10 [deprecated = true];
  int64 packProcessingTimeout = 11 [deprecated = true];
  SubmitStrategyProto submitStrategy = 12 [deprecated = true];
  ProcessingStrategyProto processingStrategy = 13 [deprecated = true];
  string entity = 14;
}

message SubmitStrategyProto {
  option deprecated = true;
  string type = 1;
  int32 batchSize = 2;
}

message ProcessingStrategyProto {
  option deprecated = true;
  string type = 1;
  int32 retries = 2;
  double failurePercentage = 3;
  int64 pauseBetweenRetries = 4;
  int64 maxPauseBetweenRetries = 5;
}

/**
 * Main Messages;
 */

message UplinkMsg {
  int32 uplinkMsgId = 1;
  repeated EntityDataProto entityData = 2;
  repeated DeviceUpdateMsg deviceUpdateMsg = 3;
  repeated DeviceCredentialsUpdateMsg deviceCredentialsUpdateMsg = 4;
  repeated AlarmUpdateMsg alarmUpdateMsg = 5;
  repeated RelationUpdateMsg relationUpdateMsg = 6;
  repeated RuleChainMetadataRequestMsg ruleChainMetadataRequestMsg = 7;
  repeated AttributesRequestMsg attributesRequestMsg = 8;
  repeated RelationRequestMsg relationRequestMsg = 9;
  repeated UserCredentialsRequestMsg userCredentialsRequestMsg = 10;
  repeated DeviceCredentialsRequestMsg deviceCredentialsRequestMsg = 11;
  repeated DeviceRpcCallMsg deviceRpcCallMsg = 12;
  repeated DeviceProfileDevicesRequestMsg deviceProfileDevicesRequestMsg = 13 [deprecated = true];
  repeated WidgetBundleTypesRequestMsg widgetBundleTypesRequestMsg = 14;
  repeated EntityViewsRequestMsg entityViewsRequestMsg = 15;
  repeated AssetUpdateMsg assetUpdateMsg = 16;
  repeated DashboardUpdateMsg dashboardUpdateMsg = 17;
  repeated EntityViewUpdateMsg entityViewUpdateMsg = 18;
  repeated AssetProfileUpdateMsg assetProfileUpdateMsg = 19;
  repeated DeviceProfileUpdateMsg deviceProfileUpdateMsg = 20;
}

message UplinkResponseMsg {
  bool success = 1;
  string errorMsg = 2;
  int32 uplinkMsgId = 3;
}

message DownlinkResponseMsg {
  bool success = 1;
  string errorMsg = 2;
  int32 downlinkMsgId = 3;
}

message DownlinkMsg {
  int32 downlinkMsgId = 1;
  SyncCompletedMsg syncCompletedMsg = 2;
  repeated EntityDataProto entityData = 3;
  repeated DeviceCredentialsRequestMsg deviceCredentialsRequestMsg = 4;
  repeated DeviceUpdateMsg deviceUpdateMsg = 5;
  repeated DeviceProfileUpdateMsg deviceProfileUpdateMsg = 6;
  repeated DeviceCredentialsUpdateMsg deviceCredentialsUpdateMsg = 7;
  repeated RuleChainUpdateMsg ruleChainUpdateMsg = 8;
  repeated RuleChainMetadataUpdateMsg ruleChainMetadataUpdateMsg = 9;
  repeated DashboardUpdateMsg dashboardUpdateMsg = 10;
  repeated AssetUpdateMsg assetUpdateMsg = 11;
  repeated EntityViewUpdateMsg entityViewUpdateMsg = 12;
  repeated AlarmUpdateMsg alarmUpdateMsg = 13;
  repeated UserUpdateMsg userUpdateMsg = 14;
  repeated UserCredentialsUpdateMsg userCredentialsUpdateMsg = 15;
  repeated CustomerUpdateMsg customerUpdateMsg = 16;
  repeated RelationUpdateMsg relationUpdateMsg = 17;
  repeated WidgetsBundleUpdateMsg widgetsBundleUpdateMsg = 18;
  repeated WidgetTypeUpdateMsg widgetTypeUpdateMsg = 19;
  repeated AdminSettingsUpdateMsg adminSettingsUpdateMsg = 20;
  repeated DeviceRpcCallMsg deviceRpcCallMsg = 21;
  repeated OtaPackageUpdateMsg otaPackageUpdateMsg = 22;
  repeated QueueUpdateMsg queueUpdateMsg = 23;
  repeated AssetProfileUpdateMsg assetProfileUpdateMsg = 24;
  EdgeConfiguration edgeConfiguration = 25;
  repeated TenantUpdateMsg tenantUpdateMsg = 26;
  repeated TenantProfileUpdateMsg tenantProfileUpdateMsg = 27;
}
<|MERGE_RESOLUTION|>--- conflicted
+++ resolved
@@ -388,7 +388,6 @@
   int64 idLSB = 3;
   optional string bundleAlias = 4 [deprecated = true];
   optional string alias = 5 [deprecated = true];
-<<<<<<< HEAD
   optional string name = 6 [deprecated = true];
   optional string descriptorJson = 7 [deprecated = true];
   bool isSystem = 8 [deprecated = true];
@@ -396,17 +395,8 @@
   optional string description = 10 [deprecated = true];
   optional string fqn = 11 [deprecated = true];
   bool deprecated = 12 [deprecated = true];
-  string entity = 13;
-=======
-  optional string name = 6;
-  optional string descriptorJson = 7;
-  bool isSystem = 8;
-  optional string image = 9;
-  optional string description = 10;
-  optional string fqn = 11;
-  bool deprecated = 12;
   repeated string tags = 13;
->>>>>>> 0360e655
+  string entity = 14;
 }
 
 message AdminSettingsUpdateMsg {
