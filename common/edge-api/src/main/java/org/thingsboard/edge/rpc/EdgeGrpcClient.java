--- conflicted
+++ resolved
@@ -136,11 +136,7 @@
                 .setConnectRequestMsg(ConnectRequestMsg.newBuilder()
                         .setEdgeRoutingKey(edgeKey)
                         .setEdgeSecret(edgeSecret)
-<<<<<<< HEAD
-                        .setEdgeVersion(EdgeVersion.V_4_3_0)
-=======
                         .setEdgeVersion(getNewestEdgeVersion())
->>>>>>> 31694f8b
                         .setMaxInboundMessageSize(maxInboundMessageSize)
                         .build())
                 .build());
