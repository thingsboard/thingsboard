/**
 * Copyright © 2016-2025 The Thingsboard Authors
 *
 * Licensed under the Apache License, Version 2.0 (the "License");
 * you may not use this file except in compliance with the License.
 * You may obtain a copy of the License at
 *
 *     http://www.apache.org/licenses/LICENSE-2.0
 *
 * Unless required by applicable law or agreed to in writing, software
 * distributed under the License is distributed on an "AS IS" BASIS,
 * WITHOUT WARRANTIES OR CONDITIONS OF ANY KIND, either express or implied.
 * See the License for the specific language governing permissions and
 * limitations under the License.
 */
package org.thingsboard.script.api.tbel;

import com.fasterxml.jackson.annotation.JsonIgnore;
import com.fasterxml.jackson.annotation.JsonSubTypes;
import com.fasterxml.jackson.annotation.JsonTypeInfo;

@JsonTypeInfo(
        use = JsonTypeInfo.Id.NAME,
        include = JsonTypeInfo.As.PROPERTY,
        property = "type"
)
@JsonSubTypes({
        @JsonSubTypes.Type(value = TbelCfSingleValueArg.class, name = "SINGLE_VALUE"),
        @JsonSubTypes.Type(value = TbelCfTsRollingArg.class, name = "TS_ROLLING"),
<<<<<<< HEAD
        @JsonSubTypes.Type(value = TbelCfTsGeofencingArg.class, name = "GEOFENCING_CF_ARGUMENT_VALUE"),
        @JsonSubTypes.Type(value = TbelCfLatestValuesAggregation.class, name = "LATEST_VALUES_AGGREGATION")
=======
        @JsonSubTypes.Type(value = TbelCfGeofencingArg.class, name = "GEOFENCING_CF_ARGUMENT_VALUE"),
        @JsonSubTypes.Type(value = TbelCfPropagationArg.class, name = "PROPAGATION_CF_ARGUMENT_VALUE"),
>>>>>>> ec48cacb
})
public interface TbelCfArg extends TbelCfObject {

    @JsonIgnore
    String getType();

}<|MERGE_RESOLUTION|>--- conflicted
+++ resolved
@@ -27,13 +27,9 @@
 @JsonSubTypes({
         @JsonSubTypes.Type(value = TbelCfSingleValueArg.class, name = "SINGLE_VALUE"),
         @JsonSubTypes.Type(value = TbelCfTsRollingArg.class, name = "TS_ROLLING"),
-<<<<<<< HEAD
-        @JsonSubTypes.Type(value = TbelCfTsGeofencingArg.class, name = "GEOFENCING_CF_ARGUMENT_VALUE"),
-        @JsonSubTypes.Type(value = TbelCfLatestValuesAggregation.class, name = "LATEST_VALUES_AGGREGATION")
-=======
         @JsonSubTypes.Type(value = TbelCfGeofencingArg.class, name = "GEOFENCING_CF_ARGUMENT_VALUE"),
         @JsonSubTypes.Type(value = TbelCfPropagationArg.class, name = "PROPAGATION_CF_ARGUMENT_VALUE"),
->>>>>>> ec48cacb
+        @JsonSubTypes.Type(value = TbelCfLatestValuesAggregation.class, name = "LATEST_VALUES_AGGREGATION")
 })
 public interface TbelCfArg extends TbelCfObject {
 
