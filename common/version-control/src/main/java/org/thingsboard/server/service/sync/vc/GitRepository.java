--- conflicted
+++ resolved
@@ -325,11 +325,7 @@
     }
 
     private Commit toCommit(RevCommit revCommit) {
-<<<<<<< HEAD
-        return new Commit(revCommit.getCommitTime() * 1000L, revCommit.getName(), revCommit.getFullMessage(), revCommit.getAuthorIdent().getName());
-=======
         return new Commit(revCommit.getCommitTime() * 1000l, revCommit.getName(), revCommit.getFullMessage(), revCommit.getAuthorIdent().getName());
->>>>>>> c46b5b64
     }
 
     private RevCommit resolveCommit(String id) throws IOException {
