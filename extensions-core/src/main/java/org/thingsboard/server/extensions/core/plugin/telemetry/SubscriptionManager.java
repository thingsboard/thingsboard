--- conflicted
+++ resolved
@@ -175,17 +175,10 @@
     }
 
     public void onLocalSubscriptionUpdate(PluginContext ctx, EntityId entityId, SubscriptionType type, Function<Subscription, List<TsKvEntry>> f) {
-<<<<<<< HEAD
-    	onLocalSubscriptionUpdate(ctx,entityId,type,f,null);
+        onLocalSubscriptionUpdate(ctx, entityId, s -> type == s.getType(), f);
     }
     public void onLocalSubscriptionUpdate(PluginContext ctx, EntityId entityId, SubscriptionType type, Function<Subscription, List<TsKvEntry>> f,List<AttributeKvEntry> dataAtt) {
         log.debug("[{}] entityId",entityId);
-=======
-        onLocalSubscriptionUpdate(ctx, entityId, s -> type == s.getType(), f);
-    }
-
-    public void onLocalSubscriptionUpdate(PluginContext ctx, EntityId entityId, Predicate<Subscription> filter, Function<Subscription, List<TsKvEntry>> f) {
->>>>>>> 9151bfde
         Set<Subscription> deviceSubscriptions = subscriptionsByEntityId.get(entityId);
         if (deviceSubscriptions != null) {
             deviceSubscriptions.stream().filter(filter).forEach(s -> {
