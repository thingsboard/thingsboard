/*
 * Copyright © 2016-2017 The Thingsboard Authors
 *
 * Licensed under the Apache License, Version 2.0 (the "License");
 * you may not use this file except in compliance with the License.
 * You may obtain a copy of the License at
 *
 *     http://www.apache.org/licenses/LICENSE-2.0
 *
 * Unless required by applicable law or agreed to in writing, software
 * distributed under the License is distributed on an "AS IS" BASIS,
 * WITHOUT WARRANTIES OR CONDITIONS OF ANY KIND, either express or implied.
 * See the License for the specific language governing permissions and
 * limitations under the License.
 */

import './ie.support';

import 'event-source-polyfill';

import angular from 'angular';
import ngMaterial from 'angular-material';
import ngMdIcons from 'angular-material-icons';
import ngCookies from 'angular-cookies';
import angularSocialshare from 'angular-socialshare';
import 'angular-translate';
import 'angular-translate-loader-static-files';
import 'angular-translate-storage-local';
import 'angular-translate-storage-cookie';
import 'angular-translate-handler-log';
import 'angular-translate-interpolation-messageformat';
import 'md-color-picker';
import mdPickers from 'mdPickers';
import ngSanitize from 'angular-sanitize';
import vAccordion from 'v-accordion';
import ngAnimate from 'angular-animate';
import 'angular-websocket';
import uiRouter from 'angular-ui-router';
import angularJwt from 'angular-jwt';
import 'angular-drag-and-drop-lists';
import mdDataTable from 'angular-material-data-table';
import ngTouch from 'angular-touch';
import 'angular-carousel';
import 'clipboard';
import 'ngclipboard';
import 'react';
import 'react-dom';
import 'material-ui';
import 'react-schema-form';
import react from 'ngreact';
import '@flowjs/ng-flow/dist/ng-flow-standalone.min';

import thingsboardLocales from './locale/locale.constant';
import thingsboardLogin from './login';
import thingsboardDialogs from './components/datakey-config-dialog.controller';
import thingsboardMenu from './services/menu.service';
import thingsboardRaf from './common/raf.provider';
import thingsboardUtils from './common/utils.service';
import thingsboardDashboardUtils from './common/dashboard-utils.service';
import thingsboardTypes from './common/types.constant';
import thingsboardApiTime from './api/time.service';
import thingsboardApiDepth from './api/depth.service';
import thingsboardKeyboardShortcut from './components/keyboard-shortcut.filter';
import thingsboardHelp from './help/help.directive';
import thingsboardToast from './services/toast';
import thingsboardHome from './layout';
import thingsboardApiLogin from './api/login.service';
import thingsboardApiDevice from './api/device.service';
import thingsboardApiUser from './api/user.service';
import thingsboardApiEntityRelation from './api/entity-relation.service';
import thingsboardApiAsset from './api/asset.service';
import thingsboardApiAttribute from './api/attribute.service';
import thingsboardApiEntity from './api/entity.service';
import thingsboardApiAlarm from './api/alarm.service';
<<<<<<< HEAD
import thingsboardApiUiConfiguration from './api/ui-configuration.service'
=======
import thingsboardApiComputation from './api/computation.service';
>>>>>>> 413d60a2

import 'typeface-roboto';
import 'font-awesome/css/font-awesome.min.css';
import 'angular-material/angular-material.min.css';
import 'angular-material-icons/angular-material-icons.css';
import 'angular-gridster/dist/angular-gridster.min.css';
import 'v-accordion/dist/v-accordion.min.css'
import 'md-color-picker/dist/mdColorPicker.min.css';
import 'mdPickers/dist/mdPickers.min.css';
import 'angular-hotkeys/build/hotkeys.min.css';
import 'angular-carousel/dist/angular-carousel.min.css';
import '../scss/main.scss';

import AppConfig from './app.config';
import GlobalInterceptor from './global-interceptor.service';
import AppRun from './app.run';

angular.module('thingsboard', [
    ngMaterial,
    ngMdIcons,
    ngCookies,
    angularSocialshare,
    'pascalprecht.translate',
    'mdColorPicker',
    mdPickers,
    ngSanitize,
    vAccordion,
    ngAnimate,
    'ngWebSocket',
    angularJwt,
    'dndLists',
    mdDataTable,
    ngTouch,
    'angular-carousel',
    'ngclipboard',
    react.name,
    'flow',
    thingsboardLocales,
    thingsboardLogin,
    thingsboardDialogs,
    thingsboardMenu,
    thingsboardRaf,
    thingsboardUtils,
    thingsboardDashboardUtils,
    thingsboardTypes,
    thingsboardApiTime,
    thingsboardApiDepth,
    thingsboardKeyboardShortcut,
    thingsboardHelp,
    thingsboardToast,
    thingsboardHome,
    thingsboardApiLogin,
    thingsboardApiDevice,
    thingsboardApiUser,
    thingsboardApiEntityRelation,
    thingsboardApiAsset,
    thingsboardApiAttribute,
    thingsboardApiEntity,
    thingsboardApiAlarm,
<<<<<<< HEAD
    thingsboardApiUiConfiguration,
=======
    thingsboardApiComputation,
>>>>>>> 413d60a2
    uiRouter])
    .config(AppConfig)
    .factory('globalInterceptor', GlobalInterceptor)
    .run(AppRun);<|MERGE_RESOLUTION|>--- conflicted
+++ resolved
@@ -72,11 +72,9 @@
 import thingsboardApiAttribute from './api/attribute.service';
 import thingsboardApiEntity from './api/entity.service';
 import thingsboardApiAlarm from './api/alarm.service';
-<<<<<<< HEAD
 import thingsboardApiUiConfiguration from './api/ui-configuration.service'
-=======
 import thingsboardApiComputation from './api/computation.service';
->>>>>>> 413d60a2
+
 
 import 'typeface-roboto';
 import 'font-awesome/css/font-awesome.min.css';
@@ -136,11 +134,8 @@
     thingsboardApiAttribute,
     thingsboardApiEntity,
     thingsboardApiAlarm,
-<<<<<<< HEAD
     thingsboardApiUiConfiguration,
-=======
     thingsboardApiComputation,
->>>>>>> 413d60a2
     uiRouter])
     .config(AppConfig)
     .factory('globalInterceptor', GlobalInterceptor)
