--- conflicted
+++ resolved
@@ -19,11 +19,7 @@
 }
 
 export default class TbTencentMap {
-<<<<<<< HEAD
-	constructor($containerElement, utils, initCallback, defaultZoomLevel, dontFitMapBounds, disableScrollZooming, minZoomLevel, tmApiKey, tmDefaultMapType, defaultCenterPosition, onClickListener) {
-=======
-	constructor($containerElement, utils, initCallback, defaultZoomLevel, dontFitMapBounds, disableScrollZooming, minZoomLevel, tmApiKey, tmDefaultMapType, defaultCenterPosition, markerClusteringSetting) {
->>>>>>> 81851db5
+	constructor($containerElement, utils, initCallback, defaultZoomLevel, dontFitMapBounds, disableScrollZooming, minZoomLevel, tmApiKey, tmDefaultMapType, defaultCenterPosition, markerClusteringSetting, onClickListener) {
 		var tbMap = this;
 		this.utils = utils;
 		this.defaultZoomLevel = defaultZoomLevel;
@@ -54,18 +50,14 @@
 				center: new qq.maps.LatLng(tbMap.defaultCenterPosition[0],tbMap.defaultCenterPosition[1]) // eslint-disable-line no-undef
 			});
 
-<<<<<<< HEAD
-			tbMap.map.addListener('click', function (e) { onClickListener(e, e.latlng); });
-            
-=======
 			if (tbMap.isMarketCluster){
 				tbMap.markersCluster = new qq.maps.MarkerCluster( // eslint-disable-line no-undef
 					angular.merge({map:tbMap.map}, markerClusteringSetting)
 				);
 			}
 
-
->>>>>>> 81851db5
+			tbMap.map.addListener('click', function (e) { onClickListener(e, e.latlng); });
+            
 			if (initCallback) {
 				setTimeout(initCallback, 0);// eslint-disable-line
 			}
