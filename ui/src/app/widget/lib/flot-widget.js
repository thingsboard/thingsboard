--- conflicted
+++ resolved
@@ -220,7 +220,6 @@
                         }
                     }
                 }
-
                 return content;
             };
         }
@@ -500,15 +499,10 @@
                 fill: keySettings.fillLines === true
             };
 
-<<<<<<< HEAD
             if (this.ctx.settings.stack && !this.ctx.settings.comparisonEnabled) {
                 series.stack = !keySettings.excludeFromStacking;
             } else {
                 series.stack = false;
-=======
-            if (this.ctx.settings.stack) {
-                series.stack = !keySettings.excludeFromStacking;
->>>>>>> e8782835
             }
 
             if (this.chartType === 'line' || this.chartType === 'state') {
@@ -1232,14 +1226,11 @@
                         "type": "boolean",
                         "default": false
                     },
-<<<<<<< HEAD
-=======
                     "showPointsRadius": {
                         "title": "Radius of points",
                         "type": "number",
                         "default": 3
                     },
->>>>>>> e8782835
                     "tooltipValueFormatter": {
                         "title": "Tooltip value format function, f(value)",
                         "type": "string",
@@ -1293,10 +1284,7 @@
                 "fillLines",
                 "showPoints",
                 "excludeFromStacking",
-<<<<<<< HEAD
-=======
                 "showPointsRadius",
->>>>>>> e8782835
                 {
                     "key": "tooltipValueFormatter",
                     "type": "javascript"
