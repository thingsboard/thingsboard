/*
 * Copyright © 2016-2018 The Thingsboard Authors
 *
 * Licensed under the Apache License, Version 2.0 (the "License");
 * you may not use this file except in compliance with the License.
 * You may obtain a copy of the License at
 *
 *     http://www.apache.org/licenses/LICENSE-2.0
 *
 * Unless required by applicable law or agreed to in writing, software
 * distributed under the License is distributed on an "AS IS" BASIS,
 * WITHOUT WARRANTIES OR CONDITIONS OF ANY KIND, either express or implied.
 * See the License for the specific language governing permissions and
 * limitations under the License.
 */
import $ from 'jquery';
import tinycolor from 'tinycolor2';
import moment from 'moment';
import 'flot/lib/jquery.colorhelpers';
import 'flot/src/jquery.flot';
import 'flot/src/plugins/jquery.flot.time';
import 'flot/src/plugins/jquery.flot.selection';
import 'flot/src/plugins/jquery.flot.pie';
import 'flot/src/plugins/jquery.flot.crosshair';
import 'flot/src/plugins/jquery.flot.stack';
import 'flot.curvedlines/curvedLines';

/* eslint-disable angular/angularelement */
export default class TbFlot {
    constructor(ctx, chartType) {

        this.ctx = ctx;
        this.chartType = chartType || 'line';
        var settings = ctx.settings;

        ctx.tooltip = $('#flot-series-tooltip');
        if (ctx.tooltip.length === 0) {
            ctx.tooltip = $("<div id='flot-series-tooltip' class='flot-mouse-value'></div>");
            ctx.tooltip.css({
                fontSize: "12px",
                fontFamily: "Roboto",
                fontWeight: "300",
                lineHeight: "18px",
                opacity: "1",
                backgroundColor: "rgba(0,0,0,0.7)",
                color: "#D9DADB",
                position: "absolute",
                display: "none",
                zIndex: "100",
                padding: "4px 10px",
                borderRadius: "4px"
            }).appendTo("body");
        }

        var tbFlot = this;

        function seriesInfoDiv(label, color, value, units, trackDecimals, active, percent, valueFormatFunction) {
            var divElement = $('<div></div>');
            divElement.css({
                display: "flex",
                alignItems: "center",
                justifyContent: "flex-start"
            });
            var lineSpan = $('<span></span>');
            lineSpan.css({
                backgroundColor: color,
                width: "20px",
                height: "3px",
                display: "inline-block",
                verticalAlign: "middle",
                marginRight: "5px"
            });
            divElement.append(lineSpan);
            var labelSpan = $('<span>' + label + ':</span>');
            labelSpan.css({
                marginRight: "10px"
            });
            if (active) {
                labelSpan.css({
                    color: "#FFF",
                    fontWeight: "700"
                });
            }
            divElement.append(labelSpan);
            var valueContent;
            if (valueFormatFunction) {
                valueContent = valueFormatFunction(value);
            } else {
                valueContent = tbFlot.ctx.utils.formatValue(value, trackDecimals, units);
            }
            if (angular.isNumber(percent)) {
                valueContent += ' (' + Math.round(percent) + ' %)';
            }
            var valueSpan =  $('<span>' + valueContent + '</span>');
            valueSpan.css({
                marginLeft: "auto",
                fontWeight: "700"
            });
            if (active) {
                valueSpan.css({
                    color: "#FFF"
                });
            }
            divElement.append(valueSpan);

            return divElement;
        }

        function seriesInfoDivFromInfo(seriesHoverInfo, seriesIndex) {
            var units = seriesHoverInfo.units && seriesHoverInfo.units.length ? seriesHoverInfo.units : tbFlot.ctx.trackUnits;
            var decimals = angular.isDefined(seriesHoverInfo.decimals) ? seriesHoverInfo.decimals : tbFlot.ctx.trackDecimals;
            var divElement = seriesInfoDiv(seriesHoverInfo.label, seriesHoverInfo.color,
                seriesHoverInfo.value, units, decimals, seriesHoverInfo.index === seriesIndex, null, seriesHoverInfo.tooltipValueFormatFunction);
            return divElement.prop('outerHTML');
        }

        if (this.chartType === 'pie') {
            ctx.tooltipFormatter = function(item) {
                var units = item.series.dataKey.units && item.series.dataKey.units.length ? item.series.dataKey.units : tbFlot.ctx.trackUnits;
                var decimals = angular.isDefined(item.series.dataKey.decimals) ? item.series.dataKey.decimals : tbFlot.ctx.trackDecimals;
                var divElement = seriesInfoDiv(item.series.dataKey.label, item.series.dataKey.color,
                    item.datapoint[1][0][1], units, decimals, true, item.series.percent, item.series.dataKey.tooltipValueFormatFunction);
                return divElement.prop('outerHTML');
            };
        } else {
            ctx.tooltipFormatter = function(hoverInfo, seriesIndex) {
                var content = '';
                var timestamp = parseInt(hoverInfo.time);
                var date = moment(timestamp).format('YYYY-MM-DD HH:mm:ss');
                var dateDiv = $('<div>' + date + '</div>');
                dateDiv.css({
                    display: "flex",
                    alignItems: "center",
                    justifyContent: "center",
                    padding: "4px",
                    fontWeight: "700"
                });
                content += dateDiv.prop('outerHTML');
                if (tbFlot.ctx.tooltipIndividual) {
                    var seriesHoverInfo = hoverInfo.seriesHover[seriesIndex];
                    if (seriesHoverInfo) {
                        content += seriesInfoDivFromInfo(seriesHoverInfo, seriesIndex);
                    }
                } else {
                    var seriesDiv = $('<div></div>');
                    seriesDiv.css({
                        display: "flex",
                        flexDirection: "row"
                    });
                    const maxRows = 15;
                    var columns = Math.ceil(hoverInfo.seriesHover.length / maxRows);
                    var columnsContent = '';
                    for (var c = 0; c < columns; c++) {
                        var columnDiv = $('<div></div>');
                        columnDiv.css({
                            display: "flex",
                            flexDirection: "column"
                        });
                        var columnContent = '';
                        for (var i = c*maxRows; i < (c+1)*maxRows; i++) {
                            if (i == hoverInfo.seriesHover.length) {
                                break;
                            }
                            seriesHoverInfo = hoverInfo.seriesHover[i];
                            columnContent += seriesInfoDivFromInfo(seriesHoverInfo, seriesIndex);
                        }
                        columnDiv.html(columnContent);
                        if (c > 0) {
                            columnsContent += '<span style="width: 20px;"></span>';
                        }
                        columnsContent += columnDiv.prop('outerHTML');
                    }
                    seriesDiv.html(columnsContent);
                    content += seriesDiv.prop('outerHTML');
                }
                return content;
            };
        }

        ctx.trackDecimals = ctx.decimals;

        ctx.trackUnits = ctx.units;

        ctx.tooltipIndividual = this.chartType === 'pie' || (angular.isDefined(settings.tooltipIndividual) ? settings.tooltipIndividual : false);
        ctx.tooltipCumulative = angular.isDefined(settings.tooltipCumulative) ? settings.tooltipCumulative : false;

        var font = {
            color: settings.fontColor || "#545454",
            size: settings.fontSize || 10,
            family: "Roboto"
        };

        var options = {
            title: null,
            subtitle: null,
            shadowSize: angular.isDefined(settings.shadowSize) ? settings.shadowSize : 4,
            HtmlText: false,
            grid: {
                hoverable: true,
                mouseActiveRadius: 10,
                autoHighlight: ctx.tooltipIndividual === true
            },
            selection : { mode : ctx.isMobile ? null : 'x' },
            legend : {
                show: false
            }
        };

        if (this.chartType === 'line' || this.chartType === 'bar' || this.chartType === 'state') {
            options.xaxis = {
                mode: 'time',
                timezone: 'browser',
                font: angular.copy(font),
                labelFont: angular.copy(font)
            };
            this.yaxis = {
                font: angular.copy(font),
                labelFont: angular.copy(font)
            };
            if (settings.xaxis) {
                if (settings.xaxis.showLabels === false) {
                    options.xaxis.tickFormatter = function() {
                        return '';
                    };
                }
                options.xaxis.font.color = settings.xaxis.color || options.xaxis.font.color;
                options.xaxis.label = settings.xaxis.title || null;
                options.xaxis.labelFont.color = options.xaxis.font.color;
                options.xaxis.labelFont.size = options.xaxis.font.size+2;
                options.xaxis.labelFont.weight = "bold";
            }

            ctx.yAxisTickFormatter = function(value/*, axis*/) {
                if (settings.yaxis && settings.yaxis.showLabels === false) {
                    return '';
                }
                if (this.ticksFormatterFunction) {
                    return this.ticksFormatterFunction(value);
                }

                var factor = this.tickDecimals ? Math.pow(10, this.tickDecimals) : 1,
                    formatted = "" + Math.round(value * factor) / factor;
                if (this.tickDecimals != null) {
                    var decimal = formatted.indexOf("."),
                        precision = decimal === -1 ? 0 : formatted.length - decimal - 1;

                    if (precision < this.tickDecimals) {
                        formatted = (precision ? formatted : formatted + ".") + ("" + factor).substr(1, this.tickDecimals - precision);
                    }
                }
                if (this.tickUnits) {
                     formatted += ' ' + this.tickUnits;
                }

                return formatted;
            };

            this.yaxis.tickFormatter = ctx.yAxisTickFormatter;

            if (settings.yaxis) {
                this.yaxis.font.color = settings.yaxis.color || this.yaxis.font.color;
                this.yaxis.min = angular.isDefined(settings.yaxis.min) ? settings.yaxis.min : null;
                this.yaxis.max = angular.isDefined(settings.yaxis.max) ? settings.yaxis.max : null;
                this.yaxis.label = settings.yaxis.title || null;
                this.yaxis.labelFont.color = this.yaxis.font.color;
                this.yaxis.labelFont.size = this.yaxis.font.size+2;
                this.yaxis.labelFont.weight = "bold";
                if (angular.isNumber(settings.yaxis.tickSize)) {
                    this.yaxis.tickSize = settings.yaxis.tickSize;
                } else {
                    this.yaxis.tickSize = null;
                }
                if (angular.isNumber(settings.yaxis.tickDecimals)) {
                    this.yaxis.tickDecimals = settings.yaxis.tickDecimals
                } else {
                    this.yaxis.tickDecimals = null;
                }
                if (settings.yaxis.ticksFormatter && settings.yaxis.ticksFormatter.length) {
                    try {
                        this.yaxis.ticksFormatterFunction = new Function('value', settings.yaxis.ticksFormatter);
                    } catch (e) {
                        this.yaxis.ticksFormatterFunction = null;
                    }
                }
            }

            options.grid.borderWidth = 1;
            options.grid.color = settings.fontColor || "#545454";

            if (settings.grid) {
                options.grid.color = settings.grid.color || "#545454";
                options.grid.backgroundColor = settings.grid.backgroundColor || null;
                options.grid.tickColor = settings.grid.tickColor || "#DDDDDD";
                options.grid.borderWidth = angular.isDefined(settings.grid.outlineWidth) ?
                    settings.grid.outlineWidth : 1;
                if (settings.grid.verticalLines === false) {
                    options.xaxis.tickLength = 0;
                }
                if (settings.grid.horizontalLines === false) {
                    this.yaxis.tickLength = 0;
                }
                if (angular.isDefined(settings.grid.margin)) {
                    options.grid.margin = settings.grid.margin;
                }
                if (angular.isDefined(settings.grid.minBorderMargin)) {
                    options.grid.minBorderMargin = settings.grid.minBorderMargin;
                }
            }

            options.crosshair = {
                mode: 'x'
            }

            options.series = {
                stack: settings.stack === true
            }

            if (this.chartType === 'line' && settings.smoothLines) {
                options.series.curvedLines = {
                    active: true,
                    monotonicFit: true
                }
            }

            if (this.chartType === 'bar') {
                options.series.lines = {
                        show: false,
                        fill: false,
                        steps: false
                }
                options.series.bars ={
                        show: true,
                        lineWidth: 0,
                        fill: 0.9
                }
                ctx.defaultBarWidth = settings.defaultBarWidth || 600;
            }

            if (this.chartType === 'state') {
                options.series.lines = {
                    steps: true,
                    show: true
                }
            }

        } else if (this.chartType === 'pie') {
            options.series = {
                pie: {
                    show: true,
                    label: {
                        show: settings.showLabels === true
                    },
                    radius: settings.radius || 1,
                    innerRadius: settings.innerRadius || 0,
                    stroke: {
                        color: '#fff',
                        width: 0
                    },
                    tilt: settings.tilt || 1,
                    shadow: {
                        left: 5,
                        top: 15,
                        alpha: 0.02
                    }
                }
            }
            if (settings.stroke) {
                options.series.pie.stroke.color = settings.stroke.color || '#fff';
                options.series.pie.stroke.width = settings.stroke.width || 0;
            }

            if (options.series.pie.label.show) {
                options.series.pie.label.formatter = function (label, series) {
                    return "<div class='pie-label'>" + series.dataKey.label + "<br/>" + Math.round(series.percent) + "%</div>";
                }
                options.series.pie.label.radius = 3/4;
                options.series.pie.label.background = {
                     opacity: 0.8
                };
            }
        }

        //Experimental
        this.ctx.animatedPie = settings.animatedPie === true;

        this.options = options;

        if (this.ctx.defaultSubscription) {
            this.init(this.ctx.$container, this.ctx.defaultSubscription);
        }
    }

    init($element, subscription) {
        this.subscription = subscription;
        this.$element = $element;
        var colors = [];
        this.yaxes = [];
        var yaxesMap = {};

        var tooltipValueFormatFunction = null;
        if (this.ctx.settings.tooltipValueFormatter && this.ctx.settings.tooltipValueFormatter.length) {
            try {
                tooltipValueFormatFunction = new Function('value', this.ctx.settings.tooltipValueFormatter);
            } catch (e) {
                tooltipValueFormatFunction = null;
            }
        }

        for (var i = 0; i < this.subscription.data.length; i++) {
            var series = this.subscription.data[i];
            colors.push(series.dataKey.color);
            var keySettings = series.dataKey.settings;
            series.dataKey.tooltipValueFormatFunction = tooltipValueFormatFunction;
            if (keySettings.tooltipValueFormatter && keySettings.tooltipValueFormatter.length) {
                try {
                    series.dataKey.tooltipValueFormatFunction = new Function('value', keySettings.tooltipValueFormatter);
                } catch (e) {
                    series.dataKey.tooltipValueFormatFunction = tooltipValueFormatFunction;
                }
            }
            series.lines = {
                fill: keySettings.fillLines === true
            };
            if (this.chartType === 'line' || this.chartType === 'state') {
                series.lines.show = keySettings.showLines !== false
            } else {
                series.lines.show = keySettings.showLines === true;
            }

            if (angular.isDefined(keySettings.lineWidth)) {
                series.lines.lineWidth = keySettings.lineWidth;
            }

            series.points = {
                show: false,
                radius: 8
            };
            if (keySettings.showPoints === true) {
                series.points.show = true;
                series.points.lineWidth = 5;
                series.points.radius = 3;
            }

            if (this.chartType === 'line' && this.ctx.settings.smoothLines && !series.points.show) {
                series.curvedLines = {
                    apply: true
                }
            }

            var lineColor = tinycolor(series.dataKey.color);
            lineColor.setAlpha(.75);

            series.highlightColor = lineColor.toRgbString();

            if (this.yaxis) {
                var units = series.dataKey.units && series.dataKey.units.length ? series.dataKey.units : this.ctx.trackUnits;
                var yaxis;
                if (keySettings.showSeparateAxis) {
                    yaxis = this.createYAxis(keySettings, units);
                    this.yaxes.push(yaxis);
                } else {
                    yaxis = yaxesMap[units];
                    if (!yaxis) {
                        yaxis = this.createYAxis(keySettings, units);
                        yaxesMap[units] = yaxis;
                        this.yaxes.push(yaxis);
                    }
                }
                series.yaxisIndex = this.yaxes.indexOf(yaxis);
                series.yaxis = series.yaxisIndex+1;
                yaxis.keysInfo[i] = {hidden: false};
                yaxis.hidden = false;
            }
        }

        this.options.colors = colors;
        this.options.yaxes = angular.copy(this.yaxes);
        if (this.chartType === 'line' || this.chartType === 'bar' || this.chartType === 'state') {
            if (this.chartType === 'bar') {
                if (this.subscription.timeWindowConfig.aggregation && this.subscription.timeWindowConfig.aggregation.type === 'NONE') {
                    this.options.series.bars.barWidth = this.ctx.defaultBarWidth;
                } else {
                    this.options.series.bars.barWidth = this.subscription.timeWindow.interval * 0.6;
                }
            }
            this.options.xaxis.min = this.subscription.timeWindow.minTime;
            this.options.xaxis.max = this.subscription.timeWindow.maxTime;
        }

        this.checkMouseEvents();

        if (this.ctx.plot) {
            this.ctx.plot.destroy();
        }
        if (this.chartType === 'pie' && this.ctx.animatedPie) {
            this.ctx.pieDataAnimationDuration = 250;
            this.pieData = angular.copy(this.subscription.data);
            this.ctx.pieRenderedData = [];
            this.ctx.pieTargetData = [];
            for (i = 0; i < this.subscription.data.length; i++) {
                this.ctx.pieTargetData[i] = (this.subscription.data[i].data && this.subscription.data[i].data[0])
                    ? this.subscription.data[i].data[0][1] : 0;
            }
            this.pieDataRendered();
        }
        this.ctx.plotInited = true;
        this.createPlot();
    }

    createYAxis(keySettings, units) {
        var yaxis = angular.copy(this.yaxis);
        var tickDecimals, tickSize;

        var label = keySettings.axisTitle && keySettings.axisTitle.length ? keySettings.axisTitle : yaxis.label;
        if (angular.isNumber(keySettings.axisTickDecimals)) {
            tickDecimals = keySettings.axisTickDecimals;
        } else {
            tickDecimals = yaxis.tickDecimals;
        }
        if (angular.isNumber(keySettings.axisTickSize)) {
            tickSize = keySettings.axisTickSize;
        } else {
            tickSize = yaxis.tickSize;
        }
        var position = keySettings.axisPosition && keySettings.axisPosition.length ? keySettings.axisPosition : "left";

        var min = angular.isDefined(keySettings.axisMin) ? keySettings.axisMin : yaxis.min;
        var max = angular.isDefined(keySettings.axisMax) ? keySettings.axisMax : yaxis.max;

        yaxis.label = label;
        yaxis.min = min;
        yaxis.max = max;
        yaxis.tickUnits = units;
        yaxis.tickDecimals = tickDecimals;
        yaxis.tickSize = tickSize;
        yaxis.alignTicksWithAxis = position == "right" ? 1 : null;
        yaxis.position = position;

        yaxis.keysInfo = [];

        if (keySettings.axisTicksFormatter && keySettings.axisTicksFormatter.length) {
            try {
                yaxis.ticksFormatterFunction = new Function('value', keySettings.axisTicksFormatter);
            } catch (e) {
                yaxis.ticksFormatterFunction = this.yaxis.ticksFormatterFunction;
            }
        }
        return yaxis;
    }

    update() {
        if (this.updateTimeoutHandle) {
            this.ctx.$scope.$timeout.cancel(this.updateTimeoutHandle);
            this.updateTimeoutHandle = null;
        }
        if (this.subscription) {
            if (!this.isMouseInteraction && this.ctx.plot) {
                if (this.chartType === 'line' || this.chartType === 'bar' || this.chartType === 'state') {

                    var axisVisibilityChanged = false;
                    if (this.yaxis) {
                        for (var i = 0; i < this.subscription.data.length; i++) {
                            var series = this.subscription.data[i];
                            var yaxisIndex = series.yaxisIndex;
                            if (this.yaxes[yaxisIndex].keysInfo[i].hidden != series.dataKey.hidden) {
                                this.yaxes[yaxisIndex].keysInfo[i].hidden = series.dataKey.hidden;
                                axisVisibilityChanged = true;
                            }
                        }
                        if (axisVisibilityChanged) {
                            this.options.yaxes.length = 0;
                            for (var y = 0; y < this.yaxes.length; y++) {
                                var yaxis = this.yaxes[y];
                                var hidden = true;
                                for (var k = 0; k < yaxis.keysInfo.length; k++) {
                                    if (yaxis.keysInfo[k]) {
                                        hidden = hidden && yaxis.keysInfo[k].hidden;
                                    }
                                }
                                yaxis.hidden = hidden;
                                var newIndex = 1;
                                if (!yaxis.hidden) {
                                    this.options.yaxes.push(yaxis);
                                    newIndex = this.options.yaxes.length;
                                }
                                for (k = 0; k < yaxis.keysInfo.length; k++) {
                                    if (yaxis.keysInfo[k]) {
                                        this.subscription.data[k].yaxis = newIndex;
                                    }
                                }

                            }
                            this.options.yaxis = {
                                show: this.options.yaxes.length ? true : false
                            };
                        }
                    }

                    this.options.xaxis.min = this.subscription.timeWindow.minTime;
                    this.options.xaxis.max = this.subscription.timeWindow.maxTime;
                    if (this.chartType === 'bar') {
                        if (this.subscription.timeWindowConfig.aggregation && this.subscription.timeWindowConfig.aggregation.type === 'NONE') {
                            this.options.series.bars.barWidth = this.ctx.defaultBarWidth;
                        } else {
                            this.options.series.bars.barWidth = this.subscription.timeWindow.interval * 0.6;
                        }
                    }

                    if (axisVisibilityChanged) {
                        this.redrawPlot();
                    } else {
                        this.ctx.plot.getOptions().xaxes[0].min = this.subscription.timeWindow.minTime;
                        this.ctx.plot.getOptions().xaxes[0].max = this.subscription.timeWindow.maxTime;
                        if (this.chartType === 'bar') {
                            if (this.subscription.timeWindowConfig.aggregation && this.subscription.timeWindowConfig.aggregation.type === 'NONE') {
                                this.ctx.plot.getOptions().series.bars.barWidth = this.ctx.defaultBarWidth;
                            } else {
                                this.ctx.plot.getOptions().series.bars.barWidth = this.subscription.timeWindow.interval * 0.6;
                            }
                        }
                        this.updateData();
                    }
                } else if (this.chartType === 'pie') {
                    if (this.ctx.animatedPie) {
                        this.nextPieDataAnimation(true);
                    } else {
                        this.updateData();
                    }
                }
            } else if (this.isMouseInteraction && this.ctx.plot){
                var tbFlot = this;
                this.updateTimeoutHandle = this.ctx.$scope.$timeout(function() {
                    tbFlot.update();
                }, 30, false);
            }
        }
    }

    updateData() {
        this.ctx.plot.setData(this.subscription.data);
        if (this.chartType !== 'pie') {
            this.ctx.plot.setupGrid();
        }
        this.ctx.plot.draw();
    }

    resize() {
        if (this.resizeTimeoutHandle) {
            this.ctx.$scope.$timeout.cancel(this.resizeTimeoutHandle);
            this.resizeTimeoutHandle = null;
        }
        if (this.ctx.plot && this.ctx.plotInited) {
            var width = this.$element.width();
            var height = this.$element.height();
            if (width && height) {
                this.ctx.plot.resize();
                if (this.chartType !== 'pie') {
                    this.ctx.plot.setupGrid();
                }
                this.ctx.plot.draw();
            } else {
                var tbFlot = this;
                this.resizeTimeoutHandle = this.ctx.$scope.$timeout(function() {
                    tbFlot.resize();
                }, 30, false);
            }
        }
    }


    redrawPlot() {
        if (this.ctx.plot && this.ctx.plotInited) {
            this.ctx.plot.destroy();
            this.ctx.plot = null;
            this.createPlot();
        }
    }

    createPlot() {
        if (this.createPlotTimeoutHandle) {
            this.ctx.$scope.$timeout.cancel(this.createPlotTimeoutHandle);
            this.createPlotTimeoutHandle = null;
        }
        if (this.ctx.plotInited && !this.ctx.plot) {
            var width = this.$element.width();
            var height = this.$element.height();
            if (width && height) {
                if (this.chartType === 'pie' && this.ctx.animatedPie) {
                    this.ctx.plot = $.plot(this.$element, this.pieData, this.options);
                } else {
                    this.ctx.plot = $.plot(this.$element, this.subscription.data, this.options);
                }
            } else {
                var tbFlot = this;
                this.createPlotTimeoutHandle = this.ctx.$scope.$timeout(function() {
                    tbFlot.createPlot();
                }, 30, false);
            }
        }
    }

    destroy() {
        this.cleanup();
        if (this.ctx.plot) {
            this.ctx.plot.destroy();
            this.ctx.plot = null;
            this.ctx.plotInited = false;
        }
    }

    cleanup() {
        if (this.updateTimeoutHandle) {
            this.ctx.$scope.$timeout.cancel(this.updateTimeoutHandle);
            this.updateTimeoutHandle = null;
        }
        if (this.createPlotTimeoutHandle) {
            this.ctx.$scope.$timeout.cancel(this.createPlotTimeoutHandle);
            this.createPlotTimeoutHandle = null;
        }
        if (this.resizeTimeoutHandle) {
            this.ctx.$scope.$timeout.cancel(this.resizeTimeoutHandle);
            this.resizeTimeoutHandle = null;
        }
    }

    checkMouseEvents() {
        var enabled = !this.ctx.isMobile &&  !this.ctx.isEdit;
        if (angular.isUndefined(this.mouseEventsEnabled) || this.mouseEventsEnabled != enabled) {
            this.mouseEventsEnabled = enabled;
            if (this.$element) {
                if (enabled) {
                    this.enableMouseEvents();
                } else {
                    this.disableMouseEvents();
                }
                this.redrawPlot();
            }
        }
    }

    static get pieSettingsSchema() {
        return {
            "schema": {
                "type": "object",
                "title": "设置",
                "properties": {
                    "radius": {
                        "title": "半径",
                        "type": "number",
                        "default": 1
                    },
                    "innerRadius": {
                        "title": "内径",
                        "type": "number",
                        "default": 0
                    },
                    "tilt": {
                        "title": "倾斜度",
                        "type": "number",
                        "default": 1
                    },
                    "animatedPie": {
                        "title": "启用动画 (体验)",
                        "type": "boolean",
                        "default": false
                    },
                    "stroke": {
                        "title": "边框",
                        "type": "object",
                        "properties": {
                            "color": {
                                "title": "颜色",
                                "type": "string",
                                "default": ""
                            },
                            "width": {
                                "title": "宽度 (像素)",
                                "type": "number",
                                "default": 0
                            }
                        }
                    },
                    "showLabels": {
                        "title": "显示标注",
                        "type": "boolean",
                        "default": false
                    },
                    "fontColor": {
                        "title": "字体颜色",
                        "type": "string",
                        "default": "#545454"
                    },
                    "fontSize": {
                        "title": "字体大小",
                        "type": "number",
                        "default": 10
                    }
                },
                "required": []
            },
            "form": [
                "radius",
                "innerRadius",
                "animatedPie",
                "tilt",
                {
                    "key": "stroke",
                    "items": [
                        {
                            "key": "stroke.color",
                            "type": "color"
                        },
                        "stroke.width"
                    ]
                },
                "showLabels",
                {
                    "key": "fontColor",
                    "type": "color"
                },
                "fontSize"
            ]
        }
    }

    static settingsSchema(chartType) {

        var schema = {
            "schema": {
                "type": "object",
                "title": "设置",
                "properties": {
<<<<<<< HEAD
                    "stack": {
                        "title": "堆叠",
                        "type": "boolean",
                        "default": false
                    },
                    "smoothLines": {
                        "title": "显示平滑曲线",
                        "type": "boolean",
                        "default": false
                    },
                    "shadowSize": {
                        "title": "阴影大小",
                        "type": "number",
                        "default": 4
                    },
                    "fontColor": {
                        "title": "字体颜色",
                        "type": "string",
                        "default": "#545454"
                    },
                    "fontSize": {
                        "title": "字体大小",
                        "type": "number",
                        "default": 10
                    },
                    "tooltipIndividual": {
                        "title": "显示悬停分隔点",
                        "type": "boolean",
                        "default": false
                    },
                    "tooltipCumulative": {
                        "title": "在堆叠模式下显示累积值",
                        "type": "boolean",
                        "default": false
                    },
                    "tooltipValueFormatter": {
                        "title": "工具提示信息格式化函数, f(value)",
                        "type": "string",
                        "default": ""
                    },
                    "grid": {
                        "title": "网格设置",
                        "type": "object",
                        "properties": {
                            "color": {
                                "title": "主色",
                                "type": "string",
                                "default": "#545454"
                            },
                            "backgroundColor": {
                                "title": "背景色",
                                "type": "string",
                                "default": null
                            },
                            "tickColor": {
                                "title": "刻度色",
                                "type": "string",
                                "default": "#DDDDDD"
                            },
                            "outlineWidth": {
                                "title": "网格轮廓/边框宽度 (px)",
                                "type": "number",
                                "default": 1
                            },
                            "verticalLines": {
                                "title": "显示垂直线",
                                "type": "boolean",
                                "default": true
                            },
                            "horizontalLines": {
                                "title": "显示水平线",
                                "type": "boolean",
                                "default": true
                            }
                        }
                    },
                    "xaxis": {
                        "title": "X轴设置",
                        "type": "object",
                        "properties": {
                            "showLabels": {
                                "title": "显示标注",
                                "type": "boolean",
                                "default": true
                            },
                            "title": {
                                "title": "轴标题",
                                "type": "string",
                                "default": null
                            },
                            "titleAngle": {
                                "title": "轴标题的角度",
                                "type": "number",
                                "default": 0
                            },
                            "color": {
                                "title": "刻度颜色",
                                "type": "string",
                                "default": null
                            }
                        }
                    },
                    "yaxis": {
                        "title": "Y轴设置",
                        "type": "object",
                        "properties": {
                            "min": {
                                "title": "比例最小值",
                                "type": "number",
                                "default": null
                            },
                            "max": {
                                "title": "比例最大值",
                                "type": "number",
                                "default": null
                            },
                            "showLabels": {
                                "title": "显示标注",
                                "type": "boolean",
                                "default": true
                            },
                            "title": {
                                "title": "轴标题",
                                "type": "string",
                                "default": null
                            },
                            "titleAngle": {
                                "title": "轴标题角度",
                                "type": "number",
                                "default": 0
                            },
                            "color": {
                                "title": "刻度色",
                                "type": "string",
                                "default": null
                            },
                            "ticksFormatter": {
                                "title": "刻度格式化函数, f(value)",
                                "type": "string",
                                "default": ""
                            },
                            "tickDecimals": {
                                "title": "显示小数位数",
                                "type": "number",
                                "default": 0
                            },
                            "tickSize": {
                                "title": "刻度步长",
                                "type": "number",
                                "default": null
                            }
                        }
                    }
=======
                }
            }
        };

        var properties = schema["schema"]["properties"];
        properties["stack"] = {
            "title": "Stacking",
            "type": "boolean",
            "default": false
        };
        if (chartType === 'graph') {
            properties["smoothLines"] = {
                "title": "Display smooth (curved) lines",
                "type": "boolean",
                "default": false
            };
        }
        if (chartType === 'bar') {
            properties["defaultBarWidth"] = {
                "title": "Default bar width for non-aggregated data (milliseconds)",
                "type": "number",
                "default": 600
            };
        }
        properties["shadowSize"] = {
            "title": "Shadow size",
            "type": "number",
            "default": 4
        };
        properties["fontColor"] =  {
            "title": "Font color",
            "type": "string",
            "default": "#545454"
        };
        properties["fontSize"] = {
            "title": "Font size",
            "type": "number",
            "default": 10
        };
        properties["tooltipIndividual"] = {
            "title": "Hover individual points",
            "type": "boolean",
            "default": false
        };
        properties["tooltipCumulative"] = {
            "title": "Show cumulative values in stacking mode",
            "type": "boolean",
            "default": false
        };
        properties["tooltipValueFormatter"] = {
            "title": "Tooltip value format function, f(value)",
            "type": "string",
            "default": ""
        };

        properties["grid"] = {
            "title": "Grid settings",
                "type": "object",
                "properties": {
                "color": {
                    "title": "Primary color",
                        "type": "string",
                        "default": "#545454"
                },
                "backgroundColor": {
                    "title": "Background color",
                        "type": "string",
                        "default": null
                },
                "tickColor": {
                    "title": "Ticks color",
                        "type": "string",
                        "default": "#DDDDDD"
                },
                "outlineWidth": {
                    "title": "Grid outline/border width (px)",
                        "type": "number",
                        "default": 1
                },
                "verticalLines": {
                    "title": "Show vertical lines",
                        "type": "boolean",
                        "default": true
                },
                "horizontalLines": {
                    "title": "Show horizontal lines",
                        "type": "boolean",
                        "default": true
                }
            }
        };

        properties["xaxis"] = {
            "title": "X axis settings",
            "type": "object",
            "properties": {
                "showLabels": {
                    "title": "Show labels",
                    "type": "boolean",
                    "default": true
>>>>>>> 3aa3a56b
                },
                "title": {
                    "title": "Axis title",
                    "type": "string",
                    "default": null
                },
                "titleAngle": {
                    "title": "Axis title's angle in degrees",
                    "type": "number",
                    "default": 0
                },
                "color": {
                    "title": "Ticks color",
                    "type": "string",
                    "default": null
                }
            }
        };

        properties["yaxis"] = {
            "title": "Y axis settings",
            "type": "object",
            "properties": {
                "min": {
                    "title": "Minimum value on the scale",
                    "type": "number",
                    "default": null
                },
                "max": {
                    "title": "Maximum value on the scale",
                    "type": "number",
                    "default": null
                },
                "showLabels": {
                    "title": "Show labels",
                    "type": "boolean",
                    "default": true
                },
                "title": {
                    "title": "Axis title",
                    "type": "string",
                    "default": null
                },
                "titleAngle": {
                    "title": "Axis title's angle in degrees",
                    "type": "number",
                    "default": 0
                },
                "color": {
                    "title": "Ticks color",
                    "type": "string",
                    "default": null
                },
                "ticksFormatter": {
                    "title": "Ticks formatter function, f(value)",
                    "type": "string",
                    "default": ""
                },
                "tickDecimals": {
                    "title": "The number of decimals to display",
                    "type": "number",
                    "default": 0
                },
                "tickSize": {
                    "title": "Step size between ticks",
                    "type": "number",
                    "default": null
                }
            }
        };

        schema["schema"]["required"] = [];
        schema["form"] = ["stack"];
        if (chartType === 'graph') {
            schema["form"].push("smoothLines");
        }
        if (chartType === 'bar') {
            schema["form"].push("defaultBarWidth");
        }
        schema["form"].push("shadowSize");
        schema["form"].push({
            "key": "fontColor",
            "type": "color"
        });
        schema["form"].push("fontSize");
        schema["form"].push("tooltipIndividual");
        schema["form"].push("tooltipCumulative");
        schema["form"].push({
            "key": "tooltipValueFormatter",
            "type": "javascript"
        });
        schema["form"].push({
            "key": "grid",
            "items": [
                {
                    "key": "grid.color",
                    "type": "color"
                },
                {
                    "key": "grid.backgroundColor",
                    "type": "color"
                },
                {
                    "key": "grid.tickColor",
                    "type": "color"
                },
                "grid.outlineWidth",
                "grid.verticalLines",
                "grid.horizontalLines"
            ]
        });
        schema["form"].push({
            "key": "xaxis",
            "items": [
                "xaxis.showLabels",
                "xaxis.title",
                "xaxis.titleAngle",
                {
                    "key": "xaxis.color",
                    "type": "color"
                }
            ]
        });
        schema["form"].push({
            "key": "yaxis",
            "items": [
                "yaxis.min",
                "yaxis.max",
                "yaxis.tickDecimals",
                "yaxis.tickSize",
                "yaxis.showLabels",
                "yaxis.title",
                "yaxis.titleAngle",
                {
                    "key": "yaxis.color",
                    "type": "color"
                },
                {
                    "key": "yaxis.ticksFormatter",
                    "type": "javascript"
                }
            ]
        });
        return schema;
    }

    static get pieDatakeySettingsSchema() {
        return {}
    }

    static datakeySettingsSchema(defaultShowLines) {
        return {
            "schema": {
                "type": "object",
                "title": "DataKeySettings",
                "properties": {
                    "showLines": {
                        "title": "Show lines",
                        "type": "boolean",
                        "default": defaultShowLines
                    },
                    "fillLines": {
                        "title": "Fill lines",
                        "type": "boolean",
                        "default": false
                    },
                    "showPoints": {
                        "title": "Show points",
                        "type": "boolean",
                        "default": false
                    },
                    "tooltipValueFormatter": {
                        "title": "Tooltip value format function, f(value)",
                        "type": "string",
                        "default": ""
                    },
                    "showSeparateAxis": {
                        "title": "Show separate axis",
                        "type": "boolean",
                        "default": false
                    },
                    "axisMin": {
                        "title": "Minimum value on the axis scale",
                        "type": "number",
                        "default": null
                    },
                    "axisMax": {
                        "title": "Maximum value on the axis scale",
                        "type": "number",
                        "default": null
                    },
                    "axisTitle": {
                        "title": "Axis title",
                        "type": "string",
                        "default": ""
                    },
                    "axisTickDecimals": {
                        "title": "Axis tick number of digits after floating point",
                        "type": "number",
                        "default": null
                    },
                    "axisTickSize": {
                        "title": "Axis step size between ticks",
                        "type": "number",
                        "default": null
                    },
                    "axisPosition": {
                        "title": "Axis position",
                        "type": "string",
                        "default": "left"
                    },
                    "axisTicksFormatter": {
                        "title": "Ticks formatter function, f(value)",
                        "type": "string",
                        "default": ""
                    }
                },
                "required": ["showLines", "fillLines", "showPoints"]
            },
            "form": [
                "showLines",
                "fillLines",
                "showPoints",
                {
                    "key": "tooltipValueFormatter",
                    "type": "javascript"
                },
                "showSeparateAxis",
                "axisMin",
                "axisMax",
                "axisTitle",
                "axisTickDecimals",
                "axisTickSize",
                {
                    "key": "axisPosition",
                    "type": "rc-select",
                    "multiple": false,
                    "items": [
                        {
                            "value": "left",
                            "label": "Left"
                        },
                        {
                            "value": "right",
                            "label": "Right"
                        }
                    ]
                },
                {
                    "key": "axisTicksFormatter",
                    "type": "javascript"
                }
            ]
        }
    }

    enableMouseEvents() {
        this.$element.css('pointer-events','');
        this.$element.addClass('mouse-events');
        this.options.selection = { mode : 'x' };

        var tbFlot = this;

        if (!this.flotHoverHandler) {
            this.flotHoverHandler =  function (event, pos, item) {
                if (!tbFlot.ctx.plot) {
                    return;
                }
                if (!tbFlot.ctx.tooltipIndividual || item) {

                    var multipleModeTooltip = !tbFlot.ctx.tooltipIndividual;

                    if (multipleModeTooltip) {
                        tbFlot.ctx.plot.unhighlight();
                    }

                    var pageX = pos.pageX;
                    var pageY = pos.pageY;

                    var tooltipHtml;

                    if (tbFlot.chartType === 'pie') {
                        tooltipHtml = tbFlot.ctx.tooltipFormatter(item);
                    } else {
                        var hoverInfo = tbFlot.getHoverInfo(tbFlot.ctx.plot.getData(), pos);
                        if (angular.isNumber(hoverInfo.time)) {
                            hoverInfo.seriesHover.sort(function (a, b) {
                                return b.value - a.value;
                            });
                            tooltipHtml = tbFlot.ctx.tooltipFormatter(hoverInfo, item ? item.seriesIndex : -1);
                        }
                    }

                    if (tooltipHtml) {
                        tbFlot.ctx.tooltip.html(tooltipHtml)
                            .css({top: pageY+5, left: 0})
                            .fadeIn(200);

                        var windowWidth = $( window ).width();  //eslint-disable-line
                        var tooltipWidth = tbFlot.ctx.tooltip.width();
                        var left = pageX+5;
                        if (windowWidth - pageX < tooltipWidth + 50) {
                            left = pageX - tooltipWidth - 10;
                        }
                        tbFlot.ctx.tooltip.css({
                            left: left
                        });

                        if (multipleModeTooltip) {
                            for (var i = 0; i < hoverInfo.seriesHover.length; i++) {
                                var seriesHoverInfo = hoverInfo.seriesHover[i];
                                tbFlot.ctx.plot.highlight(seriesHoverInfo.index, seriesHoverInfo.hoverIndex);
                            }
                        }
                    }

                } else {
                    tbFlot.ctx.tooltip.stop(true);
                    tbFlot.ctx.tooltip.hide();
                    tbFlot.ctx.plot.unhighlight();
                }
            };
            this.$element.bind('plothover', this.flotHoverHandler);
        }

        if (!this.flotSelectHandler) {
            this.flotSelectHandler =  function (event, ranges) {
                if (!tbFlot.ctx.plot) {
                    return;
                }
                tbFlot.ctx.plot.clearSelection();
                tbFlot.subscription.onUpdateTimewindow(ranges.xaxis.from, ranges.xaxis.to);
            };
            this.$element.bind('plotselected', this.flotSelectHandler);
        }
        if (!this.dblclickHandler) {
            this.dblclickHandler =  function () {
                tbFlot.subscription.onResetTimewindow();
            };
            this.$element.bind('dblclick', this.dblclickHandler);
        }
        if (!this.mousedownHandler) {
            this.mousedownHandler =  function () {
                tbFlot.isMouseInteraction = true;
            };
            this.$element.bind('mousedown', this.mousedownHandler);
        }
        if (!this.mouseupHandler) {
            this.mouseupHandler =  function () {
                tbFlot.isMouseInteraction = false;
            };
            this.$element.bind('mouseup', this.mouseupHandler);
        }
        if (!this.mouseleaveHandler) {
            this.mouseleaveHandler =  function () {
                if (!tbFlot.ctx.plot) {
                    return;
                }
                tbFlot.ctx.tooltip.stop(true);
                tbFlot.ctx.tooltip.hide();
                tbFlot.ctx.plot.unhighlight();
                tbFlot.isMouseInteraction = false;
            };
            this.$element.bind('mouseleave', this.mouseleaveHandler);
        }
    }

    disableMouseEvents() {
        this.$element.css('pointer-events','none');
        this.$element.removeClass('mouse-events');
        this.options.selection = { mode : null };

        if (this.flotHoverHandler) {
            this.$element.unbind('plothover', this.flotHoverHandler);
            this.flotHoverHandler = null;
        }

        if (this.flotSelectHandler) {
            this.$element.unbind('plotselected', this.flotSelectHandler);
            this.flotSelectHandler = null;
        }
        if (this.dblclickHandler) {
            this.$element.unbind('dblclick', this.dblclickHandler);
            this.dblclickHandler = null;
        }
        if (this.mousedownHandler) {
            this.$element.unbind('mousedown', this.mousedownHandler);
            this.mousedownHandler = null;
        }
        if (this.mouseupHandler) {
            this.$element.unbind('mouseup', this.mouseupHandler);
            this.mouseupHandler = null;
        }
        if (this.mouseleaveHandler) {
            this.$element.unbind('mouseleave', this.mouseleaveHandler);
            this.mouseleaveHandler = null;
        }
    }


    findHoverIndexFromData (posX, series) {
        var lower = 0;
        var upper = series.data.length - 1;
        var middle;
        var index = null;
        while (index === null) {
            if (lower > upper) {
                return Math.max(upper, 0);
            }
            middle = Math.floor((lower + upper) / 2);
            if (series.data[middle][0] === posX) {
                return middle;
            } else if (series.data[middle][0] < posX) {
                lower = middle + 1;
            } else {
                upper = middle - 1;
            }
        }
    }

    findHoverIndexFromDataPoints (posX, series, last) {
        var ps = series.datapoints.pointsize;
        var initial = last*ps;
        var len = series.datapoints.points.length;
        for (var j = initial; j < len; j += ps) {
            if ((!series.lines.steps && series.datapoints.points[initial] != null && series.datapoints.points[j] == null)
                || series.datapoints.points[j] > posX) {
                return Math.max(j - ps,  0)/ps;
            }
        }
        return j/ps - 1;
    }


    getHoverInfo (seriesList, pos) {
        var i, series, value, hoverIndex, hoverDistance, pointTime, minDistance, minTime;
        var last_value = 0;
        var results = {
            seriesHover: []
        };
        for (i = 0; i < seriesList.length; i++) {
            series = seriesList[i];
            hoverIndex = this.findHoverIndexFromData(pos.x, series);
            if (series.data[hoverIndex] && series.data[hoverIndex][0]) {
                hoverDistance = pos.x - series.data[hoverIndex][0];
                pointTime = series.data[hoverIndex][0];

                if (!minDistance
                    || (hoverDistance >= 0 && (hoverDistance < minDistance || minDistance < 0))
                    || (hoverDistance < 0 && hoverDistance > minDistance)) {
                    minDistance = hoverDistance;
                    minTime = pointTime;
                }
                if (series.stack) {
                    if (this.ctx.tooltipIndividual || !this.ctx.tooltipCumulative) {
                        value = series.data[hoverIndex][1];
                    } else {
                        last_value += series.data[hoverIndex][1];
                        value = last_value;
                    }
                } else {
                    value = series.data[hoverIndex][1];
                }

                if (series.stack || (series.curvedLines && series.curvedLines.apply)) {
                    hoverIndex = this.findHoverIndexFromDataPoints(pos.x, series, hoverIndex);
                }
                results.seriesHover.push({
                    value: value,
                    hoverIndex: hoverIndex,
                    color: series.dataKey.color,
                    label: series.dataKey.label,
                    units: series.dataKey.units,
                    decimals: series.dataKey.decimals,
                    tooltipValueFormatFunction: series.dataKey.tooltipValueFormatFunction,
                    time: pointTime,
                    distance: hoverDistance,
                    index: i
                });
            }
        }
        results.time = minTime;
        return results;
    }

    pieDataRendered() {
        for (var i = 0; i < this.ctx.pieTargetData.length; i++) {
            var value = this.ctx.pieTargetData[i] ? this.ctx.pieTargetData[i] : 0;
            this.ctx.pieRenderedData[i] = value;
            if (!this.pieData[i].data[0]) {
                this.pieData[i].data[0] = [0,0];
            }
            this.pieData[i].data[0][1] = value;
        }
    }

    nextPieDataAnimation(start) {
        if (start) {
            this.finishPieDataAnimation();
            this.ctx.pieAnimationStartTime = this.ctx.pieAnimationLastTime = Date.now();
            for (var i = 0;  i < this.subscription.data.length; i++) {
                this.ctx.pieTargetData[i] = (this.subscription.data[i].data && this.subscription.data[i].data[0])
                    ? this.subscription.data[i].data[0][1] : 0;
            }
        }
        if (this.ctx.pieAnimationCaf) {
            this.ctx.pieAnimationCaf();
            this.ctx.pieAnimationCaf = null;
        }
        var self = this;
        this.ctx.pieAnimationCaf = this.ctx.$scope.tbRaf(
            function () {
                self.onPieDataAnimation();
            }
        );
    }

    onPieDataAnimation() {
        var time = Date.now();
        var elapsed = time - this.ctx.pieAnimationLastTime;//this.ctx.pieAnimationStartTime;
        var progress = (time - this.ctx.pieAnimationStartTime) / this.ctx.pieDataAnimationDuration;
        if (progress >= 1) {
            this.finishPieDataAnimation();
        } else {
            if (elapsed >= 40) {
                for (var i = 0; i < this.ctx.pieTargetData.length; i++) {
                    var prevValue = this.ctx.pieRenderedData[i];
                    var targetValue = this.ctx.pieTargetData[i];
                    var value = prevValue + (targetValue - prevValue) * progress;
                    if (!this.pieData[i].data[0]) {
                        this.pieData[i].data[0] = [0,0];
                    }
                    this.pieData[i].data[0][1] = value;
                }
                this.ctx.plot.setData(this.pieData);
                this.ctx.plot.draw();
                this.ctx.pieAnimationLastTime = time;
            }
            this.nextPieDataAnimation(false);
        }
    }

    finishPieDataAnimation() {
        this.pieDataRendered();
        this.ctx.plot.setData(this.pieData);
        this.ctx.plot.draw();
    }
}

/* eslint-enable angular/angularelement */<|MERGE_RESOLUTION|>--- conflicted
+++ resolved
@@ -742,56 +742,56 @@
         return {
             "schema": {
                 "type": "object",
-                "title": "设置",
+                "title": "Settings",
                 "properties": {
                     "radius": {
-                        "title": "半径",
+                        "title": "Radius",
                         "type": "number",
                         "default": 1
                     },
                     "innerRadius": {
-                        "title": "内径",
+                        "title": "Inner radius",
                         "type": "number",
                         "default": 0
                     },
                     "tilt": {
-                        "title": "倾斜度",
+                        "title": "Tilt",
                         "type": "number",
                         "default": 1
                     },
                     "animatedPie": {
-                        "title": "启用动画 (体验)",
+                        "title": "Enable pie animation (experimental)",
                         "type": "boolean",
                         "default": false
                     },
                     "stroke": {
-                        "title": "边框",
+                        "title": "Stroke",
                         "type": "object",
                         "properties": {
                             "color": {
-                                "title": "颜色",
+                                "title": "Color",
                                 "type": "string",
                                 "default": ""
                             },
                             "width": {
-                                "title": "宽度 (像素)",
+                                "title": "Width (pixels)",
                                 "type": "number",
                                 "default": 0
                             }
                         }
                     },
                     "showLabels": {
-                        "title": "显示标注",
+                        "title": "Show labels",
                         "type": "boolean",
                         "default": false
                     },
                     "fontColor": {
-                        "title": "字体颜色",
+                        "title": "Font color",
                         "type": "string",
                         "default": "#545454"
                     },
                     "fontSize": {
-                        "title": "字体大小",
+                        "title": "Font size",
                         "type": "number",
                         "default": 10
                     }
@@ -828,163 +828,8 @@
         var schema = {
             "schema": {
                 "type": "object",
-                "title": "设置",
+                "title": "Settings",
                 "properties": {
-<<<<<<< HEAD
-                    "stack": {
-                        "title": "堆叠",
-                        "type": "boolean",
-                        "default": false
-                    },
-                    "smoothLines": {
-                        "title": "显示平滑曲线",
-                        "type": "boolean",
-                        "default": false
-                    },
-                    "shadowSize": {
-                        "title": "阴影大小",
-                        "type": "number",
-                        "default": 4
-                    },
-                    "fontColor": {
-                        "title": "字体颜色",
-                        "type": "string",
-                        "default": "#545454"
-                    },
-                    "fontSize": {
-                        "title": "字体大小",
-                        "type": "number",
-                        "default": 10
-                    },
-                    "tooltipIndividual": {
-                        "title": "显示悬停分隔点",
-                        "type": "boolean",
-                        "default": false
-                    },
-                    "tooltipCumulative": {
-                        "title": "在堆叠模式下显示累积值",
-                        "type": "boolean",
-                        "default": false
-                    },
-                    "tooltipValueFormatter": {
-                        "title": "工具提示信息格式化函数, f(value)",
-                        "type": "string",
-                        "default": ""
-                    },
-                    "grid": {
-                        "title": "网格设置",
-                        "type": "object",
-                        "properties": {
-                            "color": {
-                                "title": "主色",
-                                "type": "string",
-                                "default": "#545454"
-                            },
-                            "backgroundColor": {
-                                "title": "背景色",
-                                "type": "string",
-                                "default": null
-                            },
-                            "tickColor": {
-                                "title": "刻度色",
-                                "type": "string",
-                                "default": "#DDDDDD"
-                            },
-                            "outlineWidth": {
-                                "title": "网格轮廓/边框宽度 (px)",
-                                "type": "number",
-                                "default": 1
-                            },
-                            "verticalLines": {
-                                "title": "显示垂直线",
-                                "type": "boolean",
-                                "default": true
-                            },
-                            "horizontalLines": {
-                                "title": "显示水平线",
-                                "type": "boolean",
-                                "default": true
-                            }
-                        }
-                    },
-                    "xaxis": {
-                        "title": "X轴设置",
-                        "type": "object",
-                        "properties": {
-                            "showLabels": {
-                                "title": "显示标注",
-                                "type": "boolean",
-                                "default": true
-                            },
-                            "title": {
-                                "title": "轴标题",
-                                "type": "string",
-                                "default": null
-                            },
-                            "titleAngle": {
-                                "title": "轴标题的角度",
-                                "type": "number",
-                                "default": 0
-                            },
-                            "color": {
-                                "title": "刻度颜色",
-                                "type": "string",
-                                "default": null
-                            }
-                        }
-                    },
-                    "yaxis": {
-                        "title": "Y轴设置",
-                        "type": "object",
-                        "properties": {
-                            "min": {
-                                "title": "比例最小值",
-                                "type": "number",
-                                "default": null
-                            },
-                            "max": {
-                                "title": "比例最大值",
-                                "type": "number",
-                                "default": null
-                            },
-                            "showLabels": {
-                                "title": "显示标注",
-                                "type": "boolean",
-                                "default": true
-                            },
-                            "title": {
-                                "title": "轴标题",
-                                "type": "string",
-                                "default": null
-                            },
-                            "titleAngle": {
-                                "title": "轴标题角度",
-                                "type": "number",
-                                "default": 0
-                            },
-                            "color": {
-                                "title": "刻度色",
-                                "type": "string",
-                                "default": null
-                            },
-                            "ticksFormatter": {
-                                "title": "刻度格式化函数, f(value)",
-                                "type": "string",
-                                "default": ""
-                            },
-                            "tickDecimals": {
-                                "title": "显示小数位数",
-                                "type": "number",
-                                "default": 0
-                            },
-                            "tickSize": {
-                                "title": "刻度步长",
-                                "type": "number",
-                                "default": null
-                            }
-                        }
-                    }
-=======
                 }
             }
         };
@@ -1085,7 +930,6 @@
                     "title": "Show labels",
                     "type": "boolean",
                     "default": true
->>>>>>> 3aa3a56b
                 },
                 "title": {
                     "title": "Axis title",
