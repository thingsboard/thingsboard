/*
 * Copyright © 2016-2020 The Thingsboard Authors
 *
 * Licensed under the Apache License, Version 2.0 (the "License");
 * you may not use this file except in compliance with the License.
 * You may obtain a copy of the License at
 *
 *     http://www.apache.org/licenses/LICENSE-2.0
 *
 * Unless required by applicable law or agreed to in writing, software
 * distributed under the License is distributed on an "AS IS" BASIS,
 * WITHOUT WARRANTIES OR CONDITIONS OF ANY KIND, either express or implied.
 * See the License for the specific language governing permissions and
 * limitations under the License.
 */
import $ from 'jquery';
import tinycolor from 'tinycolor2';
import moment from 'moment';
import 'flot/lib/jquery.colorhelpers';
import 'flot/src/jquery.flot';
import 'flot/src/plugins/jquery.flot.time';
import 'flot/src/plugins/jquery.flot.selection';
import 'flot/src/plugins/jquery.flot.pie';
import 'flot/src/plugins/jquery.flot.crosshair';
import 'flot/src/plugins/jquery.flot.stack';
import 'flot/src/plugins/jquery.flot.symbol';
import 'flot.curvedlines/curvedLines';

/* eslint-disable angular/angularelement */
export default class TbFlot {
    constructor(ctx, chartType) {

        this.ctx = ctx;
        this.chartType = chartType || 'line';
        var settings = ctx.settings;
        var utils = this.ctx.$scope.$injector.get('utils');

        ctx.tooltip = $('#flot-series-tooltip');
        if (ctx.tooltip.length === 0) {
            ctx.tooltip = $("<div id='flot-series-tooltip' class='flot-mouse-value'></div>");
            ctx.tooltip.css({
                fontSize: "12px",
                fontFamily: "Roboto",
                fontWeight: "300",
                lineHeight: "18px",
                opacity: "1",
                backgroundColor: "rgba(0,0,0,0.7)",
                color: "#D9DADB",
                position: "absolute",
                display: "none",
                zIndex: "100",
                padding: "4px 10px",
                borderRadius: "4px"
            }).appendTo("body");
        }

        var tbFlot = this;

        function seriesInfoDiv(label, color, value, units, trackDecimals, active, percent, valueFormatFunction) {
            var divElement = $('<div></div>');
            divElement.css({
                display: "flex",
                alignItems: "center",
                justifyContent: "space-between"
            });
            var lineSpan = $('<span></span>');
            lineSpan.css({
                backgroundColor: color,
                width: "20px",
                height: "3px",
                display: "inline-block",
                verticalAlign: "middle",
                marginRight: "5px"
            });
            divElement.append(lineSpan);
            var labelSpan = $('<span>' + label + ':</span>');
            labelSpan.css({
                marginRight: "10px"
            });
            if (active) {
                labelSpan.css({
                    color: "#FFF",
                    fontWeight: "700"
                });
            }
            divElement.append(labelSpan);
            var valueContent;
            if (valueFormatFunction) {
                valueContent = valueFormatFunction(value);
            } else {
                valueContent = tbFlot.ctx.utils.formatValue(value, trackDecimals, units);
            }
            if (angular.isNumber(percent)) {
                valueContent += ' (' + Math.round(percent) + ' %)';
            }
            var valueSpan =  $('<span>' + valueContent + '</span>');
            valueSpan.css({
                marginLeft: "auto",
                fontWeight: "700"
            });
            if (active) {
                valueSpan.css({
                    color: "#FFF"
                });
            }
            divElement.append(valueSpan);

            return divElement;
        }

        function seriesInfoDivFromInfo(seriesHoverInfo, seriesIndex) {
            var units = seriesHoverInfo.units && seriesHoverInfo.units.length ? seriesHoverInfo.units : tbFlot.ctx.trackUnits;
            var decimals = angular.isDefined(seriesHoverInfo.decimals) ? seriesHoverInfo.decimals : tbFlot.ctx.trackDecimals;
            var divElement = seriesInfoDiv(seriesHoverInfo.label, seriesHoverInfo.color,
                seriesHoverInfo.value, units, decimals, seriesHoverInfo.index === seriesIndex, null, seriesHoverInfo.tooltipValueFormatFunction);
            return divElement.prop('outerHTML');
        }

        if (this.chartType === 'pie') {
            ctx.tooltipFormatter = function(item) {
                var units = item.series.dataKey.units && item.series.dataKey.units.length ? item.series.dataKey.units : tbFlot.ctx.trackUnits;
                var decimals = angular.isDefined(item.series.dataKey.decimals) ? item.series.dataKey.decimals : tbFlot.ctx.trackDecimals;
                var divElement = seriesInfoDiv(item.series.dataKey.label, item.series.dataKey.color,
                    item.datapoint[1][0][1], units, decimals, true, item.series.percent, item.series.dataKey.tooltipValueFormatFunction);
                return divElement.prop('outerHTML');
            };
        } else {
            ctx.tooltipFormatter = function(hoverInfo, seriesIndex) {
                var content = '';

                if (tbFlot.ctx.tooltipIndividual) {
                    var seriesHoverArray;
                    if (hoverInfo[1] && hoverInfo[1].seriesHover.length) {
                        seriesHoverArray = hoverInfo[0].seriesHover.concat(hoverInfo[1].seriesHover);
                    } else {
                        seriesHoverArray = hoverInfo[0].seriesHover;
                    }
                    var found = seriesHoverArray.filter((seriesHover) => {
                        return seriesHover.index === seriesIndex;
                    });
                    if (found && found.length) {
                        let timestamp = parseInt(found[0].time);
                        let date = moment(timestamp).format('YYYY-MM-DD HH:mm:ss');
                        let dateDiv = $('<div>' + date + '</div>');
                        dateDiv.css({
                            display: "flex",
                            alignItems: "center",
                            justifyContent: "center",
                            padding: "4px",
                            fontWeight: "700"
                        });
                        content += dateDiv.prop('outerHTML');
                        content += seriesInfoDivFromInfo(found[0], seriesIndex);
                    }
                } else {
                    var maxRows;
                    if (hoverInfo[1] && hoverInfo[1].seriesHover.length) {
                        maxRows = 5;
                    } else {
                        maxRows = 15;
                    }
                    var columns = 0;
                    if (hoverInfo[1] && (hoverInfo[1].seriesHover.length > hoverInfo[0].seriesHover.length)) {
                        columns = Math.ceil(hoverInfo[1].seriesHover.length / maxRows);
                    } else {
                        columns = Math.ceil(hoverInfo[0].seriesHover.length / maxRows);
                    }

                    for (var j = 0; j < hoverInfo.length; j++) {
                        var hoverData = hoverInfo[j];
                        if (angular.isNumber(hoverData.time)) {
                            var columnsContent = '';
                            let timestamp = parseInt(hoverData.time);
                            let date = moment(timestamp).format('YYYY-MM-DD HH:mm:ss');
                            let dateDiv = $('<div>' + date + '</div>');
                            dateDiv.css({
                                display: "flex",
                                alignItems: "center",
                                justifyContent: "center",
                                padding: "4px",
                                fontWeight: "700"
                            });
                            content += dateDiv.prop('outerHTML');

                            var seriesDiv = $('<div></div>');
                            seriesDiv.css({
                                display: "flex",
                                flexDirection: "row"
                            });
                            for (var c = 0; c < columns; c++) {
                                var columnDiv = $('<div></div>');
                                columnDiv.css({
                                    display: "flex",
                                    flexDirection: "column",
                                    flex: "1"
                                });
                                var columnContent = '';
                                for (var i = c*maxRows; i < (c+1)*maxRows; i++) {
                                    if (i >= hoverData.seriesHover.length) {
                                        break;
                                    }
                                    var seriesHoverInfo = hoverData.seriesHover[i];
                                    columnContent += seriesInfoDivFromInfo(seriesHoverInfo, seriesIndex);
                                }
                                columnDiv.html(columnContent);

                                if (columnContent) {
                                    if (c > 0) {
                                        columnsContent += '<span style="min-width: 20px;"></span>';
                                    }
                                    columnsContent += columnDiv.prop('outerHTML');
                                }
                            }
                            seriesDiv.html(columnsContent);
                            content += seriesDiv.prop('outerHTML');
                        }
                    }
                }
                return content;
            };
        }

        ctx.trackDecimals = ctx.decimals;

        ctx.trackUnits = ctx.units;

        ctx.tooltipIndividual = this.chartType === 'pie' || (angular.isDefined(settings.tooltipIndividual) ? settings.tooltipIndividual : false);
        ctx.tooltipCumulative = angular.isDefined(settings.tooltipCumulative) ? settings.tooltipCumulative : false;
        ctx.hideZeros = angular.isDefined(settings.hideZeros) ? settings.hideZeros : false;

        var font = {
            color: settings.fontColor || "#545454",
            size: settings.fontSize || 10,
            family: "Roboto"
        };

        var options = {
            title: null,
            subtitle: null,
            shadowSize: angular.isDefined(settings.shadowSize) ? settings.shadowSize : 4,
            HtmlText: false,
            grid: {
                hoverable: true,
                mouseActiveRadius: 10,
                autoHighlight: ctx.tooltipIndividual === true
            },
            selection : { mode : ctx.isMobile ? null : 'x' },
            legend : {
                show: false
            }
        };

        if (this.chartType === 'line' || this.chartType === 'bar' || this.chartType === 'state') {
            options.xaxes = [];
            this.xaxis = {
                mode: 'time',
                timezone: 'browser',
                font: angular.copy(font),
                labelFont: angular.copy(font)
            };
            this.yaxis = {
                font: angular.copy(font),
                labelFont: angular.copy(font)
            };
            if (settings.xaxis) {
                this.xaxis.font.color = settings.xaxis.color || this.xaxis.font.color;
                this.xaxis.label = utils.customTranslation(settings.xaxis.title, settings.xaxis.title) || null;
                this.xaxis.labelFont.color = this.xaxis.font.color;
                this.xaxis.labelFont.size = this.xaxis.font.size+2;
                this.xaxis.labelFont.weight = "bold";
            }

            ctx.yAxisTickFormatter = function(value/*, axis*/) {
                if (settings.yaxis && settings.yaxis.showLabels === false) {
                    return '';
                }
                if (this.ticksFormatterFunction) {
                    return this.ticksFormatterFunction(value);
                }

                var factor = this.tickDecimals ? Math.pow(10, this.tickDecimals) : 1,
                    formatted = "" + Math.round(value * factor) / factor;
                if (this.tickDecimals != null) {
                    var decimal = formatted.indexOf("."),
                        precision = decimal === -1 ? 0 : formatted.length - decimal - 1;

                    if (precision < this.tickDecimals) {
                        formatted = (precision ? formatted : formatted + ".") + ("" + factor).substr(1, this.tickDecimals - precision);
                    }
                }
                if (this.tickUnits) {
                     formatted += ' ' + this.tickUnits;
                }

                return formatted;
            };

            this.yaxis.tickFormatter = ctx.yAxisTickFormatter;

            if (settings.yaxis) {
                this.yaxis.font.color = settings.yaxis.color || this.yaxis.font.color;
                this.yaxis.min = angular.isDefined(settings.yaxis.min) ? settings.yaxis.min : null;
                this.yaxis.max = angular.isDefined(settings.yaxis.max) ? settings.yaxis.max : null;
                this.yaxis.label = utils.customTranslation(settings.yaxis.title, settings.yaxis.title) || null;
                this.yaxis.labelFont.color = this.yaxis.font.color;
                this.yaxis.labelFont.size = this.yaxis.font.size+2;
                this.yaxis.labelFont.weight = "bold";
                if (angular.isNumber(settings.yaxis.tickSize)) {
                    this.yaxis.tickSize = settings.yaxis.tickSize;
                } else {
                    this.yaxis.tickSize = null;
                }
                if (angular.isNumber(settings.yaxis.tickDecimals)) {
                    this.yaxis.tickDecimals = settings.yaxis.tickDecimals
                } else {
                    this.yaxis.tickDecimals = null;
                }
                if (settings.yaxis.ticksFormatter && settings.yaxis.ticksFormatter.length) {
                    try {
                        this.yaxis.ticksFormatterFunction = new Function('value', settings.yaxis.ticksFormatter);
                    } catch (e) {
                        this.yaxis.ticksFormatterFunction = null;
                    }
                }
            }

            options.grid.borderWidth = 1;
            options.grid.color = settings.fontColor || "#545454";

            if (settings.grid) {
                options.grid.color = settings.grid.color || "#545454";
                options.grid.backgroundColor = settings.grid.backgroundColor || null;
                options.grid.tickColor = settings.grid.tickColor || "#DDDDDD";
                options.grid.borderWidth = angular.isDefined(settings.grid.outlineWidth) ?
                    settings.grid.outlineWidth : 1;
                if (settings.grid.verticalLines === false) {
                    this.xaxis.tickLength = 0;
                }
                if (settings.grid.horizontalLines === false) {
                    this.yaxis.tickLength = 0;
                }
                if (angular.isDefined(settings.grid.margin)) {
                    options.grid.margin = settings.grid.margin;
                }
                if (angular.isDefined(settings.grid.minBorderMargin)) {
                    options.grid.minBorderMargin = settings.grid.minBorderMargin;
                }
            }

            options.xaxes[0] = angular.copy(this.xaxis);

            if (settings.xaxis && settings.xaxis.showLabels === false) {
                options.xaxes[0].tickFormatter = function() {
                    return '';
                };
            }

            if (settings.comparisonEnabled) {
                var xaxis = angular.copy(this.xaxis);
                xaxis.position = 'top';
                if (settings.xaxisSecond) {
                    if (settings.xaxisSecond.showLabels === false) {
                        xaxis.tickFormatter = function() {
                            return '';
                        };
                    }
                    xaxis.label = utils.customTranslation(settings.xaxisSecond.title, settings.xaxisSecond.title) || null;
                    xaxis.position = settings.xaxisSecond.axisPosition;
                }
                xaxis.tickLength = 0;
                options.xaxes.push(xaxis);

                options.series = {
                    stack: false
                };
            } else {
                options.series = {
                    stack: settings.stack === true
                };
            }

            options.crosshair = {
                mode: 'x'
            };

            if (this.chartType === 'line' && settings.smoothLines) {
                options.series.curvedLines = {
                    active: true,
                    monotonicFit: true
                }
            }

            if (this.chartType === 'bar') {
                options.series.lines = {
                        show: false,
                        fill: false,
                        steps: false
                }
                options.series.bars ={
                        show: true,
                        lineWidth: 0,
                        fill: 0.9
                }
                ctx.defaultBarWidth = settings.defaultBarWidth || 600;
            }

            if (this.chartType === 'state') {
                options.series.lines = {
                    steps: true,
                    show: true
                }
            }

        } else if (this.chartType === 'pie') {
            options.series = {
                pie: {
                    show: true,
                    label: {
                        show: settings.showLabels || settings.showPercentages
                    },
                    radius: settings.radius || 1,
                    innerRadius: settings.innerRadius || 0,
                    stroke: {
                        color: '#fff',
                        width: 0
                    },
                    tilt: settings.tilt || 1,
                    shadow: {
                        left: 5,
                        top: 15,
                        alpha: 0.02
                    }
                }
            }
            options.grid.clickable = true;
                
            if (settings.stroke) {
                options.series.pie.stroke.color = settings.stroke.color || '#fff';
                options.series.pie.stroke.width = settings.stroke.width || 0;
            }

            if (options.series.pie.label.show) {
                options.series.pie.label.formatter = function (label, series) {
                    return "<div class='pie-label'>" +
                        (settings.showLabels ? series.dataKey.label : "") +
                        (settings.showLabels && settings.showPercentages ? "<br/>" : "") +
                        (settings.showPercentages ? Math.round(series.percent) + "%" : "") +
                        "</div>";
                }
                options.series.pie.label.radius = 3/4;
                options.series.pie.label.background = {
                     opacity: 0.8
                };
            }
        }

        //Experimental
        this.ctx.animatedPie = settings.animatedPie === true;

        this.options = options;

        if (this.ctx.defaultSubscription) {
            this.init(this.ctx.$container, this.ctx.defaultSubscription);
        }
    }

    init($element, subscription) {
        this.subscription = subscription;
        this.$element = $element;
        var colors = [];
        this.yaxes = [];
        var yaxesMap = {};

        var tooltipValueFormatFunction = null;
        if (this.ctx.settings.tooltipValueFormatter && this.ctx.settings.tooltipValueFormatter.length) {
            try {
                tooltipValueFormatFunction = new Function('value', this.ctx.settings.tooltipValueFormatter);
            } catch (e) {
                tooltipValueFormatFunction = null;
            }
        }

        for (var i = 0; i < this.subscription.data.length; i++) {
            var series = this.subscription.data[i];
            colors.push(series.dataKey.color);
            var keySettings = series.dataKey.settings;
            series.dataKey.tooltipValueFormatFunction = tooltipValueFormatFunction;
            if (keySettings.tooltipValueFormatter && keySettings.tooltipValueFormatter.length) {
                try {
                    series.dataKey.tooltipValueFormatFunction = new Function('value', keySettings.tooltipValueFormatter);
                } catch (e) {
                    series.dataKey.tooltipValueFormatFunction = tooltipValueFormatFunction;
                }
            }
            series.lines = {
                fill: keySettings.fillLines === true
            };

            if (this.ctx.settings.stack && !this.ctx.settings.comparisonEnabled) {
                series.stack = !keySettings.excludeFromStacking;
            } else {
                series.stack = false;
            }

            if (this.chartType === 'line' || this.chartType === 'state') {
                series.lines.show = keySettings.showLines !== false
            } else {
                series.lines.show = keySettings.showLines === true;
            }

            if (angular.isDefined(keySettings.lineWidth)) {
                series.lines.lineWidth = keySettings.lineWidth;
            }

            series.points = {
                show: false,
                radius: 8
            };
            if (keySettings.showPoints === true) {
                series.points.show = true;
                series.points.lineWidth = angular.isDefined(keySettings.showPointsLineWidth) ? keySettings.showPointsLineWidth : 5;
                series.points.radius = angular.isDefined(keySettings.showPointsRadius) ? keySettings.showPointsRadius : 3;
                series.points.symbol = angular.isDefined(keySettings.showPointShape) ? keySettings.showPointShape : 'circle';
                if (series.points.symbol == 'custom' && keySettings.pointShapeFormatter) {
                    try {
                        series.points.symbol = new Function('ctx, x, y, radius, shadow', keySettings.pointShapeFormatter);
                    } catch (e) {
                        series.points.symbol = 'circle';
                    }
                }

            }

            if (this.chartType === 'line' && this.ctx.settings.smoothLines && !series.points.show) {
                series.curvedLines = {
                    apply: true
                };
            }

            var lineColor = tinycolor(series.dataKey.color);
            lineColor.setAlpha(.75);

            series.highlightColor = lineColor.toRgbString();

            if (series.datasource.isAdditional) {
                series.xaxisIndex = 1;
                series.xaxis = 2;
            } else {
                series.xaxisIndex = 0;
                series.xaxis = 1;
            }


            if (this.yaxis) {
                var units = series.dataKey.units && series.dataKey.units.length ? series.dataKey.units : this.ctx.trackUnits;
                var yaxis;
                if (keySettings.showSeparateAxis) {
                    yaxis = this.createYAxis(keySettings, units);
                    this.yaxes.push(yaxis);
                } else {
                    yaxis = yaxesMap[units];
                    if (!yaxis) {
                        yaxis = this.createYAxis(keySettings, units);
                        yaxesMap[units] = yaxis;
                        this.yaxes.push(yaxis);
                    }
                }
                series.yaxisIndex = this.yaxes.indexOf(yaxis);
                series.yaxis = series.yaxisIndex+1;
                yaxis.keysInfo[i] = {hidden: false};
                yaxis.show = true;
            }
        }

        this.options.colors = colors;
        this.options.yaxes = angular.copy(this.yaxes);
        if (this.chartType === 'line' || this.chartType === 'bar' || this.chartType === 'state') {
            if (this.chartType === 'bar') {
                if (this.subscription.timeWindowConfig.aggregation && this.subscription.timeWindowConfig.aggregation.type === 'NONE') {
                    this.options.series.bars.barWidth = this.ctx.defaultBarWidth;
                } else {
                    this.options.series.bars.barWidth = this.subscription.timeWindow.interval * 0.6;
                }
            }
            this.options.xaxes[0].min = this.subscription.timeWindow.minTime;
            this.options.xaxes[0].max = this.subscription.timeWindow.maxTime;
            if (this.ctx.settings.comparisonEnabled) {
                this.options.xaxes[1].min = this.subscription.comparisonTimeWindow.minTime;
                this.options.xaxes[1].max = this.subscription.comparisonTimeWindow.maxTime;
            }
        }

        this.checkMouseEvents();

        if (this.ctx.plot) {
            this.ctx.plot.destroy();
        }

        if (this.chartType === 'pie' && this.ctx.animatedPie) {
            this.ctx.pieDataAnimationDuration = 250;
            this.pieData = angular.copy(this.subscription.data);
            this.ctx.pieRenderedData = [];
            this.ctx.pieTargetData = [];
            for (i = 0; i < this.subscription.data.length; i++) {
                this.ctx.pieTargetData[i] = (this.subscription.data[i].data && this.subscription.data[i].data[0])
                    ? this.subscription.data[i].data[0][1] : 0;
            }
            this.pieDataRendered();
        }
        this.ctx.plotInited = true;
        this.createPlot();
    }

    createYAxis(keySettings, units) {
        var yaxis = angular.copy(this.yaxis);
        var tickDecimals, tickSize;

        var label = keySettings.axisTitle && keySettings.axisTitle.length ? keySettings.axisTitle : yaxis.label;
        if (angular.isNumber(keySettings.axisTickDecimals)) {
            tickDecimals = keySettings.axisTickDecimals;
        } else {
            tickDecimals = yaxis.tickDecimals;
        }
        if (angular.isNumber(keySettings.axisTickSize)) {
            tickSize = keySettings.axisTickSize;
        } else {
            tickSize = yaxis.tickSize;
        }
        var position = keySettings.axisPosition && keySettings.axisPosition.length ? keySettings.axisPosition : "left";

        var min = angular.isDefined(keySettings.axisMin) ? keySettings.axisMin : yaxis.min;
        var max = angular.isDefined(keySettings.axisMax) ? keySettings.axisMax : yaxis.max;

        yaxis.label = label;
        yaxis.min = min;
        yaxis.max = max;
        yaxis.tickUnits = units;
        yaxis.tickDecimals = tickDecimals;
        yaxis.tickSize = tickSize;
        if (position === "right" && tickSize === null) {
            yaxis.alignTicksWithAxis = 1;
        } else {
            yaxis.alignTicksWithAxis = null;
        }
        yaxis.position = position;

        yaxis.keysInfo = [];

        if (keySettings.axisTicksFormatter && keySettings.axisTicksFormatter.length) {
            try {
                yaxis.ticksFormatterFunction = new Function('value', keySettings.axisTicksFormatter);
            } catch (e) {
                yaxis.ticksFormatterFunction = this.yaxis.ticksFormatterFunction;
            }
        }
        return yaxis;
    }

    update() {
        if (this.updateTimeoutHandle) {
            this.ctx.$scope.$timeout.cancel(this.updateTimeoutHandle);
            this.updateTimeoutHandle = null;
        }
        if (this.subscription) {
            if (!this.isMouseInteraction && this.ctx.plot) {
                if (this.chartType === 'line' || this.chartType === 'bar' || this.chartType === 'state') {

                    var axisVisibilityChanged = false;
                    if (this.yaxis) {
                        for (var i = 0; i < this.subscription.data.length; i++) {
                            var series = this.subscription.data[i];
                            var yaxisIndex = series.yaxisIndex;
                            if (this.yaxes[yaxisIndex].keysInfo[i].hidden != series.dataKey.hidden) {
                                this.yaxes[yaxisIndex].keysInfo[i].hidden = series.dataKey.hidden;
                                axisVisibilityChanged = true;
                            }
                        }
                        if (axisVisibilityChanged) {
                            this.options.yaxes.length = 0;
                            for (var y = 0; y < this.yaxes.length; y++) {
                                var yaxis = this.yaxes[y];
                                var hidden = true;
                                for (var k = 0; k < yaxis.keysInfo.length; k++) {
                                    if (yaxis.keysInfo[k]) {
                                        hidden = hidden && yaxis.keysInfo[k].hidden;
                                    }
                                }
                                yaxis.hidden = hidden;
                                var newIndex = 1;
                                if (!yaxis.hidden) {
                                    this.options.yaxes.push(yaxis);
                                    newIndex = this.options.yaxes.length;
                                }
                                for (k = 0; k < yaxis.keysInfo.length; k++) {
                                    if (yaxis.keysInfo[k]) {
                                        this.subscription.data[k].yaxis = newIndex;
                                    }
                                }

                            }
                            this.options.yaxis = {
                                show: this.options.yaxes.length ? true : false
                            };
                        }
                    }

                    this.options.xaxes[0].min = this.subscription.timeWindow.minTime;
                    this.options.xaxes[0].max = this.subscription.timeWindow.maxTime;
                    if (this.ctx.settings.comparisonEnabled) {
                        this.options.xaxes[1].min = this.subscription.comparisonTimeWindow.minTime;
                        this.options.xaxes[1].max = this.subscription.comparisonTimeWindow.maxTime;
                    }
                    if (this.chartType === 'bar') {
                        if (this.subscription.timeWindowConfig.aggregation && this.subscription.timeWindowConfig.aggregation.type === 'NONE') {
                            this.options.series.bars.barWidth = this.ctx.defaultBarWidth;
                        } else {
                            this.options.series.bars.barWidth = this.subscription.timeWindow.interval * 0.6;
                        }
                    }

                    if (axisVisibilityChanged) {
                        this.redrawPlot();
                    } else {
                        this.ctx.plot.getOptions().xaxes[0].min = this.subscription.timeWindow.minTime;
                        this.ctx.plot.getOptions().xaxes[0].max = this.subscription.timeWindow.maxTime;
                        if (this.ctx.settings.comparisonEnabled) {
                            this.ctx.plot.getOptions().xaxes[1].min = this.subscription.comparisonTimeWindow.minTime;
                            this.ctx.plot.getOptions().xaxes[1].max = this.subscription.comparisonTimeWindow.maxTime;
                        }
                        if (this.chartType === 'bar') {
                            if (this.subscription.timeWindowConfig.aggregation && this.subscription.timeWindowConfig.aggregation.type === 'NONE') {
                                this.ctx.plot.getOptions().series.bars.barWidth = this.ctx.defaultBarWidth;
                            } else {
                                this.ctx.plot.getOptions().series.bars.barWidth = this.subscription.timeWindow.interval * 0.6;
                            }
                        }
                        this.updateData();
                    }
                } else if (this.chartType === 'pie') {
                    if (this.ctx.animatedPie) {
                        this.nextPieDataAnimation(true);
                    } else {
                        this.updateData();
                    }
                }
            } else if (this.isMouseInteraction && this.ctx.plot){
                var tbFlot = this;
                this.updateTimeoutHandle = this.ctx.$scope.$timeout(function() {
                    tbFlot.update();
                }, 30, false);
            }
        }
    }

    updateData() {
        this.ctx.plot.setData(this.subscription.data);
        if (this.chartType !== 'pie') {
            this.ctx.plot.setupGrid();
        }
        this.ctx.plot.draw();
    }

    resize() {
        if (this.resizeTimeoutHandle) {
            this.ctx.$scope.$timeout.cancel(this.resizeTimeoutHandle);
            this.resizeTimeoutHandle = null;
        }
        if (this.ctx.plot && this.ctx.plotInited) {
            var width = this.$element.width();
            var height = this.$element.height();
            if (width && height) {
                this.ctx.plot.resize();
                if (this.chartType !== 'pie') {
                    this.ctx.plot.setupGrid();
                }
                this.ctx.plot.draw();
            } else {
                var tbFlot = this;
                this.resizeTimeoutHandle = this.ctx.$scope.$timeout(function() {
                    tbFlot.resize();
                }, 30, false);
            }
        }
    }


    redrawPlot() {
        if (this.ctx.plot && this.ctx.plotInited) {
            this.ctx.plot.destroy();
            this.ctx.plot = null;
            this.createPlot();
        }
    }

    createPlot() {
        if (this.createPlotTimeoutHandle) {
            this.ctx.$scope.$timeout.cancel(this.createPlotTimeoutHandle);
            this.createPlotTimeoutHandle = null;
        }
        if (this.ctx.plotInited && !this.ctx.plot) {
            var width = this.$element.width();
            var height = this.$element.height();
            if (width && height) {
                if (this.chartType === 'pie' && this.ctx.animatedPie) {
                    this.ctx.plot = $.plot(this.$element, this.pieData, this.options);
                } else {
                    this.ctx.plot = $.plot(this.$element, this.subscription.data, this.options);
                }
            } else {
                var tbFlot = this;
                this.createPlotTimeoutHandle = this.ctx.$scope.$timeout(function() {
                    tbFlot.createPlot();
                }, 30, false);
            }
        }
    }

    destroy() {
        this.cleanup();
        if (this.ctx.plot) {
            this.ctx.plot.destroy();
            this.ctx.plot = null;
            this.ctx.plotInited = false;
        }
    }

    cleanup() {
        if (this.updateTimeoutHandle) {
            this.ctx.$scope.$timeout.cancel(this.updateTimeoutHandle);
            this.updateTimeoutHandle = null;
        }
        if (this.createPlotTimeoutHandle) {
            this.ctx.$scope.$timeout.cancel(this.createPlotTimeoutHandle);
            this.createPlotTimeoutHandle = null;
        }
        if (this.resizeTimeoutHandle) {
            this.ctx.$scope.$timeout.cancel(this.resizeTimeoutHandle);
            this.resizeTimeoutHandle = null;
        }
    }

    checkMouseEvents() {
        var enabled = !this.ctx.isMobile &&  !this.ctx.isEdit;
        if (angular.isUndefined(this.mouseEventsEnabled) || this.mouseEventsEnabled != enabled) {
            this.mouseEventsEnabled = enabled;
            if (this.$element) {
                if (enabled) {
                    this.enableMouseEvents();
                } else {
                    this.disableMouseEvents();
                }
                this.redrawPlot();
            }
        }
    }

    static get pieSettingsSchema() {
        return {
            "schema": {
                "type": "object",
                "title": "设置",
                "properties": {
                    "radius": {
                        "title": "半径",
                        "type": "number",
                        "default": 1
                    },
                    "innerRadius": {
                        "title": "内径",
                        "type": "number",
                        "default": 0
                    },
                    "tilt": {
                        "title": "倾斜度",
                        "type": "number",
                        "default": 1
                    },
                    "animatedPie": {
                        "title": "启用动画 (体验)",
                        "type": "boolean",
                        "default": false
                    },
                    "stroke": {
                        "title": "边框",
                        "type": "object",
                        "properties": {
                            "color": {
                                "title": "颜色",
                                "type": "string",
                                "default": ""
                            },
                            "width": {
                                "title": "宽度 (像素)",
                                "type": "number",
                                "default": 0
                            }
                        }
                    },
                    "showLabels": {
                        "title": "显示标注",
                        "type": "boolean",
                        "default": false
                    },
                    "showPercentages": {
                        "title": "Show percentages",
                        "type": "boolean",
                        "default": false
                    },
                    "fontColor": {
                        "title": "字体颜色",
                        "type": "string",
                        "default": "#545454"
                    },
                    "fontSize": {
                        "title": "字体大小",
                        "type": "number",
                        "default": 10
                    }
                },
                "required": []
            },
            "form": [
                "radius",
                "innerRadius",
                "animatedPie",
                "tilt",
                {
                    "key": "stroke",
                    "items": [
                        {
                            "key": "stroke.color",
                            "type": "color"
                        },
                        "stroke.width"
                    ]
                },
                "showLabels",
                "showPercentages",
                {
                    "key": "fontColor",
                    "type": "color"
                },
                "fontSize"
            ]
        }
    }

    static settingsSchema(chartType) {

        var schema = {
            "schema": {
                "type": "object",
                "title": "设置",
                "properties": {
                }
            }
        };

        var properties = schema["schema"]["properties"];
        properties["stack"] = {
            "title": "堆叠",
            "type": "boolean",
            "default": false
        };
        if (chartType === 'graph') {
            properties["smoothLines"] = {
                "title": "显示平滑曲线",
                "type": "boolean",
                "default": false
            };
        }
        if (chartType === 'bar') {
            properties["defaultBarWidth"] = {
                "title": "非聚合数据的缺省条宽度(毫秒)",
                "type": "number",
                "default": 600
            };
        }
        properties["shadowSize"] = {
            "title": "阴影大小",
            "type": "number",
            "default": 4
        };
        properties["fontColor"] =  {
            "title": "字体颜色",
            "type": "string",
            "default": "#545454"
        };
        properties["fontSize"] = {
            "title": "字体大小",
            "type": "number",
            "default": 10
        };
        properties["tooltipIndividual"] = {
            "title": "显示鼠标悬停分隔点",
            "type": "boolean",
            "default": false
        };
        properties["tooltipCumulative"] = {
            "title": "在堆叠模式下显示累加值",
            "type": "boolean",
            "default": false
        };
        properties["tooltipValueFormatter"] = {
            "title": "提示信息格式化函数, f(value)",
            "type": "string",
            "default": ""
        };
        properties["hideZeros"] = {
            "title": "Hide zero/false values from tooltip",
            "type": "boolean",
            "default": false
        };

        properties["grid"] = {
            "title": "网格设置",
                "type": "object",
                "properties": {
                "color": {
                    "title": "主色",
                        "type": "string",
                        "default": "#545454"
                },
                "backgroundColor": {
                    "title": "背景色",
                        "type": "string",
                        "default": null
                },
                "tickColor": {
                    "title": "刻度色",
                        "type": "string",
                        "default": "#DDDDDD"
                },
                "outlineWidth": {
                    "title": "网格轮廓/边框宽度 (px)",
                        "type": "number",
                        "default": 1
                },
                "verticalLines": {
                    "title": "显示垂直线",
                        "type": "boolean",
                        "default": true
                },
                "horizontalLines": {
                    "title": "显示水平线",
                        "type": "boolean",
                        "default": true
                }
            }
        };

        properties["xaxis"] = {
            "title": "X轴设置",
            "type": "object",
            "properties": {
                "showLabels": {
                    "title": "显示标注",
                    "type": "boolean",
                    "default": true
                },
                "title": {
                    "title": "轴标题",
                    "type": "string",
                    "default": null
                },
<<<<<<< HEAD
=======
                "titleAngle": {
                    "title": "轴标题角度",
                    "type": "number",
                    "default": 0
                },
>>>>>>> 991c724f
                "color": {
                    "title": "刻度色",
                    "type": "string",
                    "default": null
                }
            }
        };

        properties["yaxis"] = {
            "title": "X轴设置",
            "type": "object",
            "properties": {
                "min": {
                    "title": "最小值",
                    "type": "number",
                    "default": null
                },
                "max": {
                    "title": "最大值",
                    "type": "number",
                    "default": null
                },
                "showLabels": {
                    "title": "显示标注",
                    "type": "boolean",
                    "default": true
                },
                "title": {
                    "title": "轴标题",
                    "type": "string",
                    "default": null
                },
<<<<<<< HEAD
=======
                "titleAngle": {
                    "title": "轴标题角度",
                    "type": "number",
                    "default": 0
                },
>>>>>>> 991c724f
                "color": {
                    "title": "刻度色",
                    "type": "string",
                    "default": null
                },
                "ticksFormatter": {
                    "title": "刻度格式化函数, f(value)",
                    "type": "string",
                    "default": ""
                },
                "tickDecimals": {
                    "title": "显示小数位数",
                    "type": "number",
                    "default": 0
                },
                "tickSize": {
                    "title": "刻度步长",
                    "type": "number",
                    "default": null
                }
            }
        };

        schema["schema"]["required"] = [];
        schema["form"] = ["stack"];
        if (chartType === 'graph') {
            schema["form"].push("smoothLines");
        }
        if (chartType === 'bar') {
            schema["form"].push("defaultBarWidth");
        }
        schema["form"].push("shadowSize");
        schema["form"].push({
            "key": "fontColor",
            "type": "color"
        });
        schema["form"].push("fontSize");
        schema["form"].push("tooltipIndividual");
        schema["form"].push("tooltipCumulative");
        schema["form"].push({
            "key": "tooltipValueFormatter",
            "type": "javascript"
        });
        schema["form"].push("hideZeros");
        schema["form"].push({
            "key": "grid",
            "items": [
                {
                    "key": "grid.color",
                    "type": "color"
                },
                {
                    "key": "grid.backgroundColor",
                    "type": "color"
                },
                {
                    "key": "grid.tickColor",
                    "type": "color"
                },
                "grid.outlineWidth",
                "grid.verticalLines",
                "grid.horizontalLines"
            ]
        });
        schema["form"].push({
            "key": "xaxis",
            "items": [
                "xaxis.showLabels",
                "xaxis.title",
                {
                    "key": "xaxis.color",
                    "type": "color"
                }
            ]
        });
        schema["form"].push({
            "key": "yaxis",
            "items": [
                "yaxis.min",
                "yaxis.max",
                "yaxis.tickDecimals",
                "yaxis.tickSize",
                "yaxis.showLabels",
                "yaxis.title",
                {
                    "key": "yaxis.color",
                    "type": "color"
                },
                {
                    "key": "yaxis.ticksFormatter",
                    "type": "javascript"
                }
            ]
        });
        if (chartType === 'graph' || chartType === 'bar') {
            schema.groupInfoes = [{
                "formIndex":0,
                "GroupTitle":"Common Settings"
            }];
            schema.form = [schema.form];
            angular.merge(schema.schema.properties, chartSettingsSchemaForComparison.schema.properties);
            schema.schema.required = schema.schema.required.concat(chartSettingsSchemaForComparison.schema.required);
            schema.form.push(chartSettingsSchemaForComparison.form);
            schema.groupInfoes.push({
                "formIndex":schema.groupInfoes.length,
                "GroupTitle":"Comparison Settings"
            });
        }

        return schema;
    }

    static get pieDatakeySettingsSchema() {
        return {
            "schema": {
                "type": "object",
                "title": "DataKeySettings",
                "properties": {
                    "hideDataByDefault": {
                        "title": "Data is hidden by default",
                        "type": "boolean",
                        "default": false
                    },
                    "disableDataHiding": {
                        "title": "Disable data hiding",
                        "type": "boolean",
                        "default": false
                    },
                    "removeFromLegend": {
                        "title": "Remove datakey from legend",
                        "type": "boolean",
                        "default": false
                    }
                },
                "required": []
            },
            "form": [
                "hideDataByDefault",
                "disableDataHiding",
                "removeFromLegend"
            ]
        };
    }

    static datakeySettingsSchema(defaultShowLines, chartType) {

        var schema = {
            "schema": {
                "type": "object",
                "title": "数据键设置",
                "properties": {
                    "excludeFromStacking": {
                        "title": "Exclude from stacking(available in \"Stacking\" mode)",
                        "type": "boolean",
                        "default": false
                    },
                    "hideDataByDefault": {
                        "title": "Data is hidden by default",
                        "type": "boolean",
                        "default": false
                    },
                    "disableDataHiding": {
                        "title": "Disable data hiding",
                        "type": "boolean",
                        "default": false
                    },
                    "removeFromLegend": {
                        "title": "Remove datakey from legend",
                        "type": "boolean",
                        "default": false
                    },
                    "showLines": {
                        "title": "显示线",
                        "type": "boolean",
                        "default": defaultShowLines
                    },
                    "fillLines": {
                        "title": "填充线",
                        "type": "boolean",
                        "default": false
                    },
                    "showPoints": {
                        "title": "显示点",
                        "type": "boolean",
                        "default": false
                    },
                    "showPointShape": {
                        "title": "Select point shape:",
                        "type": "string",
                        "default": "circle"
                    },
                    "pointShapeFormatter": {
                        "title": "Point shape format function, f(ctx, x, y, radius, shadow)",
                        "type": "string",
                        "default": "var size = radius * Math.sqrt(Math.PI) / 2;\n" +
                            "ctx.moveTo(x - size, y - size);\n" +
                            "ctx.lineTo(x + size, y + size);\n" +
                            "ctx.moveTo(x - size, y + size);\n" +
                            "ctx.lineTo(x + size, y - size);"
                    },
                    "showPointsLineWidth": {
                        "title": "Line width of points",
                        "type": "number",
                        "default": 5
                    },
                    "showPointsRadius": {
                        "title": "Radius of points",
                        "type": "number",
                        "default": 3
                    },
                    "tooltipValueFormatter": {
                        "title": "提示信息格式化函数, f(value)",
                        "type": "string",
                        "default": ""
                    },
                    "showSeparateAxis": {
                        "title": "显示单独的轴",
                        "type": "boolean",
                        "default": false
                    },
                    "axisMin": {
                        "title": "最小值",
                        "type": "number",
                        "default": null
                    },
                    "axisMax": {
                        "title": "最大值",
                        "type": "number",
                        "default": null
                    },
                    "axisTitle": {
                        "title": "轴标题",
                        "type": "string",
                        "default": ""
                    },
                    "axisTickDecimals": {
                        "title": "轴刻度小数位数",
                        "type": "number",
                        "default": null
                    },
                    "axisTickSize": {
                        "title": "轴刻度步长",
                        "type": "number",
                        "default": null
                    },
                    "axisPosition": {
                        "title": "轴位置",
                        "type": "string",
                        "default": "left"
                    },
                    "axisTicksFormatter": {
                        "title": "刻度格式化函数, f(value)",
                        "type": "string",
                        "default": ""
                    }
                },
                "required": ["showLines", "fillLines", "showPoints"]
            },
            "form": [
                "hideDataByDefault",
                "disableDataHiding",
                "removeFromLegend",
                "excludeFromStacking",
                "showLines",
                "fillLines",
                "showPoints",
                {
                    "key": "showPointShape",
                    "type": "rc-select",
                    "multiple": false,
                    "items": [
                        {
                            "value": "circle",
                            "label": "Circle"
                        },
                        {
                            "value": "cross",
                            "label": "Cross"
                        },
                        {
                            "value": "diamond",
                            "label": "Diamond"
                        },
                        {
                            "value": "square",
                            "label": "Square"
                        },
                        {
                            "value": "triangle",
                            "label": "Triangle"
                        },
                        {
                            "value": "custom",
                            "label": "Custom function"
                        }
                    ]
                },
                {
                    "key": "pointShapeFormatter",
                    "type": "javascript"
                },
                "showPointsLineWidth",
                "showPointsRadius",
                {
                    "key": "tooltipValueFormatter",
                    "type": "javascript"
                },
                "showSeparateAxis",
                "axisMin",
                "axisMax",
                "axisTitle",
                "axisTickDecimals",
                "axisTickSize",
                {
                    "key": "axisPosition",
                    "type": "rc-select",
                    "multiple": false,
                    "items": [
                        {
                            "value": "left",
                            "label": "Left"
                        },
                        {
                            "value": "right",
                            "label": "Right"
                        }
                    ]
                },
                {
                    "key": "axisTicksFormatter",
                    "type": "javascript"
                }
            ]
        };

        var properties = schema["schema"]["properties"];
        if (chartType === 'graph' || chartType === 'bar') {
            properties["comparisonSettings"] = {
                "title": "Comparison Settings",
                "type": "object",
                "properties": {
                    "showValuesForComparison": {
                        "title": "Show historical values for comparison",
                        "type": "boolean",
                        "default": true
                    },
                    "comparisonValuesLabel": {
                        "title": "Historical values label",
                        "type": "string",
                        "default": ""
                    },
                    "color": {
                        "title": "Color",
                        "type": "string",
                        "default": ""
                    }
                },
                "required": ["showValuesForComparison"]
            };
            schema["form"].push({
                "key": "comparisonSettings",
                "items": [
                    "comparisonSettings.showValuesForComparison",
                    "comparisonSettings.comparisonValuesLabel",
                    {
                        "key": "comparisonSettings.color",
                        "type": "color"
                    }
                ]
            });

        }

        return schema;
    }

    enableMouseEvents() {
        this.$element.css('pointer-events','');
        this.$element.addClass('mouse-events');
        this.options.selection = { mode : 'x' };

        var tbFlot = this;

        if (!this.flotHoverHandler) {
            this.flotHoverHandler =  function (event, pos, item) {
                if (!tbFlot.ctx.plot) {
                    return;
                }
                if (!tbFlot.ctx.tooltipIndividual || item) {

                    var multipleModeTooltip = !tbFlot.ctx.tooltipIndividual;

                    if (multipleModeTooltip) {
                        tbFlot.ctx.plot.unhighlight();
                    }

                    var pageX = pos.pageX;
                    var pageY = pos.pageY;

                    var tooltipHtml;

                    if (tbFlot.chartType === 'pie') {
                        tooltipHtml = tbFlot.ctx.tooltipFormatter(item);
                    } else {
                        var hoverInfo = tbFlot.getHoverInfo(tbFlot.ctx.plot.getData(), pos);
                        if (angular.isNumber(hoverInfo[0].time) || (hoverInfo[1] && angular.isNumber(hoverInfo[1].time))) {
                            hoverInfo[0].seriesHover.sort(function (a, b) {
                                return b.value - a.value;
                            });
                            if (hoverInfo[1] && hoverInfo[1].seriesHover.length) {
                                hoverInfo[1].seriesHover.sort(function (a, b) {
                                    return b.value - a.value;
                                });
                            }
                            tooltipHtml = tbFlot.ctx.tooltipFormatter(hoverInfo, item ? item.seriesIndex : -1);
                        }
                    }

                    if (tooltipHtml) {
                        tbFlot.ctx.tooltip.html(tooltipHtml)
                            .css({top: 0, left: 0})
                            .fadeIn(200);

                        var windowWidth = $( window ).width();  //eslint-disable-line
                        var windowHeight = $( window ).height();  //eslint-disable-line
                        var tooltipWidth = tbFlot.ctx.tooltip.width();
                        var tooltipHeight = tbFlot.ctx.tooltip.height();
                        var left = pageX+5;
                        var top = pageY+5;
                        if (windowWidth - pageX < tooltipWidth + 50) {
                            left = pageX - tooltipWidth - 10;
                        }
                        if (windowHeight - pageY < tooltipHeight + 20) {
                            top = pageY - tooltipHeight - 10;
                        }
                        tbFlot.ctx.tooltip.css({
                            top: top,
                            left: left
                        });

                        if (multipleModeTooltip) {
                            for (var j = 0; j < hoverInfo.length; j++) {
                                for (var i = 0; i < hoverInfo[j].seriesHover.length; i++) {
                                    var seriesHoverInfo = hoverInfo[j].seriesHover[i];
                                    tbFlot.ctx.plot.highlight(seriesHoverInfo.index, seriesHoverInfo.hoverIndex);
                                }
                            }
                        }
                    }

                } else {
                    tbFlot.ctx.tooltip.stop(true);
                    tbFlot.ctx.tooltip.hide();
                    tbFlot.ctx.plot.unhighlight();
                }
            };
            this.$element.bind('plothover', this.flotHoverHandler);
        }

        if (!this.flotSelectHandler) {
            this.flotSelectHandler =  function (event, ranges) {
                if (!tbFlot.ctx.plot) {
                    return;
                }
                tbFlot.ctx.plot.clearSelection();
                tbFlot.subscription.onUpdateTimewindow(ranges.xaxis.from, ranges.xaxis.to);
            };
            this.$element.bind('plotselected', this.flotSelectHandler);
        }
        if (!this.dblclickHandler) {
            this.dblclickHandler =  function () {
                tbFlot.subscription.onResetTimewindow();
            };
            this.$element.bind('dblclick', this.dblclickHandler);
        }
        if (!this.mousedownHandler) {
            this.mousedownHandler =  function () {
                tbFlot.isMouseInteraction = true;
            };
            this.$element.bind('mousedown', this.mousedownHandler);
        }
        if (!this.mouseupHandler) {
            this.mouseupHandler =  function () {
                tbFlot.isMouseInteraction = false;
            };
            this.$element.bind('mouseup', this.mouseupHandler);
        }
        if (!this.mouseleaveHandler) {
            this.mouseleaveHandler =  function () {
                if (!tbFlot.ctx.plot) {
                    return;
                }
                tbFlot.ctx.tooltip.stop(true);
                tbFlot.ctx.tooltip.hide();
                tbFlot.ctx.plot.unhighlight();
                tbFlot.isMouseInteraction = false;
            };
            this.$element.bind('mouseleave', this.mouseleaveHandler);
        }

        if (!this.flotClickHandler) {
            this.flotClickHandler =  function (event, pos, item) {
                if (!tbFlot.ctx.plot) {
                    return;
                }
                tbFlot.onPieSliceClick(event, item);
            };
            this.$element.bind('plotclick', this.flotClickHandler);
        }

    }

    disableMouseEvents() {
        this.$element.css('pointer-events','none');
        this.$element.removeClass('mouse-events');
        this.options.selection = { mode : null };

        if (this.flotHoverHandler) {
            this.$element.unbind('plothover', this.flotHoverHandler);
            this.flotHoverHandler = null;
        }

        if (this.flotSelectHandler) {
            this.$element.unbind('plotselected', this.flotSelectHandler);
            this.flotSelectHandler = null;
        }
        if (this.dblclickHandler) {
            this.$element.unbind('dblclick', this.dblclickHandler);
            this.dblclickHandler = null;
        }
        if (this.mousedownHandler) {
            this.$element.unbind('mousedown', this.mousedownHandler);
            this.mousedownHandler = null;
        }
        if (this.mouseupHandler) {
            this.$element.unbind('mouseup', this.mouseupHandler);
            this.mouseupHandler = null;
        }
        if (this.mouseleaveHandler) {
            this.$element.unbind('mouseleave', this.mouseleaveHandler);
            this.mouseleaveHandler = null;
        }
        if (this.flotClickHandler) {
            this.$element.unbind('plotclick', this.flotClickHandler);
            this.flotClickHandler = null;
        }
    }


    findHoverIndexFromData (posX, series) {
        var lower = 0;
        var upper = series.data.length - 1;
        var middle;
        var index = null;
        while (index === null) {
            if (lower > upper) {
                return Math.max(upper, 0);
            }
            middle = Math.floor((lower + upper) / 2);
            if (series.data[middle][0] === posX) {
                return middle;
            } else if (series.data[middle][0] < posX) {
                lower = middle + 1;
            } else {
                upper = middle - 1;
            }
        }
    }

    findHoverIndexFromDataPoints (posX, series, last) {
        var ps = series.datapoints.pointsize;
        var initial = last*ps;
        var len = series.datapoints.points.length;
        for (var j = initial; j < len; j += ps) {
            if ((!series.lines.steps && series.datapoints.points[initial] != null && series.datapoints.points[j] == null)
                || series.datapoints.points[j] > posX) {
                return Math.max(j - ps,  0)/ps;
            }
        }
        return j/ps - 1;
    }


    getHoverInfo (seriesList, pos) {
        var i, series, value, hoverIndex, hoverDistance, pointTime, minDistance, minTime, hoverData;
        var last_value = 0;
        var results = [{
            seriesHover: []
        }];
        if (this.ctx.settings.comparisonEnabled) {
            results.push({
                seriesHover: []
            });
            var minDistanceHistorical, minTimeHistorical;
        }
        for (i = 0; i < seriesList.length; i++) {
            series = seriesList[i];
            var posx;
            if (series.datasource.isAdditional) {
                posx = pos.x2;
            } else {
                posx = pos.x;
            }
            hoverIndex = this.findHoverIndexFromData(posx, series);
            if (series.data[hoverIndex] && series.data[hoverIndex][0]) {
                hoverDistance = posx - series.data[hoverIndex][0];
                pointTime = series.data[hoverIndex][0];

                if (series.datasource.isAdditional) {
                    if (!minDistanceHistorical
                    || (hoverDistance >= 0 && (hoverDistance < minDistanceHistorical || minDistanceHistorical < 0))
                    || (hoverDistance < 0 && hoverDistance > minDistanceHistorical)) {
                        minDistanceHistorical = hoverDistance;
                        minTimeHistorical = pointTime;
                    }
                } else if (!minDistance
                    || (hoverDistance >= 0 && (hoverDistance < minDistance || minDistance < 0))
                    || (hoverDistance < 0 && hoverDistance > minDistance)) {
                    minDistance = hoverDistance;
                    minTime = pointTime;
                }
                if (series.stack) {
                    if (this.ctx.tooltipIndividual || !this.ctx.tooltipCumulative) {
                        value = series.data[hoverIndex][1];
                    } else {
                        last_value += series.data[hoverIndex][1];
                        value = last_value;
                    }
                } else {
                    value = series.data[hoverIndex][1];
                }

                if (series.stack || (series.curvedLines && series.curvedLines.apply)) {
                    hoverIndex = this.findHoverIndexFromDataPoints(posx, series, hoverIndex);
                }
                if (!this.ctx.hideZeros || value) {
                    hoverData = {
                        value: value,
                        hoverIndex: hoverIndex,
                        color: series.dataKey.color,
                        label: series.dataKey.label,
                        units: series.dataKey.units,
                        decimals: series.dataKey.decimals,
                        tooltipValueFormatFunction: series.dataKey.tooltipValueFormatFunction,
                        time: pointTime,
                        distance: hoverDistance,
                        index: i
                    };
                    if (series.datasource.isAdditional) {
                        results[1].seriesHover.push(hoverData);
                    } else {
                        results[0].seriesHover.push(hoverData);
                    }
                }
            }
        }
        if (results[1] && results[1].seriesHover.length) {
            results[1].time = minTimeHistorical;
        }
        results[0].time = minTime;
        return results;
    }

    pieDataRendered() {
        for (var i = 0; i < this.ctx.pieTargetData.length; i++) {
            var value = this.ctx.pieTargetData[i] ? this.ctx.pieTargetData[i] : 0;
            this.ctx.pieRenderedData[i] = value;
            if (!this.pieData[i].data[0]) {
                this.pieData[i].data[0] = [0,0];
            }
            this.pieData[i].data[0][1] = value;
        }
    }

    nextPieDataAnimation(start) {
        if (start) {
            this.finishPieDataAnimation();
            this.ctx.pieAnimationStartTime = this.ctx.pieAnimationLastTime = Date.now();
            for (var i = 0;  i < this.subscription.data.length; i++) {
                this.ctx.pieTargetData[i] = (this.subscription.data[i].data && this.subscription.data[i].data[0])
                    ? this.subscription.data[i].data[0][1] : 0;
            }
        }
        if (this.ctx.pieAnimationCaf) {
            this.ctx.pieAnimationCaf();
            this.ctx.pieAnimationCaf = null;
        }
        var self = this;
        this.ctx.pieAnimationCaf = this.ctx.$scope.tbRaf(
            function () {
                self.onPieDataAnimation();
            }
        );
    }

    onPieDataAnimation() {
        var time = Date.now();
        var elapsed = time - this.ctx.pieAnimationLastTime;//this.ctx.pieAnimationStartTime;
        var progress = (time - this.ctx.pieAnimationStartTime) / this.ctx.pieDataAnimationDuration;
        if (progress >= 1) {
            this.finishPieDataAnimation();
        } else {
            if (elapsed >= 40) {
                for (var i = 0; i < this.ctx.pieTargetData.length; i++) {
                    var prevValue = this.ctx.pieRenderedData[i];
                    var targetValue = this.ctx.pieTargetData[i];
                    var value = prevValue + (targetValue - prevValue) * progress;
                    if (!this.pieData[i].data[0]) {
                        this.pieData[i].data[0] = [0,0];
                    }
                    this.pieData[i].data[0][1] = value;
                }
                this.ctx.plot.setData(this.pieData);
                this.ctx.plot.draw();
                this.ctx.pieAnimationLastTime = time;
            }
            this.nextPieDataAnimation(false);
        }
    }

    finishPieDataAnimation() {
        this.pieDataRendered();
        this.ctx.plot.setData(this.pieData);
        this.ctx.plot.draw();
    }

    onPieSliceClick($event, item) {
        var descriptors = this.ctx.actionsApi.getActionDescriptors('sliceClick');
        if ($event && descriptors.length) {
            $event.stopPropagation();
            var entityInfo = this.ctx.actionsApi.getActiveEntityInfo();
            var entityId = entityInfo ? entityInfo.entityId : null;
            var entityName = entityInfo ? entityInfo.entityName : null;
            var entityLabel = entityInfo && entityInfo.entityLabel ? entityInfo.entityLabel : null;
            this.ctx.actionsApi.handleWidgetAction($event, descriptors[0], entityId, entityName, item, entityLabel);
        }
    }
}

const chartSettingsSchemaForComparison = {
    "schema": {
        "title": "Comparison Settings",
        "type": "object",
        "properties": {
            "comparisonEnabled": {
                "title": "Enable comparison",
                "type": "boolean",
                "default": false
            },
            "timeForComparison": {
                "title": "Time to show historical data",
                "type": "string",
                "default": "months"
            },
            "xaxisSecond": {
                "title": "Second X axis",
                "type": "object",
                "properties": {
                    "axisPosition": {
                        "title": "Axis position",
                        "type": "string",
                        "default": "top"
                    },
                    "showLabels": {
                        "title": "Show labels",
                        "type": "boolean",
                        "default": true
                    },
                    "title": {
                        "title": "Axis title",
                        "type": "string",
                        "default": null
                    }
                }
            }
        },
        "required": []
    },
    "form": [
        "comparisonEnabled",
        {
            "key": "timeForComparison",
            "type": "rc-select",
            "multiple": false,
            "items": [
                {
                    "value": "days",
                    "label": "Day ago"
                },
                {
                    "value": "weeks",
                    "label": "Week ago"
                },
                {
                    "value": "months",
                    "label": "Month ago (default)"
                },
                {
                    "value": "years",
                    "label": "Year ago"
                }
            ]
        },
        {
            "key": "xaxisSecond",
            "items": [
                {
                    "key": "xaxisSecond.axisPosition",
                    "type": "rc-select",
                    "multiple": false,
                    "items": [
                        {
                            "value": "top",
                            "label": "Top (default)"
                        },
                        {
                            "value": "bottom",
                            "label": "Bottom"
                        }
                    ]
                },
                "xaxisSecond.showLabels",
                "xaxisSecond.title",
            ]
        }
    ]
};

/* eslint-enable angular/angularelement */<|MERGE_RESOLUTION|>--- conflicted
+++ resolved
@@ -1063,14 +1063,11 @@
                     "type": "string",
                     "default": null
                 },
-<<<<<<< HEAD
-=======
                 "titleAngle": {
                     "title": "轴标题角度",
                     "type": "number",
                     "default": 0
                 },
->>>>>>> 991c724f
                 "color": {
                     "title": "刻度色",
                     "type": "string",
@@ -1103,14 +1100,11 @@
                     "type": "string",
                     "default": null
                 },
-<<<<<<< HEAD
-=======
                 "titleAngle": {
                     "title": "轴标题角度",
                     "type": "number",
                     "default": 0
                 },
->>>>>>> 991c724f
                 "color": {
                     "title": "刻度色",
                     "type": "string",
