--- conflicted
+++ resolved
@@ -523,10 +523,6 @@
             };
             if (keySettings.showPoints === true) {
                 series.points.show = true;
-<<<<<<< HEAD
-                series.points.lineWidth = 5;
-                series.points.radius = angular.isDefined(keySettings.showPointsRadius) ? keySettings.showPointsRadius : 3;
-=======
                 series.points.lineWidth = angular.isDefined(keySettings.showPointsLineWidth) ? keySettings.showPointsLineWidth : 5;
                 series.points.radius = angular.isDefined(keySettings.showPointsRadius) ? keySettings.showPointsRadius : 3;
                 series.points.symbol = angular.isDefined(keySettings.showPointShape) ? keySettings.showPointShape : 'circle';
@@ -537,8 +533,6 @@
                         series.points.symbol = 'circle';
                     }
                 }
-
->>>>>>> 1b5a8ac6
             }
 
             if (this.chartType === 'line' && this.ctx.settings.smoothLines && !series.points.show) {
@@ -1248,8 +1242,6 @@
                         "type": "boolean",
                         "default": false
                     },
-<<<<<<< HEAD
-=======
                     "showPointShape": {
                         "title": "Select point shape:",
                         "type": "string",
@@ -1269,7 +1261,6 @@
                         "type": "number",
                         "default": 5
                     },
->>>>>>> 1b5a8ac6
                     "showPointsRadius": {
                         "title": "Radius of points",
                         "type": "number",
