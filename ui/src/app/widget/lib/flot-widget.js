/*
 * Copyright © 2016-2019 The Thingsboard Authors
 *
 * Licensed under the Apache License, Version 2.0 (the "License");
 * you may not use this file except in compliance with the License.
 * You may obtain a copy of the License at
 *
 *     http://www.apache.org/licenses/LICENSE-2.0
 *
 * Unless required by applicable law or agreed to in writing, software
 * distributed under the License is distributed on an "AS IS" BASIS,
 * WITHOUT WARRANTIES OR CONDITIONS OF ANY KIND, either express or implied.
 * See the License for the specific language governing permissions and
 * limitations under the License.
 */
import $ from 'jquery';
import tinycolor from 'tinycolor2';
import moment from 'moment';
import 'flot/lib/jquery.colorhelpers';
import 'flot/src/jquery.flot';
import 'flot/src/plugins/jquery.flot.time';
import 'flot/src/plugins/jquery.flot.selection';
import 'flot/src/plugins/jquery.flot.pie';
import 'flot/src/plugins/jquery.flot.crosshair';
import 'flot/src/plugins/jquery.flot.stack';
import 'flot/src/plugins/jquery.flot.symbol';
import 'flot.curvedlines/curvedLines';

/* eslint-disable angular/angularelement */
export default class TbFlot {
    constructor(ctx, chartType) {

        this.ctx = ctx;
        this.chartType = chartType || 'line';
        var settings = ctx.settings;
        var utils = this.ctx.$scope.$injector.get('utils');

        ctx.tooltip = $('#flot-series-tooltip');
        if (ctx.tooltip.length === 0) {
            ctx.tooltip = $("<div id='flot-series-tooltip' class='flot-mouse-value'></div>");
            ctx.tooltip.css({
                fontSize: "12px",
                fontFamily: "Roboto",
                fontWeight: "300",
                lineHeight: "18px",
                opacity: "1",
                backgroundColor: "rgba(0,0,0,0.7)",
                color: "#D9DADB",
                position: "absolute",
                display: "none",
                zIndex: "100",
                padding: "4px 10px",
                borderRadius: "4px"
            }).appendTo("body");
        }

        var tbFlot = this;

        function seriesInfoDiv(label, color, value, units, trackDecimals, active, percent, valueFormatFunction) {
            var divElement = $('<div></div>');
            divElement.css({
                display: "flex",
                alignItems: "center",
                justifyContent: "space-between"
            });
            var lineSpan = $('<span></span>');
            lineSpan.css({
                backgroundColor: color,
                width: "20px",
                height: "3px",
                display: "inline-block",
                verticalAlign: "middle",
                marginRight: "5px"
            });
            divElement.append(lineSpan);
            var labelSpan = $('<span>' + label + ':</span>');
            labelSpan.css({
                marginRight: "10px"
            });
            if (active) {
                labelSpan.css({
                    color: "#FFF",
                    fontWeight: "700"
                });
            }
            divElement.append(labelSpan);
            var valueContent;
            if (valueFormatFunction) {
                valueContent = valueFormatFunction(value);
            } else {
                valueContent = tbFlot.ctx.utils.formatValue(value, trackDecimals, units);
            }
            if (angular.isNumber(percent)) {
                valueContent += ' (' + Math.round(percent) + ' %)';
            }
            var valueSpan =  $('<span>' + valueContent + '</span>');
            valueSpan.css({
                marginLeft: "auto",
                fontWeight: "700"
            });
            if (active) {
                valueSpan.css({
                    color: "#FFF"
                });
            }
            divElement.append(valueSpan);

            return divElement;
        }

        function seriesInfoDivFromInfo(seriesHoverInfo, seriesIndex) {
            var units = seriesHoverInfo.units && seriesHoverInfo.units.length ? seriesHoverInfo.units : tbFlot.ctx.trackUnits;
            var decimals = angular.isDefined(seriesHoverInfo.decimals) ? seriesHoverInfo.decimals : tbFlot.ctx.trackDecimals;
            var divElement = seriesInfoDiv(seriesHoverInfo.label, seriesHoverInfo.color,
                seriesHoverInfo.value, units, decimals, seriesHoverInfo.index === seriesIndex, null, seriesHoverInfo.tooltipValueFormatFunction);
            return divElement.prop('outerHTML');
        }

        if (this.chartType === 'pie') {
            ctx.tooltipFormatter = function(item) {
                var units = item.series.dataKey.units && item.series.dataKey.units.length ? item.series.dataKey.units : tbFlot.ctx.trackUnits;
                var decimals = angular.isDefined(item.series.dataKey.decimals) ? item.series.dataKey.decimals : tbFlot.ctx.trackDecimals;
                var divElement = seriesInfoDiv(item.series.dataKey.label, item.series.dataKey.color,
                    item.datapoint[1][0][1], units, decimals, true, item.series.percent, item.series.dataKey.tooltipValueFormatFunction);
                return divElement.prop('outerHTML');
            };
        } else {
            ctx.tooltipFormatter = function(hoverInfo, seriesIndex) {
                var content = '';

                if (tbFlot.ctx.tooltipIndividual) {
                    var seriesHoverArray;
                    if (hoverInfo[1] && hoverInfo[1].seriesHover.length) {
                        seriesHoverArray = hoverInfo[0].seriesHover.concat(hoverInfo[1].seriesHover);
                    } else {
                        seriesHoverArray = hoverInfo[0].seriesHover;
                    }
                    var found = seriesHoverArray.filter((seriesHover) => {
                        return seriesHover.index === seriesIndex;
                    });
                    if (found && found.length) {
                        let timestamp;
                        if (!angular.isNumber(hoverInfo[0].time) || (found[0].time < hoverInfo[0].time)) {
                            timestamp = parseInt(hoverInfo[1].time);
                        } else {
                            timestamp = parseInt(hoverInfo[0].time);
                        }
                        let date = moment(timestamp).format('YYYY-MM-DD HH:mm:ss');
                        let dateDiv = $('<div>' + date + '</div>');
                        dateDiv.css({
                            display: "flex",
                            alignItems: "center",
                            justifyContent: "center",
                            padding: "4px",
                            fontWeight: "700"
                        });
                        content += dateDiv.prop('outerHTML');
                        content += seriesInfoDivFromInfo(found[0], seriesIndex);
                    }
                } else {
                    var maxRows;
                    if (hoverInfo[1] && hoverInfo[1].seriesHover.length) {
                        maxRows = 5;
                    } else {
                        maxRows = 15;
                    }
                    var columns = 0;
                    if (hoverInfo[1] && (hoverInfo[1].seriesHover.length > hoverInfo[0].seriesHover.length)) {
                        columns = Math.ceil(hoverInfo[1].seriesHover.length / maxRows);
                    } else {
                        columns = Math.ceil(hoverInfo[0].seriesHover.length / maxRows);
                    }

                    for (var j = 0; j < hoverInfo.length; j++) {
                        var hoverData = hoverInfo[j];
                        if (angular.isNumber(hoverData.time)) {
                            var columnsContent = '';
                            let timestamp = parseInt(hoverData.time);
                            let date = moment(timestamp).format('YYYY-MM-DD HH:mm:ss');
                            let dateDiv = $('<div>' + date + '</div>');
                            dateDiv.css({
                                display: "flex",
                                alignItems: "center",
                                justifyContent: "center",
                                padding: "4px",
                                fontWeight: "700"
                            });
                            content += dateDiv.prop('outerHTML');

                            var seriesDiv = $('<div></div>');
                            seriesDiv.css({
                                display: "flex",
                                flexDirection: "row"
                            });
                            for (var c = 0; c < columns; c++) {
                                var columnDiv = $('<div></div>');
                                columnDiv.css({
                                    display: "flex",
                                    flexDirection: "column",
                                    flex: "1"
                                });
                                var columnContent = '';
                                for (var i = c*maxRows; i < (c+1)*maxRows; i++) {
                                    if (i >= hoverData.seriesHover.length) {
                                        break;
                                    }
                                    var seriesHoverInfo = hoverData.seriesHover[i];
                                    columnContent += seriesInfoDivFromInfo(seriesHoverInfo, seriesIndex);
                                }
                                columnDiv.html(columnContent);

                                if (columnContent) {
                                    if (c > 0) {
                                        columnsContent += '<span style="min-width: 20px;"></span>';
                                    }
                                    columnsContent += columnDiv.prop('outerHTML');
                                }
                            }
                            seriesDiv.html(columnsContent);
                            content += seriesDiv.prop('outerHTML');
                        }
                    }
                }
                return content;
            };
        }

        ctx.trackDecimals = ctx.decimals;

        ctx.trackUnits = ctx.units;

        ctx.tooltipIndividual = this.chartType === 'pie' || (angular.isDefined(settings.tooltipIndividual) ? settings.tooltipIndividual : false);
        ctx.tooltipCumulative = angular.isDefined(settings.tooltipCumulative) ? settings.tooltipCumulative : false;
        ctx.hideZeros = angular.isDefined(settings.hideZeros) ? settings.hideZeros : false;

        var font = {
            color: settings.fontColor || "#545454",
            size: settings.fontSize || 10,
            family: "Roboto"
        };

        var options = {
            title: null,
            subtitle: null,
            shadowSize: angular.isDefined(settings.shadowSize) ? settings.shadowSize : 4,
            HtmlText: false,
            grid: {
                hoverable: true,
                mouseActiveRadius: 10,
                autoHighlight: ctx.tooltipIndividual === true
            },
            selection : { mode : ctx.isMobile ? null : 'x' },
            legend : {
                show: false
            }
        };

        if (this.chartType === 'line' || this.chartType === 'bar' || this.chartType === 'state') {
            options.xaxes = [];
            this.xaxis = {
                mode: 'time',
                timezone: 'browser',
                font: angular.copy(font),
                labelFont: angular.copy(font)
            };
            this.yaxis = {
                font: angular.copy(font),
                labelFont: angular.copy(font)
            };
            if (settings.xaxis) {
                this.xaxis.font.color = settings.xaxis.color || this.xaxis.font.color;
                this.xaxis.label = utils.customTranslation(settings.xaxis.title, settings.xaxis.title) || null;
                this.xaxis.labelFont.color = this.xaxis.font.color;
                this.xaxis.labelFont.size = this.xaxis.font.size+2;
                this.xaxis.labelFont.weight = "bold";
            }

            ctx.yAxisTickFormatter = function(value/*, axis*/) {
                if (settings.yaxis && settings.yaxis.showLabels === false) {
                    return '';
                }
                if (this.ticksFormatterFunction) {
                    return this.ticksFormatterFunction(value);
                }

                var factor = this.tickDecimals ? Math.pow(10, this.tickDecimals) : 1,
                    formatted = "" + Math.round(value * factor) / factor;
                if (this.tickDecimals != null) {
                    var decimal = formatted.indexOf("."),
                        precision = decimal === -1 ? 0 : formatted.length - decimal - 1;

                    if (precision < this.tickDecimals) {
                        formatted = (precision ? formatted : formatted + ".") + ("" + factor).substr(1, this.tickDecimals - precision);
                    }
                }
                if (this.tickUnits) {
                     formatted += ' ' + this.tickUnits;
                }

                return formatted;
            };

            this.yaxis.tickFormatter = ctx.yAxisTickFormatter;

            if (settings.yaxis) {
                this.yaxis.font.color = settings.yaxis.color || this.yaxis.font.color;
                this.yaxis.min = angular.isDefined(settings.yaxis.min) ? settings.yaxis.min : null;
                this.yaxis.max = angular.isDefined(settings.yaxis.max) ? settings.yaxis.max : null;
                this.yaxis.label = utils.customTranslation(settings.yaxis.title, settings.yaxis.title) || null;
                this.yaxis.labelFont.color = this.yaxis.font.color;
                this.yaxis.labelFont.size = this.yaxis.font.size+2;
                this.yaxis.labelFont.weight = "bold";
                if (angular.isNumber(settings.yaxis.tickSize)) {
                    this.yaxis.tickSize = settings.yaxis.tickSize;
                } else {
                    this.yaxis.tickSize = null;
                }
                if (angular.isNumber(settings.yaxis.tickDecimals)) {
                    this.yaxis.tickDecimals = settings.yaxis.tickDecimals
                } else {
                    this.yaxis.tickDecimals = null;
                }
                if (settings.yaxis.ticksFormatter && settings.yaxis.ticksFormatter.length) {
                    try {
                        this.yaxis.ticksFormatterFunction = new Function('value', settings.yaxis.ticksFormatter);
                    } catch (e) {
                        this.yaxis.ticksFormatterFunction = null;
                    }
                }
            }

            options.grid.borderWidth = 1;
            options.grid.color = settings.fontColor || "#545454";

            if (settings.grid) {
                options.grid.color = settings.grid.color || "#545454";
                options.grid.backgroundColor = settings.grid.backgroundColor || null;
                options.grid.tickColor = settings.grid.tickColor || "#DDDDDD";
                options.grid.borderWidth = angular.isDefined(settings.grid.outlineWidth) ?
                    settings.grid.outlineWidth : 1;
                if (settings.grid.verticalLines === false) {
                    this.xaxis.tickLength = 0;
                }
                if (settings.grid.horizontalLines === false) {
                    this.yaxis.tickLength = 0;
                }
                if (angular.isDefined(settings.grid.margin)) {
                    options.grid.margin = settings.grid.margin;
                }
                if (angular.isDefined(settings.grid.minBorderMargin)) {
                    options.grid.minBorderMargin = settings.grid.minBorderMargin;
                }
            }

            options.xaxes[0] = angular.copy(this.xaxis);

            if (settings.xaxis && settings.xaxis.showLabels === false) {
                options.xaxes[0].tickFormatter = function() {
                    return '';
                };
            }

            if (settings.comparisonEnabled) {
                var xaxis = angular.copy(this.xaxis);
                xaxis.position = 'top';
                if (settings.xaxisSecond) {
                    if (settings.xaxisSecond.showLabels === false) {
                        xaxis.tickFormatter = function() {
                            return '';
                        };
                    }
                    xaxis.label = utils.customTranslation(settings.xaxisSecond.title, settings.xaxisSecond.title) || null;
                    xaxis.position = settings.xaxisSecond.axisPosition;
                }
                xaxis.tickLength = 0;
                options.xaxes.push(xaxis);

                options.series = {
                    stack: false
                };
            } else {
                options.series = {
                    stack: settings.stack === true
                };
            }

            options.crosshair = {
                mode: 'x'
            };

            if (this.chartType === 'line' && settings.smoothLines) {
                options.series.curvedLines = {
                    active: true,
                    monotonicFit: true
                }
            }

            if (this.chartType === 'bar') {
                options.series.lines = {
                        show: false,
                        fill: false,
                        steps: false
                }
                options.series.bars ={
                        show: true,
                        lineWidth: 0,
                        fill: 0.9
                }
                ctx.defaultBarWidth = settings.defaultBarWidth || 600;
            }

            if (this.chartType === 'state') {
                options.series.lines = {
                    steps: true,
                    show: true
                }
            }

        } else if (this.chartType === 'pie') {
            options.series = {
                pie: {
                    show: true,
                    label: {
                        show: settings.showLabels || settings.showPercentages
                    },
                    radius: settings.radius || 1,
                    innerRadius: settings.innerRadius || 0,
                    stroke: {
                        color: '#fff',
                        width: 0
                    },
                    tilt: settings.tilt || 1,
                    shadow: {
                        left: 5,
                        top: 15,
                        alpha: 0.02
                    }
                }
            }
            options.grid.clickable = true;
                
            if (settings.stroke) {
                options.series.pie.stroke.color = settings.stroke.color || '#fff';
                options.series.pie.stroke.width = settings.stroke.width || 0;
            }

            if (options.series.pie.label.show) {
                options.series.pie.label.formatter = function (label, series) {
                    return "<div class='pie-label'>" +
                        (settings.showLabels ? series.dataKey.label : "") +
                        (settings.showLabels && settings.showPercentages ? "<br/>" : "") +
                        (settings.showPercentages ? Math.round(series.percent) + "%" : "") +
                        "</div>";
                }
                options.series.pie.label.radius = 3/4;
                options.series.pie.label.background = {
                     opacity: 0.8
                };
            }
        }

        //Experimental
        this.ctx.animatedPie = settings.animatedPie === true;

        this.options = options;

        if (this.ctx.defaultSubscription) {
            this.init(this.ctx.$container, this.ctx.defaultSubscription);
        }
    }

    init($element, subscription) {
        this.subscription = subscription;
        this.$element = $element;
        var colors = [];
        this.yaxes = [];
        var yaxesMap = {};

        var tooltipValueFormatFunction = null;
        if (this.ctx.settings.tooltipValueFormatter && this.ctx.settings.tooltipValueFormatter.length) {
            try {
                tooltipValueFormatFunction = new Function('value', this.ctx.settings.tooltipValueFormatter);
            } catch (e) {
                tooltipValueFormatFunction = null;
            }
        }

        for (var i = 0; i < this.subscription.data.length; i++) {
            var series = this.subscription.data[i];
            colors.push(series.dataKey.color);
            var keySettings = series.dataKey.settings;
            series.dataKey.tooltipValueFormatFunction = tooltipValueFormatFunction;
            if (keySettings.tooltipValueFormatter && keySettings.tooltipValueFormatter.length) {
                try {
                    series.dataKey.tooltipValueFormatFunction = new Function('value', keySettings.tooltipValueFormatter);
                } catch (e) {
                    series.dataKey.tooltipValueFormatFunction = tooltipValueFormatFunction;
                }
            }
            series.lines = {
                fill: keySettings.fillLines === true
            };

            if (this.ctx.settings.stack && !this.ctx.settings.comparisonEnabled) {
                series.stack = !keySettings.excludeFromStacking;
            } else {
                series.stack = false;
            }

            if (this.chartType === 'line' || this.chartType === 'state') {
                series.lines.show = keySettings.showLines !== false
            } else {
                series.lines.show = keySettings.showLines === true;
            }

            if (angular.isDefined(keySettings.lineWidth)) {
                series.lines.lineWidth = keySettings.lineWidth;
            }

            series.points = {
                show: false,
                radius: 8
            };
            if (keySettings.showPoints === true) {
                series.points.show = true;
                series.points.lineWidth = angular.isDefined(keySettings.showPointsLineWidth) ? keySettings.showPointsLineWidth : 5;
                series.points.radius = angular.isDefined(keySettings.showPointsRadius) ? keySettings.showPointsRadius : 3;
                series.points.symbol = angular.isDefined(keySettings.showPointShape) ? keySettings.showPointShape : 'circle';
                if (series.points.symbol == 'custom' && keySettings.pointShapeFormatter) {
                    try {
                        series.points.symbol = new Function('ctx, x, y, radius, shadow', keySettings.pointShapeFormatter);
                    } catch (e) {
                        series.points.symbol = 'circle';
                    }
                }

            }

            if (this.chartType === 'line' && this.ctx.settings.smoothLines && !series.points.show) {
                series.curvedLines = {
                    apply: true
                };
            }

            var lineColor = tinycolor(series.dataKey.color);
            lineColor.setAlpha(.75);

            series.highlightColor = lineColor.toRgbString();

            if (series.datasource.isAdditional) {
                series.xaxisIndex = 1;
                series.xaxis = 2;
            } else {
                series.xaxisIndex = 0;
                series.xaxis = 1;
            }


            if (this.yaxis) {
                var units = series.dataKey.units && series.dataKey.units.length ? series.dataKey.units : this.ctx.trackUnits;
                var yaxis;
                if (keySettings.showSeparateAxis) {
                    yaxis = this.createYAxis(keySettings, units);
                    this.yaxes.push(yaxis);
                } else {
                    yaxis = yaxesMap[units];
                    if (!yaxis) {
                        yaxis = this.createYAxis(keySettings, units);
                        yaxesMap[units] = yaxis;
                        this.yaxes.push(yaxis);
                    }
                }
                series.yaxisIndex = this.yaxes.indexOf(yaxis);
                series.yaxis = series.yaxisIndex+1;
                yaxis.keysInfo[i] = {hidden: false};
                yaxis.show = true;
            }
        }

        this.options.colors = colors;
        this.options.yaxes = angular.copy(this.yaxes);
        if (this.chartType === 'line' || this.chartType === 'bar' || this.chartType === 'state') {
            if (this.chartType === 'bar') {
                if (this.subscription.timeWindowConfig.aggregation && this.subscription.timeWindowConfig.aggregation.type === 'NONE') {
                    this.options.series.bars.barWidth = this.ctx.defaultBarWidth;
                } else {
                    this.options.series.bars.barWidth = this.subscription.timeWindow.interval * 0.6;
                }
            }
            this.options.xaxes[0].min = this.subscription.timeWindow.minTime;
            this.options.xaxes[0].max = this.subscription.timeWindow.maxTime;
            if (this.ctx.settings.comparisonEnabled) {
                this.options.xaxes[1].min = this.subscription.comparisonTimeWindow.minTime;
                this.options.xaxes[1].max = this.subscription.comparisonTimeWindow.maxTime;
            }
        }

        this.checkMouseEvents();

        if (this.ctx.plot) {
            this.ctx.plot.destroy();
        }

        if (this.chartType === 'pie' && this.ctx.animatedPie) {
            this.ctx.pieDataAnimationDuration = 250;
            this.pieData = angular.copy(this.subscription.data);
            this.ctx.pieRenderedData = [];
            this.ctx.pieTargetData = [];
            for (i = 0; i < this.subscription.data.length; i++) {
                this.ctx.pieTargetData[i] = (this.subscription.data[i].data && this.subscription.data[i].data[0])
                    ? this.subscription.data[i].data[0][1] : 0;
            }
            this.pieDataRendered();
        }
        this.ctx.plotInited = true;
        this.createPlot();
    }

    createYAxis(keySettings, units) {
        var yaxis = angular.copy(this.yaxis);
        var tickDecimals, tickSize;

        var label = keySettings.axisTitle && keySettings.axisTitle.length ? keySettings.axisTitle : yaxis.label;
        if (angular.isNumber(keySettings.axisTickDecimals)) {
            tickDecimals = keySettings.axisTickDecimals;
        } else {
            tickDecimals = yaxis.tickDecimals;
        }
        if (angular.isNumber(keySettings.axisTickSize)) {
            tickSize = keySettings.axisTickSize;
        } else {
            tickSize = yaxis.tickSize;
        }
        var position = keySettings.axisPosition && keySettings.axisPosition.length ? keySettings.axisPosition : "left";

        var min = angular.isDefined(keySettings.axisMin) ? keySettings.axisMin : yaxis.min;
        var max = angular.isDefined(keySettings.axisMax) ? keySettings.axisMax : yaxis.max;

        yaxis.label = label;
        yaxis.min = min;
        yaxis.max = max;
        yaxis.tickUnits = units;
        yaxis.tickDecimals = tickDecimals;
        yaxis.tickSize = tickSize;
        if (position === "right" && tickSize === null) {
            yaxis.alignTicksWithAxis = 1;
        } else {
            yaxis.alignTicksWithAxis = null;
        }
        yaxis.position = position;

        yaxis.keysInfo = [];

        if (keySettings.axisTicksFormatter && keySettings.axisTicksFormatter.length) {
            try {
                yaxis.ticksFormatterFunction = new Function('value', keySettings.axisTicksFormatter);
            } catch (e) {
                yaxis.ticksFormatterFunction = this.yaxis.ticksFormatterFunction;
            }
        }
        return yaxis;
    }

    update() {
        if (this.updateTimeoutHandle) {
            this.ctx.$scope.$timeout.cancel(this.updateTimeoutHandle);
            this.updateTimeoutHandle = null;
        }
        if (this.subscription) {
            if (!this.isMouseInteraction && this.ctx.plot) {
                if (this.chartType === 'line' || this.chartType === 'bar' || this.chartType === 'state') {

                    var axisVisibilityChanged = false;
                    if (this.yaxis) {
                        for (var i = 0; i < this.subscription.data.length; i++) {
                            var series = this.subscription.data[i];
                            var yaxisIndex = series.yaxisIndex;
                            if (this.yaxes[yaxisIndex].keysInfo[i].hidden != series.dataKey.hidden) {
                                this.yaxes[yaxisIndex].keysInfo[i].hidden = series.dataKey.hidden;
                                axisVisibilityChanged = true;
                            }
                        }
                        if (axisVisibilityChanged) {
                            this.options.yaxes.length = 0;
                            for (var y = 0; y < this.yaxes.length; y++) {
                                var yaxis = this.yaxes[y];
                                var hidden = true;
                                for (var k = 0; k < yaxis.keysInfo.length; k++) {
                                    if (yaxis.keysInfo[k]) {
                                        hidden = hidden && yaxis.keysInfo[k].hidden;
                                    }
                                }
                                yaxis.hidden = hidden;
                                var newIndex = 1;
                                if (!yaxis.hidden) {
                                    this.options.yaxes.push(yaxis);
                                    newIndex = this.options.yaxes.length;
                                }
                                for (k = 0; k < yaxis.keysInfo.length; k++) {
                                    if (yaxis.keysInfo[k]) {
                                        this.subscription.data[k].yaxis = newIndex;
                                    }
                                }

                            }
                            this.options.yaxis = {
                                show: this.options.yaxes.length ? true : false
                            };
                        }
                    }

                    this.options.xaxes[0].min = this.subscription.timeWindow.minTime;
                    this.options.xaxes[0].max = this.subscription.timeWindow.maxTime;
                    if (this.ctx.settings.comparisonEnabled) {
                        this.options.xaxes[1].min = this.subscription.comparisonTimeWindow.minTime;
                        this.options.xaxes[1].max = this.subscription.comparisonTimeWindow.maxTime;
                    }
                    if (this.chartType === 'bar') {
                        if (this.subscription.timeWindowConfig.aggregation && this.subscription.timeWindowConfig.aggregation.type === 'NONE') {
                            this.options.series.bars.barWidth = this.ctx.defaultBarWidth;
                        } else {
                            this.options.series.bars.barWidth = this.subscription.timeWindow.interval * 0.6;
                        }
                    }

                    if (axisVisibilityChanged) {
                        this.redrawPlot();
                    } else {
                        this.ctx.plot.getOptions().xaxes[0].min = this.subscription.timeWindow.minTime;
                        this.ctx.plot.getOptions().xaxes[0].max = this.subscription.timeWindow.maxTime;
                        if (this.ctx.settings.comparisonEnabled) {
                            this.ctx.plot.getOptions().xaxes[1].min = this.subscription.comparisonTimeWindow.minTime;
                            this.ctx.plot.getOptions().xaxes[1].max = this.subscription.comparisonTimeWindow.maxTime;
                        }
                        if (this.chartType === 'bar') {
                            if (this.subscription.timeWindowConfig.aggregation && this.subscription.timeWindowConfig.aggregation.type === 'NONE') {
                                this.ctx.plot.getOptions().series.bars.barWidth = this.ctx.defaultBarWidth;
                            } else {
                                this.ctx.plot.getOptions().series.bars.barWidth = this.subscription.timeWindow.interval * 0.6;
                            }
                        }
                        this.updateData();
                    }
                } else if (this.chartType === 'pie') {
                    if (this.ctx.animatedPie) {
                        this.nextPieDataAnimation(true);
                    } else {
                        this.updateData();
                    }
                }
            } else if (this.isMouseInteraction && this.ctx.plot){
                var tbFlot = this;
                this.updateTimeoutHandle = this.ctx.$scope.$timeout(function() {
                    tbFlot.update();
                }, 30, false);
            }
        }
    }

    updateData() {
        this.ctx.plot.setData(this.subscription.data);
        if (this.chartType !== 'pie') {
            this.ctx.plot.setupGrid();
        }
        this.ctx.plot.draw();
    }

    resize() {
        if (this.resizeTimeoutHandle) {
            this.ctx.$scope.$timeout.cancel(this.resizeTimeoutHandle);
            this.resizeTimeoutHandle = null;
        }
        if (this.ctx.plot && this.ctx.plotInited) {
            var width = this.$element.width();
            var height = this.$element.height();
            if (width && height) {
                this.ctx.plot.resize();
                if (this.chartType !== 'pie') {
                    this.ctx.plot.setupGrid();
                }
                this.ctx.plot.draw();
            } else {
                var tbFlot = this;
                this.resizeTimeoutHandle = this.ctx.$scope.$timeout(function() {
                    tbFlot.resize();
                }, 30, false);
            }
        }
    }


    redrawPlot() {
        if (this.ctx.plot && this.ctx.plotInited) {
            this.ctx.plot.destroy();
            this.ctx.plot = null;
            this.createPlot();
        }
    }

    createPlot() {
        if (this.createPlotTimeoutHandle) {
            this.ctx.$scope.$timeout.cancel(this.createPlotTimeoutHandle);
            this.createPlotTimeoutHandle = null;
        }
        if (this.ctx.plotInited && !this.ctx.plot) {
            var width = this.$element.width();
            var height = this.$element.height();
            if (width && height) {
                if (this.chartType === 'pie' && this.ctx.animatedPie) {
                    this.ctx.plot = $.plot(this.$element, this.pieData, this.options);
                } else {
                    this.ctx.plot = $.plot(this.$element, this.subscription.data, this.options);
                }
            } else {
                var tbFlot = this;
                this.createPlotTimeoutHandle = this.ctx.$scope.$timeout(function() {
                    tbFlot.createPlot();
                }, 30, false);
            }
        }
    }

    destroy() {
        this.cleanup();
        if (this.ctx.plot) {
            this.ctx.plot.destroy();
            this.ctx.plot = null;
            this.ctx.plotInited = false;
        }
    }

    cleanup() {
        if (this.updateTimeoutHandle) {
            this.ctx.$scope.$timeout.cancel(this.updateTimeoutHandle);
            this.updateTimeoutHandle = null;
        }
        if (this.createPlotTimeoutHandle) {
            this.ctx.$scope.$timeout.cancel(this.createPlotTimeoutHandle);
            this.createPlotTimeoutHandle = null;
        }
        if (this.resizeTimeoutHandle) {
            this.ctx.$scope.$timeout.cancel(this.resizeTimeoutHandle);
            this.resizeTimeoutHandle = null;
        }
    }

    checkMouseEvents() {
        var enabled = !this.ctx.isMobile &&  !this.ctx.isEdit;
        if (angular.isUndefined(this.mouseEventsEnabled) || this.mouseEventsEnabled != enabled) {
            this.mouseEventsEnabled = enabled;
            if (this.$element) {
                if (enabled) {
                    this.enableMouseEvents();
                } else {
                    this.disableMouseEvents();
                }
                this.redrawPlot();
            }
        }
    }

    static get pieSettingsSchema() {
        return {
            "schema": {
                "type": "object",
                "title": "Settings",
                "properties": {
                    "radius": {
                        "title": "Radius",
                        "type": "number",
                        "default": 1
                    },
                    "innerRadius": {
                        "title": "Inner radius",
                        "type": "number",
                        "default": 0
                    },
                    "tilt": {
                        "title": "Tilt",
                        "type": "number",
                        "default": 1
                    },
                    "animatedPie": {
                        "title": "Enable pie animation (experimental)",
                        "type": "boolean",
                        "default": false
                    },
                    "stroke": {
                        "title": "Stroke",
                        "type": "object",
                        "properties": {
                            "color": {
                                "title": "Color",
                                "type": "string",
                                "default": ""
                            },
                            "width": {
                                "title": "Width (pixels)",
                                "type": "number",
                                "default": 0
                            }
                        }
                    },
                    "showLabels": {
                        "title": "Show labels",
                        "type": "boolean",
                        "default": false
                    },
                    "showPercentages": {
                        "title": "Show percentages",
                        "type": "boolean",
                        "default": false
                    },
                    "fontColor": {
                        "title": "Font color",
                        "type": "string",
                        "default": "#545454"
                    },
                    "fontSize": {
                        "title": "Font size",
                        "type": "number",
                        "default": 10
                    }
                },
                "required": []
            },
            "form": [
                "radius",
                "innerRadius",
                "animatedPie",
                "tilt",
                {
                    "key": "stroke",
                    "items": [
                        {
                            "key": "stroke.color",
                            "type": "color"
                        },
                        "stroke.width"
                    ]
                },
                "showLabels",
                "showPercentages",
                {
                    "key": "fontColor",
                    "type": "color"
                },
                "fontSize"
            ]
        }
    }

    static settingsSchema(chartType) {

        var schema = {
            "schema": {
                "type": "object",
                "title": "Settings",
                "properties": {
                }
            }
        };

        var properties = schema["schema"]["properties"];
        properties["stack"] = {
            "title": "Stacking",
            "type": "boolean",
            "default": false
        };
        if (chartType === 'graph') {
            properties["smoothLines"] = {
                "title": "Display smooth (curved) lines",
                "type": "boolean",
                "default": false
            };
        }
        if (chartType === 'bar') {
            properties["defaultBarWidth"] = {
                "title": "Default bar width for non-aggregated data (milliseconds)",
                "type": "number",
                "default": 600
            };
        }
        properties["shadowSize"] = {
            "title": "Shadow size",
            "type": "number",
            "default": 4
        };
        properties["fontColor"] =  {
            "title": "Font color",
            "type": "string",
            "default": "#545454"
        };
        properties["fontSize"] = {
            "title": "Font size",
            "type": "number",
            "default": 10
        };
        properties["tooltipIndividual"] = {
            "title": "Hover individual points",
            "type": "boolean",
            "default": false
        };
        properties["tooltipCumulative"] = {
            "title": "Show cumulative values in stacking mode",
            "type": "boolean",
            "default": false
        };
        properties["tooltipValueFormatter"] = {
            "title": "Tooltip value format function, f(value)",
            "type": "string",
            "default": ""
        };
        properties["hideZeros"] = {
            "title": "Hide zero/false values from tooltip",
            "type": "boolean",
            "default": false
        };

        properties["grid"] = {
            "title": "Grid settings",
                "type": "object",
                "properties": {
                "color": {
                    "title": "Primary color",
                        "type": "string",
                        "default": "#545454"
                },
                "backgroundColor": {
                    "title": "Background color",
                        "type": "string",
                        "default": null
                },
                "tickColor": {
                    "title": "Ticks color",
                        "type": "string",
                        "default": "#DDDDDD"
                },
                "outlineWidth": {
                    "title": "Grid outline/border width (px)",
                        "type": "number",
                        "default": 1
                },
                "verticalLines": {
                    "title": "Show vertical lines",
                        "type": "boolean",
                        "default": true
                },
                "horizontalLines": {
                    "title": "Show horizontal lines",
                        "type": "boolean",
                        "default": true
                }
            }
        };

        properties["xaxis"] = {
            "title": "X axis settings",
            "type": "object",
            "properties": {
                "showLabels": {
                    "title": "Show labels",
                    "type": "boolean",
                    "default": true
                },
                "title": {
                    "title": "Axis title",
                    "type": "string",
                    "default": null
                },
                "color": {
                    "title": "Ticks color",
                    "type": "string",
                    "default": null
                }
            }
        };

        properties["yaxis"] = {
            "title": "Y axis settings",
            "type": "object",
            "properties": {
                "min": {
                    "title": "Minimum value on the scale",
                    "type": "number",
                    "default": null
                },
                "max": {
                    "title": "Maximum value on the scale",
                    "type": "number",
                    "default": null
                },
                "showLabels": {
                    "title": "Show labels",
                    "type": "boolean",
                    "default": true
                },
                "title": {
                    "title": "Axis title",
                    "type": "string",
                    "default": null
                },
                "color": {
                    "title": "Ticks color",
                    "type": "string",
                    "default": null
                },
                "ticksFormatter": {
                    "title": "Ticks formatter function, f(value)",
                    "type": "string",
                    "default": ""
                },
                "tickDecimals": {
                    "title": "The number of decimals to display",
                    "type": "number",
                    "default": 0
                },
                "tickSize": {
                    "title": "Step size between ticks",
                    "type": "number",
                    "default": null
                }
            }
        };

        schema["schema"]["required"] = [];
        schema["form"] = ["stack"];
        if (chartType === 'graph') {
            schema["form"].push("smoothLines");
        }
        if (chartType === 'bar') {
            schema["form"].push("defaultBarWidth");
        }
        schema["form"].push("shadowSize");
        schema["form"].push({
            "key": "fontColor",
            "type": "color"
        });
        schema["form"].push("fontSize");
        schema["form"].push("tooltipIndividual");
        schema["form"].push("tooltipCumulative");
        schema["form"].push({
            "key": "tooltipValueFormatter",
            "type": "javascript"
        });
        schema["form"].push("hideZeros");
        schema["form"].push({
            "key": "grid",
            "items": [
                {
                    "key": "grid.color",
                    "type": "color"
                },
                {
                    "key": "grid.backgroundColor",
                    "type": "color"
                },
                {
                    "key": "grid.tickColor",
                    "type": "color"
                },
                "grid.outlineWidth",
                "grid.verticalLines",
                "grid.horizontalLines"
            ]
        });
        schema["form"].push({
            "key": "xaxis",
            "items": [
                "xaxis.showLabels",
                "xaxis.title",
                {
                    "key": "xaxis.color",
                    "type": "color"
                }
            ]
        });
        schema["form"].push({
            "key": "yaxis",
            "items": [
                "yaxis.min",
                "yaxis.max",
                "yaxis.tickDecimals",
                "yaxis.tickSize",
                "yaxis.showLabels",
                "yaxis.title",
                {
                    "key": "yaxis.color",
                    "type": "color"
                },
                {
                    "key": "yaxis.ticksFormatter",
                    "type": "javascript"
                }
            ]
        });
        if (chartType === 'graph' || chartType === 'bar') {
            schema.groupInfoes = [{
                "formIndex":0,
                "GroupTitle":"Common Settings"
            }];
            schema.form = [schema.form];
            angular.merge(schema.schema.properties, chartSettingsSchemaForComparison.schema.properties);
            schema.schema.required = schema.schema.required.concat(chartSettingsSchemaForComparison.schema.required);
            schema.form.push(chartSettingsSchemaForComparison.form);
            schema.groupInfoes.push({
                "formIndex":schema.groupInfoes.length,
                "GroupTitle":"Comparison Settings"
            });
        }

        return schema;
    }

    static get pieDatakeySettingsSchema() {
        return {
            "schema": {
                "type": "object",
                "title": "DataKeySettings",
                "properties": {
                    "hideDataByDefault": {
                        "title": "Data is hidden by default",
                        "type": "boolean",
                        "default": false
                    },
                    "disableDataHiding": {
                        "title": "Disable data hiding",
                        "type": "boolean",
                        "default": false
                    },
                    "removeFromLegend": {
                        "title": "Remove datakey from legend",
                        "type": "boolean",
                        "default": false
                    }
                },
                "required": []
            },
            "form": [
                "hideDataByDefault",
                "disableDataHiding",
                "removeFromLegend"
            ]
        };
    }

    static datakeySettingsSchema(defaultShowLines, chartType) {

        var schema = {
            "schema": {
                "type": "object",
                "title": "DataKeySettings",
                "properties": {
<<<<<<< HEAD
                    "excludeFromStacking": {
                        "title": "Exclude from stacking(available in \"Stacking\" mode)",
=======
                    "hideDataByDefault": {
                        "title": "Data is hidden by default",
                        "type": "boolean",
                        "default": false
                    },
                    "disableDataHiding": {
                        "title": "Disable data hiding",
                        "type": "boolean",
                        "default": false
                    },
                    "removeFromLegend": {
                        "title": "Remove datakey from legend",
>>>>>>> 81f40d96
                        "type": "boolean",
                        "default": false
                    },
                    "showLines": {
                        "title": "Show lines",
                        "type": "boolean",
                        "default": defaultShowLines
                    },
                    "fillLines": {
                        "title": "Fill lines",
                        "type": "boolean",
                        "default": false
                    },
                    "showPoints": {
                        "title": "Show points",
                        "type": "boolean",
                        "default": false
                    },
                    "showPointShape": {
                        "title": "Select point shape:",
                        "type": "string",
                        "default": "circle"
                    },
                    "pointShapeFormatter": {
                        "title": "Point shape format function, f(ctx, x, y, radius, shadow)",
                        "type": "string",
                        "default": "var size = radius * Math.sqrt(Math.PI) / 2;\n" +
                            "ctx.moveTo(x - size, y - size);\n" +
                            "ctx.lineTo(x + size, y + size);\n" +
                            "ctx.moveTo(x - size, y + size);\n" +
                            "ctx.lineTo(x + size, y - size);"
                    },
                    "showPointsLineWidth": {
                        "title": "Line width of points",
                        "type": "number",
                        "default": 5
                    },
                    "showPointsRadius": {
                        "title": "Radius of points",
                        "type": "number",
                        "default": 3
                    },
                    "tooltipValueFormatter": {
                        "title": "Tooltip value format function, f(value)",
                        "type": "string",
                        "default": ""
                    },
                    "showSeparateAxis": {
                        "title": "Show separate axis",
                        "type": "boolean",
                        "default": false
                    },
                    "axisMin": {
                        "title": "Minimum value on the axis scale",
                        "type": "number",
                        "default": null
                    },
                    "axisMax": {
                        "title": "Maximum value on the axis scale",
                        "type": "number",
                        "default": null
                    },
                    "axisTitle": {
                        "title": "Axis title",
                        "type": "string",
                        "default": ""
                    },
                    "axisTickDecimals": {
                        "title": "Axis tick number of digits after floating point",
                        "type": "number",
                        "default": null
                    },
                    "axisTickSize": {
                        "title": "Axis step size between ticks",
                        "type": "number",
                        "default": null
                    },
                    "axisPosition": {
                        "title": "Axis position",
                        "type": "string",
                        "default": "left"
                    },
                    "axisTicksFormatter": {
                        "title": "Ticks formatter function, f(value)",
                        "type": "string",
                        "default": ""
                    }
                },
                "required": ["showLines", "fillLines", "showPoints"]
            },
            "form": [
<<<<<<< HEAD
                "excludeFromStacking",
=======
                "hideDataByDefault",
                "disableDataHiding",
                "removeFromLegend",
>>>>>>> 81f40d96
                "showLines",
                "fillLines",
                "showPoints",
                {
                    "key": "showPointShape",
                    "type": "rc-select",
                    "multiple": false,
                    "items": [
                        {
                            "value": "circle",
                            "label": "Circle"
                        },
                        {
                            "value": "cross",
                            "label": "Cross"
                        },
                        {
                            "value": "diamond",
                            "label": "Diamond"
                        },
                        {
                            "value": "square",
                            "label": "Square"
                        },
                        {
                            "value": "triangle",
                            "label": "Triangle"
                        },
                        {
                            "value": "custom",
                            "label": "Custom function"
                        }
                    ]
                },
                {
                    "key": "pointShapeFormatter",
                    "type": "javascript"
                },
                "showPointsLineWidth",
                "showPointsRadius",
                {
                    "key": "tooltipValueFormatter",
                    "type": "javascript"
                },
                "showSeparateAxis",
                "axisMin",
                "axisMax",
                "axisTitle",
                "axisTickDecimals",
                "axisTickSize",
                {
                    "key": "axisPosition",
                    "type": "rc-select",
                    "multiple": false,
                    "items": [
                        {
                            "value": "left",
                            "label": "Left"
                        },
                        {
                            "value": "right",
                            "label": "Right"
                        }
                    ]
                },
                {
                    "key": "axisTicksFormatter",
                    "type": "javascript"
                }
            ]
        };

        var properties = schema["schema"]["properties"];
        if (chartType === 'graph' || chartType === 'bar') {
            properties["comparisonSettings"] = {
                "title": "Comparison Settings",
                "type": "object",
                "properties": {
                    "showValuesForComparison": {
                        "title": "Show historical values for comparison",
                        "type": "boolean",
                        "default": true
                    },
                    "comparisonValuesLabel": {
                        "title": "Historical values label",
                        "type": "string",
                        "default": ""
                    },
                    "color": {
                        "title": "Color",
                        "type": "string",
                        "default": ""
                    }
                },
                "required": ["showValuesForComparison"]
            };
            schema["form"].push({
                "key": "comparisonSettings",
                "items": [
                    "comparisonSettings.showValuesForComparison",
                    "comparisonSettings.comparisonValuesLabel",
                    {
                        "key": "comparisonSettings.color",
                        "type": "color"
                    }
                ]
            });

        }

        return schema;
    }

    enableMouseEvents() {
        this.$element.css('pointer-events','');
        this.$element.addClass('mouse-events');
        this.options.selection = { mode : 'x' };

        var tbFlot = this;

        if (!this.flotHoverHandler) {
            this.flotHoverHandler =  function (event, pos, item) {
                if (!tbFlot.ctx.plot) {
                    return;
                }
                if (!tbFlot.ctx.tooltipIndividual || item) {

                    var multipleModeTooltip = !tbFlot.ctx.tooltipIndividual;

                    if (multipleModeTooltip) {
                        tbFlot.ctx.plot.unhighlight();
                    }

                    var pageX = pos.pageX;
                    var pageY = pos.pageY;

                    var tooltipHtml;

                    if (tbFlot.chartType === 'pie') {
                        tooltipHtml = tbFlot.ctx.tooltipFormatter(item);
                    } else {
                        var hoverInfo = tbFlot.getHoverInfo(tbFlot.ctx.plot.getData(), pos);
                        if (angular.isNumber(hoverInfo[0].time) || (hoverInfo[1] && angular.isNumber(hoverInfo[1].time))) {
                            hoverInfo[0].seriesHover.sort(function (a, b) {
                                return b.value - a.value;
                            });
                            if (hoverInfo[1] && hoverInfo[1].seriesHover.length) {
                                hoverInfo[1].seriesHover.sort(function (a, b) {
                                    return b.value - a.value;
                                });
                            }
                            tooltipHtml = tbFlot.ctx.tooltipFormatter(hoverInfo, item ? item.seriesIndex : -1);
                        }
                    }

                    if (tooltipHtml) {
                        tbFlot.ctx.tooltip.html(tooltipHtml)
                            .css({top: 0, left: 0})
                            .fadeIn(200);

                        var windowWidth = $( window ).width();  //eslint-disable-line
                        var windowHeight = $( window ).height();  //eslint-disable-line
                        var tooltipWidth = tbFlot.ctx.tooltip.width();
                        var tooltipHeight = tbFlot.ctx.tooltip.height();
                        var left = pageX+5;
                        var top = pageY+5;
                        if (windowWidth - pageX < tooltipWidth + 50) {
                            left = pageX - tooltipWidth - 10;
                        }
                        if (windowHeight - pageY < tooltipHeight + 20) {
                            top = pageY - tooltipHeight - 10;
                        }
                        tbFlot.ctx.tooltip.css({
                            top: top,
                            left: left
                        });

                        if (multipleModeTooltip) {
                            for (var j = 0; j < hoverInfo.length; j++) {
                                for (var i = 0; i < hoverInfo[j].seriesHover.length; i++) {
                                    var seriesHoverInfo = hoverInfo[j].seriesHover[i];
                                    tbFlot.ctx.plot.highlight(seriesHoverInfo.index, seriesHoverInfo.hoverIndex);
                                }
                            }
                        }
                    }

                } else {
                    tbFlot.ctx.tooltip.stop(true);
                    tbFlot.ctx.tooltip.hide();
                    tbFlot.ctx.plot.unhighlight();
                }
            };
            this.$element.bind('plothover', this.flotHoverHandler);
        }

        if (!this.flotSelectHandler) {
            this.flotSelectHandler =  function (event, ranges) {
                if (!tbFlot.ctx.plot) {
                    return;
                }
                tbFlot.ctx.plot.clearSelection();
                tbFlot.subscription.onUpdateTimewindow(ranges.xaxis.from, ranges.xaxis.to);
            };
            this.$element.bind('plotselected', this.flotSelectHandler);
        }
        if (!this.dblclickHandler) {
            this.dblclickHandler =  function () {
                tbFlot.subscription.onResetTimewindow();
            };
            this.$element.bind('dblclick', this.dblclickHandler);
        }
        if (!this.mousedownHandler) {
            this.mousedownHandler =  function () {
                tbFlot.isMouseInteraction = true;
            };
            this.$element.bind('mousedown', this.mousedownHandler);
        }
        if (!this.mouseupHandler) {
            this.mouseupHandler =  function () {
                tbFlot.isMouseInteraction = false;
            };
            this.$element.bind('mouseup', this.mouseupHandler);
        }
        if (!this.mouseleaveHandler) {
            this.mouseleaveHandler =  function () {
                if (!tbFlot.ctx.plot) {
                    return;
                }
                tbFlot.ctx.tooltip.stop(true);
                tbFlot.ctx.tooltip.hide();
                tbFlot.ctx.plot.unhighlight();
                tbFlot.isMouseInteraction = false;
            };
            this.$element.bind('mouseleave', this.mouseleaveHandler);
        }

        if (!this.flotClickHandler) {
            this.flotClickHandler =  function (event, pos, item) {
                if (!tbFlot.ctx.plot) {
                    return;
                }
                tbFlot.onPieSliceClick(event, item);
            };
            this.$element.bind('plotclick', this.flotClickHandler);
        }

    }

    disableMouseEvents() {
        this.$element.css('pointer-events','none');
        this.$element.removeClass('mouse-events');
        this.options.selection = { mode : null };

        if (this.flotHoverHandler) {
            this.$element.unbind('plothover', this.flotHoverHandler);
            this.flotHoverHandler = null;
        }

        if (this.flotSelectHandler) {
            this.$element.unbind('plotselected', this.flotSelectHandler);
            this.flotSelectHandler = null;
        }
        if (this.dblclickHandler) {
            this.$element.unbind('dblclick', this.dblclickHandler);
            this.dblclickHandler = null;
        }
        if (this.mousedownHandler) {
            this.$element.unbind('mousedown', this.mousedownHandler);
            this.mousedownHandler = null;
        }
        if (this.mouseupHandler) {
            this.$element.unbind('mouseup', this.mouseupHandler);
            this.mouseupHandler = null;
        }
        if (this.mouseleaveHandler) {
            this.$element.unbind('mouseleave', this.mouseleaveHandler);
            this.mouseleaveHandler = null;
        }
        if (this.flotClickHandler) {
            this.$element.unbind('plotclick', this.flotClickHandler);
            this.flotClickHandler = null;
        }
    }


    findHoverIndexFromData (posX, series) {
        var lower = 0;
        var upper = series.data.length - 1;
        var middle;
        var index = null;
        while (index === null) {
            if (lower > upper) {
                return Math.max(upper, 0);
            }
            middle = Math.floor((lower + upper) / 2);
            if (series.data[middle][0] === posX) {
                return middle;
            } else if (series.data[middle][0] < posX) {
                lower = middle + 1;
            } else {
                upper = middle - 1;
            }
        }
    }

    findHoverIndexFromDataPoints (posX, series, last) {
        var ps = series.datapoints.pointsize;
        var initial = last*ps;
        var len = series.datapoints.points.length;
        for (var j = initial; j < len; j += ps) {
            if ((!series.lines.steps && series.datapoints.points[initial] != null && series.datapoints.points[j] == null)
                || series.datapoints.points[j] > posX) {
                return Math.max(j - ps,  0)/ps;
            }
        }
        return j/ps - 1;
    }


    getHoverInfo (seriesList, pos) {
        var i, series, value, hoverIndex, hoverDistance, pointTime, minDistance, minTime, hoverData;
        var last_value = 0;
        var results = [{
            seriesHover: []
        }];
        if (this.ctx.settings.comparisonEnabled) {
            results.push({
                seriesHover: []
            });
            var minDistanceHistorical, minTimeHistorical;
        }
        for (i = 0; i < seriesList.length; i++) {
            series = seriesList[i];
            var posx;
            if (series.datasource.isAdditional) {
                posx = pos.x2;
            } else {
                posx = pos.x;
            }
            hoverIndex = this.findHoverIndexFromData(posx, series);
            if (series.data[hoverIndex] && series.data[hoverIndex][0]) {
                hoverDistance = posx - series.data[hoverIndex][0];
                pointTime = series.data[hoverIndex][0];

                if (series.datasource.isAdditional) {
                    if (!minDistanceHistorical
                    || (hoverDistance >= 0 && (hoverDistance < minDistanceHistorical || minDistanceHistorical < 0))
                    || (hoverDistance < 0 && hoverDistance > minDistanceHistorical)) {
                        minDistanceHistorical = hoverDistance;
                        minTimeHistorical = pointTime;
                    }
                } else if (!minDistance
                    || (hoverDistance >= 0 && (hoverDistance < minDistance || minDistance < 0))
                    || (hoverDistance < 0 && hoverDistance > minDistance)) {
                    minDistance = hoverDistance;
                    minTime = pointTime;
                }
                if (series.stack) {
                    if (this.ctx.tooltipIndividual || !this.ctx.tooltipCumulative) {
                        value = series.data[hoverIndex][1];
                    } else {
                        last_value += series.data[hoverIndex][1];
                        value = last_value;
                    }
                } else {
                    value = series.data[hoverIndex][1];
                }

                if (series.stack || (series.curvedLines && series.curvedLines.apply)) {
                    hoverIndex = this.findHoverIndexFromDataPoints(posx, series, hoverIndex);
                }
                if (!this.ctx.hideZeros || value) {
                    hoverData = {
                        value: value,
                        hoverIndex: hoverIndex,
                        color: series.dataKey.color,
                        label: series.dataKey.label,
                        units: series.dataKey.units,
                        decimals: series.dataKey.decimals,
                        tooltipValueFormatFunction: series.dataKey.tooltipValueFormatFunction,
                        time: pointTime,
                        distance: hoverDistance,
                        index: i
                    };
                    if (series.datasource.isAdditional) {
                        results[1].seriesHover.push(hoverData);
                    } else {
                        results[0].seriesHover.push(hoverData);
                    }
                }
            }
        }
        if (results[1] && results[1].seriesHover.length) {
            results[1].time = minTimeHistorical;
        }
        results[0].time = minTime;
        return results;
    }

    pieDataRendered() {
        for (var i = 0; i < this.ctx.pieTargetData.length; i++) {
            var value = this.ctx.pieTargetData[i] ? this.ctx.pieTargetData[i] : 0;
            this.ctx.pieRenderedData[i] = value;
            if (!this.pieData[i].data[0]) {
                this.pieData[i].data[0] = [0,0];
            }
            this.pieData[i].data[0][1] = value;
        }
    }

    nextPieDataAnimation(start) {
        if (start) {
            this.finishPieDataAnimation();
            this.ctx.pieAnimationStartTime = this.ctx.pieAnimationLastTime = Date.now();
            for (var i = 0;  i < this.subscription.data.length; i++) {
                this.ctx.pieTargetData[i] = (this.subscription.data[i].data && this.subscription.data[i].data[0])
                    ? this.subscription.data[i].data[0][1] : 0;
            }
        }
        if (this.ctx.pieAnimationCaf) {
            this.ctx.pieAnimationCaf();
            this.ctx.pieAnimationCaf = null;
        }
        var self = this;
        this.ctx.pieAnimationCaf = this.ctx.$scope.tbRaf(
            function () {
                self.onPieDataAnimation();
            }
        );
    }

    onPieDataAnimation() {
        var time = Date.now();
        var elapsed = time - this.ctx.pieAnimationLastTime;//this.ctx.pieAnimationStartTime;
        var progress = (time - this.ctx.pieAnimationStartTime) / this.ctx.pieDataAnimationDuration;
        if (progress >= 1) {
            this.finishPieDataAnimation();
        } else {
            if (elapsed >= 40) {
                for (var i = 0; i < this.ctx.pieTargetData.length; i++) {
                    var prevValue = this.ctx.pieRenderedData[i];
                    var targetValue = this.ctx.pieTargetData[i];
                    var value = prevValue + (targetValue - prevValue) * progress;
                    if (!this.pieData[i].data[0]) {
                        this.pieData[i].data[0] = [0,0];
                    }
                    this.pieData[i].data[0][1] = value;
                }
                this.ctx.plot.setData(this.pieData);
                this.ctx.plot.draw();
                this.ctx.pieAnimationLastTime = time;
            }
            this.nextPieDataAnimation(false);
        }
    }

    finishPieDataAnimation() {
        this.pieDataRendered();
        this.ctx.plot.setData(this.pieData);
        this.ctx.plot.draw();
    }

    onPieSliceClick($event, item) {
        var descriptors = this.ctx.actionsApi.getActionDescriptors('sliceClick');
        if ($event && descriptors.length) {
            $event.stopPropagation();
            var entityInfo = this.ctx.actionsApi.getActiveEntityInfo();
            var entityId = entityInfo ? entityInfo.entityId : null;
            var entityName = entityInfo ? entityInfo.entityName : null;
            this.ctx.actionsApi.handleWidgetAction($event, descriptors[0], entityId, entityName, item);
        }
    }
}

const chartSettingsSchemaForComparison = {
    "schema": {
        "title": "Comparison Settings",
        "type": "object",
        "properties": {
            "comparisonEnabled": {
                "title": "Enable comparison",
                "type": "boolean",
                "default": false
            },
            "timeForComparison": {
                "title": "Time to show historical data",
                "type": "string",
                "default": "months"
            },
            "xaxisSecond": {
                "title": "Second X axis",
                "type": "object",
                "properties": {
                    "axisPosition": {
                        "title": "Axis position",
                        "type": "string",
                        "default": "top"
                    },
                    "showLabels": {
                        "title": "Show labels",
                        "type": "boolean",
                        "default": true
                    },
                    "title": {
                        "title": "Axis title",
                        "type": "string",
                        "default": null
                    }
                }
            }
        },
        "required": []
    },
    "form": [
        "comparisonEnabled",
        {
            "key": "timeForComparison",
            "type": "rc-select",
            "multiple": false,
            "items": [
                {
                    "value": "days",
                    "label": "Day ago"
                },
                {
                    "value": "weeks",
                    "label": "Week ago"
                },
                {
                    "value": "months",
                    "label": "Month ago (default)"
                },
                {
                    "value": "years",
                    "label": "Year ago"
                }
            ]
        },
        {
            "key": "xaxisSecond",
            "items": [
                {
                    "key": "xaxisSecond.axisPosition",
                    "type": "rc-select",
                    "multiple": false,
                    "items": [
                        {
                            "value": "top",
                            "label": "Top (default)"
                        },
                        {
                            "value": "bottom",
                            "label": "Bottom"
                        }
                    ]
                },
                "xaxisSecond.showLabels",
                "xaxisSecond.title",
            ]
        }
    ]
};

/* eslint-enable angular/angularelement */<|MERGE_RESOLUTION|>--- conflicted
+++ resolved
@@ -1251,10 +1251,11 @@
                 "type": "object",
                 "title": "DataKeySettings",
                 "properties": {
-<<<<<<< HEAD
                     "excludeFromStacking": {
                         "title": "Exclude from stacking(available in \"Stacking\" mode)",
-=======
+                        "type": "boolean",
+                        "default": false
+                    },
                     "hideDataByDefault": {
                         "title": "Data is hidden by default",
                         "type": "boolean",
@@ -1267,7 +1268,6 @@
                     },
                     "removeFromLegend": {
                         "title": "Remove datakey from legend",
->>>>>>> 81f40d96
                         "type": "boolean",
                         "default": false
                     },
@@ -1359,13 +1359,10 @@
                 "required": ["showLines", "fillLines", "showPoints"]
             },
             "form": [
-<<<<<<< HEAD
-                "excludeFromStacking",
-=======
                 "hideDataByDefault",
                 "disableDataHiding",
                 "removeFromLegend",
->>>>>>> 81f40d96
+                "excludeFromStacking",
                 "showLines",
                 "fillLines",
                 "showPoints",
