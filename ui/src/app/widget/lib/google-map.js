/*
 * Copyright © 2016-2020 The Thingsboard Authors
 *
 * Licensed under the Apache License, Version 2.0 (the "License");
 * you may not use this file except in compliance with the License.
 * You may obtain a copy of the License at
 *
 *     http://www.apache.org/licenses/LICENSE-2.0
 *
 * Unless required by applicable law or agreed to in writing, software
 * distributed under the License is distributed on an "AS IS" BASIS,
 * WITHOUT WARRANTIES OR CONDITIONS OF ANY KIND, either express or implied.
 * See the License for the specific language governing permissions and
 * limitations under the License.
 */
var gmGlobals = {
    loadingGmId: null,
    gmApiKeys: {}
}

export default class TbGoogleMap {
<<<<<<< HEAD
    constructor($containerElement, utils, initCallback, defaultZoomLevel, dontFitMapBounds, disableScrollZooming, minZoomLevel, gmApiKey, gmDefaultMapType, defaultCenterPosition, onClickListener) {
=======
    constructor($containerElement, utils, initCallback, defaultZoomLevel, dontFitMapBounds, disableScrollZooming, minZoomLevel, gmApiKey, gmDefaultMapType, defaultCenterPosition, markerClusteringSetting) {
>>>>>>> 81851db5

        var tbMap = this;
        this.utils = utils;
        this.defaultZoomLevel = defaultZoomLevel;
        this.dontFitMapBounds = dontFitMapBounds;
        this.minZoomLevel = minZoomLevel;
        this.tooltips = [];
        this.defaultMapType = gmDefaultMapType;
        this.defaultCenterPosition = defaultCenterPosition;
        this.isMarketCluster = markerClusteringSetting && markerClusteringSetting.isMarketCluster;

        function clearGlobalId() {
            if (gmGlobals.loadingGmId && gmGlobals.loadingGmId === tbMap.mapId) {
                gmGlobals.loadingGmId = null;
            }
        }

        function displayError(message) {
            $containerElement.html( // eslint-disable-line angular/angularelement
                "<div class='error'>"+ message + "</div>"
            );
        }

        function initGoogleMap() {
            tbMap.map = new google.maps.Map($containerElement[0], { // eslint-disable-line no-undef
                scrollwheel: !disableScrollZooming,
                mapTypeId: getGoogleMapTypeId(tbMap.defaultMapType),
                zoom: tbMap.defaultZoomLevel || 8,
                center: new google.maps.LatLng(tbMap.defaultCenterPosition[0], tbMap.defaultCenterPosition[1]) // eslint-disable-line no-undef
            });
<<<<<<< HEAD

            tbMap.map.addListener('click', function (e) { onClickListener(e, e.latlng); });

=======
            if (tbMap.isMarketCluster){
                tbMap.markersCluster = new MarkerClusterer(tbMap.map, [],  // eslint-disable-line no-undef
                    angular.merge({imagePath: 'https://developers.google.com/maps/documentation/javascript/examples/markerclusterer/m'}, markerClusteringSetting));
            }
>>>>>>> 81851db5
            if (initCallback) {
                setTimeout(initCallback, 0);// eslint-disable-line
            }

        }

        /* eslint-disable no-undef */

        function getGoogleMapTypeId(mapType) {
            var mapTypeId = google.maps.MapTypeId.ROADMAP;
            if (mapType) {
                if (mapType === 'hybrid') {
                    mapTypeId = google.maps.MapTypeId.HYBRID;
                } else if (mapType === 'satellite') {
                    mapTypeId = google.maps.MapTypeId.SATELLITE;
                } else if (mapType === 'terrain') {
                    mapTypeId = google.maps.MapTypeId.TERRAIN;
                }
            }
            return mapTypeId;
        }

        /* eslint-enable no-undef */

        this.mapId = '' + Math.random().toString(36).substr(2, 9);
        this.apiKey = gmApiKey || '';

        window.gm_authFailure = function() { // eslint-disable-line no-undef, angular/window-service
            if (gmGlobals.loadingGmId && gmGlobals.loadingGmId === tbMap.mapId) {
                gmGlobals.loadingGmId = null;
                gmGlobals.gmApiKeys[tbMap.apiKey].error = 'Unable to authentificate for Google Map API.</br>Please check your API key.';
                displayError(gmGlobals.gmApiKeys[tbMap.apiKey].error);
            }
        };

        this.initMapFunctionName = 'initGoogleMap_' + this.mapId;

        window[this.initMapFunctionName] = function() { // eslint-disable-line no-undef, angular/window-service
            lazyLoad.load([ // eslint-disable-line no-undef
                { type: 'js', path: 'https://unpkg.com/@google/markerwithlabel@1.2.3/src/markerwithlabel.js' },
                { type: 'js', path: 'https://unpkg.com/@google/markerclustererplus@4.0.1/dist/markerclustererplus.min.js' }
            ]).then(
                function success() {
                    gmGlobals.gmApiKeys[tbMap.apiKey].loaded = true;
                    initGoogleMap();
                    for (var p = 0; p < gmGlobals.gmApiKeys[tbMap.apiKey].pendingInits.length; p++) {
                        var pendingInit = gmGlobals.gmApiKeys[tbMap.apiKey].pendingInits[p];
                        pendingInit();
                    }
                    gmGlobals.gmApiKeys[tbMap.apiKey].pendingInits = [];
                },
                function fail(e) {
                    clearGlobalId();
                    gmGlobals.gmApiKeys[tbMap.apiKey].error = 'Google map api load failed!</br>'+e;
                    displayError(gmGlobals.gmApiKeys[tbMap.apiKey].error);
                }
            );

        };
        /* eslint-enable no-undef */

        if (this.apiKey && this.apiKey.length > 0) {
            if (gmGlobals.gmApiKeys[this.apiKey]) {
                if (gmGlobals.gmApiKeys[this.apiKey].error) {
                    displayError(gmGlobals.gmApiKeys[this.apiKey].error);
                } else if (gmGlobals.gmApiKeys[this.apiKey].loaded) {
                    initGoogleMap();
                } else {
                    gmGlobals.gmApiKeys[this.apiKey].pendingInits.push(initGoogleMap);
                }
            } else {
                gmGlobals.gmApiKeys[this.apiKey] = {
                    loaded: false,
                    pendingInits: []
                };
                var googleMapScriptRes = 'https://maps.googleapis.com/maps/api/js?key='+this.apiKey+'&callback='+this.initMapFunctionName;

                gmGlobals.loadingGmId = this.mapId;
                lazyLoad.load({ type: 'js', path: googleMapScriptRes }).then( // eslint-disable-line no-undef
                    function success() {
                        setTimeout(clearGlobalId, 2000); // eslint-disable-line no-undef, angular/timeout-service
                    },
                    function fail(e) {
                        clearGlobalId();
                        gmGlobals.gmApiKeys[tbMap.apiKey].error = 'Google map api load failed!</br>'+e;
                        displayError(gmGlobals.gmApiKeys[tbMap.apiKey].error);
                    }
                );
            }
        } else {
            displayError('No Google Map Api Key provided!');
        }
    }

    inited() {
        return angular.isDefined(this.map);
    }

    getContainer() {
        return this.isMarketCluster ? this.markersCluster : this.map;
    }

    /* eslint-disable no-undef */
    updateMarkerLabel(marker, settings) {
        marker.set('labelContent', '<div style="color: '+ settings.labelColor +';"><b>'+settings.labelText+'</b></div>');
    }
    /* eslint-enable no-undef */

    /* eslint-disable no-undef */
    updateMarkerColor(marker, color) {
        this.createDefaultMarkerIcon(marker, color, (iconInfo) => {
            marker.setIcon(iconInfo.icon);
        });
    }
    /* eslint-enable no-undef */

    /* eslint-disable no-undef */
    updateMarkerIcon(marker, settings) {
        this.createMarkerIcon(marker, settings, (iconInfo) => {
            marker.setIcon(iconInfo.icon);
            if (settings.showLabel) {
                marker.set('labelAnchor', new google.maps.Point(100, iconInfo.size[1] + 20));
            }
        });
    }
    /* eslint-disable no-undef */

    /* eslint-disable no-undef */
    createMarkerIcon(marker, settings, onMarkerIconReady) {
        var currentImage = settings.currentImage;
        var gMap = this;
        if (currentImage && currentImage.url) {
            this.utils.loadImageAspect(currentImage.url).then(
                (aspect) => {
                    if (aspect) {
                        var width;
                        var height;
                        if (aspect > 1) {
                            width = currentImage.size;
                            height = currentImage.size / aspect;
                        } else {
                            width = currentImage.size * aspect;
                            height = currentImage.size;
                        }
                        var icon = {
                            url: currentImage.url,
                            scaledSize : new google.maps.Size(width, height)
                        };
                        var iconInfo = {
                            size: [width, height],
                            icon: icon
                        };
                        onMarkerIconReady(iconInfo);
                    } else {
                        gMap.createDefaultMarkerIcon(marker, settings.color, onMarkerIconReady);
                    }
                }
            );
        } else {
            this.createDefaultMarkerIcon(marker, settings.color, onMarkerIconReady);
        }
    }
    /* eslint-enable no-undef */

    /* eslint-disable no-undef */
    createDefaultMarkerIcon(marker, color, onMarkerIconReady) {
        var pinColor = color.substr(1);
        var icon = new google.maps.MarkerImage("https://chart.apis.google.com/chart?chst=d_map_pin_letter_withshadow&chld=%E2%80%A2|" + pinColor,
            new google.maps.Size(40, 37),
            new google.maps.Point(0,0),
            new google.maps.Point(10, 37));
        var iconInfo = {
            size: [40, 37],
            icon: icon
        };
        onMarkerIconReady(iconInfo);
    }
    /* eslint-enable no-undef */

    /* eslint-disable no-undef */
    createMarker(location, dsIndex, settings, onClickListener, markerArgs, onDragendListener) {
        var marker;
        if (settings.showLabel) {
            marker = new MarkerWithLabel({
                position: location,
                labelContent: '<div style="color: '+ settings.labelColor +';"><b>'+settings.labelText+'</b></div>',
                labelClass: "tb-labels",
                draggable: settings.drraggable,
            });
        } else {
            marker = new google.maps.Marker({
                position: location,
                draggable: settings.drraggable,
            });
        }
        var gMap = this;
        this.createMarkerIcon(marker, settings, (iconInfo) => {
            marker.setIcon(iconInfo.icon);
            if (settings.showLabel) {
                marker.set('labelAnchor', new google.maps.Point(100, iconInfo.size[1] + 20));
            }
            if(gMap.isMarketCluster) {
                gMap.getContainer().addMarker(marker);
            } else {
                marker.setMap(gMap.getContainer());
            }
        });

        if (settings.displayTooltip) {
            this.createTooltip(marker, dsIndex, settings, markerArgs);
        }

        if (onClickListener) {
            marker.addListener('click', onClickListener);
        }

        if (onDragendListener) {
            marker.addListener('dragend', onDragendListener);
        }

        return marker;
    }

    removeMarker(marker) {
        marker.setMap(null);
    }

    /* eslint-enable no-undef */

    /* eslint-disable no-undef */
    createTooltip(marker, dsIndex, settings, markerArgs) {
        var popup = new google.maps.InfoWindow({
            content: ''
        });
        var map = this;
        if (settings.displayTooltipAction == 'hover') {
            marker.addListener('mouseover', function () {
                popup.open(this.map, marker);
            });
            marker.addListener('mouseout', function () {
                popup.close();
            });
        } else {
            marker.addListener('click', function() {
                if (settings.autocloseTooltip) {
                    map.tooltips.forEach((tooltip) => {
                        tooltip.popup.close();
                    });
                }
                popup.open(this.map, marker);
            });
        }
        this.tooltips.push( {
            markerArgs: markerArgs,
            popup: popup,
            locationSettings: settings,
            dsIndex: dsIndex
        });
    }
    /* eslint-enable no-undef */

    /* eslint-disable no-undef */
    updatePolylineColor(polyline, settings, color) {
        var options = {
            path: polyline.getPath(),
            strokeColor: color,
            strokeOpacity: settings.strokeOpacity,
            strokeWeight: settings.strokeWeight,
            map: this.map
        };
        polyline.setOptions(options);
    }
    /* eslint-enable no-undef */

    /* eslint-disable no-undef */
    createPolyline(locations, settings) {
        var polyline = new google.maps.Polyline({
            path: locations,
            strokeColor: settings.color,
            strokeOpacity: settings.strokeOpacity,
            strokeWeight: settings.strokeWeight,
            map: this.map
        });

        return polyline;
    }
    /* eslint-enable no-undef */

    removePolyline(polyline) {
        polyline.setMap(null);
    }


	createPolygon(latLangs, settings, location,  onClickListener, markerArgs) {
		let polygon = new google.maps.Polygon({ // eslint-disable-line no-undef
			map: this.map,
			paths: latLangs,
			strokeColor: settings.polygonStrokeColor,
			strokeOpacity: settings.polygonStrokeColor,
			fillColor: settings.polygonColor,
			fillOpacity: settings.polygonOpacity,
			strokeWeight: settings.polygonStrokeWeight
		});

		//initialize-tooltip

		let popup = new google.maps.InfoWindow({ // eslint-disable-line no-undef
			content: ''
		});
		if (!this.tooltips) this.tooltips = [];
		this.tooltips.push({
			markerArgs: markerArgs,
			popup: popup,
			locationSettings: settings,
			dsIndex: location.dsIndex
		});
		let map = this;
		if (onClickListener) {
			google.maps.event.addListener(polygon, 'click', function (event) { // eslint-disable-line no-undef
				if (settings.displayTooltip ) {
					if (settings.autocloseTooltip) {
						map.tooltips.forEach((tooltip) => {
							tooltip.popup.close();
						});
					}
					if (!polygon.anchor) {
						polygon.anchor = new google.maps.MVCObject(); // eslint-disable-line no-undef
					}
					polygon.anchor.set("position", event.latLng);
					popup.open(this.map, polygon.anchor);

				}
				onClickListener();
			});
		}
		return polygon;
	}
	/* eslint-disable no-undef */

	removePolygon (polygon) {
		polygon.setMap(null);
	}

	/* eslint-disable no-undef,no-unused-vars */
	updatePolygonColor (polygon, settings, color) {
		let options = {
			paths: polygon.getPaths(),
			map: this.map,
			strokeColor: color,
			fillColor: color,
			strokeWeight: settings.polygonStrokeWeight
		};
		polygon.setOptions(options);
	}
	/* eslint-disable no-undef ,no-unused-vars*/


	getPolygonLatLngs(polygon) {
		return polygon.getPaths().getArray();
	}

	setPolygonLatLngs(polygon, latLngs) {
		polygon.setPaths(latLngs);
	}


    /* eslint-disable no-undef */
    fitBounds(bounds, useDefaultZoom) {
        if ((this.dontFitMapBounds || useDefaultZoom) && this.defaultZoomLevel) {
            this.map.setZoom(this.defaultZoomLevel);
            this.map.setCenter(bounds.getCenter());
        } else {
            var tbMap = this;
            google.maps.event.addListenerOnce(this.map, 'bounds_changed', function() { // eslint-disable-line no-undef
                if (!tbMap.defaultZoomLevel && tbMap.map.getZoom() > tbMap.minZoomLevel) {
                    tbMap.map.setZoom(tbMap.minZoomLevel);
                }
            });
            this.map.fitBounds(bounds);
        }
    }
    /* eslint-enable no-undef */

    createLatLng(lat, lng) {
        return new google.maps.LatLng(lat, lng); // eslint-disable-line no-undef
    }

    extendBoundsWithMarker(bounds, marker) {
        bounds.extend(marker.getPosition());
    }

    getMarkerPosition(marker) {
        return marker.getPosition();
    }

    setMarkerPosition(marker, latLng) {
        marker.setPosition(latLng);
    }

    getPolylineLatLngs(polyline) {
        return polyline.getPath().getArray();
    }

    setPolylineLatLngs(polyline, latLngs) {
        polyline.setPath(latLngs);
    }

    createBounds() {
        return new google.maps.LatLngBounds(); // eslint-disable-line no-undef
    }

    extendBounds(bounds, polyline) {
        if (polyline && polyline.getPath()) {
            var locations = polyline.getPath();
            for (var i = 0; i < locations.getLength(); i++) {
                bounds.extend(locations.getAt(i));
            }
        }
    }

    invalidateSize() {
        google.maps.event.trigger(this.map, "resize"); // eslint-disable-line no-undef
    }

    getTooltips() {
        return this.tooltips;
    }

    getCenter() {
        return this.map.getCenter().toJSON();
    }

}<|MERGE_RESOLUTION|>--- conflicted
+++ resolved
@@ -19,11 +19,7 @@
 }
 
 export default class TbGoogleMap {
-<<<<<<< HEAD
-    constructor($containerElement, utils, initCallback, defaultZoomLevel, dontFitMapBounds, disableScrollZooming, minZoomLevel, gmApiKey, gmDefaultMapType, defaultCenterPosition, onClickListener) {
-=======
-    constructor($containerElement, utils, initCallback, defaultZoomLevel, dontFitMapBounds, disableScrollZooming, minZoomLevel, gmApiKey, gmDefaultMapType, defaultCenterPosition, markerClusteringSetting) {
->>>>>>> 81851db5
+    constructor($containerElement, utils, initCallback, defaultZoomLevel, dontFitMapBounds, disableScrollZooming, minZoomLevel, gmApiKey, gmDefaultMapType, defaultCenterPosition, markerClusteringSetting, onClickListener) {
 
         var tbMap = this;
         this.utils = utils;
@@ -54,16 +50,11 @@
                 zoom: tbMap.defaultZoomLevel || 8,
                 center: new google.maps.LatLng(tbMap.defaultCenterPosition[0], tbMap.defaultCenterPosition[1]) // eslint-disable-line no-undef
             });
-<<<<<<< HEAD
-
-            tbMap.map.addListener('click', function (e) { onClickListener(e, e.latlng); });
-
-=======
             if (tbMap.isMarketCluster){
                 tbMap.markersCluster = new MarkerClusterer(tbMap.map, [],  // eslint-disable-line no-undef
                     angular.merge({imagePath: 'https://developers.google.com/maps/documentation/javascript/examples/markerclusterer/m'}, markerClusteringSetting));
             }
->>>>>>> 81851db5
+            tbMap.map.addListener('click', function (e) { onClickListener(e, e.latlng); });
             if (initCallback) {
                 setTimeout(initCallback, 0);// eslint-disable-line
             }
